$(function () {

    var H = Highcharts,
        map = H.maps['countries/us/us-all'],
        chart;


    // Add series with state capital bubbles
    $.getJSON('https://www.highcharts.com/samples/data/jsonp.php?filename=us-capitals.json&callback=?', function (json) {
        var data = [];
        $.each(json, function () {
            this.z = this.population;
            data.push(this);
        });

<<<<<<< HEAD
        Highcharts.mapChart('container', {
=======
        chart = Highcharts.mapChart('container', {
>>>>>>> 042a8aa1

            title: {
                text: 'Highmaps lat/lon demo'
            },

            tooltip: {
                pointFormat: '{point.capital}, {point.parentState}<br>' +
                    'Lat: {point.lat}<br>' +
                    'Lon: {point.lon}<br>' +
                    'Population: {point.population}'
            },

            xAxis: {
                crosshair: {
                    zIndex: 5,
                    dashStyle: 'dot',
                    snap: false,
                    color: 'gray'
                }
            },

            yAxis: {
                crosshair: {
                    zIndex: 5,
                    dashStyle: 'dot',
                    snap: false,
                    color: 'gray'
                }
            },

            series: [{
                name: 'Basemap',
                mapData: map,
                borderColor: '#606060',
                nullColor: 'rgba(200, 200, 200, 0.2)',
                showInLegend: false
            }, {
                name: 'Separators',
                type: 'mapline',
                data: H.geojson(map, 'mapline'),
                color: '#101010',
                enableMouseTracking: false,
                showInLegend: false
            }, {
                type: 'mapbubble',
                dataLabels: {
                    enabled: true,
                    format: '{point.capital}'
                },
                name: 'Cities',
                data: data,
                maxSize: '12%',
                color: H.getOptions().colors[0]
            }]
        });
    });

    // Display custom label with lat/lon next to crosshairs
    $('#container').mousemove(function (e) {
        var position;

        if (chart) {
            if (!chart.lab) {
                chart.lab = chart.renderer.text('', 0, 0)
                    .attr({
                        zIndex: 5
                    })
                    .css({
                        color: '#505050'
                    })
                    .add();
            }

            e = chart.pointer.normalize(e);
            position = chart.fromPointToLatLon({
                x: chart.xAxis[0].toValue(e.chartX),
                y: chart.yAxis[0].toValue(e.chartY)
            });

            chart.lab.attr({
                x: e.chartX + 5,
                y: e.chartY - 22,
                text: 'Lat: ' + position.lat.toFixed(2) + '<br>Lon: ' + position.lon.toFixed(2)
            });
        }
    });

    $('#container').mouseout(function () {
        if (chart && chart.lab) {
            chart.lab.destroy();
            chart.lab = null;
        }
    });
});<|MERGE_RESOLUTION|>--- conflicted
+++ resolved
@@ -13,11 +13,7 @@
             data.push(this);
         });
 
-<<<<<<< HEAD
-        Highcharts.mapChart('container', {
-=======
         chart = Highcharts.mapChart('container', {
->>>>>>> 042a8aa1
 
             title: {
                 text: 'Highmaps lat/lon demo'
