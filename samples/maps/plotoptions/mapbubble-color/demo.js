$(function () {

    $.getJSON('https://www.highcharts.com/samples/data/jsonp.php?filename=world-population.json&callback=?', function (data) {

        Highcharts.mapChart('container', {
<<<<<<< HEAD
            chart : {
=======
            chart: {
>>>>>>> 042a8aa1
                borderWidth: 1,
                map: 'custom/world'
            },

            title: {
                text: 'World population 2010 by country'
            },

            subtitle: {
                text: 'Map bubble color demo'
            },

            legend: {
                enabled: false
            },

            mapNavigation: {
                enabled: true,
                buttonOptions: {
                    verticalAlign: 'bottom'
                }
            },

            series: [{
                name: 'Countries',
                color: '#E0E0E0',
                enableMouseTracking: false
            }, {
                type: 'mapbubble',
                color: '#FF0088',
                joinBy: ['iso-a2', 'code'],
                data: data,
                name: 'Population 2010',

                minSize: 4,
                maxSize: '12%',
                tooltip: {
                    pointFormat: '{point.code}: {point.z} thousands'
                }
            }]
        });

    });
});<|MERGE_RESOLUTION|>--- conflicted
+++ resolved
@@ -3,11 +3,7 @@
     $.getJSON('https://www.highcharts.com/samples/data/jsonp.php?filename=world-population.json&callback=?', function (data) {
 
         Highcharts.mapChart('container', {
-<<<<<<< HEAD
-            chart : {
-=======
             chart: {
->>>>>>> 042a8aa1
                 borderWidth: 1,
                 map: 'custom/world'
             },
