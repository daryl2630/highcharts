QUnit.test('Markers for arearange.', function (assert) {
    var chart = Highcharts.chart('container', {
        chart: {
            type: 'arearange',
            width: 600
        },

        tooltip: {
            shared: true
        },

        series: [
            {
                marker: {
                    enabled: true
                },
                data: [
                    [0, 10],
                    [10, 20],
                    [30, 35],
                    [30, 31]
                ],
                boostThreshold: 450
            }
        ]
    });

    function randomData(n) {
        var d = [];

        for (var i = 0; i < n; i++) {
            d.push([n, n + 5]);
        }

        return d;
    }

    chart.series[0].points.forEach(point => {
        assert.ok(
            point.graphics[0] !== undefined,
            'Bottom marker for point: x=' + point.x + ' exists.'
        );
        assert.ok(
            point.graphics[1] !== undefined,
            'Top marker for point: x=' + point.x + ' exists.'
        );
    });

    // #6985
    chart.series[0].setData(randomData(400));
    chart.xAxis[0].setExtremes(5, 15);

    assert.strictEqual(
        // Each point has two markers, and
        // by default extra marker in legend
        document
            .getElementById('container') // Check only this chart..
            .getElementsByClassName('highcharts-point').length,
        chart.series[0].points.length * 2 + 1,
        'No artifacts after zoom (#6985)'
    );

    // #7557
    chart.series[0].setData(randomData(450));
    chart.xAxis[0].setExtremes(5, 15);
    chart.xAxis[0].setExtremes(null, null);

    assert.strictEqual(
        document
            .getElementById('container') // Check only this chart..
            .getElementsByClassName('highcharts-point').length,
        1, // Marker in the legend
        'No artifacts after zoom in boost mode (#7557)'
    );

    chart.update({
        chart: {
            zooming: {
                type: 'x'
            }
        },
        series: [{
            marker: {
                enabled: undefined
            },
            boostThreshold: 1000
        }]
    });

    const xAxis = chart.xAxis[0];

    xAxis.setExtremes(0, 5);
    xAxis.setExtremes();

    assert.notOk(
        !!xAxis.series[0].points[0].graphics[0],
        `Bottom point's graphic shouldn't exist when chart is zoomed out,
        #18080.`
    );
    assert.notOk(
        !!xAxis.series[0].points[0].graphics[1],
        `Top point's graphic shouldn't exist when chart is zoomed out,
        #18080.`
    );

    xAxis.setExtremes(0, 5);

    assert.ok(
        xAxis.series[0].points[0].graphics[0].element,
<<<<<<< HEAD
        `Bottom point's graphic should exist when chart is zoomed,
        #18080.`
=======
        'Bottom point\'s graphic should exist when chart is zoomed, #18080.'
>>>>>>> 46a8755d
    );

    assert.ok(
        xAxis.series[0].points[0].graphics[1].element,
<<<<<<< HEAD
        `Top point's graphic should exist when chart is zoomed,
        #18080.`
=======
        'Top point\'s graphic should exist when chart is zoomed, #18080.'
>>>>>>> 46a8755d
    );

});

QUnit.test('Zones', function (assert) {
    var chart = Highcharts.chart('container', {
        title: {
            text: 'Arearange with zones'
        },

        series: [
            {
                data: [
                    [-3, -1],
                    [-2, 0],
                    [-1, 1],
                    [0, 2],
                    [1, 3],
                    [0, 2],
                    [-1, 1],
                    [-2, 0],
                    [-3, -1]
                ],
                type: 'arearange',
                zones: [
                    {
                        value: 0,
                        color: 'red'
                    }
                ],
                marker: {
                    enabled: true
                },
                color: 'blue'
            }
        ]
    });

    assert.deepEqual(
        chart.series[0].points.map(function (p) {
            return [p.graphics[1].attr('fill'), p.graphics[0].attr('fill')];
        }),
        [
            ['red', 'red'],
            ['blue', 'red'],
            ['blue', 'red'],
            ['blue', 'blue'],
            ['blue', 'blue'],
            ['blue', 'blue'],
            ['blue', 'red'],
            ['blue', 'red'],
            ['red', 'red']
        ],
        'Upper and lower markers should individually respect the zone setting (#8100)'
    );
});

QUnit.test('Shared tooltip marker.', function (assert) {
    var chart = Highcharts.chart('container', {
        chart: {
            type: 'arearange',
            width: 600
        },

        tooltip: {
            shared: true
        },

        series: [
            {
                data: (function () {
                    var ranges = [];
                    for (var i = 0; i < 100; i++) {
                        ranges.push([Math.random(), 10 + Math.random()]);
                    }
                    return ranges;
                }())
            }
        ]
    });

    chart.tooltip.refresh([chart.series[0].points[10]]);

    assert.ok(
        chart.series[0].upperStateMarkerGraphic,
        'Top shared marker exists'
    );
    assert.ok(
        chart.series[0].stateMarkerGraphic,
        'Bottom shared marker exists (stored at stateMarkerGraphic due to #7021)'
    );
    assert.ok(
        chart.series[0].upperStateMarkerGraphic.d !==
            chart.series[0].stateMarkerGraphic.d,
        'Shared markers are not rendered in the same position'
    );

    chart.destroy();
    assert.ok(true, 'Destroyed without any errors (#7021)');
});<|MERGE_RESOLUTION|>--- conflicted
+++ resolved
@@ -107,22 +107,12 @@
 
     assert.ok(
         xAxis.series[0].points[0].graphics[0].element,
-<<<<<<< HEAD
-        `Bottom point's graphic should exist when chart is zoomed,
-        #18080.`
-=======
         'Bottom point\'s graphic should exist when chart is zoomed, #18080.'
->>>>>>> 46a8755d
     );
 
     assert.ok(
         xAxis.series[0].points[0].graphics[1].element,
-<<<<<<< HEAD
-        `Top point's graphic should exist when chart is zoomed,
-        #18080.`
-=======
         'Top point\'s graphic should exist when chart is zoomed, #18080.'
->>>>>>> 46a8755d
     );
 
 });
