<<<<<<< HEAD
QUnit.test('data-google-spreadsheetloading', function (assert) {

    var done = assert.async();

    function chartLoad() {

        var chart = this,
            tested = false;

        Highcharts.addEvent(chart, 'afterUpdate', function () {
            if (!tested) {
                var options = chart.options;

                tested = true;
=======
QUnit.skip('data-google-spreadsheetloading', function (assert) {
    var done = assert.async(),
        chart;

    function chartLoad() {
        var options = chart.options;

        assert.strictEqual(
            (Highcharts.isArray(options.xAxis) ?
                options.xAxis[0] :
                options.xAxis
            ).type,
            'datetime',
            'X axis is date/time'
        );
>>>>>>> 513914aa

                assert.strictEqual(
                    (Highcharts.isArray(options.xAxis) ? options.xAxis[0] : options.xAxis).type,
                    'datetime',
                    'X axis is date/time'
                );

                assert.strictEqual(
                    chart.series.length,
                    2,
                    'correct number of series'
                );

                assert.strictEqual(
                    chart.series[0].xData.length,
                    9,
                    'correct amount of rows'
                );

                assert.strictEqual(
                    chart.series[0].yData[0],
                    12,
                    'correct value in series 1 row 1'
                );

                assert.strictEqual(
                    chart.series[1].yData[0],
                    70.4,
                    'correct value in series 2 row 1'
                );

                assert.strictEqual(
                    chart.series[1].yData[3],
                    null,
                    'null values respected'
                );

                assert.strictEqual(
                    chart.series[0].name,
                    'Percentage',
                    'correct name for series 1'
                );

                assert.strictEqual(
                    chart.series[1].name,
                    'Thing',
                    'correct name for series 2'
                );

                done();
            }
        });
    }

    Highcharts.chart('container', {
        chart: {
            events: {
                load: chartLoad
            }
        },
        data: {
            googleSpreadsheetKey: '1BNuncjK16FzPUE045dfBUheODVYIJpe1UXtVFLprmgw'
        }
    });
});<|MERGE_RESOLUTION|>--- conflicted
+++ resolved
@@ -1,4 +1,3 @@
-<<<<<<< HEAD
 QUnit.test('data-google-spreadsheetloading', function (assert) {
 
     var done = assert.async();
@@ -13,26 +12,13 @@
                 var options = chart.options;
 
                 tested = true;
-=======
-QUnit.skip('data-google-spreadsheetloading', function (assert) {
-    var done = assert.async(),
-        chart;
-
-    function chartLoad() {
-        var options = chart.options;
-
-        assert.strictEqual(
-            (Highcharts.isArray(options.xAxis) ?
-                options.xAxis[0] :
-                options.xAxis
-            ).type,
-            'datetime',
-            'X axis is date/time'
-        );
->>>>>>> 513914aa
 
                 assert.strictEqual(
-                    (Highcharts.isArray(options.xAxis) ? options.xAxis[0] : options.xAxis).type,
+                    (
+                        Highcharts.isArray(options.xAxis) ?
+                            options.xAxis[0] :
+                            options.xAxis
+                    ).type,
                     'datetime',
                     'X axis is date/time'
                 );
@@ -94,4 +80,5 @@
             googleSpreadsheetKey: '1BNuncjK16FzPUE045dfBUheODVYIJpe1UXtVFLprmgw'
         }
     });
+
 });