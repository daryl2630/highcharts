--- conflicted
+++ resolved
@@ -718,7 +718,6 @@
     });
 });
 
-<<<<<<< HEAD
 // Highcharts 4.0.4, Issue #3437
 // Data module fails with numeric data in first column
 QUnit.test('Data module numeric x (#3437)', function (assert) {
@@ -732,7 +731,7 @@
         chart.series.length > 0,
         "The data module failed to load numeric data"
     );
-=======
+});
 
 QUnit.test('Dot date format', function (assert) {
     var data = [
@@ -759,5 +758,4 @@
             );
         }
     });
->>>>>>> a9d77d8d
 });