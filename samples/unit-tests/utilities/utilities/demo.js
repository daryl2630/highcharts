/* eslint func-style:0, object-curly-spacing: 0 */
$(function () {

    var dateFormat = Highcharts.dateFormat,
        extend = Highcharts.extend,
        format = Highcharts.format,
        numberFormat = Highcharts.numberFormat,
        pInt = Highcharts.pInt,
        setOptions = Highcharts.setOptions,
<<<<<<< HEAD
        splat = Highcharts.splat,
        stableSort = Highcharts.stableSort;
=======
        splat = Highcharts.splat;
>>>>>>> 7922d4a0

    /**
     * Wrapper because of fast migration from earlier system
     */
    function assertEquals(assert, message, actual, expected) {
        assert.equal(expected, actual, message);
    }

    function countMembers(obj) {
        var count = 0;
        for (var member in obj) {
            if (obj.hasOwnProperty(member)) {
                count++;
            }
        }

        return count;
    }

    QUnit.test('Extend', function (assert) {
        var empty = {};
        var extra = {key1: "k1", key2: "k2"};
        var extra2 = {key3: "k3", key4: "k4"};
        var result;

        // test extend of undefined
        result = extend(undefined, extra);
        assertEquals(assert, "Extended undefined", 2, countMembers(result));

        // test extend of null
        result = extend(null, extra);
        assertEquals(assert, "Extended null", 2, countMembers(result));

        // test extend of empty
        result = extend(empty, extra);
        assertEquals(assert, "Extended empty object", 2, countMembers(result));

        // test extend of same object
        result = extend(extra, extra);
        assertEquals(assert, "Extended object with object", 2, countMembers(result));

        // test extend of another object
        result = extend(extra, extra2);
        assertEquals(assert, "Extended object with object2", 4, countMembers(result));
    });

    QUnit.test('PInt', function (assert) {
        // test without a base defined
        assertEquals(assert, "base not defined", 15, pInt("15"));

        // test with base 10
        assertEquals(assert, "base 10", 15, pInt("15", 10));

        // test with base 16
        assertEquals(assert, "base 16", 15, pInt("F", 16));
    });

/*
    QUnit.test('IsString', function (assert) {
        // test with undefined
        assertEquals(assert, "IsString undefined", false, isString(undefined));

        // test with null
        assertEquals(assert, "IsString null", false, isString(null));

        // test with empty object
        assertEquals(assert, "IsString {}", false, isString({}));

        // test with number
        assertEquals(assert, "IsString number", false, isString(15));

        // test with empty string
        assertEquals(assert, "IsString empty", true, isString(""));

        // test with string
        assertEquals(assert, "IsString string", true, isString("this is a string"));
    });
*/

    QUnit.test('IsObject', function (assert) {
        var isObject = Highcharts.isObject;

        // test with undefined
        assert.notOk(isObject(undefined), "IsObject undefined");

        // test with null, surprise!!
        assert.notOk(isObject(null), "IsObject null");

        // test with number
        assertEquals(assert, "IsObject number", false, isObject(15));

        // test with string
        assertEquals(assert, "IsObject string", false, isObject("this is a string"));

        // test with object
        assertEquals(assert, "IsObject object", true, isObject({}));

        // test with object and strict
        assertEquals(assert, "IsObject strict object", true, isObject({}, true));

        // test with array
        assertEquals(assert, "IsObject array", true, isObject([]));

        // test with array and strict
        assertEquals(assert, "IsObject strict array", false, isObject([], true));
    });

/*
    QUnit.test('IsArray', function (assert) {
        // test with undefined
        assertEquals(assert, "isArray undefined", false, isArray(undefined));

        // test with null
        assertEquals(assert, "isArray null", false, isArray(null));

        // test with number
        assertEquals(assert, "isArray number", false, isArray(15));

        // test with string
        assertEquals(assert, "isArray string", false, isArray("this is a string"));

        // test with object
        assertEquals(assert, "isArray object", false, isArray({}));

        // test with array
        assertEquals(assert, "isArray array", true, isArray([]));

    });
*/
/*
    QUnit.test('IsNumber', function (assert) {
        // test with undefined
        assertEquals(assert, "IsNumber undefined", false, isNumber(undefined));

        // test with null
        assertEquals(assert, "IsNumber null", false, isNumber(null));

        // test with number
        assertEquals(assert, "IsNumber number", true, isNumber(15));

        // test with string
        assertEquals(assert, "IsNumber string", false, isNumber("this is a string"));

        // test with object
        assertEquals(assert, "IsNumber object", false, isNumber({}));
    });
*/
    QUnit.test('Splat', function (assert) {

        // test with undefined
        assertEquals(assert, "splat undefined", 1, splat(undefined).length);

        // test with null
        assertEquals(assert, "splat null", 1, splat(null).length);

        // test with false
        assertEquals(assert, "splat false", 1, splat(false).length);

        // test with 0
        assertEquals(assert, "splat 0", 1, splat(0).length);

        // test with ""
        assertEquals(assert, "splat 0", 1, splat("").length);

        // test with object
        assertEquals(assert, "splat object", 1, splat({}).length);

        // test with array
        assertEquals(assert, "splat array", 3, splat([1, 2, 3]).length);
    });

/*
    QUnit.test('StableSort', function (assert) {
        // Initialize the array, it needs to be a certain size to trigger the unstable quicksort algorithm.
        // These 11 items fails in Chrome due to its unstable sort.
        var arr = [
                {a: 1, b: 'F'},
                {a: 2, b: 'H'},
                {a: 1, b: 'G'},
                {a: 0, b: 'A'},
                {a: 0, b: 'B'},
                {a: 3, b: 'J'},
                {a: 0, b: 'C'},
                {a: 0, b: 'D'},
                {a: 0, b: 'E'},
                {a: 2, b: 'I'},
                {a: 3, b: 'K'}
            ],
            result = [];

        // Do the sort
        stableSort(arr, function (a, b) {
            return a.a - b.a;
        });

        // Collect the result
        for (var i = 0; i < arr.length; i++) {
            result.push(arr[i].b);
        }

        assertEquals(assert, 'Stable sort in action', 'ABCDEFGHIJK', result.join(''));
        assertUndefined(assert, 'Stable sort index should not be there', arr[0].ss_i);
    });
*/

    /**
     * Tests that destroyObjectProperties calls the destroy method on properties before delete.
     * /
    QUnit.test('DestroyObjectProperties', function (assert) {
        var testObject = {}, // Test object with the properties to destroy
            destroyCount = 0; // Number of destroy calls made

        function DummyWithDestroy() {}

        DummyWithDestroy.prototype.destroy = function () {
            destroyCount++;
            return null;
        };

        // Setup three properties with destroy methods
        testObject.rect = new DummyWithDestroy();
        testObject.line = new DummyWithDestroy();
        testObject.label = new DummyWithDestroy();

        // And one without
        testObject.noDestroy = {};

        // Destroy them all
        destroyObjectProperties(testObject);

        assertEquals(assert, 'Number of destroyed elements', 3, destroyCount);
        assertUndefined(assert, 'Property should be undefined', testObject.rect);
        assertUndefined(assert, 'Property should be undefined', testObject.line);
        assertUndefined(assert, 'Property should be undefined', testObject.label);
        assertUndefined(assert, 'Property should be undefined', testObject.noDestroy);
    });*/

    /**
     * Test number formatting
     */
    QUnit.test('NumberFormat', function (assert) {

        assertEquals(assert, 'Integer with decimals', "1.00", numberFormat(1, 2));
        assertEquals(assert, 'Integer with decimal point', "1,0", numberFormat(1, 1, ','));
        assertEquals(assert, 'Integer with thousands sep', "1 000", numberFormat(1000, null, null, ' '));

        // auto decimals
        assertEquals(assert, 'Auto decimals', "1.234", numberFormat(1.234, -1));
        assertEquals(assert, 'Auto decimals on string', "0", numberFormat("String", -1));
        assertEquals(assert, 'Auto decimals on integer', "10", numberFormat(10, -1));
        assertEquals(assert, 'Auto decimals on undefined', "0", numberFormat(undefined, -1));
        assertEquals(assert, 'Auto decimals on null', "0", numberFormat(null, -1));

        // issues
        assertEquals(assert, 'Rounding', "29.12", numberFormat(29.115, 2));
        assertEquals(assert, 'Rounding', "29.1150", numberFormat(29.115, 4));
        assertEquals(assert, 'Rounding negative (#4573)', "-342 000.00", numberFormat(-342000, 2));
        assertEquals(assert, 'String decimal count', "2 016", numberFormat(2016, '0'));
        assertEquals(assert, 'Rounding', "2.0", numberFormat(1.96, 1));
    });


    QUnit.test('Format', function (assert) {

        // Arrange
        var point = {
            key: 'January',
            value: Math.PI,
            long: 12345.6789,
            date: Date.UTC(2012, 0, 1),
            deep: {
                deeper: 123
            }
        };

        assertEquals(assert, 'Basic replacement', Math.PI, format("{point.value}", { point: point }));

        assertEquals(assert, 'Replacement with two decimals', '3.14', format("{point.value:.2f}", { point: point }));


        // localized thousands separator and decimal point
        setOptions({
            lang: {
                decimalPoint: ',',
                thousandsSep: ' '
            }
        });
        assertEquals(assert, 'Localized format', "12 345,68", format("{point.long:,.2f}", { point: point }));


        // default thousands separator and decimal point
        setOptions({
            lang: {
                decimalPoint: '.',
                thousandsSep: ','
            }
        });
        assertEquals(assert, 'Thousands separator format', '12,345.68', format("{point.long:,.2f}", { point: point }));


        // Date format with colon
        assertEquals(assert, 'Date format with colon', '00:00:00', format("{point.date:%H:%M:%S}", { point: point }));

        // Deep access
        assertEquals(assert, 'Deep access format', '123', format("{point.deep.deeper}", { point: point }));

        // Shallow access
        assertEquals(assert, 'Shallow access format', '123', format("{value}", { value: 123 }));

        // Formatted shallow access
        assertEquals(assert, 'Shallow access format with decimals', '123.00', format("{value:.2f}", { value: 123 }));

        // Six decimals by default
        assertEquals(assert, 'Keep decimals by default', '12345.567', format("{value:f}", { value: 12345.567 }));

        // Complicated string format
        assertEquals(assert,
            'Complex string format',
            "Key: January, value: 3.14, date: 2012-01-01.",
            format("Key: {point.key}, value: {point.value:.2f}, date: {point.date:%Y-%m-%d}.", { point: point })
        );
    });


    /**
     * Test date formatting
     */
    QUnit.test('DateFormat', function (assert) {

        // Issue #953
        assertEquals(assert, 'Two occurences of a pattern', '2012-01-01, 00:00 - 00:59',
            dateFormat('%Y-%m-%d, %H:00 - %H:59', Date.UTC(2012, 0, 1, 0, 0, 0)));

        assertEquals(assert, 'Hours in 24 hours format', '5:55', dateFormat('%k:%M',
            Date.UTC(2015, 0, 1, 5, 55, 0)));

        // Issue #5060
        assertEquals(
            assert,
            'Issue #5060, %e padding',
            'Jan,  1',
            dateFormat('%b, %e', Date.UTC(2015, 0, 1))
        );

        // Issue #5302
        assertEquals(
            assert,
            'Issue #5302, Date argument',
            '2016-05-07',
            dateFormat('%Y-%m-%d', new Date('Sat May 07 2016 20:45:00 GMT+0200 (W. Europe Daylight Time)'))
        );
    });


    QUnit.test('isNumber', function (assert) {
        var isNumber = Highcharts.isNumber;
        assert.strictEqual(
            isNumber(NaN),
            false,
            'NaN returns false'
        );
        assert.strictEqual(
            isNumber(undefined),
            false,
            'undefined returns false'
        );
        assert.strictEqual(
            isNumber(null),
            false,
            'null returns false'
        );
        assert.strictEqual(
            isNumber({}),
            false,
            'object returns false'
        );
        assert.strictEqual(
            isNumber('0'),
            false,
            'single quoted number (\'0\') returns false'
        );
        assert.strictEqual(
            isNumber("0"),
            false,
            'double quoted number ("0") returns false'
        );
        assert.strictEqual(
            isNumber([1]),
            false,
            'array with number [1] returns false'
        );
        assert.strictEqual(
            isNumber(0),
            true,
            '0 returns true'
        );
        assert.strictEqual(
            isNumber(0.12),
            true,
            'number with decimals (0.12) returns true'
        );
        assert.strictEqual(
            isNumber(0.12),
            true,
            'number with only decimals (.12) returns true'
        );
        assert.strictEqual(
            isNumber(-1),
            true,
            'negative number (-1) returns true'
        );
        assert.strictEqual(
            isNumber(-1.123),
            true,
            'negative number with decimals (-1.123) returns true'
        );
    });


});<|MERGE_RESOLUTION|>--- conflicted
+++ resolved
@@ -7,12 +7,8 @@
         numberFormat = Highcharts.numberFormat,
         pInt = Highcharts.pInt,
         setOptions = Highcharts.setOptions,
-<<<<<<< HEAD
         splat = Highcharts.splat,
         stableSort = Highcharts.stableSort;
-=======
-        splat = Highcharts.splat;
->>>>>>> 7922d4a0
 
     /**
      * Wrapper because of fast migration from earlier system
