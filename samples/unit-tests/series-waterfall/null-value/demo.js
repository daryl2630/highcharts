--- conflicted
+++ resolved
@@ -11,16 +11,6 @@
             }),
             series = chart.series[0];
 
-<<<<<<< HEAD
-        assert.strictEqual(
-            splittedPath.length,
-            24,
-            'The split path should stretch across all points'
-        );
-
-        // Test: the eqality of path's x coordinate of points next to each other
-=======
->>>>>>> 066616d2
         assert.strictEqual(
             series.graph.pathArray.length, 4,
             'Connector lines should display correctly with false connectNulls'
