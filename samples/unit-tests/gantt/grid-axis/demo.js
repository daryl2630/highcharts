/**
 * Tests the isOuterAxis() function
 */
QUnit.test('isOuterAxis()', function (assert) {
    var chart = Highcharts.chart('container', {
        chart: {
            type: 'bar'
        },
        xAxis: [
            {
                grid: {
                    enabled: true
                }
            },
            {
                grid: {
                    enabled: true
                }
            },
            {
                grid: {
                    enabled: true
                },
                opposite: true
            },
            {
                grid: {
                    enabled: true
                },
                opposite: true
            }
        ],
        series: [
            {
                data: [129.9, 271.5, 306.4, -29.2, 544.0, 376.0, 435.6, 348.5],
                xAxis: 0
            },
            {
                data: [
                    29.9,
                    -71.5,
                    -106.4,
                    -129.2,
                    -144.0,
                    -176.0,
                    -135.6,
                    -148.5
                ],
                xAxis: 1
            },
            {
                data: [129.9, 271.5, 306.4, -29.2, 544.0, 376.0, 435.6, 348.5],
                xAxis: 2
            },
            {
                data: [
                    29.9,
                    -71.5,
                    -106.4,
                    -129.2,
                    -144.0,
                    -176.0,
                    -135.6,
                    -148.5
                ],
                xAxis: 3
            }
        ]
    });

    assert.ok(
        chart.xAxis[1].grid.isOuterAxis(),
        'Leftmost left x-axis is outerAxis'
    );

    assert.notOk(
        chart.xAxis[2].grid.isOuterAxis(),
        'Leftmost right x-axis is not outerAxis'
    );

    assert.ok(
        chart.xAxis[3].grid.isOuterAxis(),
        'Rightmost right x-axis is outerAxis'
    );
});

/**
 * Tests the additions to Highcharts.dateFormats
 */
QUnit.test('dateFormats', function (assert) {
    assert.equal(
        typeof Highcharts.dateFormats.W,
        'function',
        'Weeks format exists'
    );

    assert.equal(
        typeof Highcharts.dateFormats.E,
        'function',
        'Single character week day format exists'
    );

    const dates = [
        { date: new Date(2016, 8, 15), expectedWeek: 37, expectedDay: 'T' },
        { date: new Date(2020, 0, 1), expectedWeek: 1, expectedDay: 'W' },
        { date: new Date(2020, 1, 29), expectedWeek: 9, expectedDay: 'S' }
    ];

    Highcharts.setOptions({
        global: {
            useUTC: false,
            timezone: undefined
        }
    });

    dates.forEach(function (dateObject) {
        const { date, expectedWeek, expectedDay } = dateObject;

        assert.equal(
            Highcharts.dateFormat('%W', date.valueOf()),
            expectedWeek,
            `Week format produces correct output for ${date}`
        );

        assert.equal(
            Highcharts.dateFormat('%E', date.valueOf()),
            expectedDay,
            `Single character week day format produces correct output`
        );
    });

    /* Teardown */
    Highcharts.setOptions({
        global: {
            timezone: undefined,
            useUTC: undefined
        }
    });

    const UTCDates = [
        { date: Date.UTC(2016, 8, 15), expectedWeek: 37, expectedDay: 'T' },
        { date: Date.UTC(2020, 0, 1), expectedWeek: 1, expectedDay: 'W' },
        { date: Date.UTC(2020, 1, 29), expectedWeek: 9, expectedDay: 'S' }
    ];

    Highcharts.setOptions({
        global: {
            useUTC: true,
            timezone: undefined
        }
    });

    UTCDates.forEach(function (dateObject) {
        const { date, expectedWeek, expectedDay } = dateObject;
        assert.equal(
            Highcharts.dateFormat('%W', date),
            expectedWeek,
            `Week format produces correct output when using UTC for ${new Date(
                date
            )}`
        );

        assert.equal(
            Highcharts.dateFormat('%E', date),
            expectedDay,
            'Single character week day format produces correct output when using UTC'
        );
    });

    /* Teardown */
    Highcharts.setOptions({
        global: {
            timezone: undefined,
            useUTC: undefined
        }
    });
});

/**
 * Tests the vertical linear axis horizontal placement
 */
QUnit.test('Vertical Linear axis horizontal placement', function (assert) {
    var chart,
        axes = [];

    // Chart 1
    chart = Highcharts.chart('container', {
        chart: {
            type: 'line'
        },
        yAxis: [
            {
                grid: {
                    enabled: true
                },
                id: 'axis1'
            },
            {
                grid: {
                    enabled: true
                },
                id: 'axis2'
            },
            {
                grid: {
                    enabled: true
                },
                opposite: true,
                linkedTo: 0,
                id: 'axis3'
            },
            {
                grid: {
                    enabled: true
                },
                opposite: true,
                linkedTo: 1,
                id: 'axis4'
            }
        ],
        series: [
            {
                data: [129.9, 271.5, 306.4, -29.2, 544.0, 376.0, 435.6, 348.5],
                yAxis: 0
            },
            {
                data: [
                    29.9,
                    -71.5,
                    -106.4,
                    -129.2,
                    -144.0,
                    -176.0,
                    -135.6,
                    -148.5
                ],
                yAxis: 1
            }
        ]
    });

    axes[0] = chart.yAxis[0].axisGroup.getBBox();
    axes[1] = chart.yAxis[1].axisGroup.getBBox();
    axes[2] = chart.yAxis[2].axisGroup.getBBox();
    axes[3] = chart.yAxis[3].axisGroup.getBBox();

    assert.close(
        axes[1].x + axes[1].width,
        axes[0].x,
        0.1,
        'Left outer linear axis horizontal placement'
    );

    assert.strictEqual(
        axes[3].x,
        axes[2].x + axes[2].width,
        'Right outer linear axis horizontal placement'
    );

    chart.yAxis[1].update({
        lineColor: 'red'
    });

    assert.strictEqual(
        chart.yAxis[1].grid.axisLineExtra.attr('stroke'),
        'red',
        '#15664: axisLineExtra stroke should be updated'
    );
});

/**
 * Tests the vertical datetime axis horizontal placement
 */
QUnit.test('Vertical Datetime axis horizontal placement', function (assert) {
    var chart,
        axes = [],
        error;

    chart = Highcharts.chart('container', {
        title: {
            type: 'scatter'
        },
        yAxis: [
            {
                grid: {
                    enabled: true
                },
                id: 'axis1',
                tickInterval: 1000 * 60 * 60 * 24, // Day
                type: 'datetime',
                labels: {
                    format: '{value:%E}',
                    style: {
                        fontSize: '2em'
                    }
                },
                min: Date.UTC(2014, 10, 18),
                max: Date.UTC(2014, 10, 21)
            },
            {
                grid: {
                    enabled: true
                },
                id: 'axis2',
                tickInterval: 1000 * 60 * 60 * 24, // Day
                type: 'datetime',
                labels: {
                    format: '{value:%E}',
                    style: {
                        fontSize: '1em'
                    }
                },
                linkedTo: 0
            },
            {
                grid: {
                    enabled: true
                },
                id: 'axis3',
                opposite: true,
                tickInterval: 1000 * 60 * 60 * 24, // Day
                type: 'datetime',
                labels: {
                    format: '{value:%E}',
                    style: {
                        fontSize: '1em'
                    }
                },
                linkedTo: 0
            },
            {
                grid: {
                    enabled: true
                },
                id: 'axis4',
                opposite: true,
                tickInterval: 1000 * 60 * 60 * 24, // Day
                type: 'datetime',
                labels: {
                    format: '{value:%E}',
                    style: {
                        fontSize: '1em'
                    }
                },
                linkedTo: 0
            }
        ],
        series: [
            {
                name: 'Project 3',
                borderRadius: 10,
                data: [
                    {
                        x: 7,
                        x2: 9,
                        y: Date.UTC(2014, 10, 19)
                    },
                    {
                        x: 7,
                        x2: 12,
                        y: Date.UTC(2014, 10, 20)
                    },
                    {
                        x: 12,
                        x2: 13,
                        y: Date.UTC(2014, 10, 21)
                    }
                ]
            }
        ]
    });

    axes[0] = chart.yAxis[0].axisGroup.getBBox();
    axes[1] = chart.yAxis[1].axisGroup.getBBox();
    axes[2] = chart.yAxis[2].axisGroup.getBBox();
    axes[3] = chart.yAxis[3].axisGroup.getBBox();

    error = 1;

    assert.close(
        axes[1].x + axes[1].width,
        axes[0].x,
        error,
        'Left outer datetime axis horizontal placement'
    );

    assert.close(
        axes[3].x,
        Math.round(axes[2].x + axes[2].width),
        error,
        'Right outer datetime axis horizontal placement'
    );
});

/**
 * Tests the horizontal linear axis vertical placement
 */
QUnit.test('Horizontal Linear axis vertical placement', function (assert) {
    var chart,
        axes = [],
        error;

    // Chart 1
    chart = Highcharts.chart('container', {
        chart: {
            type: 'line'
        },
        xAxis: [
            {
                grid: {
                    enabled: true
                },
                id: 'axis1'
            },
            {
                grid: {
                    enabled: true
                },
                id: 'axis2'
            },
            {
                grid: {
                    enabled: true
                },
                opposite: true,
                linkedTo: 0,
                id: 'axis3'
            },
            {
                grid: {
                    enabled: true
                },
                opposite: true,
                linkedTo: 1,
                id: 'axis4'
            }
        ],
        series: [
            {
                data: [129.9, 271.5, 306.4, -29.2, 544.0, 376.0, 435.6, 348.5],
                xAxis: 0
            },
            {
                data: [
                    29.9,
                    -71.5,
                    -106.4,
                    -129.2,
                    -144.0,
                    -176.0,
                    -135.6,
                    -148.5
                ],
                xAxis: 1
            }
        ]
    });

    axes[0] = chart.xAxis[0].axisGroup.getBBox();
    axes[1] = chart.xAxis[1].axisGroup.getBBox();
    axes[2] = chart.xAxis[2].axisGroup.getBBox();
    axes[3] = chart.xAxis[3].axisGroup.getBBox();

    error = 0.00001;

    assert.close(
        axes[1].y,
        axes[0].y + axes[0].height,
        error,
        'Bottom outer linear axis vertical placement'
    );

    assert.close(
        axes[3].y + axes[3].height,
        axes[2].y,
        error,
        'Top outer linear axis vertical placement'
    );
});

/**
 * Tests the horizontal datetime axis vertical placement
 */
QUnit.test('Horizontal Datetime axis vertical placement', function (assert) {
    var chart,
        axes = [],
        error;

    chart = Highcharts.chart('container', {
        title: {
            type: 'scatter'
        },
        xAxis: [
            {
                grid: {
                    enabled: true
                },
                id: 'axis1',
                tickInterval: 1000 * 60 * 60 * 24, // Day
                type: 'datetime',
                labels: {
                    format: '{value:%E}',
                    style: {
                        fontSize: '2em'
                    }
                },
                min: Date.UTC(2014, 10, 18),
                max: Date.UTC(2014, 10, 21)
            },
            {
                grid: {
                    enabled: true
                },
                id: 'axis2',
                tickInterval: 1000 * 60 * 60 * 24, // Day
                type: 'datetime',
                labels: {
                    format: '{value:%E}',
                    style: {
                        fontSize: '1em'
                    }
                },
                linkedTo: 0
            },
            {
                grid: {
                    enabled: true
                },
                id: 'axis3',
                opposite: true,
                tickInterval: 1000 * 60 * 60 * 24, // Day
                type: 'datetime',
                labels: {
                    format: '{value:%E}',
                    style: {
                        fontSize: '1em'
                    }
                },
                linkedTo: 0
            },
            {
                grid: {
                    enabled: true
                },
                id: 'axis4',
                opposite: true,
                tickInterval: 1000 * 60 * 60 * 24, // Day
                type: 'datetime',
                labels: {
                    format: '{value:%E}',
                    style: {
                        fontSize: '1em'
                    }
                },
                linkedTo: 0
            }
        ],
        series: [
            {
                name: 'Project 3',
                borderRadius: 10,
                data: [
                    {
                        y: 0,
                        x: Date.UTC(2014, 10, 19),
                        x2: Date.UTC(2014, 10, 20)
                    },
                    {
                        y: 1,
                        x: Date.UTC(2014, 10, 20),
                        x2: Date.UTC(2014, 10, 21)
                    },
                    {
                        y: 2,
                        x: Date.UTC(2014, 10, 21),
                        x2: Date.UTC(2014, 10, 22)
                    }
                ]
            }
        ]
    });

    axes[0] = chart.xAxis[0].axisGroup.getBBox();
    axes[1] = chart.xAxis[1].axisGroup.getBBox();
    axes[2] = chart.xAxis[2].axisGroup.getBBox();
    axes[3] = chart.xAxis[3].axisGroup.getBBox();

    error = 0.00001;

    assert.close(
        axes[1].y,
        axes[0].y + axes[0].height,
        error,
        'Bottom outer datetime axis vertical placement'
    );

    assert.close(
        axes[3].y + axes[3].height,
        axes[2].y,
        error,
        'Top outer datetime axis vertical placement'
    );
});

/**
 * Checks that datetime and linear axes for each series type (except 'pie')have
 * ticks placed at the start and end of the axis, creating a grid:
 *   ___________________
 *   |__|__|__|__|__|__|
 *   ^                 ^
 */
QUnit.test('Horizontal axis ticks at start and end', function (assert) {
    const types = ['line', 'column', 'bar', 'bubble'];

    const options = {
        chart: {
            type: 'line'
        },
        xAxis: [
            {
                type: 'datetime',
                grid: {
                    enabled: true
                }
            },
            {
                type: 'datetime',
                grid: {
                    enabled: true
                },
                linkedTo: 0
            },
            {
                grid: {
                    enabled: true
                },
                opposite: true
            },
            {
                grid: {
                    enabled: true
                },
                opposite: true,
                linkedTo: 2
            }
        ],
        series: [
            {
                xAxis: 0,
                data: [
                    {
                        x: Date.UTC(2016, 10, 12),
                        y: 1
                    },
                    {
                        x: Date.UTC(2016, 10, 14),
                        y: 2
                    }
                ]
            },
            {
                xAxis: 1,
                data: [
                    {
                        x: Date.UTC(2016, 10, 13),
                        y: 1
                    },
                    {
                        x: Date.UTC(2016, 10, 15),
                        y: 2
                    }
                ]
            },
            {
                xAxis: 2,
                data: [129.9, 306.4, 544.0]
            },
            {
                xAxis: 3,
                data: [-144.0, -106.4, 29.9]
            }
        ]
    };

    types.forEach(function (type) {
        options.chart.type = type;
        const chart = Highcharts.chart('container', options);
        const axes = chart.xAxis;

        for (let i = 0; i < axes.length; i++) {
            const axis = axes[i],
                $axisGroup = $(axis.axisGroup.element),
                axisGroupBox = $axisGroup[0].getBBox(),
                ticks = $axisGroup.find('.highcharts-tick'),
                leftTick = ticks[0].getBBox(),
                rightTick = ticks.slice(-1)[0].getBBox();

            assert.equal(
                leftTick.x,
                axisGroupBox.x,
                type +
                    ' chart, ' +
                    axis.coll +
                    ', leftmost tick is placed correctly'
            );

            assert.equal(
                type === 'bar' ? rightTick.x + rightTick.width : rightTick.x,
                axisGroupBox.x + axisGroupBox.width,
                type +
                    ' chart, ' +
                    axis.coll +
                    ', rightmost tick is placed correctly'
            );
        }
    });
});

/**
 * Checks that the ticks in independent horizontal axes are equally distributed,
 * by checking that the space between the first and second tick is equal to the
 * second last and last tick:
 *
 *               _________________________
 * Avoid this:   |______|______|______|__|
 *                  ^                  ^
 *               _________________________
 * Want this:    |_____|_____|_____|_____|
 *                  ^                 ^
 *
 * It is however fine that ticks in axes which are linked to other axes are not
 * equally distributed, because they may not have the same tick interval as the
 * inner axes.
 */
QUnit.test('Horizontal axis ticks equally distributed', function (assert) {
    var chart,
        axes,
        i,
        axis,
        // There is often a 1px difference in spacing between ticks
        error = 1.1,
        ticks,
        $axisGroup,
        axisGroupBox,
        secondLeftmostTick,
        secondRightmostTick,
        axisLeftPoint,
        axisRightPoint,
        leftSpace,
        rightSpace;

    chart = Highcharts.chart('container', {
        chart: {
            type: 'scatter'
        },
        xAxis: [
            {
                grid: {
                    enabled: true
                }
            },
            {
                grid: {
                    enabled: true
                },
                linkedTo: 0
            },
            {
                grid: {
                    enabled: true
                },
                type: 'datetime',
                opposite: true
            },
            {
                grid: {
                    enabled: true
                },
                type: 'datetime',
                opposite: true,
                linkedTo: 2
            }
        ],
        series: [
            {
                xAxis: 0,
                data: [
                    [1, 271.5],
                    [2, -29.2],
                    [3, 376.0]
                ]
            },
            {
                xAxis: 1,
                data: [
                    [29.9, -71.5],
                    [-106.4, -129.2],
                    [-144.0, -176.0]
                ]
            },
            {
                xAxis: 2,
                data: [
                    {
                        x: Date.UTC(2016, 10, 12),
                        y: 1
                    },
                    {
                        x: Date.UTC(2016, 10, 14),
                        y: 2
                    }
                ]
            },
            {
                xAxis: 3,
                data: [
                    {
                        x: Date.UTC(2016, 10, 13),
                        y: 1
                    },
                    {
                        x: Date.UTC(2016, 10, 15),
                        y: 2
                    }
                ]
            }
        ]
    });

    axes = chart.xAxis;

    for (i = 0; i < axes.length; i++) {
        axis = axes[i];
        $axisGroup = $(axis.axisGroup.element);
        ticks = $axisGroup.find('.highcharts-tick');
        secondLeftmostTick = ticks[1];
        secondRightmostTick = ticks.slice(-2)[0];
        axisGroupBox = $axisGroup[0].getBBox();
        axisLeftPoint = axisGroupBox.x;
        axisRightPoint = axisGroupBox.x + axisGroupBox.width;
        leftSpace = secondLeftmostTick.getBBox().x - axisLeftPoint;
        rightSpace = axisRightPoint - secondRightmostTick.getBBox().x;

        assert.close(
            rightSpace,
            leftSpace,
            error,
            'Left space is equal to right space in xAxis[' + i + ']'
        );
    }
});

/**
 * Checks that the tick labels in horizontal axes are centered in their cells,
 * both vertically and horizontally. This is checked by asserting that the
 * midpoint of each tick label is the same as the midpoint between the tick it
 * belongs to, and the next one.
 *
 *                        _________________________________
 *                        |       |       |   3   |       |
 * Avoid any of these:    |      1|2      |       |       |
 *                        |_______|_______|_______|___4___|
 *
 *                        _________________________________
 *                        |       |       |       |       |
 * Want this:             |   1   |   2   |   3   |   4   |
 *                        |_______|_______|_______|_______|
 */
QUnit.test('Horizontal axis tick labels centered', function (assert) {
    var chart,
        axes,
        xError = 1.5,
        yError = 1.1;

    chart = Highcharts.chart('container', {
        chart: {
            type: 'scatter',
            width: 800
        },
        xAxis: [
            {
                grid: {
                    enabled: true
                }
            },
            {
                type: 'datetime',
                min: Date.UTC(2016, 10, 11),
                max: Date.UTC(2016, 10, 15),
                tickInterval: 1000 * 60 * 60 * 24, // Day
                grid: {
                    enabled: true
                }
            },
            {
                grid: {
                    enabled: true
                },
                opposite: true
            },
            {
                grid: {
                    enabled: true
                },
                type: 'datetime',
                min: Date.UTC(2016, 10, 12),
                max: Date.UTC(2016, 10, 16),
                tickInterval: 1000 * 60 * 60 * 24 * 7, // Week
                opposite: true
            }
        ],
        series: [
            {
                xAxis: 0,
                data: [
                    [1, 271.5],
                    [2, -29.2],
                    [3, 376.0]
                ]
            },
            {
                xAxis: 1,
                data: [
                    {
                        x: Date.UTC(2016, 10, 12),
                        y: 1
                    },
                    {
                        x: Date.UTC(2016, 10, 14),
                        y: 2
                    }
                ]
            },
            {
                xAxis: 2,
                data: [
                    [29.9, -71.5],
                    [-106.4, -129.2],
                    [-144.0, -176.0]
                ]
            },
            {
                xAxis: 3,
                data: [
                    {
                        x: Date.UTC(2016, 10, 13),
                        y: 1
                    },
                    {
                        x: Date.UTC(2016, 10, 15),
                        y: 2
                    }
                ]
            }
        ]
    });

    axes = chart.xAxis.filter(axis => !axis.options.isInternal);

<<<<<<< HEAD
    axes.forEach(function (axis) {
=======
    axes.forEach(axis => {
>>>>>>> 9d0110b6
        var axisType = axis.options.type || 'linear',
            tickPositions = axis.tickPositions,
            ticks = axis.ticks,
            tick,
            nextTick,
            tickBox,
            nextTickBox,
            labelBox,
            actual,
            expected,
            i;

        if (!axisType) {
            if (axis.options.categories) {
                axisType = 'categories';
            } else {
                axisType = 'linear';
            }
        }

        for (i = 1; i < tickPositions.length - 1; i++) {
            tick = ticks[tickPositions[i]];
            nextTick = ticks[tickPositions[i + 1]];
            if (tick.mark && tick.label && nextTick && nextTick.mark) {
                tickBox = tick.mark.element.getBBox();
                nextTickBox = nextTick.mark.element.getBBox();
                labelBox = tick.label.element.getBBox();
                expected = {
                    x: (nextTickBox.x + tickBox.x) / 2,
                    y: tickBox.y + tickBox.height / 2
                };
                actual = {
                    x: labelBox.x + labelBox.width / 2,
                    y: labelBox.y + labelBox.height / 2
                };

                assert.close(
                    actual.x,
                    expected.x,
                    xError,
                    axisType +
                        ' tick label x position correct ' +
                        tick.label.textStr
                );

                assert.close(
                    actual.y,
                    expected.y,
                    yError,
                    axisType +
                        ' tick label y position correct ' +
                        tick.label.textStr
                );
            }
        }
    });
});

/**
 * Checks that the tick labels in vertical axes are centered in their cells,
 * both vertically and horizontally. This is checked by asserting that the
 * midpoint of each tick label is the same as the midpoint between the tick it
 * belongs to, and the next one.
 *
 *                        _________
 *                        |       |
 *                        |      1|
 *                        |_______|
 *                        |       |
 *                        |2      |
 * Avoid any of these:    |_______|
 *                        |   3   |
 *                        |       |
 *                        |_______|
 *                        |       |
 *                        |       |
 *                        |___4___|
 *
 *                        _________
 *                        |       |
 *                        |   1   |
 *                        |_______|
 *                        |       |
 *                        |   2   |
 * Want this:             |_______|
 *                        |       |
 *                        |   3   |
 *                        |_______|
 *                        |       |
 *                        |   4   |
 *                        |_______|
 */
QUnit.test('Vertical axis tick labels centered', function (assert) {
    var chart,
        axes,
        xError = 1.1,
        yError = 1.4;

    chart = Highcharts.chart('container', {
        chart: {
            type: 'scatter'
        },
        yAxis: [
            {
                grid: {
                    enabled: true
                }
            },
            {
                type: 'datetime',
                min: Date.UTC(2016, 10, 11),
                max: Date.UTC(2016, 10, 15),
                tickInterval: 1000 * 60 * 60 * 24, // Day
                grid: {
                    enabled: true
                }
            },
            {
                grid: {
                    enabled: true
                },
                opposite: true
            },
            {
                grid: {
                    enabled: true
                },
                type: 'datetime',
                min: Date.UTC(2016, 10, 12),
                max: Date.UTC(2016, 10, 16),
                tickInterval: 1000 * 60 * 60 * 24 * 7, // Week
                opposite: true
            }
        ],
        series: [
            {
                yAxis: 0,
                data: [
                    [271.5, 1],
                    [-29.2, 2],
                    [376.0, 3]
                ]
            },
            {
                yAxis: 1,
                data: [
                    {
                        x: 1,
                        y: Date.UTC(2016, 10, 12)
                    },
                    {
                        x: 2,
                        y: Date.UTC(2016, 10, 14)
                    }
                ]
            },
            {
                yAxis: 2,
                data: [
                    [-71.5, 29.9],
                    [-129.2, -106.4],
                    [-176.0, -144.0]
                ]
            },
            {
                yAxis: 3,
                data: [
                    {
                        x: 1,
                        y: Date.UTC(2016, 10, 13)
                    },
                    {
                        x: 2,
                        y: Date.UTC(2016, 10, 15)
                    }
                ]
            }
        ]
    });

    axes = chart.yAxis;

    axes.forEach(axis => {
        var axisType = axis.options.type,
            tickPositions = axis.tickPositions,
            ticks = axis.ticks,
            tick,
            nextTick,
            tickBox,
            nextTickBox,
            labelBox,
            actual,
            expected,
            i;

        if (!axisType) {
            if (axis.options.categories) {
                axisType = 'categories';
            } else {
                axisType = 'linear';
            }
        }

        for (i = 0; i < tickPositions.length; i++) {
            tick = ticks[tickPositions[i]];
            nextTick = ticks[tickPositions[i + 1]];
            if (tick.mark && tick.label && nextTick && nextTick.mark) {
                tickBox = tick.mark.element.getBBox();
                nextTickBox = nextTick.mark.element.getBBox();
                labelBox = tick.label.element.getBBox();

                expected = {
                    x: tickBox.x + tickBox.width / 2,
                    y: (tickBox.y + nextTickBox.y) / 2
                };
                actual = {
                    x: labelBox.x + labelBox.width / 2,
                    y: labelBox.y + labelBox.height / 2
                };

                assert.close(
                    actual.x,
                    expected.x,
                    xError,
                    axisType + ' tick label x position correct'
                );

                assert.close(
                    actual.y,
                    expected.y,
                    yError,
                    axisType + ' tick label y position correct'
                );
            }
        }
    });
});

QUnit.module('labels alignment', function () {
    var map = Highcharts.map,
        categories = ['Category 1', 'Category 2', 'Category 3'],
        optionsAxis = {
            showEmpty: true,
            type: 'category',
            grid: {
                enabled: true
            },
            labels: {
                useHTML: false
            },
            min: 0,
            max: categories.length - 1,
            categories: categories
        },
        chart,
        getTestFunction,
        getCellCenter,
        getBBox;

    getBBox = function (container, element) {
        var containerRect = container.getBoundingClientRect(),
            rect = element.getBoundingClientRect();
        return {
            x: rect.left - containerRect.left,
            y: rect.top - containerRect.top,
            width: rect.width,
            height: rect.height
        };
    };

    getCellCenter = function (coll, bboxLastTickMark, bboxTickMark) {
        var left, right, top, bottom;

        if (coll === 'xAxis') {
            left = bboxLastTickMark.x;
            top = bboxLastTickMark.y;
            bottom = bboxLastTickMark.y + bboxLastTickMark.height;
            right = bboxTickMark.x;
        } else {
            left = bboxTickMark.x;
            top = bboxTickMark.y;
            bottom = bboxLastTickMark.y;
            right = bboxTickMark.x + bboxTickMark.width;
        }

        return [left + (right - left) / 2, top + (bottom - top) / 2];
    };

    getTestFunction = function (assert) {
        return function (axis, pos) {
            var container = axis.chart.container,
                tick = axis.ticks[pos],
                leftTick = axis.ticks[pos - 1],
                center = getCellCenter(
                    axis.coll,
                    getBBox(container, leftTick.mark.element),
                    getBBox(container, tick.mark.element)
                ),
                bboxLabel = getBBox(container, tick.label.element),
                // Firefox/Mac needs 2.3 in order to pass, Edge needs 1.5,
                // others 1.1.
                precision = 2.3;

            assert.close(
                bboxLabel.x,
                center[0] - bboxLabel.width / 2,
                precision,
                axis.coll +
                    ' label "' +
                    tick.label.textStr +
                    '" is centered horizontally.'
            );

            assert.close(
                bboxLabel.y,
                center[1] - bboxLabel.height / 2,
                precision,
                axis.coll +
                    ' label "' +
                    tick.label.textStr +
                    '" is centered vertically.'
            );
        };
    };

    QUnit.test('useHtml: false', function (assert) {
        var testTickPosition = getTestFunction(assert);

        /**
         * Test label positions on the x and yAxis with a single line.
         * NOTE: options and chart must be set again, due to tests running async.
         */
        optionsAxis.labels.useHTML = false;
        optionsAxis.categories = categories;
        chart = Highcharts.chart('container', {
            series: [{}],
            xAxis: optionsAxis,
            yAxis: optionsAxis
        });

        chart.axes.forEach(axis => {
            axis.tickPositions.forEach(pos => {
                testTickPosition(axis, pos);
            });
        });

        /**
         * Test label positions on the x and yAxis with a second line.
         */
        optionsAxis.categories = map(categories, function (str) {
            return str + '<br/>Second Line';
        });

        chart.update({
            xAxis: optionsAxis,
            yAxis: optionsAxis
        });

        chart.axes.forEach(axis => {
            axis.tickPositions.forEach(pos => {
                testTickPosition(axis, pos);
            });
        });
    });

    QUnit.test('useHtml: true', function (assert) {
        var testTickPosition = getTestFunction(assert);

        /**
         * Test label positions on the x and yAxis with a single line.
         * NOTE: options and chart must be set again, due to tests running async.
         */
        optionsAxis.categories = map(categories, function (str) {
            return '<span>' + str + '<span>';
        });
        optionsAxis.labels.useHTML = true;

        chart = Highcharts.chart('container', {
            series: [{}],
            xAxis: optionsAxis,
            yAxis: optionsAxis
        });
        chart.axes.forEach(axis => {
            axis.tickPositions.forEach(pos => {
                testTickPosition(axis, pos);
            });
        });

        /**
         * Test label positions on the x and yAxis with a second line.
         */
        optionsAxis.categories = map(categories, function (str) {
            return '<span>' + str + '</span><br/><span>Second Line</span>';
        });

        chart.update({
            xAxis: optionsAxis,
            yAxis: optionsAxis
        });

        chart.axes.forEach(axis => {
            axis.tickPositions.forEach(pos => {
                testTickPosition(axis, pos);
            });
        });
    });
});

/**
 * Checks that the last tick label does not pop out of its cell if there was no
 * room.
 */
QUnit.test('Last tick label does not pop out of its cell', function (assert) {
    var labelBox,
        axisBox,
        axisRight,
        axis,
        tickPositions,
        ticks,
        tick,
        chart = Highcharts.chart('container', {
            chart: {
                marginRight: 150
            },
            xAxis: [
                {
                    grid: {
                        enabled: true
                    },
                    type: 'datetime',
                    opposite: true,
                    tickInterval: 1000 * 60 * 60 * 24, // Day
                    labels: {
                        format: '{value:%E}',
                        style: {
                            fontSize: '15px'
                        }
                    },
                    min: Date.UTC(2016, 10, 21),
                    max: Date.UTC(2016, 10, 30)
                },
                {
                    grid: {
                        enabled: true
                    },
                    type: 'datetime',
                    opposite: true,
                    tickInterval: 1000 * 60 * 60 * 24 * 7, // Week
                    labels: {
                        format: '{value:Week %W}',
                        style: {
                            fontSize: '15px'
                        }
                    },
                    linkedTo: 0
                }
            ],
            series: [
                {
                    data: [[Date.UTC(2016, 10, 22), 1]]
                }
            ]
        });

    axis = chart.xAxis[1];
    tickPositions = axis.tickPositions;
    ticks = axis.ticks;
    // Second last tick is last tick with label
    tick = ticks[tickPositions[tickPositions.length - 2]];
    labelBox = tick.label.element.getBBox();
    axisBox = axis.axisGroup.getBBox();
    axisRight = axisBox.x + axisBox.width;
    assert.ok(labelBox.x < axisRight, 'Last tick label does not pop out');

    /*
     * Make sure the tickPositions are not adjusted when they are within min and
     * max.
     */
    const start = 1483225200000; // 1st January 2017
    const month = 2678400000;
    const userTickPositions = [start + month, start + 2 * month];
    const end = start + 3 * month;
    // Reassign tickPositions
    ({
        xAxis: [{ tickPositions }]
    } = Highcharts.chart('container', {
        xAxis: [
            {
                type: 'datetime',
                tickPositions: userTickPositions,
                grid: {
                    enabled: true
                }
            }
        ],
        series: [
            {
                data: [
                    {
                        x: start,
                        y: 0
                    },
                    {
                        x: end,
                        y: 0
                    }
                ]
            }
        ]
    }));
    assert.deepEqual(
        tickPositions,
        userTickPositions,
        'should not adjust last or first tick when they are within axis min and max. #10470'
    );
});

/**
 * Leftmost tick label appears even if its start is less than axis.min.
 */
QUnit.test('Leftmost ticklabel appears', function (assert) {
    var chart = Highcharts.chart('container', {
            xAxis: [
                {
                    grid: {
                        enabled: true
                    },
                    type: 'datetime',
                    opposite: true,
                    tickInterval: 1000 * 60 * 60 * 24, // Day
                    labels: {
                        format: '{value:%E}',
                        style: {
                            fontSize: '15px'
                        }
                    },
                    min: Date.UTC(2016, 10, 23),
                    max: Date.UTC(2016, 10, 28)
                },
                {
                    grid: {
                        enabled: true
                    },
                    type: 'datetime',
                    opposite: true,
                    tickInterval: 1000 * 60 * 60 * 24 * 7, // Week
                    labels: {
                        format: '{value:Week %W}',
                        style: {
                            fontSize: '15px'
                        }
                    },
                    linkedTo: 0
                }
            ],
            series: [
                {
                    data: [[Date.UTC(2016, 10, 27), 1]]
                }
            ]
        }),
        axis = chart.xAxis[1],
        tickPositions = axis.tickPositions,
        firstTick = axis.ticks[tickPositions[0]],
        axisBox = axis.axisGroup.getBBox(),
        axisCenter = axisBox.x + axisBox.width / 2,
        tickLabel = firstTick.label.element;

    // In a linked axis, a tick which normally would have been added even
    // though its pos is lower than axis.min, is trimmed.
    assert.ok(firstTick !== undefined, 'First tick exists');

    assert.equal(firstTick.pos, axis.min, 'First tick gets pos from axis.min');

    assert.close(
        +tickLabel.getAttribute('x'),
        axisCenter,
        1,
        'First tick label is centered in its grid'
    );
    assert.strictEqual(
        tickLabel.getAttribute('text-anchor'),
        'middle',
        'First tick label has text-anchor equal "middle".'
    );
});

QUnit.test('Reversed axis', function (assert) {
    var chart = Highcharts.chart('container', {
            xAxis: {
                reversed: true,
                grid: {
                    enabled: true
                },
                tickPixelInterval: 100
            },
            series: [
                {
                    data: [
                        29.9,
                        71.5,
                        106.4,
                        129.2,
                        144.0,
                        176.0,
                        135.6,
                        148.5,
                        216.4,
                        194.1,
                        95.6,
                        54.4
                    ],
                    type: 'column'
                }
            ]
        }),
        axis = chart.xAxis[0],
        ticks = axis.ticks,
        tickLabel = ticks[10].label,
        rightBorder = ticks[10].mark.element.getBBox(),
        leftBorder = ticks[11].mark.element.getBBox(),
        center = leftBorder.x + (rightBorder.x - leftBorder.x) / 2;

    // TODO: extend test to check all tick labels
    // #6754
    assert.strictEqual(
        +tickLabel.element.getAttribute('x'),
        center,
        'Last tick label is centered in its grid'
    );
});

QUnit.test('defaultOptions.borderWidth', function (assert) {
    var createGridAxis = function () {
            var obj = function () {};
            // Copy values from Axis.
            obj.prototype = Highcharts.Axis.prototype;
            return new obj();
        },
        axis = createGridAxis(),
        options;

    // Set side to top
    axis.side = 0;
    // Several cases where there is no check if chart exists
    axis.chart = {
        options: {
            chart: {}
        }
    };

    /**
     * grid.borderWidth should default to 1
     */
    axis.setOptions({
        grid: {
            enabled: true
        }
    });
    options = axis.options;

    assert.strictEqual(
        options.grid.borderWidth,
        1,
        'should default to 1 when grid.enabled is true.'
    );

    assert.strictEqual(
        options.lineWidth,
        1,
        'should set the value of grid.borderWidth on lineWidth.'
    );

    assert.strictEqual(
        options.tickWidth,
        1,
        'should set the value of grid.borderWidth on tickWidth.'
    );

    /**
     * grid.borderWidth should override tickWidth and lineWidth
     */
    axis.setOptions({
        grid: {
            enabled: true
        },
        tickWidth: 2,
        lineWidth: 2
    });
    options = axis.options;

    assert.strictEqual(
        options.lineWidth,
        1,
        'borderWidth should override lineWidth.'
    );

    assert.strictEqual(
        options.tickWidth,
        1,
        'borderWidth should override tickWidth.'
    );

    /**
     * should use value from lineWidth/tickWidth when borderWidth is not a
     * number.
     */
    axis.setOptions({
        grid: {
            enabled: true,
            borderWidth: null
        },
        tickWidth: 2,
        lineWidth: 2
    });
    options = axis.options;

    assert.strictEqual(
        options.lineWidth,
        2,
        'should use value from lineWidth when borderWidth is not a number.'
    );

    assert.strictEqual(
        options.tickWidth,
        2,
        'should use value from tickWidth when borderWidth is not a number.'
    );
});

QUnit.test('startOnTick and endOnTick', function (assert) {
    var chart = Highcharts.chart('container', {
        chart: {
            width: 800
        },
        xAxis: {
            grid: {
                enabled: true
            },
            tickInterval: 24 * 36e5,
            startOnTick: true,
            endOnTick: true,
            type: 'datetime'
        },
        series: [
            {
                data: [
                    {
                        x: Date.UTC(2018, 8, 17, 16),
                        y: 1
                    },
                    {
                        x: Date.UTC(2018, 8, 21, 8),
                        y: 2
                    }
                ]
            }
        ]
    });

    assert.strictEqual(
        Highcharts.dateFormat(null, chart.xAxis[0].min),
        Highcharts.dateFormat(null, Date.UTC(2018, 8, 17, 0)),
        'Start on tick, the first tick should be midnight'
    );

    assert.strictEqual(
        Highcharts.dateFormat(null, chart.xAxis[0].max),
        Highcharts.dateFormat(null, Date.UTC(2018, 8, 22, 0)),
        'Start on tick, the last tick should be midnight'
    );
});

QUnit.test('Chart.update', assert => {
    const getColumn = format => ({ labels: { format } });
    const chart = Highcharts.chart('container', {
        yAxis: {
            grid: {
                enabled: true,
                columns: [getColumn('Column 1'), getColumn('Column 2')]
            },
            type: 'category'
        },
        series: [
            {
                data: [{ x: 0, x2: 100000, y: 0 }]
            }
        ]
    });
    const {
        yAxis: [axis]
    } = chart;
    const getYAxisLabels = () =>
        Array.from(
            document.querySelectorAll('.highcharts-yaxis-labels > text')
        )
            .map(text => text.textContent)
            .reverse();

    assert.strictEqual(chart.yAxis.length, 1, 'should have only one yAxis');

    assert.deepEqual(
        getYAxisLabels(),
        ['Column 1', 'Column 2'],
        'should have two labels after init.'
    );

    chart.update(
        {
            yAxis: {
                grid: {
                    columns: [
                        getColumn('Updated 1'),
                        getColumn('Updated 2'),
                        getColumn('New 3')
                    ]
                }
            }
        },
        true,
        true,
        true
    );

    assert.strictEqual(
        chart.yAxis.length,
        1,
        'should still have one yAxis after update'
    );

    // TODO: it would be better to have an event for Axis.remove to listen for.
    assert.strictEqual(
        axis === chart.yAxis[0],
        true,
        'should not destroy the axis even if oneToOne is true. #9269'
    );

    assert.deepEqual(
        getYAxisLabels(),
        ['Updated 1', 'Updated 2', 'New 3'],
        'should still have two updated labels and a new one after update.'
    );
});

QUnit.test(
    'Secondary tick interval when years in primary (#11427)',
    assert => {
        const chart = Highcharts.ganttChart('container', {
            chart: {
                width: 1200
            },
            series: [
                {
                    data: [
                        {
                            end: 1574946000000,
                            start: 1488200400000
                        },
                        {
                            end: 1640696400000,
                            start: 1563458400000
                        }
                    ]
                },
                {
                    data: [
                        {
                            end: 1579525200000,
                            start: 1526133600000
                        },
                        {
                            end: 1629986400000,
                            start: 1552136400000
                        }
                    ]
                }
            ]
        });

        assert.notDeepEqual(
            chart.xAxis[0].tickPositions,
            chart.xAxis[1].tickPositions,
            'The secondary axis should have longer range ticks'
        );

        chart.update({
            series: [{
                data: [{
                    start: Date.UTC(2019, 7, 2),
                    end: Date.UTC(2019, 11, 1)
                }]
            }]
        }, true, true);
        chart.setSize(400);

        const axis = chart.xAxis[1];

        assert.strictEqual(
            axis.ticks[axis.tickPositions[0]].label.textStr,
            '2019',
            '#15692: Primary axis should show years'
        );
    }
);

QUnit.test('Zero-width slot', assert => {
    const chart = Highcharts.ganttChart('container', {
        chart: {
            width: 600
        },
        series: [
            {
                data: [
                    {
                        start: 1580688000000,
                        end: 1583107200000,
                        y: 1
                    }
                ]
            }
        ],
        xAxis: [
            {
                min: 1582934399999 - 24 * 36e5,
                max: 1582934399999
            },
            {}
        ]
    });

    const labels = chart.xAxis[1].tickPositions.map(
        pos => chart.xAxis[1].ticks[pos].label
    );

    assert.ok(
        // As of implementation, the textStr is ''. But it may be refactored to
        // disable the legend in general, without that being an error.
        !labels[0] || !labels[0].textStr,
        'The first label has a 0px slot and should not render (#13221)'
    );
});

QUnit.test(
    'Only one scrollbar should be visible for the vertical scrolling #13359',
    assert => {
        const chart = Highcharts.ganttChart('container', {
            yAxis: {
                min: 0,
                max: 1,
                type: 'category',
                scrollbar: {
                    enabled: true
                },
                grid: {
                    enabled: true,
                    columns: [
                        {
                            title: {
                                text: 'Project'
                            },
                            labels: {
                                format: '{point.name}'
                            }
                        },
                        {
                            title: {
                                text: 'Assignee'
                            },
                            labels: {
                                format: '{point.assignee}'
                            }
                        }
                    ]
                }
            },
            series: [
                {
                    name: 'Project 1',
                    data: [
                        {
                            start: 1,
                            end: 2,
                            name: 'Task A',
                            assignee: 'Person 1',
                            y: 0
                        },
                        {
                            start: 3,
                            end: 4,
                            name: 'Task B',
                            assignee: 'Person 2',
                            y: 1
                        },
                        {
                            start: 5,
                            end: 6,
                            name: 'Task C',
                            assignee: 'Person 3',
                            y: 2
                        },
                        {
                            start: 6,
                            end: 9,
                            name: 'Task D',
                            assignee: 'Person 4',
                            y: 3
                        },
                        {
                            start: 4,
                            end: 10,
                            name: 'Task E',
                            assignee: 'Person 5',
                            y: 4
                        }
                    ]
                }
            ]
        });

        assert.notOk(
            chart.yAxis[0].grid.columns[0].scrollbar,
            'The scrollbar for the column grid axis should not exist.'
        );
        assert.ok(
            chart.yAxis[0].scrollbar,
            'Only one scrollbar should be visible.'
        );
    }
);

QUnit.test('yAxis label adjustment #10281', assert => {
    const chart = Highcharts.ganttChart('container', {
        series: [
            {
                data: [
                    {
                        name: 'Start prototype',
                        start: Date.UTC(2014, 10, 18),
                        end: Date.UTC(2014, 10, 25)
                    },
                    {
                        name:
                            'Really Long series name that is very long indeed. Really Long series name that is very long indeed.',
                        start: Date.UTC(2014, 10, 23),
                        end: Date.UTC(2014, 10, 26)
                    }
                ]
            }
        ]
    });

    const yAxis = chart.yAxis[0],
        label = yAxis.ticks[1].label;

    assert.strictEqual(
        yAxis.maxLabelDimensions.width,
        Math.round(label.getBBox().width),
        'The yAxis max label dimensions should be same as the width of the longest label (#10281)'
    );
});

QUnit.test('yAxis max value #10779', assert => {
    const chart = Highcharts.ganttChart('container', {
        yAxis: {
            max: 5
        },

        series: [
            {
                data: [
                    {
                        start: 1595548800000,
                        end: 1595808000000,
                        y: 0,
                        name: 'test'
                    },
                    {
                        start: 1595808000000,
                        end: 1596067200000,
                        y: 1,
                        name: 'test1'
                    }
                ]
            }
        ]
    });

    const yAxis = chart.yAxis[0];

    assert.strictEqual(
        yAxis.tickPositions.length - 1,
        yAxis.max,
        'The tick amount should be same as the max value #10779'
    );
});

QUnit.test(
    'When the grid axis label has format "%E", time zone declared per chart should be respected., #13591.',
    assert => {
        const chart = Highcharts.ganttChart('container', {
            chart: {
                width: 500
            },
            time: {
                timezoneOffset: -4 * 60
            },
            xAxis: [
                {
                    min: Date.UTC(2020, 4, 29),
                    max: Date.UTC(2020, 5, 5)
                },
                {}
            ],
            series: [
                {
                    data: [
                        {
                            name: 'Task 1',
                            start: Date.UTC(2020, 5, 2),
                            end: Date.UTC(2020, 5, 3)
                        }
                    ]
                }
            ]
        });

        assert.strictEqual(
            chart.xAxis[0].ticks[chart.xAxis[0].tickPositions[0]].label.textStr,
            'F',
            'The first tick should be "F" shortcut from Friday.'
        );
        assert.strictEqual(
            chart.xAxis[0].ticks[chart.xAxis[0].tickPositions[1]].label.textStr,
            'S',
            'The second tick should be "S" shortcut from Saturday.'
        );
    }
);

QUnit.test(
    'Grid axis code should not interfere with non-Gantt type charts, 14868.',
    assert => {
        const chart = Highcharts.chart('container', {
            chart: {
                zoomType: 'x'
            },
            xAxis: {
                type: 'datetime'
            },
            series: [{
                type: 'xrange',
                data: [{
                    x: Date.UTC(2014, 11, 8),
                    x2: Date.UTC(2014, 11, 9),
                    y: 0
                }, {
                    x: Date.UTC(2014, 11, 9),
                    x2: Date.UTC(2014, 11, 19),
                    y: 1
                }, {
                    x: Date.UTC(2014, 11, 10),
                    x2: Date.UTC(2014, 11, 23),
                    y: 2
                }]
            }]
        });

        assert.notOk(
            chart.xAxis[0].options.labels.align,
            'Label align options should not be defined.'
        );
        chart.xAxis[0].setExtremes(
            Date.UTC(2014, 11, 8),
            Date.UTC(2014, 11, 10)
        );
        assert.notOk(
            chart.xAxis[0].options.labels.align,
            'Label align options should still not be defined.'
        );
    }
);

QUnit.test('slotWidth', assert => {
    const chart = Highcharts.ganttChart("container", {
        chart: {
            width: 600
        },
        series: [{
            data: [
                {
                    start: Date.UTC(2017, 8, 1),
                    end: Date.UTC(2017, 11, 4)
                }
            ]
        }]
    });

    const axis = chart.xAxis[1];

    assert.ok(
        axis.ticks[axis.tickPositions[3]].slotWidth < 30,
        '#15742: Rightmost tick slotWidth should be much smaller than the other ticks'
    );
});<|MERGE_RESOLUTION|>--- conflicted
+++ resolved
@@ -957,11 +957,7 @@
 
     axes = chart.xAxis.filter(axis => !axis.options.isInternal);
 
-<<<<<<< HEAD
-    axes.forEach(function (axis) {
-=======
     axes.forEach(axis => {
->>>>>>> 9d0110b6
         var axisType = axis.options.type || 'linear',
             tickPositions = axis.tickPositions,
             ticks = axis.ticks,
