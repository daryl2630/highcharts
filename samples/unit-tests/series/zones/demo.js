--- conflicted
+++ resolved
@@ -1,4 +1,4 @@
-<<<<<<< HEAD
+
 QUnit.test('Point markers fills should be taken from zones on hover.(#4670)', function (assert) {
     var chart = $('#container').highcharts({
         series: [{
@@ -69,7 +69,7 @@
         'Proper color for a marker - point.states.hover.'
     );
 });
-=======
+
 QUnit.test('Point colors within color zones(#4430)', function (assert) {
     var chart = $('#container').highcharts({
         chart: {
@@ -96,7 +96,7 @@
 
 });
 
->>>>>>> f106bcd8
+
 // Highcharts 4.1.1, Issue #3898
 // negativeColor not rendered correctly when threshold is out of range
 QUnit.test('Spline zones out of range', function (assert) {
