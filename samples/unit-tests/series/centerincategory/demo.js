--- conflicted
+++ resolved
@@ -92,7 +92,6 @@
     );
 
     chart.update({
-<<<<<<< HEAD
         series: chart.series.map((s, i) => ({
             stacking: 'normal',
             stack: i <= 1 ? 'stack1' : 'stack2',
@@ -104,7 +103,9 @@
         chart.series[3].points[0].shapeArgs.x + chart.plotLeft >
             chart.xAxis[0].ticks[0].mark.element.getBBox().x,
         '#14980: Toggling stacking with centerInCategory enabled should work'
-=======
+    );
+
+    chart.update({
         chart: {
             type: 'columnrange'
         },
@@ -138,7 +139,6 @@
         chart.plotLeft + point.shapeArgs.x < tickX &&
             chart.plotLeft + point.shapeArgs.x + point.shapeArgs.width > tickX,
         '#15045: Point should be centered on the tick'
->>>>>>> 8de4d309
     );
 
     /*
