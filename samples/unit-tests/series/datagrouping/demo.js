--- conflicted
+++ resolved
@@ -827,9 +827,7 @@
     );
 });
 
-<<<<<<< HEAD
-
-QUnit.test('When groupAll: true, group point should have the same start regardless of axis extremes, #15005.', function (assert) {
+QUnit.test('When groupAll: true, group point should have the same start regardless of axis extremes (case with cropStart), #15005.', function (assert) {
     const chart = Highcharts.stockChart('container', {
             plotOptions: {
                 series: {
@@ -917,7 +915,9 @@
         12,
         `When groupAll: true, after changing extremes to the same as other
         point x, the groups should not change the start property.`
-=======
+    );
+});
+
 QUnit.test('Panning with dataGrouping and ordinal axis, #3825.', function (assert) {
     const chart = Highcharts.stockChart('container', {
         xAxis: {
@@ -967,6 +967,5 @@
             Object.keys(chart.xAxis[0].ordinal.index)[1]],
         `After updating data grouping units to an equally spaced (like weeks),
         the ordinal positions should be recalculated- allows panning.`
->>>>>>> 6ace5eed
     );
 });