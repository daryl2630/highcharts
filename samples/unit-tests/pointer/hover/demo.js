--- conflicted
+++ resolved
@@ -151,17 +151,10 @@
 
     controller.moveTo(x, y);
 
-<<<<<<< HEAD
-    assert.deepEqual(
-        [chart.hoverPoint.series.index, chart.hoverPoint.index],
-        [0, 2],
-        'The other pane\'s point should be ignored' // #11148
-=======
     assert.strictEqual(
         chart.hoverPoint,
         chart.series[0].points[2],
         "The other pane's point should be ignored" // #11148
->>>>>>> dd1e2602
     );
 
     chart.tooltip.hide(0);
