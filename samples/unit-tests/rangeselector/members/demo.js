--- conflicted
+++ resolved
@@ -135,20 +135,12 @@
     );
     assert.strictEqual(
         chart.rangeSelector.selected,
-<<<<<<< HEAD
-        void 0,
-=======
-        undefined,
->>>>>>> 599185d8
+        undefined,
         'The selected property should be updated'
     );
     assert.strictEqual(
         chart.rangeSelector.options.selected,
-<<<<<<< HEAD
-        void 0,
-=======
-        undefined,
->>>>>>> 599185d8
+        undefined,
         'The selected option should be updated'
     );
 
@@ -162,20 +154,12 @@
     );
     assert.strictEqual(
         chart.rangeSelector.selected,
-<<<<<<< HEAD
-        void 0,
-=======
-        undefined,
->>>>>>> 599185d8
+        undefined,
         'The selected property should remain after redraw (#9209)'
     );
     assert.strictEqual(
         chart.rangeSelector.options.selected,
-<<<<<<< HEAD
-        void 0,
-=======
-        undefined,
->>>>>>> 599185d8
+        undefined,
         'The selected option should remain after redraw (#9209)'
     );
 });
