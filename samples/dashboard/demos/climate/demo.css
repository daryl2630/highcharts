@import "https://code.highcharts.com/css/highcharts.css";

/* *
 *
 *  Colors
 *
 * */

#time-range-selector {
    --color-axis: #646479;
    --color-background: #fafafa;
    --color-grid: #9a92ce;
    --color-handle: #5352be;
    --color-mask: #41378233;
    --color-mask-line: #9a92ce;
    --color-scroll: #f7f7f7;
    --color-scroll-line: #9a92ce;
    --color-series: #5352be;
    --color-thumb: #5352be;
    --color-thumb-line: #f7f7f7;
}

.highcharts-dashboard.hd-dark-mode {
    background-color: #46475d;
}

.highcharts-dashboard.hd-dark-mode #time-range-selector {
    --color-axis: #e7e7ec;
    --color-background: #0d0d0d;
    --color-grid: #838394;
    --color-handle: #838394;
    --color-mask: #dddbef66;
    --color-mask-line: #838394;
    --color-scroll: #20202c;
    --color-scroll-line: #646479;
    --color-series: #5352be;
    --color-thumb: #5352be;
    --color-thumb-line: #838394;
}

@media (prefers-color-scheme: dark) {
    #time-range-selector {
        --color-axis: #e7e7ec;
        --color-background: #0d0d0d;
        --color-grid: #838394;
        --color-mask: #dddbef66;
        --color-mask-line: #838394;
        --color-scroll: #20202c;
        --color-scroll-line: #646479;
        --color-series: #5352be;
        --color-thumb: #5352be;
        --color-thumb-line: #838394;
    }
}

/* *
 *
 *  City Chart
 *
 * */

#city-chart .highcharts-background {
    fill: #46475d;
}

#city-chart .highcharts-title {
    fill: #fff;
}

#city-chart .highcharts-axis-labels {
    fill: #fff;
}

/* *
 *
 *  KPI
 *
 * */

.hd-cell.hd-cell-state-hover:hover > .hd-component,
.hd-cell.hd-cell-state-active > .hd-component {
    background-color: #5352be;
    color: #fff;
}

.hd-cell.hd-cell-state-hover {
    cursor: pointer;
}

/* *
 *
 *  Navigator
 *
 * */

#time-range-selector > div > div {
    background: var(--color-background);
}

#time-range-selector .highcharts-background {
    fill: var(--color-background);
}

#time-range-selector .highcharts-grid-line {
    stroke: var(--color-grid);
}

#time-range-selector .highcharts-navigator-handle {
    fill: var(--color-thumb);
    stroke: var(--color-thumb);
}

#time-range-selector .highcharts-navigator-mask-inside {
    fill: var(--color-mask);
    fill-opacity: 1;
    stroke: var(--color-mask-line);
    transform: translate(-1px, 0);
}

#time-range-selector .highcharts-navigator-outline {
    display: none;
}

#time-range-selector .highcharts-navigator-series {
    fill: none;
    stroke: var(--color-series);
}

#time-range-selector .highcharts-scrollbar-arrow {
    fill: var(--color-scroll-line);
    stroke: var(--color-scroll-line);
}

#time-range-selector .highcharts-scrollbar-button {
    fill: none;
    stroke: none;
}

#time-range-selector .highcharts-scrollbar-thumb {
    fill: var(--color-thumb);
    stroke-width: 0;
    transform: translate(-1px, 0);
}

#time-range-selector .highcharts-scrollbar-thumb + path {
    stroke: var(--color-thumb-line);
}

#time-range-selector .highcharts-scrollbar-track {
    fill: var(--color-scroll);
    stroke: var(--color-scroll-line);
}

#time-range-selector .highcharts-xaxis-labels {
    fill: var(--color-axis);
}

/* *
 *
 *  World Map
 *
 * */

#world-map .highcharts-background {
    fill: #46475d;
}

#world-map .highcharts-series-0 .highcharts-point {
    fill: #c93 !important;
    stroke: #986;
}

#world-map .highcharts-series-1 .highcharts-data-label text {
    paint-order: stroke;
    stroke: #fff;
    stroke-width: 2px;
}

#world-map .highcharts-series-1 .highcharts-data-label:nth-child(even) text {
    fill: #fff;
    stroke: #000;
    stroke-width: 1px;
}

#world-map .highcharts-series-1 .highcharts-point {
    stroke: #fff;
}

#world-map .highcharts-series-1 .highcharts-point-select {
    stroke-width: 3px;
}

#world-map .highcharts-tooltip {
    text-align: right;
<<<<<<< HEAD
}

/* *
 *
 * KPI
 *
 */

.hd-cell.hd-cell-state-hover:hover > .hd-component,
.hd-cell.hd-cell-state-active > .hd-component {
    background-color: #46475d;
    color: #fff;
}

.hd-cell.hd-cell-state-hover {
    cursor: pointer;
}

/* *
 *
 * Dark mode
 *
 */

.highcharts-dashboard.hd-dark-mode {
    background-color: #46475d;
}

/* *
 *
 * Edit mode
 *
 */
.hd-edit-button.hd-edit-tools-btn {
    background-position: top left;
    background-color: #e7e7ec;
    border-radius: 4px;
    margin: 10px;
}

.hd-edit-button.hd-edit-tools-btn:hover {
    background-color: #646479;
    color: #fff;
}

.hd-edit-enabled.highcharts-dashboard {
    background-color: rgba(36, 29, 58, 0.2);
}

.hd-edit-toolbar-cell > .hd-edit-menu-item.hd-edit-toolbar-item {
    background: #241d3a;
    border-radius: 2px;
}

.hd-edit-toolbar-row > .hd-edit-menu-item.hd-edit-toolbar-item {
    background: #646479;
    border-radius: 2px;
}

.hd-layout > .hd-row.hd-edit-row-context-highlight {
    background:
        repeating-linear-gradient(
            -45deg,
            #9491a1,
            #9895a4 10px,
            rgb(169 167 188) 10px,
            rgb(169 167 188) 12px
        );
}

.hd-edit-toolbar > .hd-edit-toolbar-cell-outline {
    border: 2px solid #241d3a;
}

.hd-edit-toolbar > .hd-edit-toolbar-row-outline {
    border: 2px solid #646479;
}

.hd-edit-menu.hd-edit-toolbar-row {
    background: #646479;
}

.highcharts-dashboard > .hd-edit-drop-pointer {
    background: #ff8d64;
=======
>>>>>>> 06628c7d
}<|MERGE_RESOLUTION|>--- conflicted
+++ resolved
@@ -192,33 +192,6 @@
 
 #world-map .highcharts-tooltip {
     text-align: right;
-<<<<<<< HEAD
-}
-
-/* *
- *
- * KPI
- *
- */
-
-.hd-cell.hd-cell-state-hover:hover > .hd-component,
-.hd-cell.hd-cell-state-active > .hd-component {
-    background-color: #46475d;
-    color: #fff;
-}
-
-.hd-cell.hd-cell-state-hover {
-    cursor: pointer;
-}
-
-/* *
- *
- * Dark mode
- *
- */
-
-.highcharts-dashboard.hd-dark-mode {
-    background-color: #46475d;
 }
 
 /* *
@@ -277,6 +250,4 @@
 
 .highcharts-dashboard > .hd-edit-drop-pointer {
     background: #ff8d64;
-=======
->>>>>>> 06628c7d
 }