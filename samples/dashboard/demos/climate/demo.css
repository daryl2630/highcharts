--- conflicted
+++ resolved
@@ -20,7 +20,11 @@
     --color-thumb-line: #f7f7f7;
 }
 
-.highcharts-dashboard.dark-mode #time-range-selector {
+.highcharts-dashboard.hd-dark-mode {
+    background-color: #46475d;
+}
+
+.highcharts-dashboard.hd-dark-mode #time-range-selector {
     --color-axis: #e7e7ec;
     --color-background: #0d0d0d;
     --color-grid: #838394;
@@ -188,33 +192,4 @@
 
 #world-map .highcharts-tooltip {
     text-align: right;
-<<<<<<< HEAD
-=======
-}
-
-/* *
- *
- * KPI
- *
- */
-
-.hd-cell.hd-cell-state-hover:hover > .hd-component,
-.hd-cell.hd-cell-state-active > .hd-component {
-    background-color: #46475d;
-    color: #fff;
-}
-
-.hd-cell.hd-cell-state-hover {
-    cursor: pointer;
-}
-
-/* *
- *
- * Dark mode
- *
- */
-
-.highcharts-dashboard.hd-dark-mode {
-    background-color: #46475d;
->>>>>>> 456b8f06
 }