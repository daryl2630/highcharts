
// Bring in other forms of Highcharts
import HighchartsPlugin from '../../../../code/es-modules/Extensions/DashboardPlugins/HighchartsPlugin.js';
import DataGridPlugin from '../../../../code/es-modules/Extensions/DashboardPlugins/DataGridPlugin.js';

const { CSVStore, PluginHandler } = Dashboard;
HighchartsPlugin.custom.connectHighcharts(Highcharts);
PluginHandler.addPlugin(HighchartsPlugin);

DataGridPlugin.custom.connectDataGrid(DataGrid.DataGrid);
PluginHandler.addPlugin(DataGridPlugin);

const csvData = document.getElementById('csv').innerText;

const store = new CSVStore(void 0, {
    csv: csvData,
    firstRowAsNames: true
});

store.load();

const dashboard = new Dashboard.Dashboard('container', {
    store: store,
    editMode: {
        enabled: false
    },
    gui: {
        enabled: true,
        layouts: [{
            id: 'layout-1', // mandatory
            rowClassName: 'custom-row', // optional
            cellClassName: 'custom-cell', // optional
            rows: [{
                // id: 'dashboard-row-0',
                cells: [{
                    id: 'dashboard-col-0',
                    width: '50%'
                }, {
                    id: 'dashboard-col-1'
                }, {
                    id: 'dashboard-col-12'
                }]
            }, {
                id: 'dashboard-row-1',
                cells: [{
                    id: 'dashboard-col-2',
                    width: '1'
                }]
            }]
        }]
    },
    components: [
        {
<<<<<<< HEAD
        store,
        sync: {
            visibility: true,
            selection: true,
            tooltip : true
        },
        cell: 'dashboard-col-0',
        isResizable: true,
        type: 'Highcharts',
        tableAxisMap: {
            Food: 'x',
            'Vitamin A': 'value'
        },
        chartOptions: {
            chart: {
                type: 'pie'
            }
        },
        /*dimensions: {
            width: 400,
            height: 400
        },*/
        events: {
            mount: function () {
                // call action
                console.log('dashboard-col-0 mount event');
=======
            store,
            syncEvents: [
                'visibility',
                'selection',
                'tooltip'
            ],
            cell: 'dashboard-col-0',
            isResizable: true,
            type: 'Highcharts',
            tableAxisMap: {
                Food: 'x',
                'Vitamin A': 'value'
>>>>>>> 70288a18
            },
            chartOptions: {
                chart: {
                    type: 'pie'
                }
            },
            events: {
                mount: function () {
                    // call action
                    console.log('dashboard-col-0 mount event');
                },
                unmount: function () {
                    console.log('dashboard-col-0 unmount event');
                }
            }
<<<<<<< HEAD
        }
    }, {
        cell: 'dashboard-col-1',
        store,
        sync: {
            visibility: true,
            selection: true,
            tooltip : true
        },
        type: 'Highcharts',
        tableAxisMap: {
            Food: 'x',
            'Vitamin A': 'y'
        },
        chartOptions: {
            xAxis: {
                type: 'category'
=======
        }, {
            cell: 'dashboard-col-1',
            store,
            syncEvents: [
                'visibility',
                'tooltip',
                'selection'
            ],
            type: 'Highcharts',
            tableAxisMap: {
                Food: 'x',
                'Vitamin A': 'y'
>>>>>>> 70288a18
            },
            chartOptions: {
                xAxis: {
                    type: 'category'
                },
                chart: {
                    animation: false,
                    type: 'column'
                }
            }
<<<<<<< HEAD
        },
    }, {
        cell: 'dashboard-col-2',
        type: 'html',
        sync: {
            visibility: true,
            selection: true,
            tooltip : true
        },
        elements: [{
            tagName: 'div',
            id: 'datagrid'
        }],
        dimensions: {
            // width: '100%'
        height:'100%'
        },
        events: {
            mount: function () {
                // call action
                const container = document.querySelector('#datagrid');
                const datagrid = new Dashboard.DataGrid(container, {
                    editable: false,
                    dataTable: store.table.modified
                });
=======
        }, {
            cell: 'dashboard-col-12',
            store,
            syncEvents: [
                'visibility',
                'tooltip',
                'selection'
            ],
            type: 'Highcharts',
            tableAxisMap: {
                Food: 'x',
                'Vitamin A': 'y'
            },
            chartOptions: {
                xAxis: {
                    type: 'category'
                },
                chart: {
                    animation: false,
                    type: 'scatter'
                }
>>>>>>> 70288a18
            }
        }, {
            cell: 'dashboard-col-2',
            type: 'DataGrid',
            store,
            editable: true,
            syncEvents: ['tooltip']
        }]
});<|MERGE_RESOLUTION|>--- conflicted
+++ resolved
@@ -1,4 +1,3 @@
-
 // Bring in other forms of Highcharts
 import HighchartsPlugin from '../../../../code/es-modules/Extensions/DashboardPlugins/HighchartsPlugin.js';
 import DataGridPlugin from '../../../../code/es-modules/Extensions/DashboardPlugins/DataGridPlugin.js';
@@ -51,47 +50,18 @@
     },
     components: [
         {
-<<<<<<< HEAD
-        store,
-        sync: {
-            visibility: true,
-            selection: true,
-            tooltip : true
-        },
-        cell: 'dashboard-col-0',
-        isResizable: true,
-        type: 'Highcharts',
-        tableAxisMap: {
-            Food: 'x',
-            'Vitamin A': 'value'
-        },
-        chartOptions: {
-            chart: {
-                type: 'pie'
-            }
-        },
-        /*dimensions: {
-            width: 400,
-            height: 400
-        },*/
-        events: {
-            mount: function () {
-                // call action
-                console.log('dashboard-col-0 mount event');
-=======
             store,
-            syncEvents: [
-                'visibility',
-                'selection',
-                'tooltip'
-            ],
+            sync: {
+                visibility: true,
+                tooltip: true,
+                selection: true
+            },
             cell: 'dashboard-col-0',
             isResizable: true,
             type: 'Highcharts',
             tableAxisMap: {
                 Food: 'x',
                 'Vitamin A': 'value'
->>>>>>> 70288a18
             },
             chartOptions: {
                 chart: {
@@ -107,38 +77,18 @@
                     console.log('dashboard-col-0 unmount event');
                 }
             }
-<<<<<<< HEAD
-        }
-    }, {
-        cell: 'dashboard-col-1',
-        store,
-        sync: {
-            visibility: true,
-            selection: true,
-            tooltip : true
-        },
-        type: 'Highcharts',
-        tableAxisMap: {
-            Food: 'x',
-            'Vitamin A': 'y'
-        },
-        chartOptions: {
-            xAxis: {
-                type: 'category'
-=======
         }, {
             cell: 'dashboard-col-1',
             store,
-            syncEvents: [
-                'visibility',
-                'tooltip',
-                'selection'
-            ],
+            sync: {
+                visibility: true,
+                tooltip: true,
+                selection: true
+            },
             type: 'Highcharts',
             tableAxisMap: {
                 Food: 'x',
                 'Vitamin A': 'y'
->>>>>>> 70288a18
             },
             chartOptions: {
                 xAxis: {
@@ -149,41 +99,14 @@
                     type: 'column'
                 }
             }
-<<<<<<< HEAD
-        },
-    }, {
-        cell: 'dashboard-col-2',
-        type: 'html',
-        sync: {
-            visibility: true,
-            selection: true,
-            tooltip : true
-        },
-        elements: [{
-            tagName: 'div',
-            id: 'datagrid'
-        }],
-        dimensions: {
-            // width: '100%'
-        height:'100%'
-        },
-        events: {
-            mount: function () {
-                // call action
-                const container = document.querySelector('#datagrid');
-                const datagrid = new Dashboard.DataGrid(container, {
-                    editable: false,
-                    dataTable: store.table.modified
-                });
-=======
         }, {
             cell: 'dashboard-col-12',
             store,
-            syncEvents: [
-                'visibility',
-                'tooltip',
-                'selection'
-            ],
+            sync: {
+                visibility: true,
+                tooltip: true,
+                selection: true
+            },
             type: 'Highcharts',
             tableAxisMap: {
                 Food: 'x',
@@ -197,13 +120,14 @@
                     animation: false,
                     type: 'scatter'
                 }
->>>>>>> 70288a18
             }
         }, {
             cell: 'dashboard-col-2',
             type: 'DataGrid',
             store,
             editable: true,
-            syncEvents: ['tooltip']
+            sync: {
+                tooltip: true
+            }
         }]
 });