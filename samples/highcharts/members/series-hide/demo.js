--- conflicted
+++ resolved
@@ -1,9 +1,5 @@
 $(function () {
-<<<<<<< HEAD
-    Highcharts.chart('container', {
-=======
     var chart = Highcharts.chart('container', {
->>>>>>> 042a8aa1
 
         series: [{
             data: [29.9, 71.5, 106.4, 129.2, 144.0, 176.0, 135.6, 148.5, 216.4, 194.1, 95.6, 54.4]
