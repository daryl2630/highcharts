--- conflicted
+++ resolved
@@ -1,65 +1,6 @@
 
 
-<<<<<<< HEAD
-        function openInCloud(data, direct) {
-            // Open new tab
-            var a = document.createElement('a');
-            a.href = 'https://cloud.highcharts.com/create?' +
-                     (direct ? 'c' : 'q') + '=' + data;
-            a.target = '_blank';
-            document.body.appendChild(a);
-            a.click();
-            document.body.removeChild(a);
-        }
 
-        var options = H.merge(this.userOptions);
-        removeFunctions(options);
-        var params = {
-            name: (options.title && options.title.text) || 'Chart title',
-            options: options,
-            settings: {
-                constructor: 'Chart',
-                dataProvider: {
-                    csv: this.getCSV()
-                }
-            }
-        };
-
-        params = JSON.stringify(params);
-        params = btoa(encodeURIComponent(params));
-
-        if (params.length < 2500) {
-            // We can skip the storage and just open it directly
-            return openInCloud(params, true);
-        }
-
-        Highcharts.ajax({
-            url: 'https://cloud-api.highcharts.com/openincloud',
-            type: 'post',
-            dataType: 'json',
-            data: params,
-            success: function (result) {
-                if (result && result.ok && result.id) {
-                    openInCloud(result.id);
-                }
-            }
-        });
-    };
-
-    H.getOptions().lang.editInCloud = 'Edit in Cloud';
-    H.getOptions().exporting.buttons.contextButton.menuItems.push(
-        'separator',
-        'editInCloud'
-    );
-    H.getOptions().exporting.menuItemDefinitions.editInCloud = {
-        textKey: 'editInCloud',
-        onclick: function () {
-            this.editInCloud();
-        }
-    };
-
-}(Highcharts));
-=======
 Highcharts.getOptions().lang.editInCloud = 'Edit in Cloud';
 Highcharts.getOptions().exporting.buttons.contextButton.menuItems.push(
     'separator',
@@ -72,7 +13,6 @@
     }
 };
 
->>>>>>> 4863f52d
 
 Highcharts.chart('container', {
 
