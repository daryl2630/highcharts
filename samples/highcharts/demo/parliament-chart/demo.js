--- conflicted
+++ resolved
@@ -22,27 +22,14 @@
         name: 'Representatives',
         keys: ['name', 'y', 'color', 'label'],
         data: [
-<<<<<<< HEAD
-            ['The Left', 39, '#CC0099', 'Linke'],
+            ['The Left', 39, '#CC0099', 'DIE LINKE'],
             ['Social Democratic Party', 206, '#EE0011', 'SPD'],
-            ['Alliance 90/The Greens', 118, '#448833', 'Grüne'],
+            ['Alliance 90/The Greens', 118, '#448833', 'GRÜNE'],
             ['Free Democratic Party', 92, '#FFCC00', 'FDP'],
             ['Christian Democratic Union', 152, '#000000', 'CDU'],
             ['Christian Social Union in Bavaria', 45, '#3366CC', 'CSU'],
-            ['Alternative for Germany', 81, '#3399FF', 'AfD'],
-            ['South Schleswig Voters\' Association', 1, '#000099', 'SSW'],
-            ['Centre Party', 1, '#6600CC', 'Zentrum'],
-            ['Independent', 1, '#999999', 'Parteilos']
-=======
-            ['The Left', 39, '#BE3075', 'DIE LINKE'],
-            ['Social Democratic Party', 206, '#EB001F', 'SPD'],
-            ['Alliance 90/The Greens', 118, '#64A12D', 'GRÜNE'],
-            ['Free Democratic Party', 92, '#FFED00', 'FDP'],
-            ['Christian Democratic Union', 152, '#000000', 'CDU'],
-            ['Christian Social Union in Bavaria', 45, '#008AC5', 'CSU'],
-            ['Alternative for Germany', 83, '#009EE0', 'AfD'],
-            ['South Schleswig Voters\' Association', 1, '#284B63', 'SSW']
->>>>>>> 021f91ea
+            ['Alternative for Germany', 83, '#3399FF', 'AfD'],
+            ['South Schleswig Voters\' Association', 1, '#000099', 'SSW']
         ],
         dataLabels: {
             enabled: true,
