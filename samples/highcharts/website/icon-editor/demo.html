<script src="https://code.highcharts.com/highcharts.js"></script>
<script src="https://code.highcharts.com/highcharts-more.js"></script> 
<script src="https://code.highcharts.com/modules/accessibility.js"></script>
<script src="https://code.highcharts.com/modules/data.js" type="text/javascript" charset="utf-8"></script>
<script src="https://code.highcharts.com/modules/exporting.js"></script>

<link rel="preconnect" href="https://fonts.gstatic.com">
<link href="https://fonts.googleapis.com/css2?family=IBM+Plex+Sans:wght@200;300;400;600;700&display=swap" rel="stylesheet">

<<<<<<< HEAD

<div class="chart-container" id="editor" ></div>
=======
<div class="chart-container" id="fjords" ></div>

<!-- <div class="chart-container" id="fjords2" ></div> -->
</div>
<div class="title-container">
    <div id="title">
        <p class="subtitle">Sea water temperature in</p>
        <h3 class="title"> Sognefjorden </h3>
        <p class="small-in">-in-</p>
        <div class="dropdown">
            <button class="btn btn-secondary dropdown-toggle jan" 
            type="button" id="dropdownMenuButton" 
            aria-haspopup="true" aria-expanded="false">
            January
            </button>
            <div class="month-container d-none " 
             aria-labelledby="dropdownMenuButton">
                <a class="month active"  
                href="#" data-index=0 id="jan">Jan</a>
                <a class="month" href="#" data-index=1 id="feb">Feb</a>
                <a class="month" href="#" data-index=2 id="mar">Mar</a>
                <a class="month" href="#" data-index=3 id="apr">Apr</a>
                <a class="month" href="#" data-index=4 id="may">May</a>
                <a class="month" href="#" data-index=5 id="jun">Jun</a>
                <a class="month" href="#" data-index=6 id="jul">Jul</a>
                <a class="month" href="#" data-index=7 id="aug">Aug</a>
                <a class="month" href="#" data-index=8 id="sep">Sep</a>
                <a class="month" href="#" data-index=9 id="oct">Oct</a>
                <a class="month" href="#" data-index=10 id="nov">Nov</a>
                <a class="month" href="#" data-index=11 id="dec">Dec</a>
            </div>
        </div>
        <div role="region" id="tempInfo" aria-live="polite">
            <h2 id="month">January</h2>
            <p id="avgTemp">6 degrees celsius</p>
          </div>
          
    </div>
</div>
>>>>>>> 2da4fb10
<|MERGE_RESOLUTION|>--- conflicted
+++ resolved
@@ -7,47 +7,4 @@
 <link rel="preconnect" href="https://fonts.gstatic.com">
 <link href="https://fonts.googleapis.com/css2?family=IBM+Plex+Sans:wght@200;300;400;600;700&display=swap" rel="stylesheet">
 
-<<<<<<< HEAD
-
 <div class="chart-container" id="editor" ></div>
-=======
-<div class="chart-container" id="fjords" ></div>
-
-<!-- <div class="chart-container" id="fjords2" ></div> -->
-</div>
-<div class="title-container">
-    <div id="title">
-        <p class="subtitle">Sea water temperature in</p>
-        <h3 class="title"> Sognefjorden </h3>
-        <p class="small-in">-in-</p>
-        <div class="dropdown">
-            <button class="btn btn-secondary dropdown-toggle jan" 
-            type="button" id="dropdownMenuButton" 
-            aria-haspopup="true" aria-expanded="false">
-            January
-            </button>
-            <div class="month-container d-none " 
-             aria-labelledby="dropdownMenuButton">
-                <a class="month active"  
-                href="#" data-index=0 id="jan">Jan</a>
-                <a class="month" href="#" data-index=1 id="feb">Feb</a>
-                <a class="month" href="#" data-index=2 id="mar">Mar</a>
-                <a class="month" href="#" data-index=3 id="apr">Apr</a>
-                <a class="month" href="#" data-index=4 id="may">May</a>
-                <a class="month" href="#" data-index=5 id="jun">Jun</a>
-                <a class="month" href="#" data-index=6 id="jul">Jul</a>
-                <a class="month" href="#" data-index=7 id="aug">Aug</a>
-                <a class="month" href="#" data-index=8 id="sep">Sep</a>
-                <a class="month" href="#" data-index=9 id="oct">Oct</a>
-                <a class="month" href="#" data-index=10 id="nov">Nov</a>
-                <a class="month" href="#" data-index=11 id="dec">Dec</a>
-            </div>
-        </div>
-        <div role="region" id="tempInfo" aria-live="polite">
-            <h2 id="month">January</h2>
-            <p id="avgTemp">6 degrees celsius</p>
-          </div>
-          
-    </div>
-</div>
->>>>>>> 2da4fb10
