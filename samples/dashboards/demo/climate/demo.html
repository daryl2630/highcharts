<link rel="stylesheet" type="text/css" href="https://code.highcharts.com/css/dashboards.css">
<link rel="stylesheet" type="text/css" href="https://code.highcharts.com/css/datagrid.css">

<script src="https://code.highcharts.com/dashboards/dashboards.js"></script>
<script src="https://code.highcharts.com/dashboards/datagrid.js"></script>
<script src="https://code.highcharts.com/highcharts.js"></script>
<script src="https://code.highcharts.com/highcharts-more.js"></script>
<script src="https://code.highcharts.com/maps/modules/map.js"></script>
<script src="https://code.highcharts.com/stock/modules/stock.js"></script>
<script src="https://code.highcharts.com/modules/solid-gauge.js"></script>
<script src="https://code.highcharts.com/modules/timeline.js"></script>
<script src="https://code.highcharts.com/modules/accessibility.js"></script>
<script src="https://code.highcharts.com/dashboards/modules/dashboards-plugin.js"></script>
<script src="https://code.highcharts.com/dashboards/modules/math-modifier.js"></script>

<div id="container">Loading...</div>
<<<<<<< HEAD
<p class="highcharts-description">
    You see agroclimatic data based on the NorESM1-M model provided by the
    Norwegian Climate Centre on behalf of the Copernicus Climate Change
    Service. The data covers the time span from 1951 to 2010 as 10-day
    average with a temporal resolution of 10 years. The Copernicus
    Observation Programme uses historical data from ground and satellites.
=======

<p id="description">
    You see agroclimatic data based on the NorESM1-M model provided by the Norwegian Climate Centre on behalf of the Copernicus Climate Change Service.
    The data covers the time span from 1951 to 2010 as 10-day average with a temporal resolution of 10 years.
    The Copernicus Observation Programme uses historical data from ground and satellites.
>>>>>>> 64415f6a
    More information can be found at the
    <a href="https://cds.climate.copernicus.eu/cdsapp#!/dataset/sis-agroclimatic-indicators" rel="noreferrer" target="_blank">Climate Data Store</a>
    of the European Union.
    Click on a map marker or KPI's box to refresh all related charts and DataGrid
    to visualize proper data. You can also select a range on the top navigator
    and limit period of time on the board.
</p><|MERGE_RESOLUTION|>--- conflicted
+++ resolved
@@ -14,20 +14,10 @@
 <script src="https://code.highcharts.com/dashboards/modules/math-modifier.js"></script>
 
 <div id="container">Loading...</div>
-<<<<<<< HEAD
-<p class="highcharts-description">
-    You see agroclimatic data based on the NorESM1-M model provided by the
-    Norwegian Climate Centre on behalf of the Copernicus Climate Change
-    Service. The data covers the time span from 1951 to 2010 as 10-day
-    average with a temporal resolution of 10 years. The Copernicus
-    Observation Programme uses historical data from ground and satellites.
-=======
-
 <p id="description">
     You see agroclimatic data based on the NorESM1-M model provided by the Norwegian Climate Centre on behalf of the Copernicus Climate Change Service.
     The data covers the time span from 1951 to 2010 as 10-day average with a temporal resolution of 10 years.
     The Copernicus Observation Programme uses historical data from ground and satellites.
->>>>>>> 64415f6a
     More information can be found at the
     <a href="https://cds.climate.copernicus.eu/cdsapp#!/dataset/sis-agroclimatic-indicators" rel="noreferrer" target="_blank">Climate Data Store</a>
     of the European Union.
