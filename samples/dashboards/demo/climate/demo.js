/* eslint-disable prefer-const, jsdoc/require-description */

// left arrow
Highcharts.SVGRenderer.prototype.symbols.leftarrow = (x, y, w, h) => [
    'M', x + w / 2 - 1, y,
    'L', x + w / 2 - 1, y + h,
    x - w / 2 - 1, y + h / 2,
    'Z'
];
// right arrow
Highcharts.SVGRenderer.prototype.symbols.rightarrow = (x, y, w, h) => [
    'M', x + w / 2 + 1, y,
    'L', x + w / 2 + 1, y + h,
    x + w + w / 2 + 1, y + h / 2,
    'Z'
];

const MathModifier = Dashboards.DataModifier.types.Math;

const colorStopsDays = [
    [0.0, '#C2CAEB'],
    [1.0, '#162870']
];
const colorStopsTemperature = [
    [0.0, '#4CAFFE'],
    [0.3, '#53BB6C'],
    [0.5, '#DDCE16'],
    [0.6, '#DF7642'],
    [0.7, '#DD2323']
];

setupBoard();

async function setupBoard() {
    let activeCity = 'New York',
        activeColumn = 'TX',
        activeScale = 'C',
        activeTimeRange = [Date.UTC(2010, 0, 5), Date.UTC(2010, 11, 25)],
        selectionTimeout = -1;

    // Initialize board with most basic data
    const board = await Dashboards.board('container', {
        dataPool: {
            connectors: [{
                id: 'Range Selection',
                type: 'CSV',
                options: {
                    dataModifier: {
                        type: 'Range'
                    }
                }
            }, {
                id: 'Cities',
                type: 'CSV',
                options: {
                    csvURL: (
                        'https://www.highcharts.com/samples/data/' +
                        'climate-cities.csv'
                    )
                }
            }]
        },
        editMode: {
            enabled: true,
            contextMenu: {
                enabled: true,
                icon: (
                    'https://code.highcharts.com/gfx/dashboards-icons/menu.svg'
                ),
                items: [
                    'editMode',
                    {
                        id: 'dark-mode',
                        type: 'toggle',
                        text: 'Dark mode',
                        events: {
                            click: function () {
                                this.menu.editMode.board.container
                                    .classList.toggle('highcharts-dark');
                            }
                        }
                    }, {
                        id: 'fahrenheit',
                        type: 'toggle',
                        text: 'Fahrenheit',
                        events: {
                            click: function () {
                                // Change temperature scale.
                                activeScale = activeScale === 'C' ? 'F' : 'C';
                                activeColumn = 'TX';
                                window.setTimeout(
                                    updateBoard,
                                    50,
                                    board,
                                    activeCity,
                                    activeColumn,
                                    activeScale,
                                    true
                                );
                            }
                        }
                    }
                ]
            }
        },
        gui: {
            layouts: [{
                rows: [{
                    cells: [{
                        id: 'time-range-selector'
                    }]
                }, {
                    cells: [{
                        id: 'world-map'
                    }, {
                        id: 'kpi-layout',
                        layout: {
                            rows: [{
                                cells: [{
                                    id: 'kpi-data',
                                    width: '1/3',
                                    height: '204px'
                                }, {
                                    id: 'kpi-temperature',
                                    width: '1/3',
                                    height: '204px'
                                }, {
                                    id: 'kpi-max-temperature',
                                    width: '1/3',
                                    height: '204px'
                                }]
                            }, {
                                cells: [{
                                    id: 'kpi-rain',
                                    width: '1/3',
                                    height: '204px'
                                }, {
                                    id: 'kpi-ice',
                                    width: '1/3',
                                    height: '204px'
                                }, {
                                    id: 'kpi-frost',
                                    width: '1/3',
                                    height: '204px'
                                }]
                            }]
                        }
                    }]
                }, {
                    cells: [{
                        id: 'selection-grid'
                    }, {
                        id: 'city-chart'
                    }]
                }]
            }]
        },
        components: [{
            cell: 'time-range-selector',
            type: 'Highcharts',
            chartOptions: {
                chart: {
                    height: '80px',
                    type: 'spline'
                },
                credits: {
                    enabled: false
                },
                legend: {
                    enabled: false
                },
                title: {
                    text: ''
                },
                tooltip: {
                    enabled: false
                },
                series: [{
                    name: 'Timeline',
                    data: [
                        [Date.UTC(1951, 0, 5), 0],
                        [Date.UTC(2010, 11, 25), 0]
                    ],
                    marker: {
                        enabled: false
                    },
                    states: {
                        hover: {
                            enabled: false
                        }
                    }
                }],
                navigator: {
                    enabled: true,
                    handles: {
                        symbols: ['leftarrow', 'rightarrow'],
                        lineWidth: 0,
                        width: 8,
                        height: 14
                    },
                    series: [{
                        name: activeCity,
                        data: [],
                        animation: false,
                        animationLimit: 0
                    }],
                    xAxis: {
                        endOnTick: true,
                        gridZIndex: 4,
                        labels: {
                            x: 1,
                            y: 22
                        },
                        opposite: true,
                        showFirstLabel: true,
                        showLastLabel: true,
                        startOnTick: true,
                        tickPosition: 'inside'
                    },
                    yAxis: {
                        maxPadding: 0.5
                    }
                },
                scrollbar: {
                    enabled: true,
                    barBorderRadius: 0,
                    barBorderWidth: 0,
                    buttonBorderWidth: 0,
                    buttonBorderRadius: 0,
                    height: 14,
                    trackBorderWidth: 0,
                    trackBorderRadius: 0
                },
                xAxis: {
                    visible: false,
                    min: activeTimeRange[0],
                    max: activeTimeRange[1],
                    minRange: 30 * 24 * 3600 * 1000, // 30 days
                    maxRange: 2 * 365 * 24 * 3600 * 1000, // 2 years
                    events: {
                        afterSetExtremes: function (e) {
                            window.clearTimeout(selectionTimeout);
                            selectionTimeout = window.setTimeout(async () => {
                                if (
                                    activeTimeRange[0] !== e.min ||
                                    activeTimeRange[1] !== e.max
                                ) {
                                    activeTimeRange = [e.min, e.max];

                                    console.time('updateBoard');
                                    const newColumn =
                                        activeColumn[0] === 'T' ? activeColumn + activeScale : activeColumn;
                                    await onNavigatorChange(
                                        board,
                                        activeCity,
                                        newColumn,
                                        activeScale
                                    );
                                    console.timeEnd('updateBoard');
                                }
                            }, 50);
                        }
                    }
                },
                yAxis: {
                    visible: false
                }
            }
        }, {
            cell: 'world-map',
            type: 'Highcharts',
            chartConstructor: 'mapChart',
            chartOptions: {
                chart: {
                    map: await fetch(
                        'https://code.highcharts.com/mapdata/' +
                        'custom/world.topo.json'
                    ).then(response => response.json()),
                    styledMode: true
                },
                colorAxis: {
                    startOnTick: false,
                    endOnTick: false,
                    max: 50,
                    min: 0,
                    stops: colorStopsTemperature
                },
                legend: {
                    enabled: false
                },
                mapNavigation: {
                    buttonOptions: {
                        verticalAlign: 'bottom'
                    },
                    enabled: true,
                    enableMouseWheelZoom: false
                },
                mapView: {
                    maxZoom: 4
                },
                series: [{
                    type: 'map',
                    name: 'World Map'
                }, {
                    type: 'mappoint',
                    name: 'Cities',
                    data: [],
                    animation: false,
                    animationLimit: 0,
                    allowPointSelect: true,
                    dataLabels: [{
                        align: 'left',
                        animation: false,
                        crop: false,
                        enabled: true,
                        format: '{point.name}',
                        padding: 0,
                        verticalAlign: 'top',
                        x: -2,
                        y: 2
                    }, {
                        animation: false,
                        crop: false,
                        enabled: true,
                        format: '{point.y:.0f}',
                        inside: true,
                        padding: 0,
                        verticalAlign: 'bottom',
                        y: -16
                    }],
                    events: {
                        click: function (e) {
                            activeCity = e.point.name;
                            updateBoard(
                                board,
                                activeCity,
                                activeColumn,
                                activeScale,
                                true
                            );
                        }
                    },
                    marker: {
                        enabled: true,
                        lineWidth: 2,
                        radius: 12,
                        states: {
                            hover: {
                                lineWidthPlus: 4,
                                radiusPlus: 0
                            },
                            select: {
                                lineWidthPlus: 4,
                                radiusPlus: 0
                            }
                        },
                        symbol: 'mapmarker'
                    },
                    tooltip: {
                        footerFormat: '',
                        headerFormat: '',
                        pointFormat: (
                            '<b>{point.name}</b><br>' +
                            'Elevation: {point.custom.elevation}m<br>' +
                            '{point.y:.1f}˚{point.custom.yScale}'
                        )
                    }
                }],
                title: {
                    text: void 0
                },
                tooltip: {
                    shape: 'rect',
                    distance: -60,
                    useHTML: true
                }
            }
        }, {
            cell: 'kpi-data',
            type: 'KPI',
            title: activeCity,
            value: 10,
            valueFormat: '{value:.0f}m',
            subtitle: 'Elevation'
        }, {
            cell: 'kpi-temperature',
            type: 'KPI',
            chartOptions: {
                chart: {
                    height: 166,
                    margin: [8, 8, 16, 8],
                    spacing: [8, 8, 8, 8],
                    styledMode: true,
                    type: 'solidgauge'
                },
                pane: {
                    background: {
                        innerRadius: '90%',
                        outerRadius: '120%',
                        shape: 'arc'
                    },
                    center: ['50%', '70%'],
                    endAngle: 90,
                    startAngle: -90
                },
                series: [{
                    data: [0],
                    dataLabels: {
                        format: '{y:.0f}',
                        y: -34
                    },
                    animation: false,
                    animationLimit: 0,
                    enableMouseTracking: false,
                    innerRadius: '90%',
                    radius: '120%'
                }],
                title: {
                    margin: 0,
                    text: 'Average Temperature',
                    verticalAlign: 'bottom',
                    widthAdjust: 0
                },
                yAxis: {
                    labels: {
                        distance: 4,
                        y: 12
                    },
                    max: 50,
                    min: -10,
                    minorTickInterval: null,
                    stops: colorStopsDays,
                    tickAmount: 2,
                    visible: true
                }
            },
            events: {
                click: function () {
                    activeColumn = 'TN';
                    updateBoard(
                        board,
                        activeCity,
                        activeColumn,
                        activeScale,
                        true
                    );
                }
            },
            states: {
                active: {
                    enabled: true
                },
                hover: {
                    enabled: true
                }
            }
        }, {
            cell: 'kpi-max-temperature',
            type: 'KPI',
            chartOptions: {
                chart: {
                    height: 166,
                    margin: [8, 8, 16, 8],
                    spacing: [8, 8, 8, 8],
                    styledMode: true,
                    type: 'solidgauge'
                },
                pane: {
                    background: {
                        innerRadius: '90%',
                        outerRadius: '120%',
                        shape: 'arc'
                    },
                    center: ['50%', '70%'],
                    endAngle: 90,
                    startAngle: -90
                },
                series: [{
                    data: [0],
                    dataLabels: {
                        format: '{y:.0f}',
                        y: -34
                    },
                    animation: false,
                    animationLimit: 0,
                    enableMouseTracking: false,
                    innerRadius: '90%',
                    radius: '120%'
                }],
                title: {
                    margin: 0,
                    text: 'Maximal Temperature',
                    verticalAlign: 'bottom',
                    widthAdjust: 0
                },
                yAxis: {
                    labels: {
                        distance: 4,
                        y: 12
                    },
                    max: 50,
                    min: -10,
                    minorTickInterval: null,
                    stops: colorStopsDays,
                    tickAmount: 2,
                    visible: true
                }
            },
            events: {
                click: function () {
                    activeColumn = 'TX';
                    updateBoard(
                        board,
                        activeCity,
                        activeColumn,
                        activeScale,
                        true
                    );
                },
                afterLoad: function () {
                    this.cell.setActiveState();
                }
            },
            states: {
                active: {
                    enabled: true
                },
                hover: {
                    enabled: true
                }
            }
        }, {
            cell: 'kpi-rain',
            type: 'KPI',
            chartOptions: {
                chart: {
                    height: 166,
                    margin: [8, 8, 16, 8],
                    spacing: [8, 8, 8, 8],
                    styledMode: true,
                    type: 'solidgauge'
                },
                pane: {
                    background: {
                        innerRadius: '90%',
                        outerRadius: '120%',
                        shape: 'arc'
                    },
                    center: ['50%', '70%'],
                    endAngle: 90,
                    startAngle: -90
                },
                series: [{
                    data: [0],
                    dataLabels: {
                        format: '{y:.0f}',
                        y: -34
                    },
                    animation: false,
                    animationLimit: 0,
                    enableMouseTracking: false,
                    innerRadius: '90%',
                    radius: '120%'
                }],
                title: {
                    margin: 0,
                    text: 'Days with Rain',
                    verticalAlign: 'bottom',
                    widthAdjust: 0
                },
                yAxis: {
                    labels: {
                        distance: 4,
                        y: 12
                    },
                    max: 10,
                    min: 0,
                    minorTickInterval: null,
                    stops: colorStopsDays,
                    tickAmount: 2,
                    visible: true
                }
            },
            events: {
                click: function () {
                    activeColumn = 'RR1';
                    updateBoard(
                        board,
                        activeCity,
                        activeColumn,
                        activeScale
                    );
                }
            },
            states: {
                active: {
                    enabled: true
                },
                hover: {
                    enabled: true
                }
            }
        }, {
            cell: 'kpi-ice',
            type: 'KPI',
            chartOptions: {
                chart: {
                    height: 166,
                    margin: [8, 8, 16, 8],
                    spacing: [8, 8, 8, 8],
                    styledMode: true,
                    type: 'solidgauge'
                },
                pane: {
                    background: {
                        innerRadius: '90%',
                        outerRadius: '120%',
                        shape: 'arc'
                    },
                    center: ['50%', '70%'],
                    endAngle: 90,
                    startAngle: -90
                },
                series: [{
                    data: [0],
                    dataLabels: {
                        format: '{y:.0f}',
                        y: -34
                    },
                    animation: false,
                    animationLimit: 0,
                    enableMouseTracking: false,
                    innerRadius: '90%',
                    radius: '120%'
                }],
                title: {
                    margin: 0,
                    text: 'Days with Ice',
                    verticalAlign: 'bottom',
                    widthAdjust: 0
                },
                yAxis: {
                    labels: {
                        distance: 4,
                        y: 12
                    },
                    max: 10,
                    min: 0,
                    minorTickInterval: null,
                    stops: colorStopsDays,
                    tickAmount: 2,
                    visible: true
                }
            },
            events: {
                click: function () {
                    activeColumn = 'ID';
                    updateBoard(
                        board,
                        activeCity,
                        activeColumn,
                        activeScale,
                        true
                    );
                }
            },
            states: {
                active: {
                    enabled: true
                },
                hover: {
                    enabled: true
                }
            }
        }, {
            cell: 'kpi-frost',
            type: 'KPI',
            chartOptions: {
                chart: {
                    height: 166,
                    margin: [8, 8, 16, 8],
                    spacing: [8, 8, 8, 8],
                    styledMode: true,
                    type: 'solidgauge'
                },
                pane: {
                    background: {
                        innerRadius: '90%',
                        outerRadius: '120%',
                        shape: 'arc'
                    },
                    center: ['50%', '70%'],
                    endAngle: 90,
                    startAngle: -90
                },
                series: [{
                    data: [0],
                    dataLabels: {
                        format: '{y:.0f}',
                        y: -34
                    },
                    animation: false,
                    animationLimit: 0,
                    enableMouseTracking: false,
                    innerRadius: '90%',
                    radius: '120%'
                }],
                title: {
                    margin: 0,
                    text: 'Days with Frost',
                    verticalAlign: 'bottom',
                    widthAdjust: 0
                },
                yAxis: {
                    labels: {
                        distance: 4,
                        y: 12
                    },
                    max: 10,
                    min: 0,
                    minorTickInterval: null,
                    stops: colorStopsDays,
                    tickAmount: 2,
                    visible: true
                }
            },
            events: {
                click: function () {
                    activeColumn = 'FD';
                    updateBoard(
                        board,
                        activeCity,
                        activeColumn,
                        activeScale,
                        true
                    );
                }
            },
            states: {
                active: {
                    enabled: true
                },
                hover: {
                    enabled: true
                }
            }
        }, {
            cell: 'selection-grid',
            type: 'DataGrid',
            connector: {
                id: 'Range Selection'
            },
            sync: {
                highlight: true
            },
            dataGridOptions: {
                cellHeight: 38,
                editable: false,
                columns: {
                    time: {
                        show: false
                    },
                    FD: {
                        headerFormat: 'Days with Frost'
                    },
                    ID: {
                        headerFormat: 'Days with Ice'
                    },
                    RR1: {
                        headerFormat: 'Days with Rain'
                    },
                    TN: {
                        show: false
                    },
                    TX: {
                        show: false
                    },
                    TNC: {
                        headerFormat: 'Average Temperature °C'
                    },
                    TNF: {
                        headerFormat: 'Average Temperature °F',
                        show: false
                    },
                    TXC: {
                        headerFormat: 'Maximal Temperature °C'
                    },
                    TXF: {
                        headerFormat: 'Maximal Temperature °F',
                        show: false
                    }
                }
            },
            editable: true
        }, {
            cell: 'city-chart',
            type: 'Highcharts',
            connector: {
                id: 'Range Selection'
            },
            columnAssignment: {},
            sync: {
                highlight: true
            },
            chartOptions: {
                chart: {
                    spacing: [40, 40, 40, 10],
                    styledMode: true,
                    type: 'spline',
                    animation: false,
                    animationLimit: 0
                },
                credits: {
                    enabled: false
                },
                legend: {
                    enabled: false
                },
                colorAxis: {
                    startOnTick: false,
                    endOnTick: false,
                    max: 50,
                    min: 0,
                    stops: colorStopsTemperature
                },
                series: [{
                    name: activeCity,
                    animation: false,
                    animationLimit: 0,
                    marker: {
                        enabledThreshold: 0.5
                    }
                }],
                title: {
                    margin: 20,
                    text: 'Maximal Temperature',
                    x: 15,
                    y: 5
                },
                tooltip: {
                    enabled: true
                },
                xAxis: {
                    type: 'datetime',
                    dateTimeLabelFormats: {
                        month: '%e. %b'
                    }
                },
                yAxis: {
                    title: {
                        text: 'Celsius'
                    }
                }
            }
        }]
    }, true);
    const dataPool = board.dataPool;
    const citiesTable = await dataPool.getConnectorTable('Cities');

    // Add city sources
    for (const row of citiesTable.getRowObjects()) {
        dataPool.setConnectorOptions({
            id: row.city,
            type: 'CSV',
            options: {
                csvURL: row.csv
            }
        });
    }

    // Load initial city
    await setupCity(board, activeCity, activeColumn, activeScale);
    await updateBoard(board, activeCity, activeColumn, activeScale, true);

    // Load additional cities
    for (const row of citiesTable.getRowObjects()) {
        if (row.city !== activeCity) {
            await setupCity(board, row.city, activeColumn, activeScale);
        }
    }

    // Done
    console.log(board);
}

async function setupCity(board, city, column, scale) {
    const dataPool = board.dataPool;
    const citiesTable = await dataPool.getConnectorTable('Cities');
    const cityTable = await dataPool.getConnectorTable(city);
    const time = board.mountedComponents[0].component.chart.axes[0].min;
    const worldMap = board.mountedComponents[1].component.chart.series[1];

    column = (column[0] === 'T' ? column + scale : column);

    // Extend city table
    await cityTable.setModifier(new MathModifier({
        modifier: 'Math',
        columnFormulas: [{
            column: 'TNC',
            formula: 'E1-273.15' // E1 is the TN column with Kelvin values
        }, {
            column: 'TNF',
            formula: 'E1*1.8-459.67'
        }, {
            column: 'TXC',
            formula: 'F1-273.15' // F1 is the TX column with Kelvin values
        }, {
            column: 'TXF',
            formula: 'F1*1.8-459.67'
        }]
    }));
    cityTable.modified.setColumn(
        'Date',
        (cityTable.getColumn('time') || []).map(
            timestamp => new Date(timestamp)
                .toISOString()
                .substring(0, 10)
        )
    );

    const cityInfo = citiesTable.getRowObject(
        citiesTable.getRowIndexBy('city', city)
    );

    // Add city to world map
    worldMap.addPoint({
        custom: {
            elevation: cityInfo.elevation,
            yScale: scale
        },
        lat: cityInfo.lat,
        lon: cityInfo.lon,
        name: cityInfo.city,
        y: cityTable.modified.getCellAsNumber(
            column,
            cityTable.getRowIndexBy('time', time)
        ) || Math.round((90 - Math.abs(cityInfo.lat)) / 3)
    });

}

async function onNavigatorChange(board, city, column, scale) {
    const colorStopsDays = [
        [0.0, '#C2CAEB'],
        [1.0, '#162870']
    ];
    const colorStopsTemperature = [
        [0.0, '#4CAFFE'],
        [0.3, '#53BB6C'],
        [0.5, '#DDCE16'],
        [0.6, '#DF7642'],
        [0.7, '#DD2323']
    ];
    const dataPool = board.dataPool;
    const [
        timeRangeSelector,
        worldMap,
        kpiData,
        kpiTemperature,
        kpiMaxTemperature,
        kpiRain,
        kpiIce,
        kpiFrost
    ] = board.mountedComponents.map(c => c.component);
    // Update range selection
    const colorMin = (column[0] !== 'T' ? 0 : (scale === 'C' ? -10 : 14));
    const colorMax = (column[0] !== 'T' ? 10 : (scale === 'C' ? 50 : 122));
    const colorStops = (
        column[0] !== 'T' ?
            colorStopsDays :
            colorStopsTemperature
    );
    const selectionTable = await dataPool.getConnectorTable('Range Selection');
    const timeRangeMax = timeRangeSelector.chart.axes[0].max;
    const timeRangeMin = timeRangeSelector.chart.axes[0].min;
    const selectionModifier = selectionTable.getModifier();

    const citiesTable = await dataPool.getConnectorTable('Cities');

    if (
        !selectionModifier.options.ranges[0] ||
        selectionModifier.options.ranges[0].maxValue !== timeRangeMax ||
        selectionModifier.options.ranges[0].minValue !== timeRangeMin
    ) {
        selectionModifier.options.ranges = [{
            column: 'time',
            maxValue: timeRangeMax,
            minValue: timeRangeMin
        }];
        await selectionTable.setModifier(selectionModifier);
<<<<<<< HEAD
=======
    } else if (newData) {
        await selectionTable.setModifier(selectionModifier);
>>>>>>> 710e2b58
    }

    const rangeTable = selectionTable.modified;

    // Update world map
    worldMap.chart.update({
        colorAxis: {
            min: colorMin,
            max: colorMax,
            stops: colorStops
        }
    });
    (async () => {
        const dataPoints = worldMap.chart.series[1].data;
        const lastTime = rangeTable
            .getCellAsNumber('time', rangeTable.getRowCount() - 1);

        for (const point of dataPoints) {
            const pointTable = await dataPool.getConnectorTable(point.name);

            point.update({
                custom: {
                    yScale: scale
                },
                y: pointTable.modified.getCellAsNumber(
                    column,
                    pointTable.getRowIndexBy('time', lastTime)
                )
            });
        }
    })();

    // Update KPIs
    await kpiData.update({
        title: city,
        value: citiesTable.getCellAsNumber(
            'elevation',
            citiesTable.getRowIndexBy('city', city)
        ) || '--'
    });
    kpiTemperature.chart.series[0].points[0].update(
        rangeTable.getCellAsNumber('TN' + scale, 0) || 0,
        true,
        true
    );
    kpiMaxTemperature.chart.series[0].points[0].update(
        rangeTable.getCellAsNumber('TX' + scale, 0) || 0,
        true,
        true
    );
    kpiRain.chart.series[0].points[0].update(
        rangeTable.getCellAsNumber('RR1', 0) || 0,
        true,
        true
    );
    kpiIce.chart.series[0].points[0].update(
        rangeTable.getCellAsNumber('ID', 0) || 0,
        true,
        true
    );
    kpiFrost.chart.series[0].points[0].update(
        rangeTable.getCellAsNumber('FD', 0) || 0,
        true,
        true
    );
}

async function updateBoard(board, city, column, scale, newData) {
    const dataPool = board.dataPool;
    const colorMin = (column[0] !== 'T' ? 0 : (scale === 'C' ? -10 : 14));
    const colorMax = (column[0] !== 'T' ? 10 : (scale === 'C' ? 50 : 122));
    const colorStops = (
        column[0] !== 'T' ?
            colorStopsDays :
            colorStopsTemperature
    );
    const selectionTable = await dataPool.getConnectorTable('Range Selection');
    const [
        timeRangeSelector,
        worldMap,
        kpiData,
        kpiTemperature,
        kpiMaxTemperature,
        kpiRain,
        kpiIce,
        kpiFrost,
        selectionGrid,
        cityChart
    ] = board.mountedComponents.map(c => c.component);

    column = (column[0] === 'T' ? column + scale : column);

    let cityTable = await dataPool.getConnectorTable(city);

    if (newData) {
        // Update time range selector
        timeRangeSelector.chart.series[0].update({
            type: column[0] === 'T' ? 'spline' : 'column',
            data: cityTable.modified
                .getRows(void 0, void 0, ['time', column])
        });

        selectionTable.setColumns(cityTable.modified.getColumns(), 0);
    }

    onNavigatorChange(board, city, column, scale);

    if (newData) {
        await selectionTable.setModifier(selectionTable.getModifier());
    }

    const rangeTable = selectionTable.modified;

    // Update city grid selection
    const showCelsius = scale === 'C';
    const sharedColumnAssignment = {
        time: 'x',
        FD: column === 'FD' ? 'y' : null,
        ID: column === 'ID' ? 'y' : null,
        RR1: column === 'RR1' ? 'y' : null,
        TNC: column === 'TNC' ? 'y' : null,
        TNF: column === 'TNF' ? 'y' : null,
        TXC: column === 'TXC' ? 'y' : null,
        TXF: column === 'TXF' ? 'y' : null
    };

    if (newData) {
        await selectionGrid.update({
            dataGridOptions: {
                columns: {
                    TNC: {
                        show: showCelsius
                    },
                    TNF: {
                        show: !showCelsius
                    },
                    TXC: {
                        show: showCelsius
                    },
                    TXF: {
                        show: !showCelsius
                    }
                }
            },
            columnAssignment: sharedColumnAssignment
        });
    }

    // Update city chart selection
<<<<<<< HEAD
    if (newData) {
        await cityChart.update({
            columnAssignment: {
                time: 'x',
                FD: column === 'FD' ? 'y' : null,
                ID: column === 'ID' ? 'y' : null,
                RR1: column === 'RR1' ? 'y' : null,
                TN: null,
                TNC: column === 'TNC' ? 'y' : null,
                TNF: column === 'TNF' ? 'y' : null,
                TX: null,
                TXC: column === 'TXC' ? 'y' : null,
                TXF: column === 'TXF' ? 'y' : null,
                Date: null
=======
    await cityChart.update({
        columnAssignment: sharedColumnAssignment,
        chartOptions: {
            chart: {
                type: column[0] === 'T' ? 'spline' : 'column'
>>>>>>> 710e2b58
            },
            chartOptions: {
                chart: {
                    type: column[0] === 'T' ? 'spline' : 'column'
                },
                colorAxis: {
                    min: colorMin,
                    max: colorMax,
                    stops: colorStops
                }
            }
        });
    }
}<|MERGE_RESOLUTION|>--- conflicted
+++ resolved
@@ -247,7 +247,6 @@
                                 ) {
                                     activeTimeRange = [e.min, e.max];
 
-                                    console.time('updateBoard');
                                     const newColumn =
                                         activeColumn[0] === 'T' ? activeColumn + activeScale : activeColumn;
                                     await onNavigatorChange(
@@ -256,7 +255,6 @@
                                         newColumn,
                                         activeScale
                                     );
-                                    console.timeEnd('updateBoard');
                                 }
                             }, 50);
                         }
@@ -988,11 +986,6 @@
             minValue: timeRangeMin
         }];
         await selectionTable.setModifier(selectionModifier);
-<<<<<<< HEAD
-=======
-    } else if (newData) {
-        await selectionTable.setModifier(selectionModifier);
->>>>>>> 710e2b58
     }
 
     const rangeTable = selectionTable.modified;
@@ -1104,8 +1097,6 @@
         await selectionTable.setModifier(selectionTable.getModifier());
     }
 
-    const rangeTable = selectionTable.modified;
-
     // Update city grid selection
     const showCelsius = scale === 'C';
     const sharedColumnAssignment = {
@@ -1142,37 +1133,22 @@
     }
 
     // Update city chart selection
-<<<<<<< HEAD
     if (newData) {
         await cityChart.update({
-            columnAssignment: {
-                time: 'x',
-                FD: column === 'FD' ? 'y' : null,
-                ID: column === 'ID' ? 'y' : null,
-                RR1: column === 'RR1' ? 'y' : null,
-                TN: null,
-                TNC: column === 'TNC' ? 'y' : null,
-                TNF: column === 'TNF' ? 'y' : null,
-                TX: null,
-                TXC: column === 'TXC' ? 'y' : null,
-                TXF: column === 'TXF' ? 'y' : null,
-                Date: null
-=======
-    await cityChart.update({
-        columnAssignment: sharedColumnAssignment,
-        chartOptions: {
-            chart: {
-                type: column[0] === 'T' ? 'spline' : 'column'
->>>>>>> 710e2b58
-            },
+            columnAssignment: sharedColumnAssignment,
             chartOptions: {
                 chart: {
                     type: column[0] === 'T' ? 'spline' : 'column'
                 },
-                colorAxis: {
-                    min: colorMin,
-                    max: colorMax,
-                    stops: colorStops
+                chartOptions: {
+                    chart: {
+                        type: column[0] === 'T' ? 'spline' : 'column'
+                    },
+                    colorAxis: {
+                        min: colorMin,
+                        max: colorMax,
+                        stops: colorStops
+                    }
                 }
             }
         });
