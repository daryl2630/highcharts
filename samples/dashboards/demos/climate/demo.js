--- conflicted
+++ resolved
@@ -398,7 +398,6 @@
                 }
             }
         }, {
-<<<<<<< HEAD
             cell: 'kpi-data',
             type: 'KPI',
             title: activeCity,
@@ -408,12 +407,416 @@
         }, {
             cell: 'kpi-temperature',
             type: 'KPI',
-=======
+            chartOptions: {
+                chart: {
+                    height: 166,
+                    margin: [8, 8, 16, 8],
+                    spacing: [8, 8, 8, 8],
+                    styledMode: true,
+                    type: 'solidgauge'
+                },
+                pane: {
+                    background: {
+                        innerRadius: '90%',
+                        outerRadius: '120%',
+                        shape: 'arc'
+                    },
+                    center: ['50%', '70%'],
+                    endAngle: 90,
+                    startAngle: -90
+                },
+                series: [{
+                    data: [0],
+                    dataLabels: {
+                        format: '{y:.0f}',
+                        y: -34
+                    },
+                    animation: false,
+                    animationLimit: 0,
+                    enableMouseTracking: false,
+                    innerRadius: '90%',
+                    radius: '120%'
+                }],
+                title: {
+                    margin: 0,
+                    text: 'Average Temperature',
+                    verticalAlign: 'bottom',
+                    widthAdjust: 0
+                },
+                yAxis: {
+                    labels: {
+                        distance: 4,
+                        y: 12
+                    },
+                    max: 50,
+                    min: -10,
+                    minorTickInterval: null,
+                    stops: colorStopsDays,
+                    tickAmount: 2,
+                    visible: true
+                }
+            },
+            events: {
+                click: function () {
+                    activeColumn = 'TN';
+                    updateBoard(
+                        board,
+                        activeCity,
+                        activeColumn,
+                        activeScale,
+                        true
+                    );
+                }
+            },
+            states: {
+                active: {
+                    enabled: true
+                },
+                hover: {
+                    enabled: true
+                }
+            }
+        }, {
+            cell: 'kpi-max-temperature',
+            type: 'KPI',
+            chartOptions: {
+                chart: {
+                    height: 166,
+                    margin: [8, 8, 16, 8],
+                    spacing: [8, 8, 8, 8],
+                    styledMode: true,
+                    type: 'solidgauge'
+                },
+                pane: {
+                    background: {
+                        innerRadius: '90%',
+                        outerRadius: '120%',
+                        shape: 'arc'
+                    },
+                    center: ['50%', '70%'],
+                    endAngle: 90,
+                    startAngle: -90
+                },
+                series: [{
+                    data: [0],
+                    dataLabels: {
+                        format: '{y:.0f}',
+                        y: -34
+                    },
+                    animation: false,
+                    animationLimit: 0,
+                    enableMouseTracking: false,
+                    innerRadius: '90%',
+                    radius: '120%'
+                }],
+                title: {
+                    margin: 0,
+                    text: 'Maximal Temperature',
+                    verticalAlign: 'bottom',
+                    widthAdjust: 0
+                },
+                yAxis: {
+                    labels: {
+                        distance: 4,
+                        y: 12
+                    },
+                    max: 50,
+                    min: -10,
+                    minorTickInterval: null,
+                    stops: colorStopsDays,
+                    tickAmount: 2,
+                    visible: true
+                }
+            },
+            events: {
+                click: function () {
+                    activeColumn = 'TX';
+                    updateBoard(
+                        board,
+                        activeCity,
+                        activeColumn,
+                        activeScale,
+                        true
+                    );
+                },
+                afterLoad: function () {
+                    this.cell.setActiveState();
+                }
+            },
+            states: {
+                active: {
+                    enabled: true
+                },
+                hover: {
+                    enabled: true
+                }
+            }
+        }, {
+            cell: 'kpi-rain',
+            type: 'KPI',
+            chartOptions: {
+                chart: {
+                    height: 166,
+                    margin: [8, 8, 16, 8],
+                    spacing: [8, 8, 8, 8],
+                    styledMode: true,
+                    type: 'solidgauge'
+                },
+                pane: {
+                    background: {
+                        innerRadius: '90%',
+                        outerRadius: '120%',
+                        shape: 'arc'
+                    },
+                    center: ['50%', '70%'],
+                    endAngle: 90,
+                    startAngle: -90
+                },
+                series: [{
+                    data: [0],
+                    dataLabels: {
+                        format: '{y:.0f}',
+                        y: -34
+                    },
+                    animation: false,
+                    animationLimit: 0,
+                    enableMouseTracking: false,
+                    innerRadius: '90%',
+                    radius: '120%'
+                }],
+                title: {
+                    margin: 0,
+                    text: 'Days with Rain',
+                    verticalAlign: 'bottom',
+                    widthAdjust: 0
+                },
+                yAxis: {
+                    labels: {
+                        distance: 4,
+                        y: 12
+                    },
+                    max: 10,
+                    min: 0,
+                    minorTickInterval: null,
+                    stops: colorStopsDays,
+                    tickAmount: 2,
+                    visible: true
+                }
+            },
+            events: {
+                click: function () {
+                    activeColumn = 'RR1';
+                    updateBoard(
+                        board,
+                        activeCity,
+                        activeColumn,
+                        activeScale
+                    );
+                }
+            },
+            states: {
+                active: {
+                    enabled: true
+                },
+                hover: {
+                    enabled: true
+                }
+            }
+        }, {
+            cell: 'kpi-ice',
+            type: 'KPI',
+            chartOptions: {
+                chart: {
+                    height: 166,
+                    margin: [8, 8, 16, 8],
+                    spacing: [8, 8, 8, 8],
+                    styledMode: true,
+                    type: 'solidgauge'
+                },
+                pane: {
+                    background: {
+                        innerRadius: '90%',
+                        outerRadius: '120%',
+                        shape: 'arc'
+                    },
+                    center: ['50%', '70%'],
+                    endAngle: 90,
+                    startAngle: -90
+                },
+                series: [{
+                    data: [0],
+                    dataLabels: {
+                        format: '{y:.0f}',
+                        y: -34
+                    },
+                    animation: false,
+                    animationLimit: 0,
+                    enableMouseTracking: false,
+                    innerRadius: '90%',
+                    radius: '120%'
+                }],
+                title: {
+                    margin: 0,
+                    text: 'Days with Ice',
+                    verticalAlign: 'bottom',
+                    widthAdjust: 0
+                },
+                yAxis: {
+                    labels: {
+                        distance: 4,
+                        y: 12
+                    },
+                    max: 10,
+                    min: 0,
+                    minorTickInterval: null,
+                    stops: colorStopsDays,
+                    tickAmount: 2,
+                    visible: true
+                }
+            },
+            events: {
+                click: function () {
+                    activeColumn = 'ID';
+                    updateBoard(
+                        board,
+                        activeCity,
+                        activeColumn,
+                        activeScale,
+                        true
+                    );
+                }
+            },
+            states: {
+                active: {
+                    enabled: true
+                },
+                hover: {
+                    enabled: true
+                }
+            }
+        }, {
+            cell: 'kpi-frost',
+            type: 'KPI',
+            chartOptions: {
+                chart: {
+                    height: 166,
+                    margin: [8, 8, 16, 8],
+                    spacing: [8, 8, 8, 8],
+                    styledMode: true,
+                    type: 'solidgauge'
+                },
+                pane: {
+                    background: {
+                        innerRadius: '90%',
+                        outerRadius: '120%',
+                        shape: 'arc'
+                    },
+                    center: ['50%', '70%'],
+                    endAngle: 90,
+                    startAngle: -90
+                },
+                series: [{
+                    data: [0],
+                    dataLabels: {
+                        format: '{y:.0f}',
+                        y: -34
+                    },
+                    animation: false,
+                    animationLimit: 0,
+                    enableMouseTracking: false,
+                    innerRadius: '90%',
+                    radius: '120%'
+                }],
+                title: {
+                    margin: 0,
+                    text: 'Days with Frost',
+                    verticalAlign: 'bottom',
+                    widthAdjust: 0
+                },
+                yAxis: {
+                    labels: {
+                        distance: 4,
+                        y: 12
+                    },
+                    max: 10,
+                    min: 0,
+                    minorTickInterval: null,
+                    stops: colorStopsDays,
+                    tickAmount: 2,
+                    visible: true
+                }
+            },
+            events: {
+                click: function () {
+                    activeColumn = 'FD';
+                    updateBoard(
+                        board,
+                        activeCity,
+                        activeColumn,
+                        activeScale,
+                        true
+                    );
+                }
+            },
+            states: {
+                active: {
+                    enabled: true
+                },
+                hover: {
+                    enabled: true
+                }
+            }
+        }, {
+            cell: 'selection-grid',
+            type: 'DataGrid',
+            connector: {
+                name: 'Range Selection'
+            },
+            sync: {
+                highlight: true
+            },
+            dataGridOptions: {
+                cellHeight: 38,
+                editable: false,
+                columns: {
+                    time: {
+                        show: false
+                    },
+                    FD: {
+                        headerFormat: 'Days with Frost'
+                    },
+                    ID: {
+                        headerFormat: 'Days with Ice'
+                    },
+                    RR1: {
+                        headerFormat: 'Days with Rain'
+                    },
+                    TN: {
+                        show: false
+                    },
+                    TX: {
+                        show: false
+                    },
+                    TNC: {
+                        headerFormat: 'Average Temperature °C'
+                    },
+                    TNF: {
+                        headerFormat: 'Average Temperature °F'
+                    },
+                    TXC: {
+                        headerFormat: 'Maximal Temperature °C'
+                    },
+                    TXF: {
+                        headerFormat: 'Maximal Temperature °F'
+                    }
+                }
+            },
+            editable: true
+        }, {
             cell: 'city-chart',
             type: 'Highcharts',
-            connector: cityConnector,
-            sync: {
-                highlight: true
+            connector: {
+                name: 'Range Selection'
             },
             columnAssignment: {
                 time: null,
@@ -428,433 +831,8 @@
                 TXF: null,
                 Date: null
             },
->>>>>>> 37b1b9b9
-            chartOptions: {
-                chart: {
-                    height: 166,
-                    margin: [8, 8, 16, 8],
-                    spacing: [8, 8, 8, 8],
-                    styledMode: true,
-                    type: 'solidgauge'
-                },
-                pane: {
-                    background: {
-                        innerRadius: '90%',
-                        outerRadius: '120%',
-                        shape: 'arc'
-                    },
-                    center: ['50%', '70%'],
-                    endAngle: 90,
-                    startAngle: -90
-                },
-                series: [{
-                    data: [0],
-                    dataLabels: {
-                        format: '{y:.0f}',
-                        y: -34
-                    },
-                    animation: false,
-                    animationLimit: 0,
-                    enableMouseTracking: false,
-                    innerRadius: '90%',
-                    radius: '120%'
-                }],
-                title: {
-                    margin: 0,
-                    text: 'Average Temperature',
-                    verticalAlign: 'bottom',
-                    widthAdjust: 0
-                },
-                yAxis: {
-                    labels: {
-                        distance: 4,
-                        y: 12
-                    },
-                    max: 50,
-                    min: -10,
-                    minorTickInterval: null,
-                    stops: colorStopsDays,
-                    tickAmount: 2,
-                    visible: true
-                }
-            },
-            events: {
-                click: function () {
-                    activeColumn = 'TN';
-                    updateBoard(
-                        board,
-                        activeCity,
-                        activeColumn,
-                        activeScale,
-                        true
-                    );
-                }
-            },
-            states: {
-                active: {
-                    enabled: true
-                },
-                hover: {
-                    enabled: true
-                }
-            }
-        }, {
-            cell: 'kpi-max-temperature',
-            type: 'KPI',
-            chartOptions: {
-                chart: {
-                    height: 166,
-                    margin: [8, 8, 16, 8],
-                    spacing: [8, 8, 8, 8],
-                    styledMode: true,
-                    type: 'solidgauge'
-                },
-                pane: {
-                    background: {
-                        innerRadius: '90%',
-                        outerRadius: '120%',
-                        shape: 'arc'
-                    },
-                    center: ['50%', '70%'],
-                    endAngle: 90,
-                    startAngle: -90
-                },
-                series: [{
-                    data: [0],
-                    dataLabels: {
-                        format: '{y:.0f}',
-                        y: -34
-                    },
-                    animation: false,
-                    animationLimit: 0,
-                    enableMouseTracking: false,
-                    innerRadius: '90%',
-                    radius: '120%'
-                }],
-                title: {
-                    margin: 0,
-                    text: 'Maximal Temperature',
-                    verticalAlign: 'bottom',
-                    widthAdjust: 0
-                },
-                yAxis: {
-                    labels: {
-                        distance: 4,
-                        y: 12
-                    },
-                    max: 50,
-                    min: -10,
-                    minorTickInterval: null,
-                    stops: colorStopsDays,
-                    tickAmount: 2,
-                    visible: true
-                }
-            },
-            events: {
-                click: function () {
-                    activeColumn = 'TX';
-                    updateBoard(
-                        board,
-                        activeCity,
-                        activeColumn,
-                        activeScale,
-                        true
-                    );
-                },
-                afterLoad: function () {
-                    this.cell.setActiveState();
-                }
-            },
-            states: {
-                active: {
-                    enabled: true
-                },
-                hover: {
-                    enabled: true
-                }
-            }
-        }, {
-            cell: 'kpi-rain',
-            type: 'KPI',
-            chartOptions: {
-                chart: {
-                    height: 166,
-                    margin: [8, 8, 16, 8],
-                    spacing: [8, 8, 8, 8],
-                    styledMode: true,
-                    type: 'solidgauge'
-                },
-                pane: {
-                    background: {
-                        innerRadius: '90%',
-                        outerRadius: '120%',
-                        shape: 'arc'
-                    },
-                    center: ['50%', '70%'],
-                    endAngle: 90,
-                    startAngle: -90
-                },
-                series: [{
-                    data: [0],
-                    dataLabels: {
-                        format: '{y:.0f}',
-                        y: -34
-                    },
-                    animation: false,
-                    animationLimit: 0,
-                    enableMouseTracking: false,
-                    innerRadius: '90%',
-                    radius: '120%'
-                }],
-                title: {
-                    margin: 0,
-                    text: 'Days with Rain',
-                    verticalAlign: 'bottom',
-                    widthAdjust: 0
-                },
-                yAxis: {
-                    labels: {
-                        distance: 4,
-                        y: 12
-                    },
-                    max: 10,
-                    min: 0,
-                    minorTickInterval: null,
-                    stops: colorStopsDays,
-                    tickAmount: 2,
-                    visible: true
-                }
-            },
-            events: {
-                click: function () {
-                    activeColumn = 'RR1';
-                    updateBoard(
-                        board,
-                        activeCity,
-                        activeColumn,
-                        activeScale
-                    );
-                }
-            },
-            states: {
-                active: {
-                    enabled: true
-                },
-                hover: {
-                    enabled: true
-                }
-            }
-        }, {
-            cell: 'kpi-ice',
-            type: 'KPI',
-            chartOptions: {
-                chart: {
-                    height: 166,
-                    margin: [8, 8, 16, 8],
-                    spacing: [8, 8, 8, 8],
-                    styledMode: true,
-                    type: 'solidgauge'
-                },
-                pane: {
-                    background: {
-                        innerRadius: '90%',
-                        outerRadius: '120%',
-                        shape: 'arc'
-                    },
-                    center: ['50%', '70%'],
-                    endAngle: 90,
-                    startAngle: -90
-                },
-                series: [{
-                    data: [0],
-                    dataLabels: {
-                        format: '{y:.0f}',
-                        y: -34
-                    },
-                    animation: false,
-                    animationLimit: 0,
-                    enableMouseTracking: false,
-                    innerRadius: '90%',
-                    radius: '120%'
-                }],
-                title: {
-                    margin: 0,
-                    text: 'Days with Ice',
-                    verticalAlign: 'bottom',
-                    widthAdjust: 0
-                },
-                yAxis: {
-                    labels: {
-                        distance: 4,
-                        y: 12
-                    },
-                    max: 10,
-                    min: 0,
-                    minorTickInterval: null,
-                    stops: colorStopsDays,
-                    tickAmount: 2,
-                    visible: true
-                }
-            },
-            events: {
-                click: function () {
-                    activeColumn = 'ID';
-                    updateBoard(
-                        board,
-                        activeCity,
-                        activeColumn,
-                        activeScale,
-                        true
-                    );
-                }
-            },
-            states: {
-                active: {
-                    enabled: true
-                },
-                hover: {
-                    enabled: true
-                }
-            }
-        }, {
-            cell: 'kpi-frost',
-            type: 'KPI',
-            chartOptions: {
-                chart: {
-                    height: 166,
-                    margin: [8, 8, 16, 8],
-                    spacing: [8, 8, 8, 8],
-                    styledMode: true,
-                    type: 'solidgauge'
-                },
-                pane: {
-                    background: {
-                        innerRadius: '90%',
-                        outerRadius: '120%',
-                        shape: 'arc'
-                    },
-                    center: ['50%', '70%'],
-                    endAngle: 90,
-                    startAngle: -90
-                },
-                series: [{
-                    data: [0],
-                    dataLabels: {
-                        format: '{y:.0f}',
-                        y: -34
-                    },
-                    animation: false,
-                    animationLimit: 0,
-                    enableMouseTracking: false,
-                    innerRadius: '90%',
-                    radius: '120%'
-                }],
-                title: {
-                    margin: 0,
-                    text: 'Days with Frost',
-                    verticalAlign: 'bottom',
-                    widthAdjust: 0
-                },
-                yAxis: {
-                    labels: {
-                        distance: 4,
-                        y: 12
-                    },
-                    max: 10,
-                    min: 0,
-                    minorTickInterval: null,
-                    stops: colorStopsDays,
-                    tickAmount: 2,
-                    visible: true
-                }
-            },
-            events: {
-                click: function () {
-                    activeColumn = 'FD';
-                    updateBoard(
-                        board,
-                        activeCity,
-                        activeColumn,
-                        activeScale,
-                        true
-                    );
-                }
-            },
-            states: {
-                active: {
-                    enabled: true
-                },
-                hover: {
-                    enabled: true
-                }
-            }
-        }, {
-            cell: 'selection-grid',
-            type: 'DataGrid',
-            connector: {
-                name: 'Range Selection'
-            },
             sync: {
                 highlight: true
-            },
-            dataGridOptions: {
-                cellHeight: 38,
-                editable: false,
-                columns: {
-                    time: {
-                        show: false
-                    },
-                    FD: {
-                        headerFormat: 'Days with Frost'
-                    },
-                    ID: {
-                        headerFormat: 'Days with Ice'
-                    },
-                    RR1: {
-                        headerFormat: 'Days with Rain'
-                    },
-                    TN: {
-                        show: false
-                    },
-                    TX: {
-                        show: false
-                    },
-                    TNC: {
-                        headerFormat: 'Average Temperature °C'
-                    },
-                    TNF: {
-                        headerFormat: 'Average Temperature °F'
-                    },
-                    TXC: {
-                        headerFormat: 'Maximal Temperature °C'
-                    },
-                    TXF: {
-                        headerFormat: 'Maximal Temperature °F'
-                    }
-                }
-            },
-            editable: true
-        }, {
-            cell: 'city-chart',
-            type: 'Highcharts',
-            connector: {
-                name: 'Range Selection'
-            },
-            sync: {
-                highlight: true
-            },
-            columnKeyMap: {
-                time: null,
-                FD: null,
-                ID: null,
-                RR1: null,
-                TN: null,
-                TX: null,
-                TNC: null,
-                TNF: null,
-                TXC: null,
-                TXF: null,
-                Date: null
             },
             chartOptions: {
                 chart: {
@@ -1107,7 +1085,7 @@
 
     // Update city grid selection
     await selectionGrid.update({
-        columnKeyMap: {
+        columnAssignment: {
             time: 'x',
             FD: column === 'FD' ? 'y' : null,
             ID: column === 'ID' ? 'y' : null,
@@ -1128,7 +1106,7 @@
 
     // Update city chart selection
     await cityChart.update({
-        columnKeyMap: {
+        columnAssignment: {
             time: 'x',
             FD: column === 'FD' ? 'y' : null,
             ID: column === 'ID' ? 'y' : null,
