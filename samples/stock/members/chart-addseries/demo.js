$(function () {
<<<<<<< HEAD
    Highcharts.stockChart('container', {
=======
    var chart = Highcharts.stockChart('container', {
>>>>>>> 042a8aa1

        scrollbar: {
            enabled: true
        },

        navigator: {
            enabled: true
        },

        rangeSelector: {
            selected: 1
        },

        series: [{
            name: 'MSFT',
            data: MSFT
        }]
    });

    $('#button').click(function () {
        chart.addSeries({
            name: 'ADBE',
            data: ADBE
        });
        $(this).attr('disabled', true);
    });
});<|MERGE_RESOLUTION|>--- conflicted
+++ resolved
@@ -1,9 +1,5 @@
 $(function () {
-<<<<<<< HEAD
-    Highcharts.stockChart('container', {
-=======
     var chart = Highcharts.stockChart('container', {
->>>>>>> 042a8aa1
 
         scrollbar: {
             enabled: true
