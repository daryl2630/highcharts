/*
 * Copyright (C) Highsoft AS
 */

const Gulp = require('gulp');
const Path = require('path');

/* *
 *
 *  Constants
 *
 * */

/**
 * Source of generated files by the `scripts` task
 */
const CODE_DIRECTORY = 'code';

/**
 * File extensions that should be distributed.
 */
const CODE_EXTENSIONS = ['.css', '.js', '.map'];

/**
 * Files that should not be distributed with certain products.
 */
const CODE_FILTER = {
    highcharts: [
        ['highcharts-gantt.'],
        ['highmaps.'],
        ['highstock.'],
        ['es-modules', 'highcharts-gantt.'],
        ['es-modules', 'highmaps.'],
        ['es-modules', 'highstock.'],
        ['es-modules', 'indicators'],
        ['es-modules', 'masters', 'highcharts-gantt.'],
        ['es-modules', 'masters', 'highmaps.'],
        ['es-modules', 'masters', 'highstock.'],
        ['es-modules', 'masters', 'indicators'],
        ['es-modules', 'masters', 'modules', 'canvasrenderer.experimental.'],
        ['es-modules', 'masters', 'modules', 'data-tools.'],
        ['es-modules', 'masters', 'modules', 'map.'],
        ['es-modules', 'modules', 'canvasrenderer.experimental.'],
        ['es-modules', 'modules', 'map.'],
        ['indicators'],
        ['modules', 'canvasrenderer.experimental.'],
        ['modules', 'map.']
    ].map(
        filePath => Path.join(CODE_DIRECTORY, ...filePath)
    ),
    highstock: [
        ['highcharts.'],
        ['highcharts-gantt.'],
        ['highmaps.'],
        ['es-modules', 'highcharts.'],
        ['es-modules', 'highcharts-gantt.'],
        ['es-modules', 'highmaps.'],
        ['es-modules', 'masters', 'highcharts.'],
        ['es-modules', 'masters', 'highcharts-gantt.'],
        ['es-modules', 'masters', 'highmaps.'],
        ['es-modules', 'masters', 'modules', 'broken-axis.'],
        ['es-modules', 'masters', 'modules', 'canvasrenderer.experimental.'],
        ['es-modules', 'masters', 'modules', 'data-tools.'],
        ['es-modules', 'masters', 'modules', 'gantt.'],
        ['es-modules', 'masters', 'modules', 'map.'],
        ['es-modules', 'modules', 'broken-axis.'],
        ['es-modules', 'modules', 'canvasrenderer.experimental.'],
        ['es-modules', 'modules', 'gantt.'],
        ['es-modules', 'modules', 'map.'],
        ['modules', 'broken-axis.'],
        ['modules', 'canvasrenderer.experimental.'],
        ['modules', 'gantt.'],
        ['modules', 'map.']
    ].map(
        filePath => Path.join(CODE_DIRECTORY, ...filePath)
    ),
    highmaps: [
        ['highcharts-gantt.'],
        ['highstock.'],
        ['es-modules', 'highcharts-gantt.'],
        ['es-modules', 'highstock.'],
        ['es-modules', 'indicators'],
        ['es-modules', 'masters', 'highcharts-gantt.'],
        ['es-modules', 'masters', 'highstock.'],
        ['es-modules', 'masters', 'indicators'],
        ['es-modules', 'masters', 'modules', 'broken-axis.'],
        ['es-modules', 'masters', 'modules', 'canvasrenderer.experimental.'],
        ['es-modules', 'masters', 'modules', 'data-tools.'],
        ['es-modules', 'masters', 'modules', 'gantt.'],
        ['es-modules', 'masters', 'modules', 'series-label.'],
        ['es-modules', 'masters', 'modules', 'solid-gauge.'],
        ['es-modules', 'modules', 'broken-axis.'],
        ['es-modules', 'modules', 'canvasrenderer.experimental.'],
        ['es-modules', 'modules', 'gantt.'],
        ['es-modules', 'modules', 'series-label.'],
        ['es-modules', 'modules', 'solid-gauge.'],
        ['indicators'],
        ['modules', 'broken-axis.'],
        ['modules', 'canvasrenderer.experimental.'],
        ['modules', 'gantt.'],
        ['modules', 'series-label.'],
        ['modules', 'solid-gauge.']
    ].map(
        filePath => Path.join(CODE_DIRECTORY, ...filePath)
    ),
    gantt: [
        ['highcharts-3d.'],
        ['highcharts-more.'],
        ['highmaps.'],
        ['highstock.'],
        ['es-modules', 'highcharts-3d.'],
        ['es-modules', 'highcharts-more.'],
        ['es-modules', 'highmaps.'],
        ['es-modules', 'highstock.'],
        ['es-modules', 'indicators'],
        ['es-modules', 'masters', 'highcharts-3d.'],
        ['es-modules', 'masters', 'highcharts-more.'],
        ['es-modules', 'masters', 'highmaps.'],
        ['es-modules', 'masters', 'highstock.'],
        ['es-modules', 'masters', 'indicators'],
        ['es-modules', 'masters', 'modules', 'canvasrenderer.experimental.'],
        ['es-modules', 'masters', 'modules', 'data-tools.'],
        ['es-modules', 'masters', 'modules', 'map.'],
        ['es-modules', 'masters', 'modules', 'series-label.'],
        ['es-modules', 'masters', 'modules', 'solid-gauge.'],
        ['es-modules', 'masters', 'modules', 'stock.'],
        ['es-modules', 'modules', 'canvasrenderer.experimental.'],
        ['es-modules', 'modules', 'map.'],
        ['es-modules', 'modules', 'series-label.'],
        ['es-modules', 'modules', 'solid-gauge.'],
        ['es-modules', 'modules', 'stock.'],
        ['indicators'],
        ['modules', 'canvasrenderer.experimental.'],
        ['modules', 'map.'],
        ['modules', 'series-label.'],
        ['modules', 'solid-gauge.'],
        ['modules', 'stock.']
    ].map(
        filePath => Path.join(CODE_DIRECTORY, ...filePath)
    )
};

/**
 * CSS files for style mode
 */
const CSS_DIRECTORY = 'css';

/**
 * Graphics for things
 */
const GFX_DIRECTORY = 'gfx';

/**
 * Graphics for things - again ¯\_(ツ)_/¯
 */
const GRAPHICS_DIRECTORY = Path.join('samples', 'graphics');

/**
 * Target directory
 */
const TARGET_DIRECTORY = Path.join('build', 'dist');

/**
 * Additional files
 */
const VENDOR_DIRECTORY = 'vendor';

/**
 * Files that should be copied.
 */
const VENDOR_FILTER = [
    'canvg',
    'jspdf',
    'rgbcolor',
    'svg2pdf'
].map(
    filePath => Path.join(VENDOR_DIRECTORY, filePath + '.')
);

/* *
 *
 *  Tasks
 *
 * */

/**
<<<<<<< HEAD
 * Distribute copy
=======
 * Dist copy
>>>>>>> 190e1066
 * @return {Promise<void>}
 *         Promise to keep
 */
function distCopy() {

    const FsLib = require('./lib/fs');
    const LogLib = require('./lib/log');

    return new Promise(resolve => {

        let directory;

        LogLib.message('Copying files...');

        Object
            .keys(CODE_FILTER)
            .forEach(product => {

                const productFilter = CODE_FILTER[product];

                directory = Path.join(TARGET_DIRECTORY, product, 'code');

                FsLib.copyAllFiles(
                    CODE_DIRECTORY, directory, true,
                    sourcePath => (
                        !productFilter.some(
                            filterPath => sourcePath.startsWith(filterPath)
                        ) &&
                        CODE_EXTENSIONS.includes(Path.extname(sourcePath))
                    )
                    /*
                    if (targetPath.endsWith('.src.js')) {
                        return targetPath.replace('.src.js', '.js');
                    }

                    return (
                        productFilter.indexOf(sourcePath) === -1 &&
                        sourcePath.indexOf('.src.') === -1
                    );
                    */
                );

                LogLib.success('Created', directory);

                directory = Path.join(TARGET_DIRECTORY, product, 'code', 'css');
                FsLib.copyAllFiles(CSS_DIRECTORY, directory, true);
                FsLib.copyAllFiles(CODE_DIRECTORY + '/' + CSS_DIRECTORY, directory, true);
                LogLib.success('Created', directory);

                directory = Path.join(TARGET_DIRECTORY, product, 'code', 'lib');
                FsLib.copyAllFiles(
                    VENDOR_DIRECTORY, directory, false,
                    filePath => VENDOR_FILTER.some(
                        filterPath => filePath.startsWith(filterPath)
                    )
                );
                LogLib.success('Created', directory);

                directory = Path.join(TARGET_DIRECTORY, product, 'gfx');
                FsLib.copyAllFiles(GFX_DIRECTORY, directory, true);
                LogLib.success('Created', directory);

                directory = Path.join(TARGET_DIRECTORY, product, 'graphics');
                FsLib.copyAllFiles(GRAPHICS_DIRECTORY, directory, true);
                LogLib.success('Created', directory);
            });

        resolve();
    });
}

Gulp.task('dist-copy', distCopy);<|MERGE_RESOLUTION|>--- conflicted
+++ resolved
@@ -184,11 +184,7 @@
  * */
 
 /**
-<<<<<<< HEAD
- * Distribute copy
-=======
  * Dist copy
->>>>>>> 190e1066
  * @return {Promise<void>}
  *         Promise to keep
  */
