{
  "name": "highcharts",
  "version": "9.1.1",
  "description": "JavaScript charting framework",
  "main": "lib/highcharts",
  "module": "es-modules/masters/highcharts.src.js",
  "author": "Highsoft AS <support@highcharts.com> (http://www.highcharts.com/about)",
  "repository": {
    "type": "git",
    "url": "https://github.com/highcharts/highcharts.git"
  },
  "bugs": "https://github.com/highcharts/highcharts/issues",
  "homepage": "http://www.highcharts.com",
  "keywords": [
    "charts",
    "graphs",
    "visualization",
    "data",
    "browserify",
    "webpack"
  ],
  "files": [
    "errors",
    "gfx",
    "js",
    "lib"
  ],
  "scripts": {
    "test": "npx gulp test-ts --force && npx gulp test --force --speak",
    "testall": "npx gulp test --browsers all --force --speak",
    "prebuild": "rimraf build/*.zip build/dist/ code/",
    "build": "npx gulp dist",
    "jsdoc": "npx gulp jsdoc-watch --skip-websearch",
    "jsdoc-highstock": "npx gulp jsdoc-watch --products highstock --skip-websearch",
    "dts": "npx gulp dts && npx gulp dtslint",
    "ts-compile:test": "npx tsc -p test && npx tsc -p samples",
    "gulp": "npx gulp",
    "utils": "highcharts-utils"
  },
  "husky": {
    "hooks": {
      "commit-msg": "node tools/validate-commit-msg.js ${HUSKY_GIT_PARAMS}",
      "pre-commit": "npx lint-staged && npx gulp lint-ts && npx gulp scripts && npx ts-node ./test/ts-node-unit-tests && npx gulp test && npx gulp test-ts"
    }
  },
  "devDependencies": {
    "@babel/core": "^7.13.10",
    "@babel/preset-env": "^7.13.12",
    "@octokit/rest": "^18.3.5",
    "@types/jquery": "^3.5.5",
    "@types/qunit": "^2.11.1",
    "@typescript-eslint/eslint-plugin": "^2.34.0",
    "@typescript-eslint/parser": "^2.34.0",
    "aws-sdk": "^2.870.0",
    "browserify": "^17.0.0",
    "colors": "^1.4.0",
    "cross-env": "^7.0.3",
<<<<<<< HEAD
    "cypress": "^6.6.0",
=======
    "cypress": "7.4.0",
>>>>>>> c1086b5d
    "dtslint": "^4.0.8",
    "eslint": "^7.22.0",
    "eslint-config-eslint": "5.0.1",
    "eslint-plugin-highcharts": "github:highcharts/eslint-plugin-highcharts#v1.0.7",
    "eslint-plugin-node": "^11.1.0",
    "eslint-plugin-security": "^1.4.0",
    "fs-extra": "^9.1.0",
    "gifencoder": "^2.0.1",
    "glob": "^7.1.6",
    "google-closure-compiler": "20200504.0.0",
    "gulp": "^4.0.2",
    "gulp-jsdoc3": "^3.0.0",
    "gulp-zip": "^5.1.0",
    "gzip-size": "^6.0.0",
    "highcharts-assembler": "github:highcharts/highcharts-assembler#v1.3.7",
    "highcharts-declarations-generator": "github:highcharts/highcharts-declarations-generator#v1.1.20",
    "highcharts-documentation-generators": "github:highcharts/highcharts-documentation-generators#v0.5.25",
    "highcharts-utils": "github:highcharts/highcharts-utils",
    "highsoft-websearch": "github:highcharts/highsoft-websearch#v0.0.3",
    "husky": "4.3.6",
    "js-yaml": "^3.14.1",
    "karma": "4.3.0",
    "karma-browserstack-launcher": "1.6.0",
    "karma-chrome-launcher": "^3.1.0",
    "karma-edge-launcher": "^0.4.2",
    "karma-firefox-launcher": "^2.1.0",
    "karma-generic-preprocessor": "^1.1.1",
    "karma-ie-launcher": "^1.0.0",
    "karma-qunit": "^4.1.2",
    "karma-safari-launcher": "^1.0.0",
    "karma-sharding": "^4.4.0",
    "lint-staged": "^10.5.4",
    "log-update": "^4.0.0",
    "lolex": "^6.0.0",
    "marked": "^2.0.0",
    "mkdirp": "^1.0.4",
    "node-sass": "^5.0.0",
    "pixelmatch": "^5.2.1",
    "plugin-error": "^1.0.1",
    "pngjs": "^6.0.0",
    "pretty": "^2.0.0",
    "qunit": "^2.14.1",
    "replace-string": "^3.1.0",
    "request": "^2.88.2",
    "rimraf": "^3.0.2",
    "semver": "^7.3.5",
    "ts-node": "^9.1.1",
    "tsutils": "^3.21.0",
    "typescript": "~3.9.9",
    "undertaker-forward-reference": "^1.0.2",
    "webpack": "^5.28.0",
    "yargs": "^16.2.0"
  },
  "engines": {
    "node": ">=10.6.0"
  },
  "lint-staged": {
    "*.js": [
      "eslint",
      "git add"
    ]
  },
  "license": "SEE LICENSE IN <license.txt>",
  "dependencies": {
    "jspdf-yworks": "^2.0.1",
    "svg2pdf.js": "^1.3.3"
  }
}<|MERGE_RESOLUTION|>--- conflicted
+++ resolved
@@ -55,11 +55,7 @@
     "browserify": "^17.0.0",
     "colors": "^1.4.0",
     "cross-env": "^7.0.3",
-<<<<<<< HEAD
-    "cypress": "^6.6.0",
-=======
     "cypress": "7.4.0",
->>>>>>> c1086b5d
     "dtslint": "^4.0.8",
     "eslint": "^7.22.0",
     "eslint-config-eslint": "5.0.1",
