--- conflicted
+++ resolved
@@ -60,14 +60,8 @@
     "gulp": "^4.0.0",
     "gulp-jsdoc3": "^2.0.0",
     "gzip-size": "^5.0.0",
-<<<<<<< HEAD
     "highcharts-assembler": "github:highcharts/highcharts-assembler#v1.2.3",
     "highcharts-documentation-generators": "github:highcharts/highcharts-documentation-generators#v0.1.1",
-=======
-    "highcharts-api-docs": "github:highcharts/api-docs#v0.2.7",
-    "highcharts-assembler": "github:highcharts/highcharts-assembler#v1.2.3",
-    "highcharts-docstrap": "github:highcharts/highcharts-docstrap#v1.3.0",
->>>>>>> 941b8cdd
     "husky": "latest",
     "js-yaml": "^3.12.1",
     "jsdoc": "^3.5.5",
@@ -98,11 +92,7 @@
     "semver": "^5.6.0",
     "semver-sort": "0.0.4",
     "taffydb": "^2.7.3",
-<<<<<<< HEAD
     "typescript": "latest",
-=======
-    "typescript": "^3.3.3",
->>>>>>> 941b8cdd
     "vinyl-ftp": "^0.6.1",
     "webpack": "^1.15.0",
     "xml2js": "^0.4.19",
