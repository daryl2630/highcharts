--- conflicted
+++ resolved
@@ -44,11 +44,7 @@
     "highcharts-api-doc-gen": "github:highcharts/api-docs",
     "highcharts-assembler": "github:highcharts/highcharts-assembler#v1.0.0",
     "husky": "^0.14.3",
-<<<<<<< HEAD
-    "js-beautify": "^1.6.14",
     "js-yaml": "^3.10.0",
-=======
->>>>>>> 55ea1cd9
     "karma": "^1.7.1",
     "karma-browserstack-launcher": "^1.3.0",
     "karma-chrome-launcher": "^2.2.0",
@@ -82,8 +78,6 @@
   "dependencies": {
     "aws-sdk": "^2.94.0",
     "babel-runtime": "^6.20.0",
-    "glob": "^7.1.2",
-    "glob-fs": "^0.1.7",
-    "puppeteer": "^0.12.0"
+    "glob": "^7.1.2"
   }
 }