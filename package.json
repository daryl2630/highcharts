{
  "name": "highcharts",
  "version": "4.2.5",
  "description": "JavaScript charting framework",
  "main": "lib/highcharts",
  "author": "Highsoft AS <support@highcharts.com> (http://www.highcharts.com/about)",
  "repository": {
    "type": "git",
    "url": "https://github.com/highcharts/highcharts.git"
  },
  "bugs": "https://github.com/highcharts/highcharts/issues",
  "homepage": "http://www.highcharts.com",
  "keywords": [
    "charts",
    "graphs",
    "visualization",
    "data",
    "browserify",
    "webpack"
  ],
  "files": [
    "errors",
    "gfx",
    "js",
    "lib"
  ],
  "devDependencies": {
    "babel-core": "^6.6.0",
    "babel-loader": "^6.2.4",
    "babel-plugin-transform-es2015-modules-commonjs": "^6.8.0",
    "browserify": "^12.0.1",
    "closurecompiler": "^1.5.2",
    "colors": "~1.1.2",
    "grunt": "^0.4.5",
    "grunt-jslint": "^1.1.12",
    "gulp-eslint": "^2.0.0",
    "gulp-if": "^2.0.0",
<<<<<<< HEAD
    "gulp-sass": "^2.0.4",
=======
    "gulp-sass": "^2.3.1",
>>>>>>> e47a7dc6
    "gzip-size": "^3.0.0",
    "js-beautify": "^1.6.2",
    "null-loader": "^0.1.1",
    "request": "^2.65.0",
    "requirejs": "^2.1.20",
    "vinyl-ftp": "^0.4.5",
    "webpack": "^1.12.14",
    "xml2js": "^0.4.13",
    "yargs": "^3.25.0"
  },
  "license": "SEE LICENSE IN <license.txt>"
}<|MERGE_RESOLUTION|>--- conflicted
+++ resolved
@@ -35,11 +35,7 @@
     "grunt-jslint": "^1.1.12",
     "gulp-eslint": "^2.0.0",
     "gulp-if": "^2.0.0",
-<<<<<<< HEAD
-    "gulp-sass": "^2.0.4",
-=======
     "gulp-sass": "^2.3.1",
->>>>>>> e47a7dc6
     "gzip-size": "^3.0.0",
     "js-beautify": "^1.6.2",
     "null-loader": "^0.1.1",
