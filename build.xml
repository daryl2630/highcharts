--- conflicted
+++ resolved
@@ -183,10 +183,7 @@
             <file name="GaugeSeries.js"/>
             <file name="BoxPlotSeries.js"/>
             <file name="ErrorBarSeries.js"/>
-<<<<<<< HEAD
-=======
             <file name="WaterfallSeries.js"/>
->>>>>>> e766f741
             <file name="BubbleSeries.js"/>
             <file name="Polar.js"/>
             <file name="Outro.js"/>
