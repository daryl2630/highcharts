// ==ClosureCompiler==
// @compilation_level SIMPLE_OPTIMIZATIONS

/**
 * @license Highcharts JS v3.0.10-modified ()
 *
 * (c) 2009-2014 Torstein Honsi
 *
 * License: www.highcharts.com/license
 */

// JSLint options:
/*global Highcharts, document, window, navigator, setInterval, clearInterval, clearTimeout, setTimeout, location, jQuery, $, console, each, grep */

(function () {
// encapsulated variables
var UNDEFINED,
	doc = document,
	win = window,
	math = Math,
	mathRound = math.round,
	mathFloor = math.floor,
	mathCeil = math.ceil,
	mathMax = math.max,
	mathMin = math.min,
	mathAbs = math.abs,
	mathCos = math.cos,
	mathSin = math.sin,
	mathPI = math.PI,
	deg2rad = mathPI * 2 / 360,


	// some variables
	userAgent = navigator.userAgent,
	isOpera = win.opera,
	isIE = /msie/i.test(userAgent) && !isOpera,
	docMode8 = doc.documentMode === 8,
	isWebKit = /AppleWebKit/.test(userAgent),
	isFirefox = /Firefox/.test(userAgent),
	isTouchDevice = /(Mobile|Android|Windows Phone)/.test(userAgent),
	SVG_NS = 'http://www.w3.org/2000/svg',
	hasSVG = !!doc.createElementNS && !!doc.createElementNS(SVG_NS, 'svg').createSVGRect,
	hasBidiBug = isFirefox && parseInt(userAgent.split('Firefox/')[1], 10) < 4, // issue #38
	useCanVG = !hasSVG && !isIE && !!doc.createElement('canvas').getContext,
	Renderer,
	hasTouch,
	symbolSizes = {},
	idCounter = 0,
	garbageBin,
	defaultOptions,
	dateFormat, // function
	globalAnimation,
	pathAnim,
	timeUnits,
	noop = function () {},
	charts = [],
	PRODUCT = 'Highcharts',
	VERSION = '3.0.10-modified',

	// some constants for frequently used strings
	DIV = 'div',
	ABSOLUTE = 'absolute',
	RELATIVE = 'relative',
	HIDDEN = 'hidden',
	PREFIX = 'highcharts-',
	VISIBLE = 'visible',
	PX = 'px',
	NONE = 'none',
	M = 'M',
	L = 'L',
	numRegex = /^[0-9]+$/,
	NORMAL_STATE = '',
	HOVER_STATE = 'hover',
	SELECT_STATE = 'select',
	MILLISECOND = 'millisecond',
	SECOND = 'second',
	MINUTE = 'minute',
	HOUR = 'hour',
	DAY = 'day',
	WEEK = 'week',
	MONTH = 'month',
	YEAR = 'year',
	
	// Object for extending Axis
	AxisPlotLineOrBandExtension,

	// constants for attributes
	STROKE_WIDTH = 'stroke-width',

	// time methods, changed based on whether or not UTC is used
	makeTime,
	timezoneOffset,
	getMinutes,
	getHours,
	getDay,
	getDate,
	getMonth,
	getFullYear,
	setMinutes,
	setHours,
	setDate,
	setMonth,
	setFullYear,


	// lookup over the types and the associated classes
	seriesTypes = {};

// The Highcharts namespace
var Highcharts = win.Highcharts = win.Highcharts ? error(16, true) : {};

/**
 * Extend an object with the members of another
 * @param {Object} a The object to be extended
 * @param {Object} b The object to add to the first one
 */
function extend(a, b) {
	var n;
	if (!a) {
		a = {};
	}
	for (n in b) {
		a[n] = b[n];
	}
	return a;
}
	
/**
 * Deep merge two or more objects and return a third object. If the first argument is
 * true, the contents of the second object is copied into the first object.
 * Previously this function redirected to jQuery.extend(true), but this had two limitations.
 * First, it deep merged arrays, which lead to workarounds in Highcharts. Second,
 * it copied properties from extended prototypes. 
 */
function merge() {
	var i,
		args = arguments,
		len,
		ret = {},
		doCopy = function (copy, original) {
			var value, key;

			// An object is replacing a primitive
			if (typeof copy !== 'object') {
				copy = {};
			}

			for (key in original) {
				if (original.hasOwnProperty(key)) {
					value = original[key];

					// Copy the contents of objects, but not arrays or DOM nodes
					if (value && typeof value === 'object' && Object.prototype.toString.call(value) !== '[object Array]'
							&& key !== 'renderTo' && typeof value.nodeType !== 'number') {
						copy[key] = doCopy(copy[key] || {}, value);
				
					// Primitives and arrays are copied over directly
					} else {
						copy[key] = original[key];
					}
				}
			}
			return copy;
		};

	// If first argument is true, copy into the existing object. Used in setOptions.
	if (args[0] === true) {
		ret = args[1];
		args = Array.prototype.slice.call(args, 2);
	}

	// For each argument, extend the return
	len = args.length;
	for (i = 0; i < len; i++) {
		ret = doCopy(ret, args[i]);
	}

	return ret;
}

/**
 * Take an array and turn into a hash with even number arguments as keys and odd numbers as
 * values. Allows creating constants for commonly used style properties, attributes etc.
 * Avoid it in performance critical situations like looping
 */
function hash() {
	var i = 0,
		args = arguments,
		length = args.length,
		obj = {};
	for (; i < length; i++) {
		obj[args[i++]] = args[i];
	}
	return obj;
}

/**
 * Shortcut for parseInt
 * @param {Object} s
 * @param {Number} mag Magnitude
 */
function pInt(s, mag) {
	return parseInt(s, mag || 10);
}

/**
 * Check for string
 * @param {Object} s
 */
function isString(s) {
	return typeof s === 'string';
}

/**
 * Check for object
 * @param {Object} obj
 */
function isObject(obj) {
	return typeof obj === 'object';
}

/**
 * Check for array
 * @param {Object} obj
 */
function isArray(obj) {
	return Object.prototype.toString.call(obj) === '[object Array]';
}

/**
 * Check for number
 * @param {Object} n
 */
function isNumber(n) {
	return typeof n === 'number';
}

function log2lin(num) {
	return math.log(num) / math.LN10;
}
function lin2log(num) {
	return math.pow(10, num);
}

/**
 * Remove last occurence of an item from an array
 * @param {Array} arr
 * @param {Mixed} item
 */
function erase(arr, item) {
	var i = arr.length;
	while (i--) {
		if (arr[i] === item) {
			arr.splice(i, 1);
			break;
		}
	}
	//return arr;
}

/**
 * Returns true if the object is not null or undefined. Like MooTools' $.defined.
 * @param {Object} obj
 */
function defined(obj) {
	return obj !== UNDEFINED && obj !== null;
}

/**
 * Set or get an attribute or an object of attributes. Can't use jQuery attr because
 * it attempts to set expando properties on the SVG element, which is not allowed.
 *
 * @param {Object} elem The DOM element to receive the attribute(s)
 * @param {String|Object} prop The property or an abject of key-value pairs
 * @param {String} value The value if a single property is set
 */
function attr(elem, prop, value) {
	var key,
		setAttribute = 'setAttribute',
		ret;

	// if the prop is a string
	if (isString(prop)) {
		// set the value
		if (defined(value)) {

			elem[setAttribute](prop, value);

		// get the value
		} else if (elem && elem.getAttribute) { // elem not defined when printing pie demo...
			ret = elem.getAttribute(prop);
		}

	// else if prop is defined, it is a hash of key/value pairs
	} else if (defined(prop) && isObject(prop)) {
		for (key in prop) {
			elem[setAttribute](key, prop[key]);
		}
	}
	return ret;
}
/**
 * Check if an element is an array, and if not, make it into an array. Like
 * MooTools' $.splat.
 */
function splat(obj) {
	return isArray(obj) ? obj : [obj];
}


/**
 * Return the first value that is defined. Like MooTools' $.pick.
 */
function pick() {
	var args = arguments,
		i,
		arg,
		length = args.length;
	for (i = 0; i < length; i++) {
		arg = args[i];
		if (typeof arg !== 'undefined' && arg !== null) {
			return arg;
		}
	}
}

/**
 * Set CSS on a given element
 * @param {Object} el
 * @param {Object} styles Style object with camel case property names
 */
function css(el, styles) {
	if (isIE && !hasSVG) { // #2686
		if (styles && styles.opacity !== UNDEFINED) {
			styles.filter = 'alpha(opacity=' + (styles.opacity * 100) + ')';
		}
	}
	extend(el.style, styles);
}

/**
 * Utility function to create element with attributes and styles
 * @param {Object} tag
 * @param {Object} attribs
 * @param {Object} styles
 * @param {Object} parent
 * @param {Object} nopad
 */
function createElement(tag, attribs, styles, parent, nopad) {
	var el = doc.createElement(tag);
	if (attribs) {
		extend(el, attribs);
	}
	if (nopad) {
		css(el, {padding: 0, border: NONE, margin: 0});
	}
	if (styles) {
		css(el, styles);
	}
	if (parent) {
		parent.appendChild(el);
	}
	return el;
}

/**
 * Extend a prototyped class by new members
 * @param {Object} parent
 * @param {Object} members
 */
function extendClass(parent, members) {
	var object = function () {};
	object.prototype = new parent();
	extend(object.prototype, members);
	return object;
}

/**
 * Format a number and return a string based on input settings
 * @param {Number} number The input number to format
 * @param {Number} decimals The amount of decimals
 * @param {String} decPoint The decimal point, defaults to the one given in the lang options
 * @param {String} thousandsSep The thousands separator, defaults to the one given in the lang options
 */
function numberFormat(number, decimals, decPoint, thousandsSep) {
	var lang = defaultOptions.lang,
		// http://kevin.vanzonneveld.net/techblog/article/javascript_equivalent_for_phps_number_format/
		n = +number || 0,
		c = decimals === -1 ?
			(n.toString().split('.')[1] || '').length : // preserve decimals
			(isNaN(decimals = mathAbs(decimals)) ? 2 : decimals),
		d = decPoint === undefined ? lang.decimalPoint : decPoint,
		t = thousandsSep === undefined ? lang.thousandsSep : thousandsSep,
		s = n < 0 ? "-" : "",
		i = String(pInt(n = mathAbs(n).toFixed(c))),
		j = i.length > 3 ? i.length % 3 : 0;

	return s + (j ? i.substr(0, j) + t : "") + i.substr(j).replace(/(\d{3})(?=\d)/g, "$1" + t) +
		(c ? d + mathAbs(n - i).toFixed(c).slice(2) : "");
}

/**
 * Pad a string to a given length by adding 0 to the beginning
 * @param {Number} number
 * @param {Number} length
 */
function pad(number, length) {
	// Create an array of the remaining length +1 and join it with 0's
	return new Array((length || 2) + 1 - String(number).length).join(0) + number;
}

/**
 * Wrap a method with extended functionality, preserving the original function
 * @param {Object} obj The context object that the method belongs to 
 * @param {String} method The name of the method to extend
 * @param {Function} func A wrapper function callback. This function is called with the same arguments
 * as the original function, except that the original function is unshifted and passed as the first 
 * argument. 
 */
function wrap(obj, method, func) {
	var proceed = obj[method];
	obj[method] = function () {
		var args = Array.prototype.slice.call(arguments);
		args.unshift(proceed);
		return func.apply(this, args);
	};
}

/**
 * Based on http://www.php.net/manual/en/function.strftime.php
 * @param {String} format
 * @param {Number} timestamp
 * @param {Boolean} capitalize
 */
dateFormat = function (format, timestamp, capitalize) {
	if (!defined(timestamp) || isNaN(timestamp)) {
		return 'Invalid date';
	}
	format = pick(format, '%Y-%m-%d %H:%M:%S');

	var date = new Date(timestamp - timezoneOffset),
		key, // used in for constuct below
		// get the basic time values
		hours = date[getHours](),
		day = date[getDay](),
		dayOfMonth = date[getDate](),
		month = date[getMonth](),
		fullYear = date[getFullYear](),
		lang = defaultOptions.lang,
		langWeekdays = lang.weekdays,

		// List all format keys. Custom formats can be added from the outside. 
		replacements = extend({

			// Day
			'a': langWeekdays[day].substr(0, 3), // Short weekday, like 'Mon'
			'A': langWeekdays[day], // Long weekday, like 'Monday'
			'd': pad(dayOfMonth), // Two digit day of the month, 01 to 31
			'e': dayOfMonth, // Day of the month, 1 through 31

			// Week (none implemented)
			//'W': weekNumber(),

			// Month
			'b': lang.shortMonths[month], // Short month, like 'Jan'
			'B': lang.months[month], // Long month, like 'January'
			'm': pad(month + 1), // Two digit month number, 01 through 12

			// Year
			'y': fullYear.toString().substr(2, 2), // Two digits year, like 09 for 2009
			'Y': fullYear, // Four digits year, like 2009

			// Time
			'H': pad(hours), // Two digits hours in 24h format, 00 through 23
			'I': pad((hours % 12) || 12), // Two digits hours in 12h format, 00 through 11
			'l': (hours % 12) || 12, // Hours in 12h format, 1 through 12
			'M': pad(date[getMinutes]()), // Two digits minutes, 00 through 59
			'p': hours < 12 ? 'AM' : 'PM', // Upper case AM or PM
			'P': hours < 12 ? 'am' : 'pm', // Lower case AM or PM
			'S': pad(date.getSeconds()), // Two digits seconds, 00 through  59
			'L': pad(mathRound(timestamp % 1000), 3) // Milliseconds (naming from Ruby)
		}, Highcharts.dateFormats);


	// do the replaces
	for (key in replacements) {
		while (format.indexOf('%' + key) !== -1) { // regex would do it in one line, but this is faster
			format = format.replace('%' + key, typeof replacements[key] === 'function' ? replacements[key](timestamp) : replacements[key]);
		}
	}

	// Optionally capitalize the string and return
	return capitalize ? format.substr(0, 1).toUpperCase() + format.substr(1) : format;
};

/** 
 * Format a single variable. Similar to sprintf, without the % prefix.
 */
function formatSingle(format, val) {
	var floatRegex = /f$/,
		decRegex = /\.([0-9])/,
		lang = defaultOptions.lang,
		decimals;

	if (floatRegex.test(format)) { // float
		decimals = format.match(decRegex);
		decimals = decimals ? decimals[1] : -1;
		val = numberFormat(
			val,
			decimals,
			lang.decimalPoint,
			format.indexOf(',') > -1 ? lang.thousandsSep : ''
		);
	} else {
		val = dateFormat(format, val);
	}
	return val;
}

/**
 * Format a string according to a subset of the rules of Python's String.format method.
 */
function format(str, ctx) {
	var splitter = '{',
		isInside = false,
		segment,
		valueAndFormat,
		path,
		i,
		len,
		ret = [],
		val,
		index;
	
	while ((index = str.indexOf(splitter)) !== -1) {
		
		segment = str.slice(0, index);
		if (isInside) { // we're on the closing bracket looking back
			
			valueAndFormat = segment.split(':');
			path = valueAndFormat.shift().split('.'); // get first and leave format
			len = path.length;
			val = ctx;

			// Assign deeper paths
			for (i = 0; i < len; i++) {
				val = val[path[i]];
			}

			// Format the replacement
			if (valueAndFormat.length) {
				val = formatSingle(valueAndFormat.join(':'), val);
			}

			// Push the result and advance the cursor
			ret.push(val);
			
		} else {
			ret.push(segment);
			
		}
		str = str.slice(index + 1); // the rest
		isInside = !isInside; // toggle
		splitter = isInside ? '}' : '{'; // now look for next matching bracket
	}
	ret.push(str);
	return ret.join('');
}

/**
 * Get the magnitude of a number
 */
function getMagnitude(num) {
	return math.pow(10, mathFloor(math.log(num) / math.LN10));
}

/**
 * Take an interval and normalize it to multiples of 1, 2, 2.5 and 5
 * @param {Number} interval
 * @param {Array} multiples
 * @param {Number} magnitude
 * @param {Object} options
 */
function normalizeTickInterval(interval, multiples, magnitude, options) {
	var normalized, i;

	// round to a tenfold of 1, 2, 2.5 or 5
	magnitude = pick(magnitude, 1);
	normalized = interval / magnitude;

	// multiples for a linear scale
	if (!multiples) {
		multiples = [1, 2, 2.5, 5, 10];

		// the allowDecimals option
		if (options && options.allowDecimals === false) {
			if (magnitude === 1) {
				multiples = [1, 2, 5, 10];
			} else if (magnitude <= 0.1) {
				multiples = [1 / magnitude];
			}
		}
	}

	// normalize the interval to the nearest multiple
	for (i = 0; i < multiples.length; i++) {
		interval = multiples[i];
		if (normalized <= (multiples[i] + (multiples[i + 1] || multiples[i])) / 2) {
			break;
		}
	}

	// multiply back to the correct magnitude
	interval *= magnitude;

	return interval;
}


/**
 * Helper class that contains variuos counters that are local to the chart.
 */
function ChartCounters() {
	this.color = 0;
	this.symbol = 0;
}

ChartCounters.prototype =  {
	/**
	 * Wraps the color counter if it reaches the specified length.
	 */
	wrapColor: function (length) {
		if (this.color >= length) {
			this.color = 0;
		}
	},

	/**
	 * Wraps the symbol counter if it reaches the specified length.
	 */
	wrapSymbol: function (length) {
		if (this.symbol >= length) {
			this.symbol = 0;
		}
	}
};


/**
 * Utility method that sorts an object array and keeping the order of equal items.
 * ECMA script standard does not specify the behaviour when items are equal.
 */
function stableSort(arr, sortFunction) {
	var length = arr.length,
		sortValue,
		i;

	// Add index to each item
	for (i = 0; i < length; i++) {
		arr[i].ss_i = i; // stable sort index
	}

	arr.sort(function (a, b) {
		sortValue = sortFunction(a, b);
		return sortValue === 0 ? a.ss_i - b.ss_i : sortValue;
	});

	// Remove index from items
	for (i = 0; i < length; i++) {
		delete arr[i].ss_i; // stable sort index
	}
}

/**
 * Non-recursive method to find the lowest member of an array. Math.min raises a maximum
 * call stack size exceeded error in Chrome when trying to apply more than 150.000 points. This
 * method is slightly slower, but safe.
 */
function arrayMin(data) {
	var i = data.length,
		min = data[0];

	while (i--) {
		if (data[i] < min) {
			min = data[i];
		}
	}
	return min;
}

/**
 * Non-recursive method to find the lowest member of an array. Math.min raises a maximum
 * call stack size exceeded error in Chrome when trying to apply more than 150.000 points. This
 * method is slightly slower, but safe.
 */
function arrayMax(data) {
	var i = data.length,
		max = data[0];

	while (i--) {
		if (data[i] > max) {
			max = data[i];
		}
	}
	return max;
}

/**
 * Utility method that destroys any SVGElement or VMLElement that are properties on the given object.
 * It loops all properties and invokes destroy if there is a destroy method. The property is
 * then delete'ed.
 * @param {Object} The object to destroy properties on
 * @param {Object} Exception, do not destroy this property, only delete it.
 */
function destroyObjectProperties(obj, except) {
	var n;
	for (n in obj) {
		// If the object is non-null and destroy is defined
		if (obj[n] && obj[n] !== except && obj[n].destroy) {
			// Invoke the destroy
			obj[n].destroy();
		}

		// Delete the property from the object.
		delete obj[n];
	}
}


/**
 * Discard an element by moving it to the bin and delete
 * @param {Object} The HTML node to discard
 */
function discardElement(element) {
	// create a garbage bin element, not part of the DOM
	if (!garbageBin) {
		garbageBin = createElement(DIV);
	}

	// move the node and empty bin
	if (element) {
		garbageBin.appendChild(element);
	}
	garbageBin.innerHTML = '';
}

/**
 * Provide error messages for debugging, with links to online explanation 
 */
function error(code, stop) {
	var msg = 'Highcharts error #' + code + ': www.highcharts.com/errors/' + code;
	if (stop) {
		throw msg;
	} else if (win.console) {
		console.log(msg);
	}
}

/**
 * Fix JS round off float errors
 * @param {Number} num
 */
function correctFloat(num) {
	return parseFloat(
		num.toPrecision(14)
	);
}

/**
 * Set the global animation to either a given value, or fall back to the
 * given chart's animation option
 * @param {Object} animation
 * @param {Object} chart
 */
function setAnimation(animation, chart) {
	globalAnimation = pick(animation, chart.animation);
}

/**
 * The time unit lookup
 */
/*jslint white: true*/
timeUnits = hash(
	MILLISECOND, 1,
	SECOND, 1000,
	MINUTE, 60000,
	HOUR, 3600000,
	DAY, 24 * 3600000,
	WEEK, 7 * 24 * 3600000,
	MONTH, 31 * 24 * 3600000,
	YEAR, 31556952000
);
/*jslint white: false*/
/**
 * Path interpolation algorithm used across adapters
 */
pathAnim = {
	/**
	 * Prepare start and end values so that the path can be animated one to one
	 */
	init: function (elem, fromD, toD) {
		fromD = fromD || '';
		var shift = elem.shift,
			bezier = fromD.indexOf('C') > -1,
			numParams = bezier ? 7 : 3,
			endLength,
			slice,
			i,
			start = fromD.split(' '),
			end = [].concat(toD), // copy
			startBaseLine,
			endBaseLine,
			sixify = function (arr) { // in splines make move points have six parameters like bezier curves
				i = arr.length;
				while (i--) {
					if (arr[i] === M) {
						arr.splice(i + 1, 0, arr[i + 1], arr[i + 2], arr[i + 1], arr[i + 2]);
					}
				}
			};

		if (bezier) {
			sixify(start);
			sixify(end);
		}

		// pull out the base lines before padding
		if (elem.isArea) {
			startBaseLine = start.splice(start.length - 6, 6);
			endBaseLine = end.splice(end.length - 6, 6);
		}

		// if shifting points, prepend a dummy point to the end path
		if (shift <= end.length / numParams && start.length === end.length) {
			while (shift--) {
				end = [].concat(end).splice(0, numParams).concat(end);
			}
		}
		elem.shift = 0; // reset for following animations

		// copy and append last point until the length matches the end length
		if (start.length) {
			endLength = end.length;
			while (start.length < endLength) {

				//bezier && sixify(start);
				slice = [].concat(start).splice(start.length - numParams, numParams);
				if (bezier) { // disable first control point
					slice[numParams - 6] = slice[numParams - 2];
					slice[numParams - 5] = slice[numParams - 1];
				}
				start = start.concat(slice);
			}
		}

		if (startBaseLine) { // append the base lines for areas
			start = start.concat(startBaseLine);
			end = end.concat(endBaseLine);
		}
		return [start, end];
	},

	/**
	 * Interpolate each value of the path and return the array
	 */
	step: function (start, end, pos, complete) {
		var ret = [],
			i = start.length,
			startVal;

		if (pos === 1) { // land on the final path without adjustment points appended in the ends
			ret = complete;

		} else if (i === end.length && pos < 1) {
			while (i--) {
				startVal = parseFloat(start[i]);
				ret[i] =
					isNaN(startVal) ? // a letter instruction like M or L
						start[i] :
						pos * (parseFloat(end[i] - startVal)) + startVal;

			}
		} else { // if animation is finished or length not matching, land on right value
			ret = end;
		}
		return ret;
	}
};

(function ($) {
	/**
	 * The default HighchartsAdapter for jQuery
	 */
	win.HighchartsAdapter = win.HighchartsAdapter || ($ && {
		
		/**
		 * Initialize the adapter by applying some extensions to jQuery
		 */
		init: function (pathAnim) {
			
			// extend the animate function to allow SVG animations
			var Fx = $.fx,
				Step = Fx.step,
				dSetter,
				Tween = $.Tween,
				propHooks = Tween && Tween.propHooks,
				opacityHook = $.cssHooks.opacity;
			
			/*jslint unparam: true*//* allow unused param x in this function */
			$.extend($.easing, {
				easeOutQuad: function (x, t, b, c, d) {
					return -c * (t /= d) * (t - 2) + b;
				}
			});
			/*jslint unparam: false*/
		
			// extend some methods to check for elem.attr, which means it is a Highcharts SVG object
			$.each(['cur', '_default', 'width', 'height', 'opacity'], function (i, fn) {
				var obj = Step,
					base;
					
				// Handle different parent objects
				if (fn === 'cur') {
					obj = Fx.prototype; // 'cur', the getter, relates to Fx.prototype
				
				} else if (fn === '_default' && Tween) { // jQuery 1.8 model
					obj = propHooks[fn];
					fn = 'set';
				}
		
				// Overwrite the method
				base = obj[fn];
				if (base) { // step.width and step.height don't exist in jQuery < 1.7
		
					// create the extended function replacement
					obj[fn] = function (fx) {

						var elem;
						
						// Fx.prototype.cur does not use fx argument
						fx = i ? fx : this;

						// Don't run animations on textual properties like align (#1821)
						if (fx.prop === 'align') {
							return;
						}
		
						// shortcut
						elem = fx.elem;
		
						// Fx.prototype.cur returns the current value. The other ones are setters
						// and returning a value has no effect.
						return elem.attr ? // is SVG element wrapper
							elem.attr(fx.prop, fn === 'cur' ? UNDEFINED : fx.now) : // apply the SVG wrapper's method
							base.apply(this, arguments); // use jQuery's built-in method
					};
				}
			});

			// Extend the opacity getter, needed for fading opacity with IE9 and jQuery 1.10+
			wrap(opacityHook, 'get', function (proceed, elem, computed) {
				return elem.attr ? (elem.opacity || 0) : proceed.call(this, elem, computed);
			});
			
			
			// Define the setter function for d (path definitions)
			dSetter = function (fx) {
				var elem = fx.elem,
					ends;
		
				// Normally start and end should be set in state == 0, but sometimes,
				// for reasons unknown, this doesn't happen. Perhaps state == 0 is skipped
				// in these cases
				if (!fx.started) {
					ends = pathAnim.init(elem, elem.d, elem.toD);
					fx.start = ends[0];
					fx.end = ends[1];
					fx.started = true;
				}
		
		
				// interpolate each value of the path
				elem.attr('d', pathAnim.step(fx.start, fx.end, fx.pos, elem.toD));
			};
			
			// jQuery 1.8 style
			if (Tween) {
				propHooks.d = {
					set: dSetter
				};
			// pre 1.8
			} else {
				// animate paths
				Step.d = dSetter;
			}
			
			/**
			 * Utility for iterating over an array. Parameters are reversed compared to jQuery.
			 * @param {Array} arr
			 * @param {Function} fn
			 */
			this.each = Array.prototype.forEach ?
				function (arr, fn) { // modern browsers
					return Array.prototype.forEach.call(arr, fn);
					
				} : 
				function (arr, fn) { // legacy
					var i = 0, 
						len = arr.length;
					for (; i < len; i++) {
						if (fn.call(arr[i], arr[i], i, arr) === false) {
							return i;
						}
					}
				};
			
			/**
			 * Register Highcharts as a plugin in the respective framework
			 */
			$.fn.highcharts = function () {
				var constr = 'Chart', // default constructor
					args = arguments,
					options,
					ret,
					chart;

				if (isString(args[0])) {
					constr = args[0];
					args = Array.prototype.slice.call(args, 1); 
				}
				options = args[0];

				// Create the chart
				if (options !== UNDEFINED) {
					/*jslint unused:false*/
					options.chart = options.chart || {};
					options.chart.renderTo = this[0];
					chart = new Highcharts[constr](options, args[1]);
					ret = this;
					/*jslint unused:true*/
				}

				// When called without parameters or with the return argument, get a predefined chart
				if (options === UNDEFINED) {
					ret = charts[attr(this[0], 'data-highcharts-chart')];
				}	

				return ret;
			};

		},

		
		/**
		 * Downloads a script and executes a callback when done.
		 * @param {String} scriptLocation
		 * @param {Function} callback
		 */
		getScript: $.getScript,
		
		/**
		 * Return the index of an item in an array, or -1 if not found
		 */
		inArray: $.inArray,
		
		/**
		 * A direct link to jQuery methods. MooTools and Prototype adapters must be implemented for each case of method.
		 * @param {Object} elem The HTML element
		 * @param {String} method Which method to run on the wrapped element
		 */
		adapterRun: function (elem, method) {
			return $(elem)[method]();
		},
	
		/**
		 * Filter an array
		 */
		grep: $.grep,
	
		/**
		 * Map an array
		 * @param {Array} arr
		 * @param {Function} fn
		 */
		map: function (arr, fn) {
			//return jQuery.map(arr, fn);
			var results = [],
				i = 0,
				len = arr.length;
			for (; i < len; i++) {
				results[i] = fn.call(arr[i], arr[i], i, arr);
			}
			return results;
	
		},
	
		/**
		 * Get the position of an element relative to the top left of the page
		 */
		offset: function (el) {
			return $(el).offset();
		},
	
		/**
		 * Add an event listener
		 * @param {Object} el A HTML element or custom object
		 * @param {String} event The event type
		 * @param {Function} fn The event handler
		 */
		addEvent: function (el, event, fn) {
			$(el).bind(event, fn);
		},
	
		/**
		 * Remove event added with addEvent
		 * @param {Object} el The object
		 * @param {String} eventType The event type. Leave blank to remove all events.
		 * @param {Function} handler The function to remove
		 */
		removeEvent: function (el, eventType, handler) {
			// workaround for jQuery issue with unbinding custom events:
			// http://forum.jQuery.com/topic/javascript-error-when-unbinding-a-custom-event-using-jQuery-1-4-2
			var func = doc.removeEventListener ? 'removeEventListener' : 'detachEvent';
			if (doc[func] && el && !el[func]) {
				el[func] = function () {};
			}
	
			$(el).unbind(eventType, handler);
		},
	
		/**
		 * Fire an event on a custom object
		 * @param {Object} el
		 * @param {String} type
		 * @param {Object} eventArguments
		 * @param {Function} defaultFunction
		 */
		fireEvent: function (el, type, eventArguments, defaultFunction) {
			var event = $.Event(type),
				detachedType = 'detached' + type,
				defaultPrevented;
	
			// Remove warnings in Chrome when accessing layerX and layerY. Although Highcharts
			// never uses these properties, Chrome includes them in the default click event and
			// raises the warning when they are copied over in the extend statement below.
			//
			// To avoid problems in IE (see #1010) where we cannot delete the properties and avoid
			// testing if they are there (warning in chrome) the only option is to test if running IE.
			if (!isIE && eventArguments) {
				delete eventArguments.layerX;
				delete eventArguments.layerY;
			}
	
			extend(event, eventArguments);
	
			// Prevent jQuery from triggering the object method that is named the
			// same as the event. For example, if the event is 'select', jQuery
			// attempts calling el.select and it goes into a loop.
			if (el[type]) {
				el[detachedType] = el[type];
				el[type] = null;
			}
	
			// Wrap preventDefault and stopPropagation in try/catch blocks in
			// order to prevent JS errors when cancelling events on non-DOM
			// objects. #615.
			/*jslint unparam: true*/
			$.each(['preventDefault', 'stopPropagation'], function (i, fn) {
				var base = event[fn];
				event[fn] = function () {
					try {
						base.call(event);
					} catch (e) {
						if (fn === 'preventDefault') {
							defaultPrevented = true;
						}
					}
				};
			});
			/*jslint unparam: false*/
	
			// trigger it
			$(el).trigger(event);
	
			// attach the method
			if (el[detachedType]) {
				el[type] = el[detachedType];
				el[detachedType] = null;
			}
	
			if (defaultFunction && !event.isDefaultPrevented() && !defaultPrevented) {
				defaultFunction(event);
			}
		},
		
		/**
		 * Extension method needed for MooTools
		 */
		washMouseEvent: function (e) {
			var ret = e.originalEvent || e;
			
			// computed by jQuery, needed by IE8
			if (ret.pageX === UNDEFINED) { // #1236
				ret.pageX = e.pageX;
				ret.pageY = e.pageY;
			}
			
			return ret;
		},
	
		/**
		 * Animate a HTML element or SVG element wrapper
		 * @param {Object} el
		 * @param {Object} params
		 * @param {Object} options jQuery-like animation options: duration, easing, callback
		 */
		animate: function (el, params, options) {
			var $el = $(el);
			if (!el.style) {
				el.style = {}; // #1881
			}
			if (params.d) {
				el.toD = params.d; // keep the array form for paths, used in $.fx.step.d
				params.d = 1; // because in jQuery, animating to an array has a different meaning
			}
	
			$el.stop();
			if (params.opacity !== UNDEFINED && el.attr) {
				params.opacity += 'px'; // force jQuery to use same logic as width and height (#2161)
			}
			$el.animate(params, options);
	
		},
		/**
		 * Stop running animation
		 */
		stop: function (el) {
			$(el).stop();
		}
	});
}(win.jQuery));


// check for a custom HighchartsAdapter defined prior to this file
var globalAdapter = win.HighchartsAdapter,
	adapter = globalAdapter || {};
	
// Initialize the adapter
if (globalAdapter) {
	globalAdapter.init.call(globalAdapter, pathAnim);
}


// Utility functions. If the HighchartsAdapter is not defined, adapter is an empty object
// and all the utility functions will be null. In that case they are populated by the
// default adapters below.
var adapterRun = adapter.adapterRun,
	getScript = adapter.getScript,
	inArray = adapter.inArray,
	each = adapter.each,
	grep = adapter.grep,
	offset = adapter.offset,
	map = adapter.map,
	addEvent = adapter.addEvent,
	removeEvent = adapter.removeEvent,
	fireEvent = adapter.fireEvent,
	washMouseEvent = adapter.washMouseEvent,
	animate = adapter.animate,
	stop = adapter.stop;



/* ****************************************************************************
 * Handle the options                                                         *
 *****************************************************************************/
var

defaultLabelOptions = {
	enabled: true,
	// rotation: 0,
	// align: 'center',
	x: 0,
	y: 15,
	/*formatter: function () {
		return this.value;
	},*/
	style: {
		color: '#666',
		cursor: 'default',
		fontSize: '11px'
	}
};

defaultOptions = {
	colors: ['#8085e8', '#252530', '#90ee7e', '#8d4654', '#2b908f', 
		'#76758e', '#f6a45c', '#7eb5ee', '#f45b5b', '#9ff0cf'],
	symbols: ['circle', 'diamond', 'square', 'triangle', 'triangle-down'],
	lang: {
		loading: 'Loading...',
		months: ['January', 'February', 'March', 'April', 'May', 'June', 'July',
				'August', 'September', 'October', 'November', 'December'],
		shortMonths: ['Jan', 'Feb', 'Mar', 'Apr', 'May', 'Jun', 'Jul', 'Aug', 'Sep', 'Oct', 'Nov', 'Dec'],
		weekdays: ['Sunday', 'Monday', 'Tuesday', 'Wednesday', 'Thursday', 'Friday', 'Saturday'],
		decimalPoint: '.',
		numericSymbols: ['k', 'M', 'G', 'T', 'P', 'E'], // SI prefixes used in axis labels
		resetZoom: 'Reset zoom',
		resetZoomTitle: 'Reset zoom level 1:1',
		thousandsSep: ','
	},
	global: {
		useUTC: true,
		//timezoneOffset: 0,
		canvasToolsURL: 'http://code.highcharts.com/3.0.10-modified/modules/canvas-tools.js',
		VMLRadialGradientURL: 'http://code.highcharts.com/3.0.10-modified/gfx/vml-radial-gradient.png'
	},
	chart: {
		//animation: true,
		//alignTicks: false,
		//reflow: true,
		//className: null,
		//events: { load, selection },
		//margin: [null],
		//marginTop: null,
		//marginRight: null,
		//marginBottom: null,
		//marginLeft: null,
		borderColor: '#4572A7',
		//borderWidth: 0,
		borderRadius: 5,
		defaultSeriesType: 'line',
		ignoreHiddenSeries: true,
		//inverted: false,
		//shadow: false,
		spacing: [10, 10, 15, 10],
		//spacingTop: 10,
		//spacingRight: 10,
		//spacingBottom: 15,
		//spacingLeft: 10,
		//style: {
		//	fontFamily: '"Lucida Grande", "Lucida Sans Unicode", Verdana, Arial, Helvetica, sans-serif', // default font
		//	fontSize: '12px'
		//},
		backgroundColor: '#FFFFFF',
		//plotBackgroundColor: null,
		plotBorderColor: '#C0C0C0',
		//plotBorderWidth: 0,
		//plotShadow: false,
		//zoomType: ''
		resetZoomButton: {
			theme: {
				zIndex: 20
			},
			position: {
				align: 'right',
				x: -10,
				//verticalAlign: 'top',
				y: 10
			}
			// relativeTo: 'plot'
		}
	},
	title: {
		text: 'Chart title',
		align: 'center',
		// floating: false,
		margin: 15,
		// x: 0,
		// verticalAlign: 'top',
		// y: null,
		style: {
			color: '#274b6d',//#3E576F',
			fontSize: '16px'
		}

	},
	subtitle: {
		text: '',
		align: 'center',
		// floating: false
		// x: 0,
		// verticalAlign: 'top',
		// y: null,
		style: {
			color: '#4d759e'
		}
	},

	plotOptions: {
		line: { // base series options
			allowPointSelect: false,
			showCheckbox: false,
			animation: {
				duration: 1000
			},
			//connectNulls: false,
			//cursor: 'default',
			//clip: true,
			//dashStyle: null,
			//enableMouseTracking: true,
			events: {},
			//legendIndex: 0,
			//linecap: 'round',
			lineWidth: 2,
			//shadow: false,
			// stacking: null,
			marker: {
				enabled: true,
				//symbol: null,
				lineWidth: 0,
				radius: 4,
				lineColor: '#FFFFFF',
				//fillColor: null,
				states: { // states for a single point
					hover: {
						enabled: true
						//radius: base + 2
					},
					select: {
						fillColor: '#FFFFFF',
						lineColor: '#000000',
						lineWidth: 2
					}
				}
			},
			point: {
				events: {}
			},
			dataLabels: merge(defaultLabelOptions, {
				align: 'center',
				enabled: false,
				formatter: function () {
					return this.y === null ? '' : numberFormat(this.y, -1);
				},
				verticalAlign: 'bottom', // above singular point
				y: 0
				// backgroundColor: undefined,
				// borderColor: undefined,
				// borderRadius: undefined,
				// borderWidth: undefined,
				// padding: 3,
				// shadow: false
			}),
			cropThreshold: 300, // draw points outside the plot area when the number of points is less than this
			pointRange: 0,
			//pointStart: 0,
			//pointInterval: 1,
			//showInLegend: null, // auto: true for standalone series, false for linked series
			states: { // states for the entire series
				hover: {
					//enabled: false,
					//lineWidth: base + 1,
					marker: {
						// lineWidth: base + 1,
						// radius: base + 1
					}
				},
				select: {
					marker: {}
				}
			},
			stickyTracking: true,
			//tooltip: {
				//pointFormat: '<span style="color:{series.color}">{series.name}</span>: <b>{point.y}</b>'
				//valueDecimals: null,
				//xDateFormat: '%A, %b %e, %Y',
				//valuePrefix: '',
				//ySuffix: ''				
			//}
			turboThreshold: 1000
			// zIndex: null
		}
	},
	labels: {
		//items: [],
		style: {
			//font: defaultFont,
			position: ABSOLUTE,
			color: '#3E576F'
		}
	},
	legend: {
		enabled: true,
		align: 'center',
		//floating: false,
		layout: 'horizontal',
		labelFormatter: function () {
			return this.name;
		},
		borderWidth: 1,
		borderColor: '#909090',
		borderRadius: 5,
		navigation: {
			// animation: true,
			activeColor: '#274b6d',
			// arrowSize: 12
			inactiveColor: '#CCC'
			// style: {} // text styles
		},
		// margin: 10,
		// reversed: false,
		shadow: false,
		// backgroundColor: null,
		/*style: {
			padding: '5px'
		},*/
		itemStyle: {			
			color: '#274b6d',
			fontSize: '12px'
		},
		itemHoverStyle: {
			//cursor: 'pointer', removed as of #601
			color: '#000'
		},
		itemHiddenStyle: {
			color: '#CCC'
		},
		itemCheckboxStyle: {
			position: ABSOLUTE,
			width: '13px', // for IE precision
			height: '13px'
		},
		// itemWidth: undefined,
		// symbolWidth: 16,
		symbolPadding: 5,
		verticalAlign: 'bottom',
		// width: undefined,
		x: 0,
		y: 0,
		title: {
			//text: null,
			style: {
				fontWeight: 'bold'
			}
		}			
	},

	loading: {
		// hideDuration: 100,
		labelStyle: {
			fontWeight: 'bold',
			position: RELATIVE,
			top: '1em'
		},
		// showDuration: 0,
		style: {
			position: ABSOLUTE,
			backgroundColor: 'white',
			opacity: 0.5,
			textAlign: 'center'
		}
	},

	tooltip: {
		enabled: true,
		animation: hasSVG,
		//crosshairs: null,
		backgroundColor: 'rgba(255, 255, 255, .85)',
		borderWidth: 1,
		borderRadius: 3,
		dateTimeLabelFormats: { 
			millisecond: '%A, %b %e, %H:%M:%S.%L',
			second: '%A, %b %e, %H:%M:%S',
			minute: '%A, %b %e, %H:%M',
			hour: '%A, %b %e, %H:%M',
			day: '%A, %b %e, %Y',
			week: 'Week from %A, %b %e, %Y',
			month: '%B %Y',
			year: '%Y'
		},
		//formatter: defaultFormatter,
		headerFormat: '<span style="font-size: 10px">{point.key}</span><br/>',
		pointFormat: '<span style="color:{series.color}">{series.name}</span>: <b>{point.y}</b><br/>',
		shadow: true,
		//shape: 'calout',
		//shared: false,
		snap: isTouchDevice ? 25 : 10,
		style: {
			color: '#333333',
			cursor: 'default',
			fontSize: '12px',
			padding: '8px',
			whiteSpace: 'nowrap'
		}
		//xDateFormat: '%A, %b %e, %Y',
		//valueDecimals: null,
		//valuePrefix: '',
		//valueSuffix: ''
	},

	credits: {
		enabled: true,
		text: 'Highcharts.com',
		href: 'http://www.highcharts.com',
		position: {
			align: 'right',
			x: -10,
			verticalAlign: 'bottom',
			y: -5
		},
		style: {
			cursor: 'pointer',
			color: '#909090',
			fontSize: '9px'
		}
	}
};




// Series defaults
var defaultPlotOptions = defaultOptions.plotOptions,
	defaultSeriesOptions = defaultPlotOptions.line;

// set the default time methods
setTimeMethods();



/**
 * Set the time methods globally based on the useUTC option. Time method can be either
 * local time or UTC (default).
 */
function setTimeMethods() {
	var useUTC = defaultOptions.global.useUTC,
		GET = useUTC ? 'getUTC' : 'get',
		SET = useUTC ? 'setUTC' : 'set';


	timezoneOffset = ((useUTC && defaultOptions.global.timezoneOffset) || 0) * 60000;
	makeTime = useUTC ? Date.UTC : function (year, month, date, hours, minutes, seconds) {
		return new Date(
			year,
			month,
			pick(date, 1),
			pick(hours, 0),
			pick(minutes, 0),
			pick(seconds, 0)
		).getTime();
	};
	getMinutes =  GET + 'Minutes';
	getHours =    GET + 'Hours';
	getDay =      GET + 'Day';
	getDate =     GET + 'Date';
	getMonth =    GET + 'Month';
	getFullYear = GET + 'FullYear';
	setMinutes =  SET + 'Minutes';
	setHours =    SET + 'Hours';
	setDate =     SET + 'Date';
	setMonth =    SET + 'Month';
	setFullYear = SET + 'FullYear';

}

/**
 * Merge the default options with custom options and return the new options structure
 * @param {Object} options The new custom options
 */
function setOptions(options) {
	
	// Copy in the default options
	defaultOptions = merge(true, defaultOptions, options);
	
	// Apply UTC
	setTimeMethods();

	return defaultOptions;
}

/**
 * Get the updated default options. Until 3.0.7, merely exposing defaultOptions for outside modules
 * wasn't enough because the setOptions method created a new object.
 */
function getOptions() {
	return defaultOptions;
}


/**
 * Handle color operations. The object methods are chainable.
 * @param {String} input The input color in either rbga or hex format
 */
var rgbaRegEx = /rgba\(\s*([0-9]{1,3})\s*,\s*([0-9]{1,3})\s*,\s*([0-9]{1,3})\s*,\s*([0-9]?(?:\.[0-9]+)?)\s*\)/,
	hexRegEx = /#([a-fA-F0-9]{2})([a-fA-F0-9]{2})([a-fA-F0-9]{2})/,
	rgbRegEx = /rgb\(\s*([0-9]{1,3})\s*,\s*([0-9]{1,3})\s*,\s*([0-9]{1,3})\s*\)/;

var Color = function (input) {
	// declare variables
	var rgba = [], result, stops;

	/**
	 * Parse the input color to rgba array
	 * @param {String} input
	 */
	function init(input) {

		// Gradients
		if (input && input.stops) {
			stops = map(input.stops, function (stop) {
				return Color(stop[1]);
			});

		// Solid colors
		} else {
			// rgba
			result = rgbaRegEx.exec(input);
			if (result) {
				rgba = [pInt(result[1]), pInt(result[2]), pInt(result[3]), parseFloat(result[4], 10)];
			} else { 
				// hex
				result = hexRegEx.exec(input);
				if (result) {
					rgba = [pInt(result[1], 16), pInt(result[2], 16), pInt(result[3], 16), 1];
				} else {
					// rgb
					result = rgbRegEx.exec(input);
					if (result) {
						rgba = [pInt(result[1]), pInt(result[2]), pInt(result[3]), 1];
					}
				}
			}
		}		

	}
	/**
	 * Return the color a specified format
	 * @param {String} format
	 */
	function get(format) {
		var ret;

		if (stops) {
			ret = merge(input);
			ret.stops = [].concat(ret.stops);
			each(stops, function (stop, i) {
				ret.stops[i] = [ret.stops[i][0], stop.get(format)];
			});

		// it's NaN if gradient colors on a column chart
		} else if (rgba && !isNaN(rgba[0])) {
			if (format === 'rgb') {
				ret = 'rgb(' + rgba[0] + ',' + rgba[1] + ',' + rgba[2] + ')';
			} else if (format === 'a') {
				ret = rgba[3];
			} else {
				ret = 'rgba(' + rgba.join(',') + ')';
			}
		} else {
			ret = input;
		}
		return ret;
	}

	/**
	 * Brighten the color
	 * @param {Number} alpha
	 */
	function brighten(alpha) {
		if (stops) {
			each(stops, function (stop) {
				stop.brighten(alpha);
			});
		
		} else if (isNumber(alpha) && alpha !== 0) {
			var i;
			for (i = 0; i < 3; i++) {
				rgba[i] += pInt(alpha * 255);

				if (rgba[i] < 0) {
					rgba[i] = 0;
				}
				if (rgba[i] > 255) {
					rgba[i] = 255;
				}
			}
		}
		return this;
	}
	/**
	 * Set the color's opacity to a given alpha value
	 * @param {Number} alpha
	 */
	function setOpacity(alpha) {
		rgba[3] = alpha;
		return this;
	}

	// initialize: parse the input
	init(input);

	// public methods
	return {
		get: get,
		brighten: brighten,
		rgba: rgba,
		setOpacity: setOpacity
	};
};


/**
 * A wrapper object for SVG elements
 */
function SVGElement() {}

SVGElement.prototype = {
	/**
	 * Initialize the SVG renderer
	 * @param {Object} renderer
	 * @param {String} nodeName
	 */
	init: function (renderer, nodeName) {
		var wrapper = this;
		wrapper.element = nodeName === 'span' ?
			createElement(nodeName) :
			doc.createElementNS(SVG_NS, nodeName);
		wrapper.renderer = renderer;
		/**
		 * A collection of attribute setters. These methods, if defined, are called right before a certain
		 * attribute is set on an element wrapper. Returning false prevents the default attribute
		 * setter to run. Returning a value causes the default setter to set that value. Used in
		 * Renderer.label.
		 */
		wrapper.attrSetters = {};
	},
	/**
	 * Default base for animation
	 */
	opacity: 1,
	/**
	 * Animate a given attribute
	 * @param {Object} params
	 * @param {Number} options The same options as in jQuery animation
	 * @param {Function} complete Function to perform at the end of animation
	 */
	animate: function (params, options, complete) {
		var animOptions = pick(options, globalAnimation, true);
		stop(this); // stop regardless of animation actually running, or reverting to .attr (#607)
		if (animOptions) {
			animOptions = merge(animOptions, {}); //#2625
			if (complete) { // allows using a callback with the global animation without overwriting it
				animOptions.complete = complete;
			}
			animate(this, params, animOptions);
		} else {
			this.attr(params);
			if (complete) {
				complete();
			}
		}
	},
	/**
	 * Set or get a given attribute
	 * @param {Object|String} hash
	 * @param {Mixed|Undefined} val
	 */
	attr: function (hash, val) {
		var wrapper = this,
			key,
			value,
			result,
			i,
			child,
			element = wrapper.element,
			nodeName = element.nodeName.toLowerCase(), // Android2 requires lower for "text"
			renderer = wrapper.renderer,
			skipAttr,
			titleNode,
			attrSetters = wrapper.attrSetters,
			shadows = wrapper.shadows,
			hasSetSymbolSize,
			doTransform,
			ret = wrapper;

		// single key-value pair
		if (isString(hash) && defined(val)) {
			key = hash;
			hash = {};
			hash[key] = val;
		}

		// used as a getter: first argument is a string, second is undefined
		if (isString(hash)) {
			key = hash;
			if (nodeName === 'circle') {
				key = { x: 'cx', y: 'cy' }[key] || key;
			} else if (key === 'strokeWidth') {
				key = 'stroke-width';
			}
			ret = attr(element, key) || wrapper[key] || 0;
			if (key !== 'd' && key !== 'visibility' && key !== 'fill') { // 'd' is string in animation step
				ret = parseFloat(ret);
			}

		// setter
		} else {

			for (key in hash) {
				skipAttr = false; // reset
				value = hash[key];

				// check for a specific attribute setter
				result = attrSetters[key] && attrSetters[key].call(wrapper, value, key);

				if (result !== false) {
					if (result !== UNDEFINED) {
						value = result; // the attribute setter has returned a new value to set
					}


					// paths
					if (key === 'd') {
						if (value && value.join) { // join path
							value = value.join(' ');
						}
						if (/(NaN| {2}|^$)/.test(value)) {
							value = 'M 0 0';
						}
						//wrapper.d = value; // shortcut for animations

					// update child tspans x values
					} else if (key === 'x' && nodeName === 'text') {
						for (i = 0; i < element.childNodes.length; i++) {
							child = element.childNodes[i];
							// if the x values are equal, the tspan represents a linebreak
							if (attr(child, 'x') === attr(element, 'x')) {
								//child.setAttribute('x', value);
								attr(child, 'x', value);
							}
						}

					} else if (wrapper.rotation && (key === 'x' || key === 'y')) {
						doTransform = true;

					// apply gradients
					} else if (key === 'fill') {
						value = renderer.color(value, element, key);

					// circle x and y
					} else if (nodeName === 'circle' && (key === 'x' || key === 'y')) {
						key = { x: 'cx', y: 'cy' }[key] || key;

					// rectangle border radius
					} else if (nodeName === 'rect' && key === 'r') {
						attr(element, {
							rx: value,
							ry: value
						});
						skipAttr = true;

					// translation and text rotation
					} else if (key === 'translateX' || key === 'translateY' || key === 'rotation' ||
							key === 'verticalAlign' || key === 'scaleX' || key === 'scaleY') {
						doTransform = true;
						skipAttr = true;

					// apply opacity as subnode (required by legacy WebKit and Batik)
					} else if (key === 'stroke') {
						value = renderer.color(value, element, key);

					// emulate VML's dashstyle implementation
					} else if (key === 'dashstyle') {
						key = 'stroke-dasharray';
						value = value && value.toLowerCase();
						if (value === 'solid') {
							value = NONE;
						} else if (value) {
							value = value
								.replace('shortdashdotdot', '3,1,1,1,1,1,')
								.replace('shortdashdot', '3,1,1,1')
								.replace('shortdot', '1,1,')
								.replace('shortdash', '3,1,')
								.replace('longdash', '8,3,')
								.replace(/dot/g, '1,3,')
								.replace('dash', '4,3,')
								.replace(/,$/, '')
								.split(','); // ending comma

							i = value.length;
							while (i--) {
								value[i] = pInt(value[i]) * pick(hash['stroke-width'], wrapper['stroke-width']);
							}
							value = value.join(',');
						}

					// IE9/MooTools combo: MooTools returns objects instead of numbers and IE9 Beta 2
					// is unable to cast them. Test again with final IE9.
					} else if (key === 'width') {
						value = pInt(value);

					// Text alignment
					} else if (key === 'align') {
						key = 'text-anchor';
						value = { left: 'start', center: 'middle', right: 'end' }[value];

					// Title requires a subnode, #431
					} else if (key === 'title') {
						titleNode = element.getElementsByTagName('title')[0];
						if (!titleNode) {
							titleNode = doc.createElementNS(SVG_NS, 'title');
							element.appendChild(titleNode);
						}
						titleNode.textContent = value;
					}

					// jQuery animate changes case
					if (key === 'strokeWidth') {
						key = 'stroke-width';
					}

					// In Chrome/Win < 6 as well as Batik, the stroke attribute can't be set when the stroke-
					// width is 0. #1369
					if (key === 'stroke-width' || key === 'stroke') {
						wrapper[key] = value;
						// Only apply the stroke attribute if the stroke width is defined and larger than 0
						if (wrapper.stroke && wrapper['stroke-width']) {
							attr(element, 'stroke', wrapper.stroke);
							attr(element, 'stroke-width', wrapper['stroke-width']);
							wrapper.hasStroke = true;
						} else if (key === 'stroke-width' && value === 0 && wrapper.hasStroke) {
							element.removeAttribute('stroke');
							wrapper.hasStroke = false;
						}
						skipAttr = true;
					}

					// symbols
					if (wrapper.symbolName && /^(x|y|width|height|r|start|end|innerR|anchorX|anchorY)/.test(key)) {


						if (!hasSetSymbolSize) {
							wrapper.symbolAttr(hash);
							hasSetSymbolSize = true;
						}
						skipAttr = true;
					}

					// let the shadow follow the main element
					if (shadows && /^(width|height|visibility|x|y|d|transform|cx|cy|r)$/.test(key)) {
						i = shadows.length;
						while (i--) {
							attr(
								shadows[i],
								key,
								key === 'height' ?
									mathMax(value - (shadows[i].cutHeight || 0), 0) :
									value
							);
						}
					}

					// validate heights
					if ((key === 'width' || key === 'height') && nodeName === 'rect' && value < 0) {
						value = 0;
					}

					// Record for animation and quick access without polling the DOM
					wrapper[key] = value;


					if (key === 'text') {
						if (value !== wrapper.textStr) {
							
							// Delete bBox memo when the text changes
							delete wrapper.bBox;
						
							wrapper.textStr = value;
							if (wrapper.added) {
								renderer.buildText(wrapper);
							}
						}
					} else if (!skipAttr) {
						//attr(element, key, value);
						if (value !== undefined) {
							element.setAttribute(key, value);
						}
					}

				}

			}

			// Update transform. Do this outside the loop to prevent redundant updating for batch setting
			// of attributes.
			if (doTransform) {
				wrapper.updateTransform();
			}

		}

		return ret;
	},


	/**
	 * Add a class name to an element
	 */
	addClass: function (className) {
		var element = this.element,
			currentClassName = attr(element, 'class') || '';

		if (currentClassName.indexOf(className) === -1) {
			attr(element, 'class', currentClassName + ' ' + className);
		}
		return this;
	},
	/* hasClass and removeClass are not (yet) needed
	hasClass: function (className) {
		return attr(this.element, 'class').indexOf(className) !== -1;
	},
	removeClass: function (className) {
		attr(this.element, 'class', attr(this.element, 'class').replace(className, ''));
		return this;
	},
	*/

	/**
	 * If one of the symbol size affecting parameters are changed,
	 * check all the others only once for each call to an element's
	 * .attr() method
	 * @param {Object} hash
	 */
	symbolAttr: function (hash) {
		var wrapper = this;

		each(['x', 'y', 'r', 'start', 'end', 'width', 'height', 'innerR', 'anchorX', 'anchorY'], function (key) {
			wrapper[key] = pick(hash[key], wrapper[key]);
		});

		wrapper.attr({
			d: wrapper.renderer.symbols[wrapper.symbolName](
				wrapper.x,
				wrapper.y,
				wrapper.width,
				wrapper.height,
				wrapper
			)
		});
	},

	/**
	 * Apply a clipping path to this object
	 * @param {String} id
	 */
	clip: function (clipRect) {
		return this.attr('clip-path', clipRect ? 'url(' + this.renderer.url + '#' + clipRect.id + ')' : NONE);
	},

	/**
	 * Calculate the coordinates needed for drawing a rectangle crisply and return the
	 * calculated attributes
	 * @param {Number} strokeWidth
	 * @param {Number} x
	 * @param {Number} y
	 * @param {Number} width
	 * @param {Number} height
	 */
	crisp: function (rect) {

		var wrapper = this,
			key,
			attribs = {},
			normalizer,
			strokeWidth = rect.strokeWidth || wrapper.strokeWidth || (wrapper.attr && wrapper.attr('stroke-width')) || 0;

		normalizer = mathRound(strokeWidth) % 2 / 2; // mathRound because strokeWidth can sometimes have roundoff errors

		// normalize for crisp edges
		rect.x = mathFloor(rect.x || wrapper.x || 0) + normalizer;
		rect.y = mathFloor(rect.y || wrapper.y || 0) + normalizer;
		rect.width = mathFloor((rect.width || wrapper.width || 0) - 2 * normalizer);
		rect.height = mathFloor((rect.height || wrapper.height || 0) - 2 * normalizer);
		rect.strokeWidth = strokeWidth;

		for (key in rect) {
			if (wrapper[key] !== rect[key]) { // only set attribute if changed
				wrapper[key] = attribs[key] = rect[key];
			}
		}

		return attribs;
	},

	/**
	 * Set styles for the element
	 * @param {Object} styles
	 */
	css: function (styles) {
		var elemWrapper = this,
			oldStyles = elemWrapper.styles,
			newStyles = {},
			elem = elemWrapper.element,
			textWidth,
			n,
			serializedCss = '',
			hyphenate,
			hasNew = !oldStyles;

		// convert legacy
		if (styles && styles.color) {
			styles.fill = styles.color;
		}

		// Filter out existing styles to increase performance (#2640)
		if (oldStyles) {
			for (n in styles) {
				if (styles[n] !== oldStyles[n]) {
					newStyles[n] = styles[n];
					hasNew = true;
				}
			}
		}
		if (hasNew) {
			textWidth = elemWrapper.textWidth = styles && styles.width && elem.nodeName.toLowerCase() === 'text' && pInt(styles.width);

			// Merge the new styles with the old ones
			if (oldStyles) {
				styles = extend(
					oldStyles,
					newStyles
				);
			}		

			// store object
			elemWrapper.styles = styles;

			if (textWidth && (useCanVG || (!hasSVG && elemWrapper.renderer.forExport))) {
				delete styles.width;
			}

			// serialize and set style attribute
			if (isIE && !hasSVG) {
				css(elemWrapper.element, styles);
			} else {
				/*jslint unparam: true*/
				hyphenate = function (a, b) { return '-' + b.toLowerCase(); };
				/*jslint unparam: false*/
				for (n in styles) {
					serializedCss += n.replace(/([A-Z])/g, hyphenate) + ':' + styles[n] + ';';
				}
				attr(elem, 'style', serializedCss); // #1881
			}


			// re-build text
			if (textWidth && elemWrapper.added) {
				elemWrapper.renderer.buildText(elemWrapper);
			}
		}

		return elemWrapper;
	},

	/**
	 * Add an event listener
	 * @param {String} eventType
	 * @param {Function} handler
	 */
	on: function (eventType, handler) {
		var svgElement = this,
			element = svgElement.element;
		
		// touch
		if (hasTouch && eventType === 'click') {
			element.ontouchstart = function (e) {			
				svgElement.touchEventFired = Date.now();				
				e.preventDefault();
				handler.call(element, e);
			};
			element.onclick = function (e) {												
				if (userAgent.indexOf('Android') === -1 || Date.now() - (svgElement.touchEventFired || 0) > 1100) { // #2269
					handler.call(element, e);
				}
			};			
		} else {
			// simplest possible event model for internal use
			element['on' + eventType] = handler;
		}
		return this;
	},

	/**
	 * Set the coordinates needed to draw a consistent radial gradient across
	 * pie slices regardless of positioning inside the chart. The format is
	 * [centerX, centerY, diameter] in pixels.
	 */
	setRadialReference: function (coordinates) {
		this.element.radialReference = coordinates;
		return this;
	},

	/**
	 * Move an object and its children by x and y values
	 * @param {Number} x
	 * @param {Number} y
	 */
	translate: function (x, y) {
		return this.attr({
			translateX: x,
			translateY: y
		});
	},

	/**
	 * Invert a group, rotate and flip
	 */
	invert: function () {
		var wrapper = this;
		wrapper.inverted = true;
		wrapper.updateTransform();
		return wrapper;
	},

	/**
	 * Private method to update the transform attribute based on internal
	 * properties
	 */
	updateTransform: function () {
		var wrapper = this,
			translateX = wrapper.translateX || 0,
			translateY = wrapper.translateY || 0,
			scaleX = wrapper.scaleX,
			scaleY = wrapper.scaleY,
			inverted = wrapper.inverted,
			rotation = wrapper.rotation,
			transform;

		// flipping affects translate as adjustment for flipping around the group's axis
		if (inverted) {
			translateX += wrapper.attr('width');
			translateY += wrapper.attr('height');
		}

		// Apply translate. Nearly all transformed elements have translation, so instead
		// of checking for translate = 0, do it always (#1767, #1846).
		transform = ['translate(' + translateX + ',' + translateY + ')'];

		// apply rotation
		if (inverted) {
			transform.push('rotate(90) scale(-1,1)');
		} else if (rotation) { // text rotation
			transform.push('rotate(' + rotation + ' ' + (wrapper.x || 0) + ' ' + (wrapper.y || 0) + ')');
		}

		// apply scale
		if (defined(scaleX) || defined(scaleY)) {
			transform.push('scale(' + pick(scaleX, 1) + ' ' + pick(scaleY, 1) + ')');
		}

		if (transform.length) {
			attr(wrapper.element, 'transform', transform.join(' '));
		}
	},
	/**
	 * Bring the element to the front
	 */
	toFront: function () {
		var element = this.element;
		element.parentNode.appendChild(element);
		return this;
	},


	/**
	 * Break down alignment options like align, verticalAlign, x and y
	 * to x and y relative to the chart.
	 *
	 * @param {Object} alignOptions
	 * @param {Boolean} alignByTranslate
	 * @param {String[Object} box The box to align to, needs a width and height. When the
	 *        box is a string, it refers to an object in the Renderer. For example, when
	 *        box is 'spacingBox', it refers to Renderer.spacingBox which holds width, height
	 *        x and y properties.
	 *
	 */
	align: function (alignOptions, alignByTranslate, box) {
		var align,
			vAlign,
			x,
			y,
			attribs = {},
			alignTo,
			renderer = this.renderer,
			alignedObjects = renderer.alignedObjects;

		// First call on instanciate
		if (alignOptions) {
			this.alignOptions = alignOptions;
			this.alignByTranslate = alignByTranslate;
			if (!box || isString(box)) { // boxes other than renderer handle this internally
				this.alignTo = alignTo = box || 'renderer';
				erase(alignedObjects, this); // prevent duplicates, like legendGroup after resize
				alignedObjects.push(this);
				box = null; // reassign it below
			}

		// When called on resize, no arguments are supplied
		} else {
			alignOptions = this.alignOptions;
			alignByTranslate = this.alignByTranslate;
			alignTo = this.alignTo;
		}

		box = pick(box, renderer[alignTo], renderer);

		// Assign variables
		align = alignOptions.align;
		vAlign = alignOptions.verticalAlign;
		x = (box.x || 0) + (alignOptions.x || 0); // default: left align
		y = (box.y || 0) + (alignOptions.y || 0); // default: top align

		// Align
		if (align === 'right' || align === 'center') {
			x += (box.width - (alignOptions.width || 0)) /
					{ right: 1, center: 2 }[align];
		}
		attribs[alignByTranslate ? 'translateX' : 'x'] = mathRound(x);


		// Vertical align
		if (vAlign === 'bottom' || vAlign === 'middle') {
			y += (box.height - (alignOptions.height || 0)) /
					({ bottom: 1, middle: 2 }[vAlign] || 1);

		}
		attribs[alignByTranslate ? 'translateY' : 'y'] = mathRound(y);

		// Animate only if already placed
		this[this.placed ? 'animate' : 'attr'](attribs);
		this.placed = true;
		this.alignAttr = attribs;

		return this;
	},

	/**
	 * Get the bounding box (width, height, x and y) for the element
	 */
	getBBox: function () {
		var wrapper = this,
			bBox = wrapper.bBox,
			renderer = wrapper.renderer,
			width,
			height,
			rotation = wrapper.rotation,
			element = wrapper.element,
			styles = wrapper.styles,
			rad = rotation * deg2rad,
			textStr = wrapper.textStr,
			numKey;

		// Since numbers are monospaced, and numerical labels appear a lot in a chart,
		// we assume that a label of n characters has the same bounding box as others 
		// of the same length.
		if (textStr === '' || numRegex.test(textStr)) {
			numKey = textStr.toString().length + (styles ? ('|' + styles.fontSize + '|' + styles.fontFamily) : '');
			bBox = renderer.cache[numKey];
		}

		// No cache found
		if (!bBox) {

			// SVG elements
			if (element.namespaceURI === SVG_NS || renderer.forExport) {
				try { // Fails in Firefox if the container has display: none.

					bBox = element.getBBox ?
						// SVG: use extend because IE9 is not allowed to change width and height in case
						// of rotation (below)
						extend({}, element.getBBox()) :
						// Canvas renderer and legacy IE in export mode
						{
							width: element.offsetWidth,
							height: element.offsetHeight
						};
				} catch (e) {}

				// If the bBox is not set, the try-catch block above failed. The other condition
				// is for Opera that returns a width of -Infinity on hidden elements.
				if (!bBox || bBox.width < 0) {
					bBox = { width: 0, height: 0 };
				}


			// VML Renderer or useHTML within SVG
			} else {

				bBox = wrapper.htmlGetBBox();

			}

			// True SVG elements as well as HTML elements in modern browsers using the .useHTML option
			// need to compensated for rotation
			if (renderer.isSVG) {
				width = bBox.width;
				height = bBox.height;

				// Workaround for wrong bounding box in IE9 and IE10 (#1101, #1505, #1669, #2568)
				if (isIE && styles && styles.fontSize === '11px' && height.toPrecision(3) === '16.9') {
					bBox.height = height = 14;
				}

				// Adjust for rotated text
				if (rotation) {
					bBox.width = mathAbs(height * mathSin(rad)) + mathAbs(width * mathCos(rad));
					bBox.height = mathAbs(height * mathCos(rad)) + mathAbs(width * mathSin(rad));
				}
			}

			// Cache it
			wrapper.bBox = bBox;
			if (numKey) {
				renderer.cache[numKey] = bBox;
			}
		}
		return bBox;
	},

	/**
	 * Show the element
	 */
	show: function (inherit) {
		return this.attr({ visibility: inherit ? 'inherit' : VISIBLE });
	},

	/**
	 * Hide the element
	 */
	hide: function () {
		return this.attr({ visibility: HIDDEN });
	},

	fadeOut: function (duration) {
		var elemWrapper = this;
		elemWrapper.animate({
			opacity: 0
		}, {
			duration: duration || 150,
			complete: function () {
				elemWrapper.hide();
			}
		});
	},

	/**
	 * Add the element
	 * @param {Object|Undefined} parent Can be an element, an element wrapper or undefined
	 *    to append the element to the renderer.box.
	 */
	add: function (parent) {

		var renderer = this.renderer,
			parentWrapper = parent || renderer,
			parentNode = parentWrapper.element || renderer.box,
			childNodes,
			element = this.element,
			zIndex = this.zIndex,
			otherElement,
			otherZIndex,
			i,
			inserted;

		if (parent) {
			this.parentGroup = parent;
		}

		// mark as inverted
		this.parentInverted = parent && parent.inverted;

		// build formatted text
		if (this.textStr !== undefined) {
			renderer.buildText(this);
		}

		// mark the container as having z indexed children
		if (zIndex) {
			parentWrapper.handleZ = true;
			zIndex = pInt(zIndex);
		}

		// insert according to this and other elements' zIndex
		if (parentWrapper.handleZ) { // this element or any of its siblings has a z index
			childNodes = parentNode.childNodes;
			for (i = 0; i < childNodes.length; i++) {
				otherElement = childNodes[i];
				otherZIndex = attr(otherElement, 'zIndex');
				if (otherElement !== element && (
						// insert before the first element with a higher zIndex
						pInt(otherZIndex) > zIndex ||
						// if no zIndex given, insert before the first element with a zIndex
						(!defined(zIndex) && defined(otherZIndex))

						)) {
					parentNode.insertBefore(element, otherElement);
					inserted = true;
					break;
				}
			}
		}

		// default: append at the end
		if (!inserted) {
			parentNode.appendChild(element);
		}

		// mark as added
		this.added = true;

		// fire an event for internal hooks
		if (this.onAdd) {
			this.onAdd();
		}

		return this;
	},

	/**
	 * Removes a child either by removeChild or move to garbageBin.
	 * Issue 490; in VML removeChild results in Orphaned nodes according to sIEve, discardElement does not.
	 */
	safeRemoveChild: function (element) {
		var parentNode = element.parentNode;
		if (parentNode) {
			parentNode.removeChild(element);
		}
	},

	/**
	 * Destroy the element and element wrapper
	 */
	destroy: function () {
		var wrapper = this,
			element = wrapper.element || {},
			shadows = wrapper.shadows,
			parentToClean = wrapper.renderer.isSVG && element.nodeName === 'SPAN' && wrapper.parentGroup,
			grandParent,
			key,
			i;

		// remove events
		element.onclick = element.onmouseout = element.onmouseover = element.onmousemove = element.point = null;
		stop(wrapper); // stop running animations

		if (wrapper.clipPath) {
			wrapper.clipPath = wrapper.clipPath.destroy();
		}

		// Destroy stops in case this is a gradient object
		if (wrapper.stops) {
			for (i = 0; i < wrapper.stops.length; i++) {
				wrapper.stops[i] = wrapper.stops[i].destroy();
			}
			wrapper.stops = null;
		}

		// remove element
		wrapper.safeRemoveChild(element);

		// destroy shadows
		if (shadows) {
			each(shadows, function (shadow) {
				wrapper.safeRemoveChild(shadow);
			});
		}

		// In case of useHTML, clean up empty containers emulating SVG groups (#1960, #2393).
		while (parentToClean && parentToClean.div.childNodes.length === 0) {
			grandParent = parentToClean.parentGroup;
			wrapper.safeRemoveChild(parentToClean.div);
			delete parentToClean.div;
			parentToClean = grandParent;
		}

		// remove from alignObjects
		if (wrapper.alignTo) {
			erase(wrapper.renderer.alignedObjects, wrapper);
		}

		for (key in wrapper) {
			delete wrapper[key];
		}

		return null;
	},

	/**
	 * Add a shadow to the element. Must be done after the element is added to the DOM
	 * @param {Boolean|Object} shadowOptions
	 */
	shadow: function (shadowOptions, group, cutOff) {
		var shadows = [],
			i,
			shadow,
			element = this.element,
			strokeWidth,
			shadowWidth,
			shadowElementOpacity,

			// compensate for inverted plot area
			transform;


		if (shadowOptions) {
			shadowWidth = pick(shadowOptions.width, 3);
			shadowElementOpacity = (shadowOptions.opacity || 0.15) / shadowWidth;
			transform = this.parentInverted ?
				'(-1,-1)' :
				'(' + pick(shadowOptions.offsetX, 1) + ', ' + pick(shadowOptions.offsetY, 1) + ')';
			for (i = 1; i <= shadowWidth; i++) {
				shadow = element.cloneNode(0);
				strokeWidth = (shadowWidth * 2) + 1 - (2 * i);
				attr(shadow, {
					'isShadow': 'true',
					'stroke': shadowOptions.color || 'black',
					'stroke-opacity': shadowElementOpacity * i,
					'stroke-width': strokeWidth,
					'transform': 'translate' + transform,
					'fill': NONE
				});
				if (cutOff) {
					attr(shadow, 'height', mathMax(attr(shadow, 'height') - strokeWidth, 0));
					shadow.cutHeight = strokeWidth;
				}

				if (group) {
					group.element.appendChild(shadow);
				} else {
					element.parentNode.insertBefore(shadow, element);
				}

				shadows.push(shadow);
			}

			this.shadows = shadows;
		}
		return this;

	}
};


/**
 * The default SVG renderer
 */
var SVGRenderer = function () {
	this.init.apply(this, arguments);
};
SVGRenderer.prototype = {
	Element: SVGElement,

	/**
	 * Initialize the SVGRenderer
	 * @param {Object} container
	 * @param {Number} width
	 * @param {Number} height
	 * @param {Boolean} forExport
	 */
	init: function (container, width, height, style, forExport) {
		var renderer = this,
			loc = location,
			boxWrapper,
			element,
			desc;

		boxWrapper = renderer.createElement('svg')
			.attr({
				version: '1.1'
			})
			.css(this.getStyle(style));
		element = boxWrapper.element;
		container.appendChild(element);

		// For browsers other than IE, add the namespace attribute (#1978)
		if (container.innerHTML.indexOf('xmlns') === -1) {
			attr(element, 'xmlns', SVG_NS);
		}

		// object properties
		renderer.isSVG = true;
		renderer.box = element;
		renderer.boxWrapper = boxWrapper;
		renderer.alignedObjects = [];

		// Page url used for internal references. #24, #672, #1070
		renderer.url = (isFirefox || isWebKit) && doc.getElementsByTagName('base').length ?
			loc.href
				.replace(/#.*?$/, '') // remove the hash
				.replace(/([\('\)])/g, '\\$1') // escape parantheses and quotes
				.replace(/ /g, '%20') : // replace spaces (needed for Safari only)
			'';

		// Add description
		desc = this.createElement('desc').add();
		desc.element.appendChild(doc.createTextNode('Created with ' + PRODUCT + ' ' + VERSION));


		renderer.defs = this.createElement('defs').add();
		renderer.forExport = forExport;
		renderer.gradients = {}; // Object where gradient SvgElements are stored
		renderer.cache = {}; // Cache for numerical bounding boxes

		renderer.setSize(width, height, false);



		// Issue 110 workaround:
		// In Firefox, if a div is positioned by percentage, its pixel position may land
		// between pixels. The container itself doesn't display this, but an SVG element
		// inside this container will be drawn at subpixel precision. In order to draw
		// sharp lines, this must be compensated for. This doesn't seem to work inside
		// iframes though (like in jsFiddle).
		var subPixelFix, rect;
		if (isFirefox && container.getBoundingClientRect) {
			renderer.subPixelFix = subPixelFix = function () {
				css(container, { left: 0, top: 0 });
				rect = container.getBoundingClientRect();
				css(container, {
					left: (mathCeil(rect.left) - rect.left) + PX,
					top: (mathCeil(rect.top) - rect.top) + PX
				});
			};

			// run the fix now
			subPixelFix();

			// run it on resize
			addEvent(win, 'resize', subPixelFix);
		}
	},

	getStyle: function (style) {
		return (this.style = extend({
			fontFamily: '"Lucida Grande", "Lucida Sans Unicode", Verdana, Arial, Helvetica, sans-serif', // default font
			fontSize: '12px'
		}, style));
	},

	/**
	 * Detect whether the renderer is hidden. This happens when one of the parent elements
	 * has display: none. #608.
	 */
	isHidden: function () {
		return !this.boxWrapper.getBBox().width;
	},

	/**
	 * Destroys the renderer and its allocated members.
	 */
	destroy: function () {
		var renderer = this,
			rendererDefs = renderer.defs;
		renderer.box = null;
		renderer.boxWrapper = renderer.boxWrapper.destroy();

		// Call destroy on all gradient elements
		destroyObjectProperties(renderer.gradients || {});
		renderer.gradients = null;

		// Defs are null in VMLRenderer
		// Otherwise, destroy them here.
		if (rendererDefs) {
			renderer.defs = rendererDefs.destroy();
		}

		// Remove sub pixel fix handler
		// We need to check that there is a handler, otherwise all functions that are registered for event 'resize' are removed
		// See issue #982
		if (renderer.subPixelFix) {
			removeEvent(win, 'resize', renderer.subPixelFix);
		}

		renderer.alignedObjects = null;

		return null;
	},

	/**
	 * Create a wrapper for an SVG element
	 * @param {Object} nodeName
	 */
	createElement: function (nodeName) {
		var wrapper = new this.Element();
		wrapper.init(this, nodeName);
		return wrapper;
	},

	/**
	 * Dummy function for use in canvas renderer
	 */
	draw: function () {},

	/**
	 * Parse a simple HTML string into SVG tspans
	 *
	 * @param {Object} textNode The parent text SVG node
	 */
	buildText: function (wrapper) {
		var textNode = wrapper.element,
			renderer = this,
			forExport = renderer.forExport,
			lines = pick(wrapper.textStr, '').toString()
				.replace(/<(b|strong)>/g, '<span style="font-weight:bold">')
				.replace(/<(i|em)>/g, '<span style="font-style:italic">')
				.replace(/<a/g, '<span')
				.replace(/<\/(b|strong|i|em|a)>/g, '</span>')
				.split(/<br.*?>/g),
			childNodes = textNode.childNodes,
			styleRegex = /<.*style="([^"]+)".*>/,
			hrefRegex = /<.*href="(http[^"]+)".*>/,
			parentX = attr(textNode, 'x'),
			textStyles = wrapper.styles,
			width = wrapper.textWidth,
			textLineHeight = textStyles && textStyles.lineHeight,
			i = childNodes.length,
			getLineHeight = function (tspan) {
				return textLineHeight ? 
					pInt(textLineHeight) :
					renderer.fontMetrics(
						/(px|em)$/.test(tspan && tspan.style.fontSize) ?
							tspan.style.fontSize :
							((textStyles && textStyles.fontSize) || renderer.style.fontSize || 12)
					).h;
			};

		/// remove old text
		while (i--) {
			textNode.removeChild(childNodes[i]);
		}

		if (width && !wrapper.added) {
			this.box.appendChild(textNode); // attach it to the DOM to read offset width
		}

		// remove empty line at end
		if (lines[lines.length - 1] === '') {
			lines.pop();
		}

		// build the lines
		each(lines, function (line, lineNo) {
			var spans, spanNo = 0;

			line = line.replace(/<span/g, '|||<span').replace(/<\/span>/g, '</span>|||');
			spans = line.split('|||');

			each(spans, function (span) {
				if (span !== '' || spans.length === 1) {
					var attributes = {},
						tspan = doc.createElementNS(SVG_NS, 'tspan'),
						spanStyle; // #390
					if (styleRegex.test(span)) {
						spanStyle = span.match(styleRegex)[1].replace(/(;| |^)color([ :])/, '$1fill$2');
						attr(tspan, 'style', spanStyle);
					}
					if (hrefRegex.test(span) && !forExport) { // Not for export - #1529
						attr(tspan, 'onclick', 'location.href=\"' + span.match(hrefRegex)[1] + '\"');
						css(tspan, { cursor: 'pointer' });
					}

					span = (span.replace(/<(.|\n)*?>/g, '') || ' ')
						.replace(/&lt;/g, '<')
						.replace(/&gt;/g, '>');

					// Nested tags aren't supported, and cause crash in Safari (#1596)
					if (span !== ' ') {

						// add the text node
						tspan.appendChild(doc.createTextNode(span));

						if (!spanNo) { // first span in a line, align it to the left
							attributes.x = parentX;
						} else {
							attributes.dx = 0; // #16
						}

						// add attributes
						attr(tspan, attributes);

						// first span on subsequent line, add the line height
						if (!spanNo && lineNo) {

							// allow getting the right offset height in exporting in IE
							if (!hasSVG && forExport) {
								css(tspan, { display: 'block' });
							}

							// Set the line height based on the font size of either
							// the text element or the tspan element
							attr(
								tspan,
								'dy',
								getLineHeight(tspan),
								// Safari 6.0.2 - too optimized for its own good (#1539)
								// TODO: revisit this with future versions of Safari
								isWebKit && tspan.offsetHeight
							);
						}

						// Append it
						textNode.appendChild(tspan);

						spanNo++;

						// check width and apply soft breaks
						if (width) {
							var words = span.replace(/([^\^])-/g, '$1- ').split(' '), // #1273
								hasWhiteSpace = words.length > 1 && textStyles.whiteSpace !== 'nowrap',
								tooLong,
								actualWidth,
								clipHeight = wrapper._clipHeight,
								rest = [],
								dy = getLineHeight(),
								softLineNo = 1,
								bBox;

							while (hasWhiteSpace && (words.length || rest.length)) {
								delete wrapper.bBox; // delete cache
								bBox = wrapper.getBBox();
								actualWidth = bBox.width;

								// Old IE cannot measure the actualWidth for SVG elements (#2314)
								if (!hasSVG && renderer.forExport) {
									actualWidth = renderer.measureSpanWidth(tspan.firstChild.data, wrapper.styles);
								}

								tooLong = actualWidth > width;
								if (!tooLong || words.length === 1) { // new line needed
									words = rest;
									rest = [];
									if (words.length) {
										softLineNo++;

										if (clipHeight && softLineNo * dy > clipHeight) {
											words = ['...'];
											wrapper.attr('title', wrapper.textStr);
										} else {

											tspan = doc.createElementNS(SVG_NS, 'tspan');
											attr(tspan, {
												dy: dy,
												x: parentX
											});
											if (spanStyle) { // #390
												attr(tspan, 'style', spanStyle);
											}
											textNode.appendChild(tspan);

											if (actualWidth > width) { // a single word is pressing it out
												width = actualWidth;
											}
										}
									}
								} else { // append to existing line tspan
									tspan.removeChild(tspan.firstChild);
									rest.unshift(words.pop());
								}
								if (words.length) {
									tspan.appendChild(doc.createTextNode(words.join(' ').replace(/- /g, '-')));
								}
							}
						}
					}
				}
			});
		});
	},

	/**
	 * Create a button with preset states
	 * @param {String} text
	 * @param {Number} x
	 * @param {Number} y
	 * @param {Function} callback
	 * @param {Object} normalState
	 * @param {Object} hoverState
	 * @param {Object} pressedState
	 */
	button: function (text, x, y, callback, normalState, hoverState, pressedState, disabledState, shape) {
		var label = this.label(text, x, y, shape, null, null, null, null, 'button'),
			curState = 0,
			stateOptions,
			stateStyle,
			normalStyle,
			hoverStyle,
			pressedStyle,
			disabledStyle,
			STYLE = 'style',
			verticalGradient = { x1: 0, y1: 0, x2: 0, y2: 1 };

		// Normal state - prepare the attributes
		normalState = merge({
			'stroke-width': 1,
			stroke: '#CCCCCC',
			fill: {
				linearGradient: verticalGradient,
				stops: [
					[0, '#FEFEFE'],
					[1, '#F6F6F6']
				]
			},
			r: 2,
			padding: 5,
			style: {
				color: 'black'
			}
		}, normalState);
		normalStyle = normalState[STYLE];
		delete normalState[STYLE];

		// Hover state
		hoverState = merge(normalState, {
			stroke: '#68A',
			fill: {
				linearGradient: verticalGradient,
				stops: [
					[0, '#FFF'],
					[1, '#ACF']
				]
			}
		}, hoverState);
		hoverStyle = hoverState[STYLE];
		delete hoverState[STYLE];

		// Pressed state
		pressedState = merge(normalState, {
			stroke: '#68A',
			fill: {
				linearGradient: verticalGradient,
				stops: [
					[0, '#9BD'],
					[1, '#CDF']
				]
			}
		}, pressedState);
		pressedStyle = pressedState[STYLE];
		delete pressedState[STYLE];

		// Disabled state
		disabledState = merge(normalState, {
			style: {
				color: '#CCC'
			}
		}, disabledState);
		disabledStyle = disabledState[STYLE];
		delete disabledState[STYLE];

		// Add the events. IE9 and IE10 need mouseover and mouseout to funciton (#667).
		addEvent(label.element, isIE ? 'mouseover' : 'mouseenter', function () {
			if (curState !== 3) {
				label.attr(hoverState)
					.css(hoverStyle);
			}
		});
		addEvent(label.element, isIE ? 'mouseout' : 'mouseleave', function () {
			if (curState !== 3) {
				stateOptions = [normalState, hoverState, pressedState][curState];
				stateStyle = [normalStyle, hoverStyle, pressedStyle][curState];
				label.attr(stateOptions)
					.css(stateStyle);
			}
		});

		label.setState = function (state) {
			label.state = curState = state;
			if (!state) {
				label.attr(normalState)
					.css(normalStyle);
			} else if (state === 2) {
				label.attr(pressedState)
					.css(pressedStyle);
			} else if (state === 3) {
				label.attr(disabledState)
					.css(disabledStyle);
			}
		};

		return label
			.on('click', function () {
				if (curState !== 3) {
					callback.call(label);
				}
			})
			.attr(normalState)
			.css(extend({ cursor: 'default' }, normalStyle));
	},

	/**
	 * Make a straight line crisper by not spilling out to neighbour pixels
	 * @param {Array} points
	 * @param {Number} width
	 */
	crispLine: function (points, width) {
		// points format: [M, 0, 0, L, 100, 0]
		// normalize to a crisp line
		if (points[1] === points[4]) {
			// Substract due to #1129. Now bottom and left axis gridlines behave the same.
			points[1] = points[4] = mathRound(points[1]) - (width % 2 / 2);
		}
		if (points[2] === points[5]) {
			points[2] = points[5] = mathRound(points[2]) + (width % 2 / 2);
		}
		return points;
	},


	/**
	 * Draw a path
	 * @param {Array} path An SVG path in array form
	 */
	path: function (path) {
		var attr = {
			fill: NONE
		};
		if (isArray(path)) {
			attr.d = path;
		} else if (isObject(path)) { // attributes
			extend(attr, path);
		}
		return this.createElement('path').attr(attr);
	},

	/**
	 * Draw and return an SVG circle
	 * @param {Number} x The x position
	 * @param {Number} y The y position
	 * @param {Number} r The radius
	 */
	circle: function (x, y, r) {
		var attr = isObject(x) ?
			x :
			{
				x: x,
				y: y,
				r: r
			};

		return this.createElement('circle').attr(attr);
	},

	/**
	 * Draw and return an arc
	 * @param {Number} x X position
	 * @param {Number} y Y position
	 * @param {Number} r Radius
	 * @param {Number} innerR Inner radius like used in donut charts
	 * @param {Number} start Starting angle
	 * @param {Number} end Ending angle
	 */
	arc: function (x, y, r, innerR, start, end) {
		var arc;

		if (isObject(x)) {
			y = x.y;
			r = x.r;
			innerR = x.innerR;
			start = x.start;
			end = x.end;
			x = x.x;
		}

		// Arcs are defined as symbols for the ability to set
		// attributes in attr and animate
		arc = this.symbol('arc', x || 0, y || 0, r || 0, r || 0, {
			innerR: innerR || 0,
			start: start || 0,
			end: end || 0
		});
		arc.r = r; // #959
		return arc;
	},

	/**
	 * Draw and return a rectangle
	 * @param {Number} x Left position
	 * @param {Number} y Top position
	 * @param {Number} width
	 * @param {Number} height
	 * @param {Number} r Border corner radius
	 * @param {Number} strokeWidth A stroke width can be supplied to allow crisp drawing
	 */
	rect: function (x, y, width, height, r, strokeWidth) {

		r = isObject(x) ? x.r : r;

		var wrapper = this.createElement('rect'),
			attr = isObject(x) ? x : x === UNDEFINED ? {} : {
				x: x,
				y: y,
				width: mathMax(width, 0),
				height: mathMax(height, 0)
			};

		if (strokeWidth !== UNDEFINED) {
			attr.strokeWidth = strokeWidth;
			attr = wrapper.crisp(attr);
		}

		if (r) {
			attr.r = r;
		}		
		
		return wrapper.attr(attr);
	},

	/**
	 * Resize the box and re-align all aligned elements
	 * @param {Object} width
	 * @param {Object} height
	 * @param {Boolean} animate
	 *
	 */
	setSize: function (width, height, animate) {
		var renderer = this,
			alignedObjects = renderer.alignedObjects,
			i = alignedObjects.length;

		renderer.width = width;
		renderer.height = height;

		renderer.boxWrapper[pick(animate, true) ? 'animate' : 'attr']({
			width: width,
			height: height
		});

		while (i--) {
			alignedObjects[i].align();
		}
	},

	/**
	 * Create a group
	 * @param {String} name The group will be given a class name of 'highcharts-{name}'.
	 *     This can be used for styling and scripting.
	 */
	g: function (name) {
		var elem = this.createElement('g');
		return defined(name) ? elem.attr({ 'class': PREFIX + name }) : elem;
	},

	/**
	 * Display an image
	 * @param {String} src
	 * @param {Number} x
	 * @param {Number} y
	 * @param {Number} width
	 * @param {Number} height
	 */
	image: function (src, x, y, width, height) {
		var attribs = {
				preserveAspectRatio: NONE
			},
			elemWrapper;

		// optional properties
		if (arguments.length > 1) {
			extend(attribs, {
				x: x,
				y: y,
				width: width,
				height: height
			});
		}

		elemWrapper = this.createElement('image').attr(attribs);

		// set the href in the xlink namespace
		if (elemWrapper.element.setAttributeNS) {
			elemWrapper.element.setAttributeNS('http://www.w3.org/1999/xlink',
				'href', src);
		} else {
			// could be exporting in IE
			// using href throws "not supported" in ie7 and under, requries regex shim to fix later
			elemWrapper.element.setAttribute('hc-svg-href', src);
	}

		return elemWrapper;
	},

	/**
	 * Draw a symbol out of pre-defined shape paths from the namespace 'symbol' object.
	 *
	 * @param {Object} symbol
	 * @param {Object} x
	 * @param {Object} y
	 * @param {Object} radius
	 * @param {Object} options
	 */
	symbol: function (symbol, x, y, width, height, options) {

		var obj,

			// get the symbol definition function
			symbolFn = this.symbols[symbol],

			// check if there's a path defined for this symbol
			path = symbolFn && symbolFn(
				mathRound(x),
				mathRound(y),
				width,
				height,
				options
			),

			imageElement,
			imageRegex = /^url\((.*?)\)$/,
			imageSrc,
			imageSize,
			centerImage;

		if (path) {

			obj = this.path(path);
			// expando properties for use in animate and attr
			extend(obj, {
				symbolName: symbol,
				x: x,
				y: y,
				width: width,
				height: height
			});
			if (options) {
				extend(obj, options);
			}


		// image symbols
		} else if (imageRegex.test(symbol)) {

			// On image load, set the size and position
			centerImage = function (img, size) {
				if (img.element) { // it may be destroyed in the meantime (#1390)
					img.attr({
						width: size[0],
						height: size[1]
					});

					if (!img.alignByTranslate) { // #185
						img.translate(
							mathRound((width - size[0]) / 2), // #1378
							mathRound((height - size[1]) / 2)
						);
					}
				}
			};

			imageSrc = symbol.match(imageRegex)[1];
			imageSize = symbolSizes[imageSrc];

			// Ireate the image synchronously, add attribs async
			obj = this.image(imageSrc)
				.attr({
					x: x,
					y: y
				});
			obj.isImg = true;

			if (imageSize) {
				centerImage(obj, imageSize);
			} else {
				// Initialize image to be 0 size so export will still function if there's no cached sizes.
				//
				obj.attr({ width: 0, height: 0 });

				// Create a dummy JavaScript image to get the width and height. Due to a bug in IE < 8,
				// the created element must be assigned to a variable in order to load (#292).
				imageElement = createElement('img', {
					onload: function () {
						centerImage(obj, symbolSizes[imageSrc] = [this.width, this.height]);
					},
					src: imageSrc
				});
			}
		}

		return obj;
	},

	/**
	 * An extendable collection of functions for defining symbol paths.
	 */
	symbols: {
		'circle': function (x, y, w, h) {
			var cpw = 0.166 * w;
			return [
				M, x + w / 2, y,
				'C', x + w + cpw, y, x + w + cpw, y + h, x + w / 2, y + h,
				'C', x - cpw, y + h, x - cpw, y, x + w / 2, y,
				'Z'
			];
		},

		'square': function (x, y, w, h) {
			return [
				M, x, y,
				L, x + w, y,
				x + w, y + h,
				x, y + h,
				'Z'
			];
		},

		'triangle': function (x, y, w, h) {
			return [
				M, x + w / 2, y,
				L, x + w, y + h,
				x, y + h,
				'Z'
			];
		},

		'triangle-down': function (x, y, w, h) {
			return [
				M, x, y,
				L, x + w, y,
				x + w / 2, y + h,
				'Z'
			];
		},
		'diamond': function (x, y, w, h) {
			return [
				M, x + w / 2, y,
				L, x + w, y + h / 2,
				x + w / 2, y + h,
				x, y + h / 2,
				'Z'
			];
		},
		'arc': function (x, y, w, h, options) {
			var start = options.start,
				radius = options.r || w || h,
				end = options.end - 0.001, // to prevent cos and sin of start and end from becoming equal on 360 arcs (related: #1561)
				innerRadius = options.innerR,
				open = options.open,
				cosStart = mathCos(start),
				sinStart = mathSin(start),
				cosEnd = mathCos(end),
				sinEnd = mathSin(end),
				longArc = options.end - start < mathPI ? 0 : 1;

			return [
				M,
				x + radius * cosStart,
				y + radius * sinStart,
				'A', // arcTo
				radius, // x radius
				radius, // y radius
				0, // slanting
				longArc, // long or short arc
				1, // clockwise
				x + radius * cosEnd,
				y + radius * sinEnd,
				open ? M : L,
				x + innerRadius * cosEnd,
				y + innerRadius * sinEnd,
				'A', // arcTo
				innerRadius, // x radius
				innerRadius, // y radius
				0, // slanting
				longArc, // long or short arc
				0, // clockwise
				x + innerRadius * cosStart,
				y + innerRadius * sinStart,

				open ? '' : 'Z' // close
			];
		},

		callout: function (x, y, w, h, options) {
			var arrowLength = 6,
				halfDistance = 6,
				r = mathMin((options && options.r) || 0, w, h),
				anchorX = options && options.anchorX,
				anchorY = options && options.anchorY,
				path = [
					'M', x + r, y, 
					'L', x + w - r, y, // top side
					'C', x + w, y, x + w, y, x + w, y + r, // top-right corner
					'L', x + w, y + h - r, // right side
					'C', x + w, y + h, x + w, y + h, x + w - r, y + h, // bottom-right corner
					'L', x + r, y + h, // bottom side
					'C', x, y + h, x, y + h, x, y + h - r, // bottom-left corner
					'L', x, y + r, // left side
					'C', x, y, x, y, x + r, y // top-right corner
				];
			
			if (anchorX && anchorX > w) { // replace right side
				path.splice(13, 3,
					'L', x + w, anchorY - halfDistance, 
					x + w + arrowLength, anchorY,
					x + w, anchorY + halfDistance,
					x + w, y + h - r
				);
			} else if (anchorX && anchorX < 0) { // replace left side
				path.splice(33, 3, 
					'L', x, anchorY + halfDistance, 
					x - arrowLength, anchorY,
					x, anchorY - halfDistance,
					x, y + r
				);
			} else if (anchorY && anchorY > h) { // replace bottom
				path.splice(23, 3,
					'L', anchorX + halfDistance, y + h,
					anchorX, y + h + arrowLength,
					anchorX - halfDistance, y + h,
					x + r, y + h
				);
			} else if (anchorY && anchorY < 0) { // replace top
				path.splice(3, 3,
					'L', anchorX - halfDistance, y,
					anchorX, y - arrowLength,
					anchorX + halfDistance, y,
					w - r, y
				);
			}
			return path;
		}
	},

	/**
	 * Define a clipping rectangle
	 * @param {String} id
	 * @param {Number} x
	 * @param {Number} y
	 * @param {Number} width
	 * @param {Number} height
	 */
	clipRect: function (x, y, width, height) {
		var wrapper,
			id = PREFIX + idCounter++,

			clipPath = this.createElement('clipPath').attr({
				id: id
			}).add(this.defs);

		wrapper = this.rect(x, y, width, height, 0).add(clipPath);
		wrapper.id = id;
		wrapper.clipPath = clipPath;

		return wrapper;
	},


	/**
	 * Take a color and return it if it's a string, make it a gradient if it's a
	 * gradient configuration object. Prior to Highstock, an array was used to define
	 * a linear gradient with pixel positions relative to the SVG. In newer versions
	 * we change the coordinates to apply relative to the shape, using coordinates
	 * 0-1 within the shape. To preserve backwards compatibility, linearGradient
	 * in this definition is an object of x1, y1, x2 and y2.
	 *
	 * @param {Object} color The color or config object
	 */
	color: function (color, elem, prop) {
		var renderer = this,
			colorObject,
			regexRgba = /^rgba/,
			gradName,
			gradAttr,
			gradients,
			gradientObject,
			stops,
			stopColor,
			stopOpacity,
			radialReference,
			n,
			id,
			key = [];

		// Apply linear or radial gradients
		if (color && color.linearGradient) {
			gradName = 'linearGradient';
		} else if (color && color.radialGradient) {
			gradName = 'radialGradient';
		}

		if (gradName) {
			gradAttr = color[gradName];
			gradients = renderer.gradients;
			stops = color.stops;
			radialReference = elem.radialReference;

			// Keep < 2.2 kompatibility
			if (isArray(gradAttr)) {
				color[gradName] = gradAttr = {
					x1: gradAttr[0],
					y1: gradAttr[1],
					x2: gradAttr[2],
					y2: gradAttr[3],
					gradientUnits: 'userSpaceOnUse'
				};
			}

			// Correct the radial gradient for the radial reference system
			if (gradName === 'radialGradient' && radialReference && !defined(gradAttr.gradientUnits)) {
				gradAttr = merge(gradAttr, {
					cx: (radialReference[0] - radialReference[2] / 2) + gradAttr.cx * radialReference[2],
					cy: (radialReference[1] - radialReference[2] / 2) + gradAttr.cy * radialReference[2],
					r: gradAttr.r * radialReference[2],
					gradientUnits: 'userSpaceOnUse'
				});
			}

			// Build the unique key to detect whether we need to create a new element (#1282)
			for (n in gradAttr) {
				if (n !== 'id') {
					key.push(n, gradAttr[n]);
				}
			}
			for (n in stops) {
				key.push(stops[n]);
			}
			key = key.join(',');

			// Check if a gradient object with the same config object is created within this renderer
			if (gradients[key]) {
				id = gradients[key].id;

			} else {

				// Set the id and create the element
				gradAttr.id = id = PREFIX + idCounter++;
				gradients[key] = gradientObject = renderer.createElement(gradName)
					.attr(gradAttr)
					.add(renderer.defs);


				// The gradient needs to keep a list of stops to be able to destroy them
				gradientObject.stops = [];
				each(stops, function (stop) {
					var stopObject;
					if (regexRgba.test(stop[1])) {
						colorObject = Color(stop[1]);
						stopColor = colorObject.get('rgb');
						stopOpacity = colorObject.get('a');
					} else {
						stopColor = stop[1];
						stopOpacity = 1;
					}
					stopObject = renderer.createElement('stop').attr({
						offset: stop[0],
						'stop-color': stopColor,
						'stop-opacity': stopOpacity
					}).add(gradientObject);

					// Add the stop element to the gradient
					gradientObject.stops.push(stopObject);
				});
			}

			// Return the reference to the gradient object
			return 'url(' + renderer.url + '#' + id + ')';

		// Webkit and Batik can't show rgba.
		} else if (regexRgba.test(color)) {
			colorObject = Color(color);
			attr(elem, prop + '-opacity', colorObject.get('a'));

			return colorObject.get('rgb');


		} else {
			// Remove the opacity attribute added above. Does not throw if the attribute is not there.
			elem.removeAttribute(prop + '-opacity');

			return color;
		}

	},


	/**
	 * Add text to the SVG object
	 * @param {String} str
	 * @param {Number} x Left position
	 * @param {Number} y Top position
	 * @param {Boolean} useHTML Use HTML to render the text
	 */
	text: function (str, x, y, useHTML) {

		// declare variables
		var renderer = this,
			fakeSVG = useCanVG || (!hasSVG && renderer.forExport),
			wrapper;

		if (useHTML && !renderer.forExport) {
			return renderer.html(str, x, y);
		}

		x = mathRound(pick(x, 0));
		y = mathRound(pick(y, 0));

		wrapper = renderer.createElement('text')
			.attr({
				x: x,
				y: y,
				text: str
			});

		// Prevent wrapping from creating false offsetWidths in export in legacy IE (#1079, #1063)
		if (fakeSVG) {
			wrapper.css({
				position: ABSOLUTE
			});
		}

		wrapper.x = x;
		wrapper.y = y;
		return wrapper;
	},

	/**
	 * Utility to return the baseline offset and total line height from the font size
	 */
	fontMetrics: function (fontSize) {
		fontSize = fontSize || this.style.fontSize;
		fontSize = /px/.test(fontSize) ? pInt(fontSize) : /em/.test(fontSize) ? parseFloat(fontSize) * 12 : 12;

		// Empirical values found by comparing font size and bounding box height.
		// Applies to the default font family. http://jsfiddle.net/highcharts/7xvn7/
		var lineHeight = fontSize < 24 ? fontSize + 4 : mathRound(fontSize * 1.2),
			baseline = mathRound(lineHeight * 0.8);

		return {
			h: lineHeight,
			b: baseline
		};
	},

	/**
	 * Add a label, a text item that can hold a colored or gradient background
	 * as well as a border and shadow.
	 * @param {string} str
	 * @param {Number} x
	 * @param {Number} y
	 * @param {String} shape
	 * @param {Number} anchorX In case the shape has a pointer, like a flag, this is the
	 *    coordinates it should be pinned to
	 * @param {Number} anchorY
	 * @param {Boolean} baseline Whether to position the label relative to the text baseline,
	 *    like renderer.text, or to the upper border of the rectangle.
	 * @param {String} className Class name for the group
	 */
	label: function (str, x, y, shape, anchorX, anchorY, useHTML, baseline, className) {

		var renderer = this,
			wrapper = renderer.g(className),
			text = renderer.text('', 0, 0, useHTML)
				.attr({
					zIndex: 1
				}),
				//.add(wrapper),
			box,
			bBox,
			alignFactor = 0,
			padding = 3,
			paddingLeft = 0,
			width,
			height,
			wrapperX,
			wrapperY,
			crispAdjust = 0,
			deferredAttr = {},
			baselineOffset,
			attrSetters = wrapper.attrSetters,
			needsBox;

		/**
		 * This function runs after the label is added to the DOM (when the bounding box is
		 * available), and after the text of the label is updated to detect the new bounding
		 * box and reflect it in the border box.
		 */
		function updateBoxSize() {
			var boxX,
				boxY,
				style = text.element.style;

			bBox = (width === undefined || height === undefined || wrapper.styles.textAlign) && text.textStr && 
				text.getBBox();
			wrapper.width = (width || bBox.width || 0) + 2 * padding + paddingLeft;
			wrapper.height = (height || bBox.height || 0) + 2 * padding;

			// update the label-scoped y offset
			baselineOffset = padding + renderer.fontMetrics(style && style.fontSize).b;

			if (needsBox) {

				// create the border box if it is not already present
				if (!box) {
					boxX = mathRound(-alignFactor * padding);
					boxY = baseline ? -baselineOffset : 0;

					wrapper.box = box = shape ?
						renderer.symbol(shape, boxX, boxY, wrapper.width, wrapper.height, deferredAttr) :
						renderer.rect(boxX, boxY, wrapper.width, wrapper.height, 0, deferredAttr[STROKE_WIDTH]);
					box.attr('fill', NONE).add(wrapper);
				}

				// apply the box attributes
				if (!box.isImg) { // #1630
					box.attr(merge({
						width: wrapper.width,
						height: wrapper.height
					}, deferredAttr));
				}
				deferredAttr = null;
			}
		}

		/**
		 * This function runs after setting text or padding, but only if padding is changed
		 */
		function updateTextPadding() {
			var styles = wrapper.styles,
				textAlign = styles && styles.textAlign,
				x = paddingLeft + padding * (1 - alignFactor),
				y;

			// determin y based on the baseline
			y = baseline ? 0 : baselineOffset;

			// compensate for alignment
			if (defined(width) && bBox && (textAlign === 'center' || textAlign === 'right')) {
				x += { center: 0.5, right: 1 }[textAlign] * (width - bBox.width);
			}

			// update if anything changed
			if (x !== text.x || y !== text.y) {
				text.attr({
					x: x,
					y: y
				});
			}

			// record current values
			text.x = x;
			text.y = y;
		}

		/**
		 * Set a box attribute, or defer it if the box is not yet created
		 * @param {Object} key
		 * @param {Object} value
		 */
		function boxAttr(key, value) {
			if (box) {
				box.attr(key, value);
			} else {
				deferredAttr[key] = value;
			}
		}

		/**
		 * After the text element is added, get the desired size of the border box
		 * and add it before the text in the DOM.
		 */
		wrapper.onAdd = function () {
			text.add(wrapper);
			wrapper.attr({
				text: str, // alignment is available now
				x: x,
				y: y
			});

			if (box && defined(anchorX)) {
				wrapper.attr({
					anchorX: anchorX,
					anchorY: anchorY
				});
			}
		};

		/*
		 * Add specific attribute setters.
		 */

		// only change local variables
		attrSetters.width = function (value) {
			width = value;
			return false;
		};
		attrSetters.height = function (value) {
			height = value;
			return false;
		};
		attrSetters.padding =  function (value) {
			if (defined(value) && value !== padding) {
				padding = value;
				updateTextPadding();
			}
			return false;
		};
		attrSetters.paddingLeft =  function (value) {
			if (defined(value) && value !== paddingLeft) {
				paddingLeft = value;
				updateTextPadding();
			}
			return false;
		};


		// change local variable and set attribue as well
		attrSetters.align = function (value) {
			alignFactor = { left: 0, center: 0.5, right: 1 }[value];
			return false; // prevent setting text-anchor on the group
		};

		// apply these to the box and the text alike
		attrSetters.text = function (value, key) {
			text.attr(key, value);
			updateBoxSize();
			updateTextPadding();
			return false;
		};

		// apply these to the box but not to the text
		attrSetters[STROKE_WIDTH] = function (value, key) {
			if (value) {
				needsBox = true;
			}
			crispAdjust = value % 2 / 2;
			boxAttr(key, value);
			return false;
		};
		attrSetters.stroke = attrSetters.fill = attrSetters.r = function (value, key) {
			if (key === 'fill' && value) {
				needsBox = true;
			}
			boxAttr(key, value);
			return false;
		};
		attrSetters.anchorX = function (value, key) {
			anchorX = value;
			boxAttr(key, value + crispAdjust - wrapperX);
			return false;
		};
		attrSetters.anchorY = function (value, key) {
			anchorY = value;
			boxAttr(key, value - wrapperY);
			return false;
		};

		// rename attributes
		attrSetters.x = function (value) {
			wrapper.x = value; // for animation getter
			value -= alignFactor * ((width || bBox.width) + padding);
			wrapperX = mathRound(value);

			wrapper.attr('translateX', wrapperX);
			return false;
		};
		attrSetters.y = function (value) {
			wrapperY = wrapper.y = mathRound(value);
			wrapper.attr('translateY', wrapperY);
			return false;
		};

		// Redirect certain methods to either the box or the text
		var baseCss = wrapper.css;
		return extend(wrapper, {
			/**
			 * Pick up some properties and apply them to the text instead of the wrapper
			 */
			css: function (styles) {
				if (styles) {
					var textStyles = {};
					styles = merge(styles); // create a copy to avoid altering the original object (#537)
					each(['fontSize', 'fontWeight', 'fontFamily', 'color', 'lineHeight', 'width', 'textDecoration', 'textShadow'], function (prop) {
						if (styles[prop] !== UNDEFINED) {
							textStyles[prop] = styles[prop];
							delete styles[prop];
						}
					});
					text.css(textStyles);
				}
				return baseCss.call(wrapper, styles);
			},
			/**
			 * Return the bounding box of the box, not the group
			 */
			getBBox: function () {
				return {
					width: bBox.width + 2 * padding,
					height: bBox.height + 2 * padding,
					x: bBox.x - padding,
					y: bBox.y - padding
				};
			},
			/**
			 * Apply the shadow to the box
			 */
			shadow: function (b) {
				if (box) {
					box.shadow(b);
				}
				return wrapper;
			},
			/**
			 * Destroy and release memory.
			 */
			destroy: function () {

				// Added by button implementation
				removeEvent(wrapper.element, 'mouseenter');
				removeEvent(wrapper.element, 'mouseleave');

				if (text) {
					text = text.destroy();
				}
				if (box) {
					box = box.destroy();
				}
				// Call base implementation to destroy the rest
				SVGElement.prototype.destroy.call(wrapper);

				// Release local pointers (#1298)
				wrapper = renderer = updateBoxSize = updateTextPadding = boxAttr = null;
			}
		});
	}
}; // end SVGRenderer


// general renderer
Renderer = SVGRenderer;
// extend SvgElement for useHTML option
extend(SVGElement.prototype, {
	/**
	 * Apply CSS to HTML elements. This is used in text within SVG rendering and
	 * by the VML renderer
	 */
	htmlCss: function (styles) {
		var wrapper = this,
			element = wrapper.element,
			textWidth = styles && element.tagName === 'SPAN' && styles.width;

		if (textWidth) {
			delete styles.width;
			wrapper.textWidth = textWidth;
			wrapper.updateTransform();
		}

		wrapper.styles = extend(wrapper.styles, styles);
		css(wrapper.element, styles);

		return wrapper;
	},

	/**
	 * VML and useHTML method for calculating the bounding box based on offsets
	 * @param {Boolean} refresh Whether to force a fresh value from the DOM or to
	 * use the cached value
	 *
	 * @return {Object} A hash containing values for x, y, width and height
	 */

	htmlGetBBox: function () {
		var wrapper = this,
			element = wrapper.element,
			bBox = wrapper.bBox;

		// faking getBBox in exported SVG in legacy IE
		if (!bBox) {
			// faking getBBox in exported SVG in legacy IE (is this a duplicate of the fix for #1079?)
			if (element.nodeName === 'text') {
				element.style.position = ABSOLUTE;
			}

			bBox = wrapper.bBox = {
				x: element.offsetLeft,
				y: element.offsetTop,
				width: element.offsetWidth,
				height: element.offsetHeight
			};
		}

		return bBox;
	},

	/**
	 * VML override private method to update elements based on internal
	 * properties based on SVG transform
	 */
	htmlUpdateTransform: function () {
		// aligning non added elements is expensive
		if (!this.added) {
			this.alignOnAdd = true;
			return;
		}

		var wrapper = this,
			renderer = wrapper.renderer,
			elem = wrapper.element,
			translateX = wrapper.translateX || 0,
			translateY = wrapper.translateY || 0,
			x = wrapper.x || 0,
			y = wrapper.y || 0,
			align = wrapper.textAlign || 'left',
			alignCorrection = { left: 0, center: 0.5, right: 1 }[align],
			shadows = wrapper.shadows;

		// apply translate
		css(elem, {
			marginLeft: translateX,
			marginTop: translateY
		});
		if (shadows) { // used in labels/tooltip
			each(shadows, function (shadow) {
				css(shadow, {
					marginLeft: translateX + 1,
					marginTop: translateY + 1
				});
			});
		}

		// apply inversion
		if (wrapper.inverted) { // wrapper is a group
			each(elem.childNodes, function (child) {
				renderer.invertChild(child, elem);
			});
		}

		if (elem.tagName === 'SPAN') {

			var width,
				rotation = wrapper.rotation,
				baseline,
				textWidth = pInt(wrapper.textWidth),
				currentTextTransform = [rotation, align, elem.innerHTML, wrapper.textWidth].join(',');

			if (currentTextTransform !== wrapper.cTT) { // do the calculations and DOM access only if properties changed


				baseline = renderer.fontMetrics(elem.style.fontSize).b;

				// Renderer specific handling of span rotation
				if (defined(rotation)) {
					wrapper.setSpanRotation(rotation, alignCorrection, baseline);
				}

				width = pick(wrapper.elemWidth, elem.offsetWidth);

				// Update textWidth
				if (width > textWidth && /[ \-]/.test(elem.textContent || elem.innerText)) { // #983, #1254
					css(elem, {
						width: textWidth + PX,
						display: 'block',
						whiteSpace: 'normal'
					});
					width = textWidth;
				}

				wrapper.getSpanCorrection(width, baseline, alignCorrection, rotation, align);
			}

			// apply position with correction
			css(elem, {
				left: (x + (wrapper.xCorr || 0)) + PX,
				top: (y + (wrapper.yCorr || 0)) + PX
			});

			// force reflow in webkit to apply the left and top on useHTML element (#1249)
			if (isWebKit) {
				baseline = elem.offsetHeight; // assigned to baseline for JSLint purpose
			}

			// record current text transform
			wrapper.cTT = currentTextTransform;
		}
	},

	/**
	 * Set the rotation of an individual HTML span
	 */
	setSpanRotation: function (rotation, alignCorrection, baseline) {
		var rotationStyle = {},
			cssTransformKey = isIE ? '-ms-transform' : isWebKit ? '-webkit-transform' : isFirefox ? 'MozTransform' : isOpera ? '-o-transform' : '';

		rotationStyle[cssTransformKey] = rotationStyle.transform = 'rotate(' + rotation + 'deg)';
		rotationStyle[cssTransformKey + (isFirefox ? 'Origin' : '-origin')] = rotationStyle.transformOrigin = (alignCorrection * 100) + '% ' + baseline + 'px';
		css(this.element, rotationStyle);
	},

	/**
	 * Get the correction in X and Y positioning as the element is rotated.
	 */
	getSpanCorrection: function (width, baseline, alignCorrection) {
		this.xCorr = -width * alignCorrection;
		this.yCorr = -baseline;
	}
});

// Extend SvgRenderer for useHTML option.
extend(SVGRenderer.prototype, {
	/**
	 * Create HTML text node. This is used by the VML renderer as well as the SVG
	 * renderer through the useHTML option.
	 *
	 * @param {String} str
	 * @param {Number} x
	 * @param {Number} y
	 */
	html: function (str, x, y) {
		var wrapper = this.createElement('span'),
			attrSetters = wrapper.attrSetters,
			element = wrapper.element,
			renderer = wrapper.renderer;

		// Text setter
		attrSetters.text = function (value) {
			if (value !== element.innerHTML) {
				delete this.bBox;
			}
			element.innerHTML = this.textStr = value;
			return false;
		};

		// Various setters which rely on update transform
		attrSetters.x = attrSetters.y = attrSetters.align = attrSetters.rotation = function (value, key) {
			if (key === 'align') {
				key = 'textAlign'; // Do not overwrite the SVGElement.align method. Same as VML.
			}
			wrapper[key] = value;
			wrapper.htmlUpdateTransform();
			
			return false;
		};

		// Set the default attributes
		wrapper.attr({
				text: str,
				x: mathRound(x),
				y: mathRound(y)
			})
			.css({
				position: ABSOLUTE,
				whiteSpace: 'nowrap',
				fontFamily: this.style.fontFamily,
				fontSize: this.style.fontSize
			});

		// Use the HTML specific .css method
		wrapper.css = wrapper.htmlCss;

		// This is specific for HTML within SVG
		if (renderer.isSVG) {
			wrapper.add = function (svgGroupWrapper) {

				var htmlGroup,
					container = renderer.box.parentNode,
					parentGroup,
					parents = [];

				this.parentGroup = svgGroupWrapper;

				// Create a mock group to hold the HTML elements
				if (svgGroupWrapper) {
					htmlGroup = svgGroupWrapper.div;
					if (!htmlGroup) {

						// Read the parent chain into an array and read from top down
						parentGroup = svgGroupWrapper;
						while (parentGroup) {

							parents.push(parentGroup);

							// Move up to the next parent group
							parentGroup = parentGroup.parentGroup;
						}

						// Ensure dynamically updating position when any parent is translated
						each(parents.reverse(), function (parentGroup) {
							var htmlGroupStyle;

							// Create a HTML div and append it to the parent div to emulate
							// the SVG group structure
							htmlGroup = parentGroup.div = parentGroup.div || createElement(DIV, {
								className: attr(parentGroup.element, 'class')
							}, {
								position: ABSOLUTE,
								left: (parentGroup.translateX || 0) + PX,
								top: (parentGroup.translateY || 0) + PX
							}, htmlGroup || container); // the top group is appended to container

							// Shortcut
							htmlGroupStyle = htmlGroup.style;

							// Set listeners to update the HTML div's position whenever the SVG group
							// position is changed
							extend(parentGroup.attrSetters, {
								translateX: function (value) {
									htmlGroupStyle.left = value + PX;
								},
								translateY: function (value) {
									htmlGroupStyle.top = value + PX;
								},
								visibility: function (value, key) {
									htmlGroupStyle[key] = value;
								}
							});
						});

					}
				} else {
					htmlGroup = container;
				}

				htmlGroup.appendChild(element);

				// Shared with VML:
				wrapper.added = true;
				if (wrapper.alignOnAdd) {
					wrapper.htmlUpdateTransform();
				}

				return wrapper;
			};
		}
		return wrapper;
	}
});

/* ****************************************************************************
 *                                                                            *
 * START OF INTERNET EXPLORER <= 8 SPECIFIC CODE                              *
 *                                                                            *
 * For applications and websites that don't need IE support, like platform    *
 * targeted mobile apps and web apps, this code can be removed.               *
 *                                                                            *
 *****************************************************************************/

/**
 * @constructor
 */
var VMLRenderer, VMLElement;
if (!hasSVG && !useCanVG) {

/**
 * The VML element wrapper.
 */
Highcharts.VMLElement = VMLElement = {

	/**
	 * Initialize a new VML element wrapper. It builds the markup as a string
	 * to minimize DOM traffic.
	 * @param {Object} renderer
	 * @param {Object} nodeName
	 */
	init: function (renderer, nodeName) {
		var wrapper = this,
			markup =  ['<', nodeName, ' filled="f" stroked="f"'],
			style = ['position: ', ABSOLUTE, ';'],
			isDiv = nodeName === DIV;

		// divs and shapes need size
		if (nodeName === 'shape' || isDiv) {
			style.push('left:0;top:0;width:1px;height:1px;');
		}
		style.push('visibility: ', isDiv ? HIDDEN : VISIBLE);

		markup.push(' style="', style.join(''), '"/>');

		// create element with default attributes and style
		if (nodeName) {
			markup = isDiv || nodeName === 'span' || nodeName === 'img' ?
				markup.join('')
				: renderer.prepVML(markup);
			wrapper.element = createElement(markup);
		}

		wrapper.renderer = renderer;
		wrapper.attrSetters = {};
	},

	/**
	 * Add the node to the given parent
	 * @param {Object} parent
	 */
	add: function (parent) {
		var wrapper = this,
			renderer = wrapper.renderer,
			element = wrapper.element,
			box = renderer.box,
			inverted = parent && parent.inverted,

			// get the parent node
			parentNode = parent ?
				parent.element || parent :
				box;


		// if the parent group is inverted, apply inversion on all children
		if (inverted) { // only on groups
			renderer.invertChild(element, parentNode);
		}

		// append it
		parentNode.appendChild(element);

		// align text after adding to be able to read offset
		wrapper.added = true;
		if (wrapper.alignOnAdd && !wrapper.deferUpdateTransform) {
			wrapper.updateTransform();
		}

		// fire an event for internal hooks
		if (wrapper.onAdd) {
			wrapper.onAdd();
		}

		return wrapper;
	},

	/**
	 * VML always uses htmlUpdateTransform
	 */
	updateTransform: SVGElement.prototype.htmlUpdateTransform,

	/**
	 * Set the rotation of a span with oldIE's filter
	 */
	setSpanRotation: function () {
		// Adjust for alignment and rotation. Rotation of useHTML content is not yet implemented
		// but it can probably be implemented for Firefox 3.5+ on user request. FF3.5+
		// has support for CSS3 transform. The getBBox method also needs to be updated
		// to compensate for the rotation, like it currently does for SVG.
		// Test case: http://jsfiddle.net/highcharts/Ybt44/

		var rotation = this.rotation,
			costheta = mathCos(rotation * deg2rad),
			sintheta = mathSin(rotation * deg2rad);
					
		css(this.element, {
			filter: rotation ? ['progid:DXImageTransform.Microsoft.Matrix(M11=', costheta,
				', M12=', -sintheta, ', M21=', sintheta, ', M22=', costheta,
				', sizingMethod=\'auto expand\')'].join('') : NONE
		});
	},

	/**
	 * Get the positioning correction for the span after rotating. 
	 */
	getSpanCorrection: function (width, baseline, alignCorrection, rotation, align) {

		var costheta = rotation ? mathCos(rotation * deg2rad) : 1,
			sintheta = rotation ? mathSin(rotation * deg2rad) : 0,
			height = pick(this.elemHeight, this.element.offsetHeight),
			quad,
			nonLeft = align && align !== 'left';

		// correct x and y
		this.xCorr = costheta < 0 && -width;
		this.yCorr = sintheta < 0 && -height;

		// correct for baseline and corners spilling out after rotation
		quad = costheta * sintheta < 0;
		this.xCorr += sintheta * baseline * (quad ? 1 - alignCorrection : alignCorrection);
		this.yCorr -= costheta * baseline * (rotation ? (quad ? alignCorrection : 1 - alignCorrection) : 1);
		// correct for the length/height of the text
		if (nonLeft) {
			this.xCorr -= width * alignCorrection * (costheta < 0 ? -1 : 1);
			if (rotation) {
				this.yCorr -= height * alignCorrection * (sintheta < 0 ? -1 : 1);
			}
			css(this.element, {
				textAlign: align
			});
		}
	},

	/**
	 * Converts a subset of an SVG path definition to its VML counterpart. Takes an array
	 * as the parameter and returns a string.
	 */
	pathToVML: function (value) {
		// convert paths
		var i = value.length,
			path = [];

		while (i--) {

			// Multiply by 10 to allow subpixel precision.
			// Substracting half a pixel seems to make the coordinates
			// align with SVG, but this hasn't been tested thoroughly
			if (isNumber(value[i])) {
				path[i] = mathRound(value[i] * 10) - 5;
			} else if (value[i] === 'Z') { // close the path
				path[i] = 'x';
			} else {
				path[i] = value[i];

				// When the start X and end X coordinates of an arc are too close,
				// they are rounded to the same value above. In this case, substract or 
				// add 1 from the end X and Y positions. #186, #760, #1371, #1410.
				if (value.isArc && (value[i] === 'wa' || value[i] === 'at')) {
					// Start and end X
					if (path[i + 5] === path[i + 7]) {
						path[i + 7] += value[i + 7] > value[i + 5] ? 1 : -1;
					}
					// Start and end Y
					if (path[i + 6] === path[i + 8]) {
						path[i + 8] += value[i + 8] > value[i + 6] ? 1 : -1;
					}
				}
			}
		}

		
		// Loop up again to handle path shortcuts (#2132)
		/*while (i++ < path.length) {
			if (path[i] === 'H') { // horizontal line to
				path[i] = 'L';
				path.splice(i + 2, 0, path[i - 1]);
			} else if (path[i] === 'V') { // vertical line to
				path[i] = 'L';
				path.splice(i + 1, 0, path[i - 2]);
			}
		}*/
		return path.join(' ') || 'x';
	},

	/**
	 * Get or set attributes
	 */
	attr: function (hash, val) {
		var wrapper = this,
			key,
			value,
			i,
			result,
			element = wrapper.element || {},
			elemStyle = element.style,
			nodeName = element.nodeName,
			renderer = wrapper.renderer,
			symbolName = wrapper.symbolName,
			hasSetSymbolSize,
			shadows = wrapper.shadows,
			skipAttr,
			attrSetters = wrapper.attrSetters,
			ret = wrapper;

		// single key-value pair
		if (isString(hash) && defined(val)) {
			key = hash;
			hash = {};
			hash[key] = val;
		}

		// used as a getter, val is undefined
		if (isString(hash)) {
			key = hash;
			if (key === 'strokeWidth' || key === 'stroke-width') {
				ret = wrapper.strokeweight;
			} else {
				ret = wrapper[key];
			}

		// setter
		} else {
			for (key in hash) {
				value = hash[key];
				skipAttr = false;

				// check for a specific attribute setter
				result = attrSetters[key] && attrSetters[key].call(wrapper, value, key);

				if (result !== false && value !== null) { // #620

					if (result !== UNDEFINED) {
						value = result; // the attribute setter has returned a new value to set
					}


					// prepare paths
					// symbols
					if (symbolName && /^(x|y|r|start|end|width|height|innerR|anchorX|anchorY)/.test(key)) {
						// if one of the symbol size affecting parameters are changed,
						// check all the others only once for each call to an element's
						// .attr() method
						if (!hasSetSymbolSize) {
							wrapper.symbolAttr(hash);

							hasSetSymbolSize = true;
						}
						skipAttr = true;

					} else if (key === 'd') {
						value = value || [];
						wrapper.d = value.join(' '); // used in getter for animation

						element.path = value = wrapper.pathToVML(value);

						// update shadows
						if (shadows) {
							i = shadows.length;
							while (i--) {
								shadows[i].path = shadows[i].cutOff ? this.cutOffPath(value, shadows[i].cutOff) : value;
							}
						}
						skipAttr = true;

					// handle visibility
					} else if (key === 'visibility') {

						// Handle inherited visibility
						if (value === 'inherit') {
							value = VISIBLE;
						}
						
						// Let the shadow follow the main element
						if (shadows) {
							i = shadows.length;
							while (i--) {
								shadows[i].style[key] = value;
							}
						}

						// Instead of toggling the visibility CSS property, move the div out of the viewport.
						// This works around #61 and #586
						if (nodeName === 'DIV') {
							value = value === HIDDEN ? '-999em' : 0;

							// In order to redraw, IE7 needs the div to be visible when tucked away
							// outside the viewport. So the visibility is actually opposite of
							// the expected value. This applies to the tooltip only.
							if (!docMode8) {
								elemStyle[key] = value ? VISIBLE : HIDDEN;
							}
							key = 'top';
						}
						elemStyle[key] = value;
						skipAttr = true;

					// directly mapped to css
					} else if (key === 'zIndex') {

						if (value) {
							elemStyle[key] = value;
						}
						skipAttr = true;

					// x, y, width, height
					} else if (inArray(key, ['x', 'y', 'width', 'height']) !== -1) {

						wrapper[key] = value; // used in getter

						if (key === 'x' || key === 'y') {
							key = { x: 'left', y: 'top' }[key];
						} else {
							value = mathMax(0, value); // don't set width or height below zero (#311)
						}

						// clipping rectangle special
						if (wrapper.updateClipping) {
							wrapper[key] = value; // the key is now 'left' or 'top' for 'x' and 'y'
							wrapper.updateClipping();
						} else {
							// normal
							elemStyle[key] = value;
						}

						skipAttr = true;

					// class name
					} else if (key === 'class' && nodeName === 'DIV') {
						// IE8 Standards mode has problems retrieving the className
						element.className = value;

					// stroke
					} else if (key === 'stroke') {

						value = renderer.color(value, element, key);

						key = 'strokecolor';

					// stroke width
					} else if (key === 'stroke-width' || key === 'strokeWidth') {
						element.stroked = value ? true : false;
						key = 'strokeweight';
						wrapper[key] = value; // used in getter, issue #113
						if (isNumber(value)) {
							value += PX;
						}

					// dashStyle
					} else if (key === 'dashstyle') {
						var strokeElem = element.getElementsByTagName('stroke')[0] ||
							createElement(renderer.prepVML(['<stroke/>']), null, null, element);
						strokeElem[key] = value || 'solid';
						wrapper.dashstyle = value; /* because changing stroke-width will change the dash length
							and cause an epileptic effect */
						skipAttr = true;

					// fill
					} else if (key === 'fill') {

						if (nodeName === 'SPAN') { // text color
							elemStyle.color = value;
						} else if (nodeName !== 'IMG') { // #1336
							element.filled = value !== NONE ? true : false;

							value = renderer.color(value, element, key, wrapper);

							key = 'fillcolor';
						}

					// opacity: don't bother - animation is too slow and filters introduce artifacts
					} else if (key === 'opacity') {
						/*css(element, {
							opacity: value
						});*/
						skipAttr = true;

					// rotation on VML elements
					} else if (nodeName === 'shape' && key === 'rotation') {

						wrapper[key] = element.style[key] = value; // style is for #1873

						// Correction for the 1x1 size of the shape container. Used in gauge needles.
						element.style.left = -mathRound(mathSin(value * deg2rad) + 1) + PX;
						element.style.top = mathRound(mathCos(value * deg2rad)) + PX;

					// translation for animation
					} else if (key === 'translateX' || key === 'translateY' || key === 'rotation') {
						wrapper[key] = value;
						wrapper.updateTransform();

						skipAttr = true;

					}


					if (!skipAttr) {
						if (docMode8) { // IE8 setAttribute bug
							element[key] = value;
						} else {
							attr(element, key, value);
						}
					}

				}
			}
		}
		return ret;
	},

	/**
	 * Set the element's clipping to a predefined rectangle
	 *
	 * @param {String} id The id of the clip rectangle
	 */
	clip: function (clipRect) {
		var wrapper = this,
			clipMembers,
			cssRet;

		if (clipRect) {
			clipMembers = clipRect.members;
			erase(clipMembers, wrapper); // Ensure unique list of elements (#1258)
			clipMembers.push(wrapper);
			wrapper.destroyClip = function () {
				erase(clipMembers, wrapper);
			};
			cssRet = clipRect.getCSS(wrapper);

		} else {
			if (wrapper.destroyClip) {
				wrapper.destroyClip();
			}
			cssRet = { clip: docMode8 ? 'inherit' : 'rect(auto)' }; // #1214
		}

		return wrapper.css(cssRet);

	},

	/**
	 * Set styles for the element
	 * @param {Object} styles
	 */
	css: SVGElement.prototype.htmlCss,

	/**
	 * Removes a child either by removeChild or move to garbageBin.
	 * Issue 490; in VML removeChild results in Orphaned nodes according to sIEve, discardElement does not.
	 */
	safeRemoveChild: function (element) {
		// discardElement will detach the node from its parent before attaching it
		// to the garbage bin. Therefore it is important that the node is attached and have parent.
		if (element.parentNode) {
			discardElement(element);
		}
	},

	/**
	 * Extend element.destroy by removing it from the clip members array
	 */
	destroy: function () {
		if (this.destroyClip) {
			this.destroyClip();
		}

		return SVGElement.prototype.destroy.apply(this);
	},

	/**
	 * Add an event listener. VML override for normalizing event parameters.
	 * @param {String} eventType
	 * @param {Function} handler
	 */
	on: function (eventType, handler) {
		// simplest possible event model for internal use
		this.element['on' + eventType] = function () {
			var evt = win.event;
			evt.target = evt.srcElement;
			handler(evt);
		};
		return this;
	},

	/**
	 * In stacked columns, cut off the shadows so that they don't overlap
	 */
	cutOffPath: function (path, length) {

		var len;

		path = path.split(/[ ,]/);
		len = path.length;

		if (len === 9 || len === 11) {
			path[len - 4] = path[len - 2] = pInt(path[len - 2]) - 10 * length;
		}
		return path.join(' ');
	},

	/**
	 * Apply a drop shadow by copying elements and giving them different strokes
	 * @param {Boolean|Object} shadowOptions
	 */
	shadow: function (shadowOptions, group, cutOff) {
		var shadows = [],
			i,
			element = this.element,
			renderer = this.renderer,
			shadow,
			elemStyle = element.style,
			markup,
			path = element.path,
			strokeWidth,
			modifiedPath,
			shadowWidth,
			shadowElementOpacity;

		// some times empty paths are not strings
		if (path && typeof path.value !== 'string') {
			path = 'x';
		}
		modifiedPath = path;

		if (shadowOptions) {
			shadowWidth = pick(shadowOptions.width, 3);
			shadowElementOpacity = (shadowOptions.opacity || 0.15) / shadowWidth;
			for (i = 1; i <= 3; i++) {

				strokeWidth = (shadowWidth * 2) + 1 - (2 * i);

				// Cut off shadows for stacked column items
				if (cutOff) {
					modifiedPath = this.cutOffPath(path.value, strokeWidth + 0.5);
				}

				markup = ['<shape isShadow="true" strokeweight="', strokeWidth,
					'" filled="false" path="', modifiedPath,
					'" coordsize="10 10" style="', element.style.cssText, '" />'];

				shadow = createElement(renderer.prepVML(markup),
					null, {
						left: pInt(elemStyle.left) + pick(shadowOptions.offsetX, 1),
						top: pInt(elemStyle.top) + pick(shadowOptions.offsetY, 1)
					}
				);
				if (cutOff) {
					shadow.cutOff = strokeWidth + 1;
				}

				// apply the opacity
				markup = ['<stroke color="', shadowOptions.color || 'black', '" opacity="', shadowElementOpacity * i, '"/>'];
				createElement(renderer.prepVML(markup), null, null, shadow);


				// insert it
				if (group) {
					group.element.appendChild(shadow);
				} else {
					element.parentNode.insertBefore(shadow, element);
				}

				// record it
				shadows.push(shadow);

			}

			this.shadows = shadows;
		}
		return this;

	}
};
VMLElement = extendClass(SVGElement, VMLElement);

/**
 * The VML renderer
 */
var VMLRendererExtension = { // inherit SVGRenderer

	Element: VMLElement,
	isIE8: userAgent.indexOf('MSIE 8.0') > -1,


	/**
	 * Initialize the VMLRenderer
	 * @param {Object} container
	 * @param {Number} width
	 * @param {Number} height
	 */
	init: function (container, width, height, style) {
		var renderer = this,
			boxWrapper,
			box,
			css;

		renderer.alignedObjects = [];

		boxWrapper = renderer.createElement(DIV)
			.css(extend(this.getStyle(style), { position: RELATIVE}));
		box = boxWrapper.element;
		container.appendChild(boxWrapper.element);


		// generate the containing box
		renderer.isVML = true;
		renderer.box = box;
		renderer.boxWrapper = boxWrapper;
		renderer.cache = {};


		renderer.setSize(width, height, false);

		// The only way to make IE6 and IE7 print is to use a global namespace. However,
		// with IE8 the only way to make the dynamic shapes visible in screen and print mode
		// seems to be to add the xmlns attribute and the behaviour style inline.
		if (!doc.namespaces.hcv) {

			doc.namespaces.add('hcv', 'urn:schemas-microsoft-com:vml');

			// Setup default CSS (#2153, #2368, #2384)
			css = 'hcv\\:fill, hcv\\:path, hcv\\:shape, hcv\\:stroke' +
				'{ behavior:url(#default#VML); display: inline-block; } ';
			try {
				doc.createStyleSheet().cssText = css;
			} catch (e) {
				doc.styleSheets[0].cssText += css;
			}

		}
	},


	/**
	 * Detect whether the renderer is hidden. This happens when one of the parent elements
	 * has display: none
	 */
	isHidden: function () {
		return !this.box.offsetWidth;
	},

	/**
	 * Define a clipping rectangle. In VML it is accomplished by storing the values
	 * for setting the CSS style to all associated members.
	 *
	 * @param {Number} x
	 * @param {Number} y
	 * @param {Number} width
	 * @param {Number} height
	 */
	clipRect: function (x, y, width, height) {

		// create a dummy element
		var clipRect = this.createElement(),
			isObj = isObject(x);

		// mimic a rectangle with its style object for automatic updating in attr
		return extend(clipRect, {
			members: [],
			left: (isObj ? x.x : x) + 1,
			top: (isObj ? x.y : y) + 1,
			width: (isObj ? x.width : width) - 1,
			height: (isObj ? x.height : height) - 1,
			getCSS: function (wrapper) {
				var element = wrapper.element,
					nodeName = element.nodeName,
					isShape = nodeName === 'shape',
					inverted = wrapper.inverted,
					rect = this,
					top = rect.top - (isShape ? element.offsetTop : 0),
					left = rect.left,
					right = left + rect.width,
					bottom = top + rect.height,
					ret = {
						clip: 'rect(' +
							mathRound(inverted ? left : top) + 'px,' +
							mathRound(inverted ? bottom : right) + 'px,' +
							mathRound(inverted ? right : bottom) + 'px,' +
							mathRound(inverted ? top : left) + 'px)'
					};

				// issue 74 workaround
				if (!inverted && docMode8 && nodeName === 'DIV') {
					extend(ret, {
						width: right + PX,
						height: bottom + PX
					});
				}
				return ret;
			},

			// used in attr and animation to update the clipping of all members
			updateClipping: function () {
				each(clipRect.members, function (member) {
					member.css(clipRect.getCSS(member));
				});
			}
		});

	},


	/**
	 * Take a color and return it if it's a string, make it a gradient if it's a
	 * gradient configuration object, and apply opacity.
	 *
	 * @param {Object} color The color or config object
	 */
	color: function (color, elem, prop, wrapper) {
		var renderer = this,
			colorObject,
			regexRgba = /^rgba/,
			markup,
			fillType,
			ret = NONE;

		// Check for linear or radial gradient
		if (color && color.linearGradient) {
			fillType = 'gradient';
		} else if (color && color.radialGradient) {
			fillType = 'pattern';
		}


		if (fillType) {

			var stopColor,
				stopOpacity,
				gradient = color.linearGradient || color.radialGradient,
				x1,
				y1,
				x2,
				y2,
				opacity1,
				opacity2,
				color1,
				color2,
				fillAttr = '',
				stops = color.stops,
				firstStop,
				lastStop,
				colors = [],
				addFillNode = function () {
					// Add the fill subnode. When colors attribute is used, the meanings of opacity and o:opacity2
					// are reversed.
					markup = ['<fill colors="' + colors.join(',') + '" opacity="', opacity2, '" o:opacity2="', opacity1,
						'" type="', fillType, '" ', fillAttr, 'focus="100%" method="any" />'];
					createElement(renderer.prepVML(markup), null, null, elem);
				};

			// Extend from 0 to 1
			firstStop = stops[0];
			lastStop = stops[stops.length - 1];
			if (firstStop[0] > 0) {
				stops.unshift([
					0,
					firstStop[1]
				]);
			}
			if (lastStop[0] < 1) {
				stops.push([
					1,
					lastStop[1]
				]);
			}

			// Compute the stops
			each(stops, function (stop, i) {
				if (regexRgba.test(stop[1])) {
					colorObject = Color(stop[1]);
					stopColor = colorObject.get('rgb');
					stopOpacity = colorObject.get('a');
				} else {
					stopColor = stop[1];
					stopOpacity = 1;
				}

				// Build the color attribute
				colors.push((stop[0] * 100) + '% ' + stopColor);

				// Only start and end opacities are allowed, so we use the first and the last
				if (!i) {
					opacity1 = stopOpacity;
					color2 = stopColor;
				} else {
					opacity2 = stopOpacity;
					color1 = stopColor;
				}
			});

			// Apply the gradient to fills only.
			if (prop === 'fill') {

				// Handle linear gradient angle
				if (fillType === 'gradient') {
					x1 = gradient.x1 || gradient[0] || 0;
					y1 = gradient.y1 || gradient[1] || 0;
					x2 = gradient.x2 || gradient[2] || 0;
					y2 = gradient.y2 || gradient[3] || 0;
					fillAttr = 'angle="' + (90  - math.atan(
						(y2 - y1) / // y vector
						(x2 - x1) // x vector
						) * 180 / mathPI) + '"';

					addFillNode();

				// Radial (circular) gradient
				} else {

					var r = gradient.r,
						sizex = r * 2,
						sizey = r * 2,
						cx = gradient.cx,
						cy = gradient.cy,
						radialReference = elem.radialReference,
						bBox,
						applyRadialGradient = function () {
							if (radialReference) {
								bBox = wrapper.getBBox();
								cx += (radialReference[0] - bBox.x) / bBox.width - 0.5;
								cy += (radialReference[1] - bBox.y) / bBox.height - 0.5;
								sizex *= radialReference[2] / bBox.width;
								sizey *= radialReference[2] / bBox.height;
							}
							fillAttr = 'src="' + defaultOptions.global.VMLRadialGradientURL + '" ' +
								'size="' + sizex + ',' + sizey + '" ' +
								'origin="0.5,0.5" ' +
								'position="' + cx + ',' + cy + '" ' +
								'color2="' + color2 + '" ';

							addFillNode();
						};

					// Apply radial gradient
					if (wrapper.added) {
						applyRadialGradient();
					} else {
						// We need to know the bounding box to get the size and position right
						wrapper.onAdd = applyRadialGradient;
					}

					// The fill element's color attribute is broken in IE8 standards mode, so we
					// need to set the parent shape's fillcolor attribute instead.
					ret = color1;
				}

			// Gradients are not supported for VML stroke, return the first color. #722.
			} else {
				ret = stopColor;
			}

		// if the color is an rgba color, split it and add a fill node
		// to hold the opacity component
		} else if (regexRgba.test(color) && elem.tagName !== 'IMG') {

			colorObject = Color(color);

			markup = ['<', prop, ' opacity="', colorObject.get('a'), '"/>'];
			createElement(this.prepVML(markup), null, null, elem);

			ret = colorObject.get('rgb');


		} else {
			var propNodes = elem.getElementsByTagName(prop); // 'stroke' or 'fill' node
			if (propNodes.length) {
				propNodes[0].opacity = 1;
				propNodes[0].type = 'solid';
			}
			ret = color;
		}

		return ret;
	},

	/**
	 * Take a VML string and prepare it for either IE8 or IE6/IE7.
	 * @param {Array} markup A string array of the VML markup to prepare
	 */
	prepVML: function (markup) {
		var vmlStyle = 'display:inline-block;behavior:url(#default#VML);',
			isIE8 = this.isIE8;

		markup = markup.join('');

		if (isIE8) { // add xmlns and style inline
			markup = markup.replace('/>', ' xmlns="urn:schemas-microsoft-com:vml" />');
			if (markup.indexOf('style="') === -1) {
				markup = markup.replace('/>', ' style="' + vmlStyle + '" />');
			} else {
				markup = markup.replace('style="', 'style="' + vmlStyle);
			}

		} else { // add namespace
			markup = markup.replace('<', '<hcv:');
		}

		return markup;
	},

	/**
	 * Create rotated and aligned text
	 * @param {String} str
	 * @param {Number} x
	 * @param {Number} y
	 */
	text: SVGRenderer.prototype.html,

	/**
	 * Create and return a path element
	 * @param {Array} path
	 */
	path: function (path) {
		var attr = {
			// subpixel precision down to 0.1 (width and height = 1px)
			coordsize: '10 10'
		};
		if (isArray(path)) {
			attr.d = path;
		} else if (isObject(path)) { // attributes
			extend(attr, path);
		}
		// create the shape
		return this.createElement('shape').attr(attr);
	},

	/**
	 * Create and return a circle element. In VML circles are implemented as
	 * shapes, which is faster than v:oval
	 * @param {Number} x
	 * @param {Number} y
	 * @param {Number} r
	 */
	circle: function (x, y, r) {
		var circle = this.symbol('circle');
		if (isObject(x)) {
			r = x.r;
			y = x.y;
			x = x.x;
		}
		circle.isCircle = true; // Causes x and y to mean center (#1682)
		circle.r = r;
		return circle.attr({ x: x, y: y });
	},

	/**
	 * Create a group using an outer div and an inner v:group to allow rotating
	 * and flipping. A simple v:group would have problems with positioning
	 * child HTML elements and CSS clip.
	 *
	 * @param {String} name The name of the group
	 */
	g: function (name) {
		var wrapper,
			attribs;

		// set the class name
		if (name) {
			attribs = { 'className': PREFIX + name, 'class': PREFIX + name };
		}

		// the div to hold HTML and clipping
		wrapper = this.createElement(DIV).attr(attribs);

		return wrapper;
	},

	/**
	 * VML override to create a regular HTML image
	 * @param {String} src
	 * @param {Number} x
	 * @param {Number} y
	 * @param {Number} width
	 * @param {Number} height
	 */
	image: function (src, x, y, width, height) {
		var obj = this.createElement('img')
			.attr({ src: src });

		if (arguments.length > 1) {
			obj.attr({
				x: x,
				y: y,
				width: width,
				height: height
			});
		}
		return obj;
	},

	/**
	 * For rectangles, VML uses a shape for rect to overcome bugs and rotation problems
	 */
	createElement: function (nodeName) {
		return nodeName === 'rect' ? this.symbol(nodeName) : SVGRenderer.prototype.createElement.call(this, nodeName);	
	},

	/**
	 * In the VML renderer, each child of an inverted div (group) is inverted
	 * @param {Object} element
	 * @param {Object} parentNode
	 */
	invertChild: function (element, parentNode) {
		var ren = this,
			parentStyle = parentNode.style,
			imgStyle = element.tagName === 'IMG' && element.style; // #1111

		css(element, {
			flip: 'x',
			left: pInt(parentStyle.width) - (imgStyle ? pInt(imgStyle.top) : 1),
			top: pInt(parentStyle.height) - (imgStyle ? pInt(imgStyle.left) : 1),
			rotation: -90
		});

		// Recursively invert child elements, needed for nested composite shapes like box plots and error bars. #1680, #1806.
		each(element.childNodes, function (child) {
			ren.invertChild(child, element);
		});
	},

	/**
	 * Symbol definitions that override the parent SVG renderer's symbols
	 *
	 */
	symbols: {
		// VML specific arc function
		arc: function (x, y, w, h, options) {
			var start = options.start,
				end = options.end,
				radius = options.r || w || h,
				innerRadius = options.innerR,
				cosStart = mathCos(start),
				sinStart = mathSin(start),
				cosEnd = mathCos(end),
				sinEnd = mathSin(end),
				ret;

			if (end - start === 0) { // no angle, don't show it.
				return ['x'];
			}

			ret = [
				'wa', // clockwise arc to
				x - radius, // left
				y - radius, // top
				x + radius, // right
				y + radius, // bottom
				x + radius * cosStart, // start x
				y + radius * sinStart, // start y
				x + radius * cosEnd, // end x
				y + radius * sinEnd  // end y
			];

			if (options.open && !innerRadius) {
				ret.push(
					'e',
					M,
					x,// - innerRadius,
					y// - innerRadius
				);
			}

			ret.push(
				'at', // anti clockwise arc to
				x - innerRadius, // left
				y - innerRadius, // top
				x + innerRadius, // right
				y + innerRadius, // bottom
				x + innerRadius * cosEnd, // start x
				y + innerRadius * sinEnd, // start y
				x + innerRadius * cosStart, // end x
				y + innerRadius * sinStart, // end y
				'x', // finish path
				'e' // close
			);

			ret.isArc = true;
			return ret;

		},
		// Add circle symbol path. This performs significantly faster than v:oval.
		circle: function (x, y, w, h, wrapper) {

			if (wrapper) {
				w = h = 2 * wrapper.r;
			}

			// Center correction, #1682
			if (wrapper && wrapper.isCircle) {
				x -= w / 2;
				y -= h / 2;
			}

			// Return the path
			return [
				'wa', // clockwisearcto
				x, // left
				y, // top
				x + w, // right
				y + h, // bottom
				x + w, // start x
				y + h / 2,     // start y
				x + w, // end x
				y + h / 2,     // end y
				//'x', // finish path
				'e' // close
			];
		},
		/**
		 * Add rectangle symbol path which eases rotation and omits arcsize problems
		 * compared to the built-in VML roundrect shape. When borders are not rounded,
		 * use the simpler square path, else use the callout path without the arrow.
		 */
		rect: function (x, y, w, h, options) {
			return SVGRenderer.prototype.symbols[
				!defined(options) || !options.r ? 'square' : 'callout'
			].call(0, x, y, w, h, options);
		}
	}
};
Highcharts.VMLRenderer = VMLRenderer = function () {
	this.init.apply(this, arguments);
};
VMLRenderer.prototype = merge(SVGRenderer.prototype, VMLRendererExtension);

	// general renderer
	Renderer = VMLRenderer;
}

// This method is used with exporting in old IE, when emulating SVG (see #2314)
SVGRenderer.prototype.measureSpanWidth = function (text, styles) {
	var measuringSpan = doc.createElement('span'),
		offsetWidth,
	textNode = doc.createTextNode(text);

	measuringSpan.appendChild(textNode);
	css(measuringSpan, styles);
	this.box.appendChild(measuringSpan);
	offsetWidth = measuringSpan.offsetWidth;
	discardElement(measuringSpan); // #2463
	return offsetWidth;
};


/* ****************************************************************************
 *                                                                            *
 * END OF INTERNET EXPLORER <= 8 SPECIFIC CODE                                *
 *                                                                            *
 *****************************************************************************/
/* ****************************************************************************
 *                                                                            *
 * START OF ANDROID < 3 SPECIFIC CODE. THIS CAN BE REMOVED IF YOU'RE NOT      *
 * TARGETING THAT SYSTEM.                                                     *
 *                                                                            *
 *****************************************************************************/
var CanVGRenderer,
	CanVGController;

if (useCanVG) {
	/**
	 * The CanVGRenderer is empty from start to keep the source footprint small.
	 * When requested, the CanVGController downloads the rest of the source packaged
	 * together with the canvg library.
	 */
	Highcharts.CanVGRenderer = CanVGRenderer = function () {
		// Override the global SVG namespace to fake SVG/HTML that accepts CSS
		SVG_NS = 'http://www.w3.org/1999/xhtml';
	};

	/**
	 * Start with an empty symbols object. This is needed when exporting is used (exporting.src.js will add a few symbols), but 
	 * the implementation from SvgRenderer will not be merged in until first render.
	 */
	CanVGRenderer.prototype.symbols = {};

	/**
	 * Handles on demand download of canvg rendering support.
	 */
	CanVGController = (function () {
		// List of renderering calls
		var deferredRenderCalls = [];

		/**
		 * When downloaded, we are ready to draw deferred charts.
		 */
		function drawDeferred() {
			var callLength = deferredRenderCalls.length,
				callIndex;

			// Draw all pending render calls
			for (callIndex = 0; callIndex < callLength; callIndex++) {
				deferredRenderCalls[callIndex]();
			}
			// Clear the list
			deferredRenderCalls = [];
		}

		return {
			push: function (func, scriptLocation) {
				// Only get the script once
				if (deferredRenderCalls.length === 0) {
					getScript(scriptLocation, drawDeferred);
				}
				// Register render call
				deferredRenderCalls.push(func);
			}
		};
	}());

	Renderer = CanVGRenderer;
} // end CanVGRenderer

/* ****************************************************************************
 *                                                                            *
 * END OF ANDROID < 3 SPECIFIC CODE                                           *
 *                                                                            *
 *****************************************************************************/

/**
 * The Tick class
 */
function Tick(axis, pos, type, noLabel) {
	this.axis = axis;
	this.pos = pos;
	this.type = type || '';
	this.isNew = true;

	if (!type && !noLabel) {
		this.addLabel();
	}
}

Tick.prototype = {
	/**
	 * Write the tick label
	 */
	addLabel: function () {
		var tick = this,
			axis = tick.axis,
			options = axis.options,
			chart = axis.chart,
			horiz = axis.horiz,
			categories = axis.categories,
			names = axis.names,
			pos = tick.pos,
			labelOptions = options.labels,
			str,
			tickPositions = axis.tickPositions,
			width = (horiz && categories &&
				!labelOptions.step && !labelOptions.staggerLines &&
				!labelOptions.rotation &&
				chart.plotWidth / tickPositions.length) ||
				(!horiz && (chart.margin[3] || chart.chartWidth * 0.33)), // #1580, #1931
			isFirst = pos === tickPositions[0],
			isLast = pos === tickPositions[tickPositions.length - 1],
			css,
			attr,
			value = categories ?
				pick(categories[pos], names[pos], pos) :
				pos,
			label = tick.label,
			tickPositionInfo = tickPositions.info,
			dateTimeLabelFormat;

		// Set the datetime label format. If a higher rank is set for this position, use that. If not,
		// use the general format.
		if (axis.isDatetimeAxis && tickPositionInfo) {
			dateTimeLabelFormat = options.dateTimeLabelFormats[tickPositionInfo.higherRanks[pos] || tickPositionInfo.unitName];
		}
		// set properties for access in render method
		tick.isFirst = isFirst;
		tick.isLast = isLast;

		// get the string
		str = axis.labelFormatter.call({
			axis: axis,
			chart: chart,
			isFirst: isFirst,
			isLast: isLast,
			dateTimeLabelFormat: dateTimeLabelFormat,
			value: axis.isLog ? correctFloat(lin2log(value)) : value
		});

		// prepare CSS
		css = width && { width: mathMax(1, mathRound(width - 2 * (labelOptions.padding || 10))) + PX };
		css = extend(css, labelOptions.style);

		// first call
		if (!defined(label)) {
			attr = {
				align: axis.labelAlign
			};
			if (isNumber(labelOptions.rotation)) {
				attr.rotation = labelOptions.rotation;
			}
			if (width && labelOptions.ellipsis) {
				attr._clipHeight = axis.len / tickPositions.length;
			}

			tick.label =
				defined(str) && labelOptions.enabled ?
					chart.renderer.text(
							str,
							0,
							0,
							labelOptions.useHTML
						)
						.attr(attr)
						// without position absolute, IE export sometimes is wrong
						.css(css)
						.add(axis.labelGroup) :
					null;

		// update
		} else if (label) {
			label.attr({
					text: str
				})
				.css(css);
		}
	},

	/**
	 * Get the offset height or width of the label
	 */
	getLabelSize: function () {
		var label = this.label,
			axis = this.axis;
		return label ?
			label.getBBox()[axis.horiz ? 'height' : 'width'] :
			0;
	},

	/**
	 * Find how far the labels extend to the right and left of the tick's x position. Used for anti-collision
	 * detection with overflow logic.
	 */
	getLabelSides: function () {
		var bBox = this.label.getBBox(),
			axis = this.axis,
			horiz = axis.horiz,
			options = axis.options,
			labelOptions = options.labels,
			size = horiz ? bBox.width : bBox.height,
			leftSide = horiz ?
				labelOptions.x - size * { left: 0, center: 0.5, right: 1 }[axis.labelAlign] :
				0,
			rightSide = horiz ?
				size + leftSide :
				size;

		return [leftSide, rightSide];
	},

	/**
	 * Handle the label overflow by adjusting the labels to the left and right edge, or
	 * hide them if they collide into the neighbour label.
	 */
	handleOverflow: function (index, xy) {
		var show = true,
			axis = this.axis,
			isFirst = this.isFirst,
			isLast = this.isLast,
			horiz = axis.horiz,
			pxPos = horiz ? xy.x : xy.y,
			reversed = axis.reversed,
			tickPositions = axis.tickPositions,
			sides = this.getLabelSides(),
			leftSide = sides[0],
			rightSide = sides[1],
			axisLeft,
			axisRight,
			neighbour,
			neighbourEdge,
			line = this.label.line || 0,
			labelEdge = axis.labelEdge,
			justifyLabel = axis.justifyLabels && (isFirst || isLast),
			justifyToPlot;

		// Hide it if it now overlaps the neighbour label
		if (labelEdge[line] === UNDEFINED || pxPos + leftSide > labelEdge[line]) {
			labelEdge[line] = pxPos + rightSide;

		} else if (!justifyLabel) {
			show = false;
		}

		if (justifyLabel) {
			justifyToPlot = axis.justifyToPlot;
			axisLeft = justifyToPlot ? axis.pos : 0;
			axisRight = justifyToPlot ? axisLeft + axis.len : axis.chart.chartWidth;

			// Find the firsth neighbour on the same line
			do {
				index += (isFirst ? 1 : -1);
				neighbour = axis.ticks[tickPositions[index]];
			} while (tickPositions[index] && (!neighbour || neighbour.label.line !== line));

			neighbourEdge = neighbour && neighbour.label.xy && neighbour.label.xy.x + neighbour.getLabelSides()[isFirst ? 0 : 1];

			if ((isFirst && !reversed) || (isLast && reversed)) {
				// Is the label spilling out to the left of the plot area?
				if (pxPos + leftSide < axisLeft) {

					// Align it to plot left
					pxPos = axisLeft - leftSide;

					// Hide it if it now overlaps the neighbour label
					if (neighbour && pxPos + rightSide > neighbourEdge) {
						show = false;
					}
				}

			} else {
				// Is the label spilling out to the right of the plot area?
				if (pxPos + rightSide > axisRight) {

					// Align it to plot right
					pxPos = axisRight - rightSide;

					// Hide it if it now overlaps the neighbour label
					if (neighbour && pxPos + leftSide < neighbourEdge) {
						show = false;
					}

				}
			}

			// Set the modified x position of the label
			xy.x = pxPos;
		}
		return show;
	},

	/**
	 * Get the x and y position for ticks and labels
	 */
	getPosition: function (horiz, pos, tickmarkOffset, old) {
		var axis = this.axis,
			chart = axis.chart,
			cHeight = (old && chart.oldChartHeight) || chart.chartHeight;

		return {
			x: horiz ?
				axis.translate(pos + tickmarkOffset, null, null, old) + axis.transB :
				axis.left + axis.offset + (axis.opposite ? ((old && chart.oldChartWidth) || chart.chartWidth) - axis.right - axis.left : 0),

			y: horiz ?
				cHeight - axis.bottom + axis.offset - (axis.opposite ? axis.height : 0) :
				cHeight - axis.translate(pos + tickmarkOffset, null, null, old) - axis.transB
		};

	},

	/**
	 * Get the x, y position of the tick label
	 */
	getLabelPosition: function (x, y, label, horiz, labelOptions, tickmarkOffset, index, step) {
		var axis = this.axis,
			transA = axis.transA,
			reversed = axis.reversed,
			staggerLines = axis.staggerLines,
			baseline = axis.chart.renderer.fontMetrics(labelOptions.style.fontSize).b,
			rotation = labelOptions.rotation;

		x = x + labelOptions.x - (tickmarkOffset && horiz ?
			tickmarkOffset * transA * (reversed ? -1 : 1) : 0);
		y = y + labelOptions.y - (tickmarkOffset && !horiz ?
			tickmarkOffset * transA * (reversed ? 1 : -1) : 0);

		// Correct for rotation (#1764)
		if (rotation && axis.side === 2) {
			y -= baseline - baseline * mathCos(rotation * deg2rad);
		}

		// Vertically centered
		if (!defined(labelOptions.y) && !rotation) { // #1951
			y += baseline - label.getBBox().height / 2;
		}

		// Correct for staggered labels
		if (staggerLines) {
			label.line = (index / (step || 1) % staggerLines);
			y += label.line * (axis.labelOffset / staggerLines);
		}

		return {
			x: x,
			y: y
		};
	},

	/**
	 * Extendible method to return the path of the marker
	 */
	getMarkPath: function (x, y, tickLength, tickWidth, horiz, renderer) {
		return renderer.crispLine([
				M,
				x,
				y,
				L,
				x + (horiz ? 0 : -tickLength),
				y + (horiz ? tickLength : 0)
			], tickWidth);
	},

	/**
	 * Put everything in place
	 *
	 * @param index {Number}
	 * @param old {Boolean} Use old coordinates to prepare an animation into new position
	 */
	render: function (index, old, opacity) {
		var tick = this,
			axis = tick.axis,
			options = axis.options,
			chart = axis.chart,
			renderer = chart.renderer,
			horiz = axis.horiz,
			type = tick.type,
			label = tick.label,
			pos = tick.pos,
			labelOptions = options.labels,
			gridLine = tick.gridLine,
			gridPrefix = type ? type + 'Grid' : 'grid',
			tickPrefix = type ? type + 'Tick' : 'tick',
			gridLineWidth = options[gridPrefix + 'LineWidth'],
			gridLineColor = options[gridPrefix + 'LineColor'],
			dashStyle = options[gridPrefix + 'LineDashStyle'],
			tickLength = options[tickPrefix + 'Length'],
			tickWidth = options[tickPrefix + 'Width'] || 0,
			tickColor = options[tickPrefix + 'Color'],
			tickPosition = options[tickPrefix + 'Position'],
			gridLinePath,
			mark = tick.mark,
			markPath,
			step = labelOptions.step,
			attribs,
			show = true,
			tickmarkOffset = axis.tickmarkOffset,
			xy = tick.getPosition(horiz, pos, tickmarkOffset, old),
			x = xy.x,
			y = xy.y,
			reverseCrisp = ((horiz && x === axis.pos + axis.len) || (!horiz && y === axis.pos)) ? -1 : 1; // #1480, #1687

		this.isActive = true;

		// create the grid line
		if (gridLineWidth) {
			gridLinePath = axis.getPlotLinePath(pos + tickmarkOffset, gridLineWidth * reverseCrisp, old, true);

			if (gridLine === UNDEFINED) {
				attribs = {
					stroke: gridLineColor,
					'stroke-width': gridLineWidth
				};
				if (dashStyle) {
					attribs.dashstyle = dashStyle;
				}
				if (!type) {
					attribs.zIndex = 1;
				}
				if (old) {
					attribs.opacity = 0;
				}
				tick.gridLine = gridLine =
					gridLineWidth ?
						renderer.path(gridLinePath)
							.attr(attribs).add(axis.gridGroup) :
						null;
			}

			// If the parameter 'old' is set, the current call will be followed
			// by another call, therefore do not do any animations this time
			if (!old && gridLine && gridLinePath) {
				gridLine[tick.isNew ? 'attr' : 'animate']({
					d: gridLinePath,
					opacity: opacity
				});
			}
		}

		// create the tick mark
		if (tickWidth && tickLength) {

			// negate the length
			if (tickPosition === 'inside') {
				tickLength = -tickLength;
			}
			if (axis.opposite) {
				tickLength = -tickLength;
			}

			markPath = tick.getMarkPath(x, y, tickLength, tickWidth * reverseCrisp, horiz, renderer);
			if (mark) { // updating
				mark.animate({
					d: markPath,
					opacity: opacity
				});
			} else { // first time
				tick.mark = renderer.path(
					markPath
				).attr({
					stroke: tickColor,
					'stroke-width': tickWidth,
					opacity: opacity
				}).add(axis.axisGroup);
			}
		}

		// the label is created on init - now move it into place
		if (label && !isNaN(x)) {
			label.xy = xy = tick.getLabelPosition(x, y, label, horiz, labelOptions, tickmarkOffset, index, step);

			// Apply show first and show last. If the tick is both first and last, it is
			// a single centered tick, in which case we show the label anyway (#2100).
			if ((tick.isFirst && !tick.isLast && !pick(options.showFirstLabel, 1)) ||
					(tick.isLast && !tick.isFirst && !pick(options.showLastLabel, 1))) {
				show = false;

			// Handle label overflow and show or hide accordingly
			} else if (!axis.isRadial && !labelOptions.step && !labelOptions.rotation && !old && opacity !== 0) {
				show = tick.handleOverflow(index, xy);
			}

			// apply step
			if (step && index % step) {
				// show those indices dividable by step
				show = false;
			}

			// Set the new position, and show or hide
			if (show && !isNaN(xy.y)) {
				xy.opacity = opacity;
				label[tick.isNew ? 'attr' : 'animate'](xy);
				tick.isNew = false;
			} else {
				label.attr('y', -9999); // #1338
			}
		}
	},

	/**
	 * Destructor for the tick prototype
	 */
	destroy: function () {
		destroyObjectProperties(this, this.axis);
	}
};

/**
 * The object wrapper for plot lines and plot bands
 * @param {Object} options
 */
Highcharts.PlotLineOrBand = function (axis, options) {
	this.axis = axis;

	if (options) {
		this.options = options;
		this.id = options.id;
	}
};

Highcharts.PlotLineOrBand.prototype = {
	
	/**
	 * Render the plot line or plot band. If it is already existing,
	 * move it.
	 */
	render: function () {
		var plotLine = this,
			axis = plotLine.axis,
			horiz = axis.horiz,
			halfPointRange = (axis.pointRange || 0) / 2,
			options = plotLine.options,
			optionsLabel = options.label,
			label = plotLine.label,
			width = options.width,
			to = options.to,
			from = options.from,
			isBand = defined(from) && defined(to),
			value = options.value,
			dashStyle = options.dashStyle,
			svgElem = plotLine.svgElem,
			path = [],
			addEvent,
			eventType,
			xs,
			ys,
			x,
			y,
			color = options.color,
			zIndex = options.zIndex,
			events = options.events,
			attribs,
			renderer = axis.chart.renderer;

		// logarithmic conversion
		if (axis.isLog) {
			from = log2lin(from);
			to = log2lin(to);
			value = log2lin(value);
		}

		// plot line
		if (width) {
			path = axis.getPlotLinePath(value, width);
			attribs = {
				stroke: color,
				'stroke-width': width
			};
			if (dashStyle) {
				attribs.dashstyle = dashStyle;
			}
		} else if (isBand) { // plot band
			
			// keep within plot area
			from = mathMax(from, axis.min - halfPointRange);
			to = mathMin(to, axis.max + halfPointRange);
			
			path = axis.getPlotBandPath(from, to, options);
			attribs = {
				fill: color
			};
			if (options.borderWidth) {
				attribs.stroke = options.borderColor;
				attribs['stroke-width'] = options.borderWidth;
			}
		} else {
			return;
		}
		// zIndex
		if (defined(zIndex)) {
			attribs.zIndex = zIndex;
		}

		// common for lines and bands
		if (svgElem) {
			if (path) {
				svgElem.animate({
					d: path
				}, null, svgElem.onGetPath);
			} else {
				svgElem.hide();
				svgElem.onGetPath = function () {
					svgElem.show();
				};
				if (label) {
					plotLine.label = label = label.destroy();
				}
			}
		} else if (path && path.length) {
			plotLine.svgElem = svgElem = renderer.path(path)
				.attr(attribs).add();

			// events
			if (events) {
				addEvent = function (eventType) {
					svgElem.on(eventType, function (e) {
						events[eventType].apply(plotLine, [e]);
					});
				};
				for (eventType in events) {
					addEvent(eventType);
				}
			}
		}

		// the plot band/line label
		if (optionsLabel && defined(optionsLabel.text) && path && path.length && axis.width > 0 && axis.height > 0) {
			// apply defaults
			optionsLabel = merge({
				align: horiz && isBand && 'center',
				x: horiz ? !isBand && 4 : 10,
				verticalAlign : !horiz && isBand && 'middle',
				y: horiz ? isBand ? 16 : 10 : isBand ? 6 : -4,
				rotation: horiz && !isBand && 90
			}, optionsLabel);

			// add the SVG element
			if (!label) {
				plotLine.label = label = renderer.text(
						optionsLabel.text,
						0,
						0,
						optionsLabel.useHTML
					)
					.attr({
						align: optionsLabel.textAlign || optionsLabel.align,
						rotation: optionsLabel.rotation,
						zIndex: zIndex
					})
					.css(optionsLabel.style)
					.add();
			}

			// get the bounding box and align the label
			xs = [path[1], path[4], pick(path[6], path[1])];
			ys = [path[2], path[5], pick(path[7], path[2])];
			x = arrayMin(xs);
			y = arrayMin(ys);

			label.align(optionsLabel, false, {
				x: x,
				y: y,
				width: arrayMax(xs) - x,
				height: arrayMax(ys) - y
			});
			label.show();

		} else if (label) { // move out of sight
			label.hide();
		}

		// chainable
		return plotLine;
	},

	/**
	 * Remove the plot line or band
	 */
	destroy: function () {
		// remove it from the lookup
		erase(this.axis.plotLinesAndBands, this);
		
		delete this.axis;
		destroyObjectProperties(this);
	}
};

/**
 * Object with members for extending the Axis prototype
 */

AxisPlotLineOrBandExtension = {

	/**
	 * Create the path for a plot band
	 */ 
	getPlotBandPath: function (from, to) {
		var toPath = this.getPlotLinePath(to),
			path = this.getPlotLinePath(from);

		if (path && toPath) {
			path.push(
				toPath[4],
				toPath[5],
				toPath[1],
				toPath[2]
			);
		} else { // outside the axis area
			path = null;
		}
		
		return path;
	},

	addPlotBand: function (options) {
		this.addPlotBandOrLine(options, 'plotBands');
	},
	
	addPlotLine: function (options) {
			this.addPlotBandOrLine(options, 'plotLines');
	},

	/**
	 * Add a plot band or plot line after render time
	 *
	 * @param options {Object} The plotBand or plotLine configuration object
	 */
	addPlotBandOrLine: function (options, coll) {
		var obj = new Highcharts.PlotLineOrBand(this, options).render(),
			userOptions = this.userOptions;

		if (obj) { // #2189
			// Add it to the user options for exporting and Axis.update
			if (coll) {
				userOptions[coll] = userOptions[coll] || [];
				userOptions[coll].push(options); 
			}
			this.plotLinesAndBands.push(obj); 
		}
		
		return obj;
	},

	/**
	 * Remove a plot band or plot line from the chart by id
	 * @param {Object} id
	 */
	removePlotBandOrLine: function (id) {
		var plotLinesAndBands = this.plotLinesAndBands,
			options = this.options,
			userOptions = this.userOptions,
			i = plotLinesAndBands.length;
		while (i--) {
			if (plotLinesAndBands[i].id === id) {
				plotLinesAndBands[i].destroy();
			}
		}
		each([options.plotLines || [], userOptions.plotLines || [], options.plotBands || [], userOptions.plotBands || []], function (arr) {
			i = arr.length;
			while (i--) {
				if (arr[i].id === id) {
					erase(arr, arr[i]);
				}
			}
		});
	}
};

/**
 * Create a new axis object
 * @param {Object} chart
 * @param {Object} options
 */
function Axis() {
	this.init.apply(this, arguments);
}

Axis.prototype = {

	/**
	 * Default options for the X axis - the Y axis has extended defaults
	 */
	defaultOptions: {
		// allowDecimals: null,
		// alternateGridColor: null,
		// categories: [],
		dateTimeLabelFormats: {
			millisecond: '%H:%M:%S.%L',
			second: '%H:%M:%S',
			minute: '%H:%M',
			hour: '%H:%M',
			day: '%e. %b',
			week: '%e. %b',
			month: '%b \'%y',
			year: '%Y'
		},
		endOnTick: false,
		gridLineColor: '#C0C0C0',
		// gridLineDashStyle: 'solid',
		// gridLineWidth: 0,
		// reversed: false,

		labels: defaultLabelOptions,
			// { step: null },
		lineColor: '#C0D0E0',
		lineWidth: 1,
		//linkedTo: null,
		//max: undefined,
		//min: undefined,
		minPadding: 0.01,
		maxPadding: 0.01,
		//minRange: null,
		minorGridLineColor: '#E0E0E0',
		// minorGridLineDashStyle: null,
		minorGridLineWidth: 1,
		minorTickColor: '#A0A0A0',
		//minorTickInterval: null,
		minorTickLength: 2,
		minorTickPosition: 'outside', // inside or outside
		//minorTickWidth: 0,
		//opposite: false,
		//offset: 0,
		//plotBands: [{
		//	events: {},
		//	zIndex: 1,
		//	labels: { align, x, verticalAlign, y, style, rotation, textAlign }
		//}],
		//plotLines: [{
		//	events: {}
		//  dashStyle: {}
		//	zIndex:
		//	labels: { align, x, verticalAlign, y, style, rotation, textAlign }
		//}],
		//reversed: false,
		// showFirstLabel: true,
		// showLastLabel: true,
		startOfWeek: 1,
		startOnTick: false,
		tickColor: '#C0D0E0',
		//tickInterval: null,
		tickLength: 5,
		tickmarkPlacement: 'between', // on or between
		tickPixelInterval: 100,
		tickPosition: 'outside',
		tickWidth: 1,
		title: {
			//text: null,
			align: 'middle', // low, middle or high
			//margin: 0 for horizontal, 10 for vertical axes,
			//rotation: 0,
			//side: 'outside',
			style: {
				color: '#4d759e',
				//font: defaultFont.replace('normal', 'bold')
				fontWeight: 'bold'
			}
			//x: 0,
			//y: 0
		},
		type: 'linear' // linear, logarithmic or datetime
	},

	/**
	 * This options set extends the defaultOptions for Y axes
	 */
	defaultYAxisOptions: {
		endOnTick: true,
		gridLineWidth: 1,
		tickPixelInterval: 72,
		showLastLabel: true,
		labels: {
			x: -8,
			y: 3
		},
		lineWidth: 0,
		maxPadding: 0.05,
		minPadding: 0.05,
		startOnTick: true,
		tickWidth: 0,
		title: {
			rotation: 270,
			text: 'Values'
		},
		stackLabels: {
			enabled: false,
			//align: dynamic,
			//y: dynamic,
			//x: dynamic,
			//verticalAlign: dynamic,
			//textAlign: dynamic,
			//rotation: 0,
			formatter: function () {
				return numberFormat(this.total, -1);
			},
			style: defaultLabelOptions.style
		}
	},

	/**
	 * These options extend the defaultOptions for left axes
	 */
	defaultLeftAxisOptions: {
		labels: {
			x: -8,
			y: null
		},
		title: {
			rotation: 270
		}
	},

	/**
	 * These options extend the defaultOptions for right axes
	 */
	defaultRightAxisOptions: {
		labels: {
			x: 8,
			y: null
		},
		title: {
			rotation: 90
		}
	},

	/**
	 * These options extend the defaultOptions for bottom axes
	 */
	defaultBottomAxisOptions: {
		labels: {
			x: 0,
			y: 14
			// overflow: undefined,
			// staggerLines: null
		},
		title: {
			rotation: 0
		}
	},
	/**
	 * These options extend the defaultOptions for left axes
	 */
	defaultTopAxisOptions: {
		labels: {
			x: 0,
			y: -5
			// overflow: undefined
			// staggerLines: null
		},
		title: {
			rotation: 0
		}
	},

	/**
	 * Initialize the axis
	 */
	init: function (chart, userOptions) {


		var isXAxis = userOptions.isX,
			axis = this;

		// Flag, is the axis horizontal
		axis.horiz = chart.inverted ? !isXAxis : isXAxis;

		// Flag, isXAxis
		axis.isXAxis = isXAxis;
		axis.coll = isXAxis ? 'xAxis' : 'yAxis';

		axis.opposite = userOptions.opposite; // needed in setOptions
		axis.side = userOptions.side || (axis.horiz ?
				(axis.opposite ? 0 : 2) : // top : bottom
				(axis.opposite ? 1 : 3));  // right : left

		axis.setOptions(userOptions);


		var options = this.options,
			type = options.type,
			isDatetimeAxis = type === 'datetime';

		axis.labelFormatter = options.labels.formatter || axis.defaultLabelFormatter; // can be overwritten by dynamic format


		// Flag, stagger lines or not
		axis.userOptions = userOptions;

		//axis.axisTitleMargin = UNDEFINED,// = options.title.margin,
		axis.minPixelPadding = 0;
		//axis.ignoreMinPadding = UNDEFINED; // can be set to true by a column or bar series
		//axis.ignoreMaxPadding = UNDEFINED;

		axis.chart = chart;
		axis.reversed = options.reversed;
		axis.zoomEnabled = options.zoomEnabled !== false;

		// Initial categories
		axis.categories = options.categories || type === 'category';
		axis.names = [];

		// Elements
		//axis.axisGroup = UNDEFINED;
		//axis.gridGroup = UNDEFINED;
		//axis.axisTitle = UNDEFINED;
		//axis.axisLine = UNDEFINED;

		// Shorthand types
		axis.isLog = type === 'logarithmic';
		axis.isDatetimeAxis = isDatetimeAxis;

		// Flag, if axis is linked to another axis
		axis.isLinked = defined(options.linkedTo);
		// Linked axis.
		//axis.linkedParent = UNDEFINED;

		// Tick positions
		//axis.tickPositions = UNDEFINED; // array containing predefined positions
		// Tick intervals
		//axis.tickInterval = UNDEFINED;
		//axis.minorTickInterval = UNDEFINED;

		axis.tickmarkOffset = (axis.categories && options.tickmarkPlacement === 'between') ? 0.5 : 0;

		// Major ticks
		axis.ticks = {};
		axis.labelEdge = [];
		// Minor ticks
		axis.minorTicks = {};
		//axis.tickAmount = UNDEFINED;

		// List of plotLines/Bands
		axis.plotLinesAndBands = [];

		// Alternate bands
		axis.alternateBands = {};

		// Axis metrics
		//axis.left = UNDEFINED;
		//axis.top = UNDEFINED;
		//axis.width = UNDEFINED;
		//axis.height = UNDEFINED;
		//axis.bottom = UNDEFINED;
		//axis.right = UNDEFINED;
		//axis.transA = UNDEFINED;
		//axis.transB = UNDEFINED;
		//axis.oldTransA = UNDEFINED;
		axis.len = 0;
		//axis.oldMin = UNDEFINED;
		//axis.oldMax = UNDEFINED;
		//axis.oldUserMin = UNDEFINED;
		//axis.oldUserMax = UNDEFINED;
		//axis.oldAxisLength = UNDEFINED;
		axis.minRange = axis.userMinRange = options.minRange || options.maxZoom;
		axis.range = options.range;
		axis.offset = options.offset || 0;


		// Dictionary for stacks
		axis.stacks = {};
		axis.oldStacks = {};
		
		// Min and max in the data
		//axis.dataMin = UNDEFINED,
		//axis.dataMax = UNDEFINED,

		// The axis range
		axis.max = null;
		axis.min = null;

		// User set min and max
		//axis.userMin = UNDEFINED,
		//axis.userMax = UNDEFINED,

		// Crosshair options
		axis.crosshair = pick(options.crosshair, splat(chart.options.tooltip.crosshairs)[isXAxis ? 0 : 1], false);
		// Run Axis

		var eventType,
			events = axis.options.events;

		// Register
		if (inArray(axis, chart.axes) === -1) { // don't add it again on Axis.update()
			if (isXAxis && !this.isColorAxis) { // #2713
				chart.axes.splice(chart.xAxis.length, 0, axis);
			} else {
				chart.axes.push(axis);
			}

			chart[axis.coll].push(axis);
		}

		axis.series = axis.series || []; // populated by Series

		// inverted charts have reversed xAxes as default
		if (chart.inverted && isXAxis && axis.reversed === UNDEFINED) {
			axis.reversed = true;
		}

		axis.removePlotBand = axis.removePlotBandOrLine;
		axis.removePlotLine = axis.removePlotBandOrLine;


		// register event listeners
		for (eventType in events) {
			addEvent(axis, eventType, events[eventType]);
		}

		// extend logarithmic axis
		if (axis.isLog) {
			axis.val2lin = log2lin;
			axis.lin2val = lin2log;
		}
	},

	/**
	 * Merge and set options
	 */
	setOptions: function (userOptions) {
		this.options = merge(
			this.defaultOptions,
			this.isXAxis ? {} : this.defaultYAxisOptions,
			[this.defaultTopAxisOptions, this.defaultRightAxisOptions,
				this.defaultBottomAxisOptions, this.defaultLeftAxisOptions][this.side],
			merge(
				defaultOptions[this.coll], // if set in setOptions (#1053)
				userOptions
			)
		);
	},

	/**
	 * The default label formatter. The context is a special config object for the label.
	 */
	defaultLabelFormatter: function () {
		var axis = this.axis,
			value = this.value,
			categories = axis.categories,
			dateTimeLabelFormat = this.dateTimeLabelFormat,
			numericSymbols = defaultOptions.lang.numericSymbols,
			i = numericSymbols && numericSymbols.length,
			multi,
			ret,
			formatOption = axis.options.labels.format,

			// make sure the same symbol is added for all labels on a linear axis
			numericSymbolDetector = axis.isLog ? value : axis.tickInterval;

		if (formatOption) {
			ret = format(formatOption, this);

		} else if (categories) {
			ret = value;

		} else if (dateTimeLabelFormat) { // datetime axis
			ret = dateFormat(dateTimeLabelFormat, value);

		} else if (i && numericSymbolDetector >= 1000) {
			// Decide whether we should add a numeric symbol like k (thousands) or M (millions).
			// If we are to enable this in tooltip or other places as well, we can move this
			// logic to the numberFormatter and enable it by a parameter.
			while (i-- && ret === UNDEFINED) {
				multi = Math.pow(1000, i + 1);
				if (numericSymbolDetector >= multi && numericSymbols[i] !== null) {
					ret = numberFormat(value / multi, -1) + numericSymbols[i];
				}
			}
		}

		if (ret === UNDEFINED) {
			if (value >= 10000) { // add thousands separators
				ret = numberFormat(value, 0);

			} else { // small numbers
				ret = numberFormat(value, -1, UNDEFINED, ''); // #2466
			}
		}

		return ret;
	},

	/**
	 * Get the minimum and maximum for the series of each axis
	 */
	getSeriesExtremes: function () {
		var axis = this,
			chart = axis.chart;

		axis.hasVisibleSeries = false;

		// reset dataMin and dataMax in case we're redrawing
		axis.dataMin = axis.dataMax = null;
		
		if (axis.buildStacks) {
			axis.buildStacks();
		}

		// loop through this axis' series
		each(axis.series, function (series) {

			if (series.visible || !chart.options.chart.ignoreHiddenSeries) {

				var seriesOptions = series.options,
					xData,
					threshold = seriesOptions.threshold,
					seriesDataMin,
					seriesDataMax;

				axis.hasVisibleSeries = true;

				// Validate threshold in logarithmic axes
				if (axis.isLog && threshold <= 0) {
					threshold = null;
				}

				// Get dataMin and dataMax for X axes
				if (axis.isXAxis) {
					xData = series.xData;
					if (xData.length) {
						axis.dataMin = mathMin(pick(axis.dataMin, xData[0]), arrayMin(xData));
						axis.dataMax = mathMax(pick(axis.dataMax, xData[0]), arrayMax(xData));
					}

				// Get dataMin and dataMax for Y axes, as well as handle stacking and processed data
				} else {

					// Get this particular series extremes
					series.getExtremes();
					seriesDataMax = series.dataMax;
					seriesDataMin = series.dataMin;

					// Get the dataMin and dataMax so far. If percentage is used, the min and max are
					// always 0 and 100. If seriesDataMin and seriesDataMax is null, then series
					// doesn't have active y data, we continue with nulls
					if (defined(seriesDataMin) && defined(seriesDataMax)) {
						axis.dataMin = mathMin(pick(axis.dataMin, seriesDataMin), seriesDataMin);
						axis.dataMax = mathMax(pick(axis.dataMax, seriesDataMax), seriesDataMax);
					}

					// Adjust to threshold
					if (defined(threshold)) {
						if (axis.dataMin >= threshold) {
							axis.dataMin = threshold;
							axis.ignoreMinPadding = true;
						} else if (axis.dataMax < threshold) {
							axis.dataMax = threshold;
							axis.ignoreMaxPadding = true;
						}
					}
				}
			}
		});
	},

	/**
	 * Translate from axis value to pixel position on the chart, or back
	 *
	 */
	translate: function (val, backwards, cvsCoord, old, handleLog, pointPlacement) {
		var axis = this,
			sign = 1,
			cvsOffset = 0,
			localA = old ? axis.oldTransA : axis.transA,
			localMin = old ? axis.oldMin : axis.min,
			returnValue,
			minPixelPadding = axis.minPixelPadding,
			postTranslate = (axis.options.ordinal || (axis.isLog && handleLog)) && axis.lin2val;

		if (!localA) {
			localA = axis.transA;
		}

		// In vertical axes, the canvas coordinates start from 0 at the top like in
		// SVG.
		if (cvsCoord) {
			sign *= -1; // canvas coordinates inverts the value
			cvsOffset = axis.len;
		}

		// Handle reversed axis
		if (axis.reversed) {
			sign *= -1;
			cvsOffset -= sign * (axis.sector || axis.len);
		}

		// From pixels to value
		if (backwards) { // reverse translation

			val = val * sign + cvsOffset;
			val -= minPixelPadding;
			returnValue = val / localA + localMin; // from chart pixel to value
			if (postTranslate) { // log and ordinal axes
				returnValue = axis.lin2val(returnValue);
			}

		// From value to pixels
		} else {
			if (postTranslate) { // log and ordinal axes
				val = axis.val2lin(val);
			}
			if (pointPlacement === 'between') {
				pointPlacement = 0.5;
			}
			returnValue = sign * (val - localMin) * localA + cvsOffset + (sign * minPixelPadding) +
				(isNumber(pointPlacement) ? localA * pointPlacement * axis.pointRange : 0);
		}

		return returnValue;
	},

	/**
	 * Utility method to translate an axis value to pixel position.
	 * @param {Number} value A value in terms of axis units
	 * @param {Boolean} paneCoordinates Whether to return the pixel coordinate relative to the chart
	 *        or just the axis/pane itself.
	 */
	toPixels: function (value, paneCoordinates) {
		return this.translate(value, false, !this.horiz, null, true) + (paneCoordinates ? 0 : this.pos);
	},

	/*
	 * Utility method to translate a pixel position in to an axis value
	 * @param {Number} pixel The pixel value coordinate
	 * @param {Boolean} paneCoordiantes Whether the input pixel is relative to the chart or just the
	 *        axis/pane itself.
	 */
	toValue: function (pixel, paneCoordinates) {
		return this.translate(pixel - (paneCoordinates ? 0 : this.pos), true, !this.horiz, null, true);
	},

	/**
	 * Create the path for a plot line that goes from the given value on
	 * this axis, across the plot to the opposite side
	 * @param {Number} value
	 * @param {Number} lineWidth Used for calculation crisp line
	 * @param {Number] old Use old coordinates (for resizing and rescaling)
	 */
	getPlotLinePath: function (value, lineWidth, old, force, translatedValue) {
		var axis = this,
			chart = axis.chart,
			axisLeft = axis.left,
			axisTop = axis.top,
			x1,
			y1,
			x2,
			y2,
			cHeight = (old && chart.oldChartHeight) || chart.chartHeight,
			cWidth = (old && chart.oldChartWidth) || chart.chartWidth,
			skip,
			transB = axis.transB;

		translatedValue = pick(translatedValue, axis.translate(value, null, null, old));
		x1 = x2 = mathRound(translatedValue + transB);
		y1 = y2 = mathRound(cHeight - translatedValue - transB);

		if (isNaN(translatedValue)) { // no min or max
			skip = true;

		} else if (axis.horiz) {
			y1 = axisTop;
			y2 = cHeight - axis.bottom;
			if (x1 < axisLeft || x1 > axisLeft + axis.width) {
				skip = true;
			}
		} else {
			x1 = axisLeft;
			x2 = cWidth - axis.right;

			if (y1 < axisTop || y1 > axisTop + axis.height) {
				skip = true;
			}
		}
		return skip && !force ?
			null :
			chart.renderer.crispLine([M, x1, y1, L, x2, y2], lineWidth || 1);
	},

	/**
	 * Set the tick positions of a linear axis to round values like whole tens or every five.
	 */
	getLinearTickPositions: function (tickInterval, min, max) {
		var pos,
			lastPos,
			roundedMin = correctFloat(mathFloor(min / tickInterval) * tickInterval),
			roundedMax = correctFloat(mathCeil(max / tickInterval) * tickInterval),
			tickPositions = [];

		// Populate the intermediate values
		pos = roundedMin;
		while (pos <= roundedMax) {

			// Place the tick on the rounded value
			tickPositions.push(pos);

			// Always add the raw tickInterval, not the corrected one.
			pos = correctFloat(pos + tickInterval);

			// If the interval is not big enough in the current min - max range to actually increase
			// the loop variable, we need to break out to prevent endless loop. Issue #619
			if (pos === lastPos) {
				break;
			}

			// Record the last value
			lastPos = pos;
		}
		return tickPositions;
	},

	/**
	 * Return the minor tick positions. For logarithmic axes, reuse the same logic
	 * as for major ticks.
	 */
	getMinorTickPositions: function () {
		var axis = this,
			options = axis.options,
			tickPositions = axis.tickPositions,
			minorTickInterval = axis.minorTickInterval,
			minorTickPositions = [],
			pos,
			i,
			len;

		if (axis.isLog) {
			len = tickPositions.length;
			for (i = 1; i < len; i++) {
				minorTickPositions = minorTickPositions.concat(
					axis.getLogTickPositions(minorTickInterval, tickPositions[i - 1], tickPositions[i], true)
				);
			}
		} else if (axis.isDatetimeAxis && options.minorTickInterval === 'auto') { // #1314
			minorTickPositions = minorTickPositions.concat(
				axis.getTimeTicks(
					axis.normalizeTimeTickInterval(minorTickInterval),
					axis.min,
					axis.max,
					options.startOfWeek
				)
			);
			if (minorTickPositions[0] < axis.min) {
				minorTickPositions.shift();
			}
		} else {
			for (pos = axis.min + (tickPositions[0] - axis.min) % minorTickInterval; pos <= axis.max; pos += minorTickInterval) {
				minorTickPositions.push(pos);
			}
		}
		return minorTickPositions;
	},

	/**
	 * Adjust the min and max for the minimum range. Keep in mind that the series data is
	 * not yet processed, so we don't have information on data cropping and grouping, or
	 * updated axis.pointRange or series.pointRange. The data can't be processed until
	 * we have finally established min and max.
	 */
	adjustForMinRange: function () {
		var axis = this,
			options = axis.options,
			min = axis.min,
			max = axis.max,
			zoomOffset,
			spaceAvailable = axis.dataMax - axis.dataMin >= axis.minRange,
			closestDataRange,
			i,
			distance,
			xData,
			loopLength,
			minArgs,
			maxArgs;

		// Set the automatic minimum range based on the closest point distance
		if (axis.isXAxis && axis.minRange === UNDEFINED && !axis.isLog) {

			if (defined(options.min) || defined(options.max)) {
				axis.minRange = null; // don't do this again

			} else {

				// Find the closest distance between raw data points, as opposed to
				// closestPointRange that applies to processed points (cropped and grouped)
				each(axis.series, function (series) {
					xData = series.xData;
					loopLength = series.xIncrement ? 1 : xData.length - 1;
					for (i = loopLength; i > 0; i--) {
						distance = xData[i] - xData[i - 1];
						if (closestDataRange === UNDEFINED || distance < closestDataRange) {
							closestDataRange = distance;
						}
					}
				});
				axis.minRange = mathMin(closestDataRange * 5, axis.dataMax - axis.dataMin);
			}
		}

		// if minRange is exceeded, adjust
		if (max - min < axis.minRange) {
			var minRange = axis.minRange;
			zoomOffset = (minRange - max + min) / 2;

			// if min and max options have been set, don't go beyond it
			minArgs = [min - zoomOffset, pick(options.min, min - zoomOffset)];
			if (spaceAvailable) { // if space is available, stay within the data range
				minArgs[2] = axis.dataMin;
			}
			min = arrayMax(minArgs);

			maxArgs = [min + minRange, pick(options.max, min + minRange)];
			if (spaceAvailable) { // if space is availabe, stay within the data range
				maxArgs[2] = axis.dataMax;
			}

			max = arrayMin(maxArgs);

			// now if the max is adjusted, adjust the min back
			if (max - min < minRange) {
				minArgs[0] = max - minRange;
				minArgs[1] = pick(options.min, max - minRange);
				min = arrayMax(minArgs);
			}
		}

		// Record modified extremes
		axis.min = min;
		axis.max = max;
	},

	/**
	 * Update translation information
	 */
	setAxisTranslation: function (saveOld) {
		var axis = this,
			range = axis.max - axis.min,
			pointRange = axis.axisPointRange || 0,
			closestPointRange,
			minPointOffset = 0,
			pointRangePadding = 0,
			linkedParent = axis.linkedParent,
			ordinalCorrection,
			hasCategories = !!axis.categories,
			transA = axis.transA;

		// Adjust translation for padding. Y axis with categories need to go through the same (#1784).
		if (axis.isXAxis || hasCategories || pointRange) {
			if (linkedParent) {
				minPointOffset = linkedParent.minPointOffset;
				pointRangePadding = linkedParent.pointRangePadding;

			} else {
				each(axis.series, function (series) {
					var seriesPointRange = mathMax(axis.isXAxis ? series.pointRange : (axis.axisPointRange || 0), +hasCategories),
						pointPlacement = series.options.pointPlacement,
						seriesClosestPointRange = series.closestPointRange;

					if (seriesPointRange > range) { // #1446
						seriesPointRange = 0;
					}
					pointRange = mathMax(pointRange, seriesPointRange);

					// minPointOffset is the value padding to the left of the axis in order to make
					// room for points with a pointRange, typically columns. When the pointPlacement option
					// is 'between' or 'on', this padding does not apply.
					minPointOffset = mathMax(
						minPointOffset,
						isString(pointPlacement) ? 0 : seriesPointRange / 2
					);

					// Determine the total padding needed to the length of the axis to make room for the
					// pointRange. If the series' pointPlacement is 'on', no padding is added.
					pointRangePadding = mathMax(
						pointRangePadding,
						pointPlacement === 'on' ? 0 : seriesPointRange
					);

					// Set the closestPointRange
					if (!series.noSharedTooltip && defined(seriesClosestPointRange)) {
						closestPointRange = defined(closestPointRange) ?
							mathMin(closestPointRange, seriesClosestPointRange) :
							seriesClosestPointRange;
					}
				});
			}

			// Record minPointOffset and pointRangePadding
			ordinalCorrection = axis.ordinalSlope && closestPointRange ? axis.ordinalSlope / closestPointRange : 1; // #988, #1853
			axis.minPointOffset = minPointOffset = minPointOffset * ordinalCorrection;
			axis.pointRangePadding = pointRangePadding = pointRangePadding * ordinalCorrection;

			// pointRange means the width reserved for each point, like in a column chart
			axis.pointRange = mathMin(pointRange, range);

			// closestPointRange means the closest distance between points. In columns
			// it is mostly equal to pointRange, but in lines pointRange is 0 while closestPointRange
			// is some other value
			axis.closestPointRange = closestPointRange;
		}

		// Secondary values
		if (saveOld) {
			axis.oldTransA = transA;
		}
		axis.translationSlope = axis.transA = transA = axis.len / ((range + pointRangePadding) || 1);
		axis.transB = axis.horiz ? axis.left : axis.bottom; // translation addend
		axis.minPixelPadding = transA * minPointOffset;
	},

	/**
	 * Set the tick positions to round values and optionally extend the extremes
	 * to the nearest tick
	 */
	setTickPositions: function (secondPass) {
		var axis = this,
			chart = axis.chart,
			options = axis.options,
			isLog = axis.isLog,
			isDatetimeAxis = axis.isDatetimeAxis,
			isXAxis = axis.isXAxis,
			isLinked = axis.isLinked,
			tickPositioner = axis.options.tickPositioner,
			maxPadding = options.maxPadding,
			minPadding = options.minPadding,
			length,
			linkedParentExtremes,
			tickIntervalOption = options.tickInterval,
			minTickIntervalOption = options.minTickInterval,
			tickPixelIntervalOption = options.tickPixelInterval,
			tickPositions,
			keepTwoTicksOnly,
			categories = axis.categories;

		// linked axis gets the extremes from the parent axis
		if (isLinked) {
			axis.linkedParent = chart[axis.coll][options.linkedTo];
			linkedParentExtremes = axis.linkedParent.getExtremes();
			axis.min = pick(linkedParentExtremes.min, linkedParentExtremes.dataMin);
			axis.max = pick(linkedParentExtremes.max, linkedParentExtremes.dataMax);
			if (options.type !== axis.linkedParent.options.type) {
				error(11, 1); // Can't link axes of different type
			}
		} else { // initial min and max from the extreme data values
			axis.min = pick(axis.userMin, options.min, axis.dataMin);
			axis.max = pick(axis.userMax, options.max, axis.dataMax);
		}

		if (isLog) {
			if (!secondPass && mathMin(axis.min, pick(axis.dataMin, axis.min)) <= 0) { // #978
				error(10, 1); // Can't plot negative values on log axis
			}
			axis.min = correctFloat(log2lin(axis.min)); // correctFloat cures #934
			axis.max = correctFloat(log2lin(axis.max));
		}

		// handle zoomed range
		if (axis.range && defined(axis.max)) {
			axis.userMin = axis.min = mathMax(axis.min, axis.max - axis.range); // #618
			axis.userMax = axis.max;

			axis.range = null;  // don't use it when running setExtremes
		}

		// Hook for adjusting this.min and this.max. Used by bubble series.
		if (axis.beforePadding) {
			axis.beforePadding();
		}

		// adjust min and max for the minimum range
		axis.adjustForMinRange();

		// Pad the values to get clear of the chart's edges. To avoid tickInterval taking the padding
		// into account, we do this after computing tick interval (#1337).
		if (!categories && !axis.axisPointRange && !axis.usePercentage && !isLinked && defined(axis.min) && defined(axis.max)) {
			length = axis.max - axis.min;
			if (length) {
				if (!defined(options.min) && !defined(axis.userMin) && minPadding && (axis.dataMin < 0 || !axis.ignoreMinPadding)) {
					axis.min -= length * minPadding;
				}
				if (!defined(options.max) && !defined(axis.userMax)  && maxPadding && (axis.dataMax > 0 || !axis.ignoreMaxPadding)) {
					axis.max += length * maxPadding;
				}
			}
		}

		// get tickInterval
		if (axis.min === axis.max || axis.min === undefined || axis.max === undefined) {
			axis.tickInterval = 1;
		} else if (isLinked && !tickIntervalOption &&
				tickPixelIntervalOption === axis.linkedParent.options.tickPixelInterval) {
			axis.tickInterval = axis.linkedParent.tickInterval;
		} else {
			axis.tickInterval = pick(
				tickIntervalOption,
				categories ? // for categoried axis, 1 is default, for linear axis use tickPix
					1 :
					// don't let it be more than the data range
					(axis.max - axis.min) * tickPixelIntervalOption / mathMax(axis.len, tickPixelIntervalOption)
			);
			// For squished axes, set only two ticks
			if (!defined(tickIntervalOption) && axis.len < tickPixelIntervalOption && !this.isRadial &&
					!this.isLog && !categories && options.startOnTick && options.endOnTick) {
				keepTwoTicksOnly = true;
				axis.tickInterval /= 4; // tick extremes closer to the real values
			}
		}

		// Now we're finished detecting min and max, crop and group series data. This
		// is in turn needed in order to find tick positions in ordinal axes.
		if (isXAxis && !secondPass) {
			each(axis.series, function (series) {
				series.processData(axis.min !== axis.oldMin || axis.max !== axis.oldMax);
			});
		}

		// set the translation factor used in translate function
		axis.setAxisTranslation(true);

		// hook for ordinal axes and radial axes
		if (axis.beforeSetTickPositions) {
			axis.beforeSetTickPositions();
		}

		// hook for extensions, used in Highstock ordinal axes
		if (axis.postProcessTickInterval) {
			axis.tickInterval = axis.postProcessTickInterval(axis.tickInterval);
		}

		// In column-like charts, don't cramp in more ticks than there are points (#1943)
		if (axis.pointRange) {
			axis.tickInterval = mathMax(axis.pointRange, axis.tickInterval);
		}

		// Before normalizing the tick interval, handle minimum tick interval. This applies only if tickInterval is not defined.
		if (!tickIntervalOption && axis.tickInterval < minTickIntervalOption) {
			axis.tickInterval = minTickIntervalOption;
		}

		// for linear axes, get magnitude and normalize the interval
		if (!isDatetimeAxis && !isLog) { // linear
			if (!tickIntervalOption) {
				axis.tickInterval = normalizeTickInterval(axis.tickInterval, null, getMagnitude(axis.tickInterval), options);
			}
		}

		// get minorTickInterval
		axis.minorTickInterval = options.minorTickInterval === 'auto' && axis.tickInterval ?
				axis.tickInterval / 5 : options.minorTickInterval;

		// find the tick positions
		axis.tickPositions = tickPositions = options.tickPositions ?
			[].concat(options.tickPositions) : // Work on a copy (#1565)
			(tickPositioner && tickPositioner.apply(axis, [axis.min, axis.max]));
		if (!tickPositions) {

			// Too many ticks
			if (!axis.ordinalPositions && (axis.max - axis.min) / axis.tickInterval > mathMax(2 * axis.len, 200)) {
				error(19, true);
			}

			if (isDatetimeAxis) {
				tickPositions = axis.getTimeTicks(
					axis.normalizeTimeTickInterval(axis.tickInterval, options.units),
					axis.min,
					axis.max,
					options.startOfWeek,
					axis.ordinalPositions,
					axis.closestPointRange,
					true
				);
			} else if (isLog) {
				tickPositions = axis.getLogTickPositions(axis.tickInterval, axis.min, axis.max);
			} else {
				tickPositions = axis.getLinearTickPositions(axis.tickInterval, axis.min, axis.max);
			}

			if (keepTwoTicksOnly) {
				tickPositions.splice(1, tickPositions.length - 2);
			}

			axis.tickPositions = tickPositions;
		}

		if (!isLinked) {

			// reset min/max or remove extremes based on start/end on tick
			var roundedMin = tickPositions[0],
				roundedMax = tickPositions[tickPositions.length - 1],
				minPointOffset = axis.minPointOffset || 0,
				singlePad;

			if (options.startOnTick) {
				axis.min = roundedMin;
			} else if (axis.min - minPointOffset > roundedMin) {
				tickPositions.shift();
			}

			if (options.endOnTick) {
				axis.max = roundedMax;
			} else if (axis.max + minPointOffset < roundedMax) {
				tickPositions.pop();
			}

			// When there is only one point, or all points have the same value on this axis, then min
			// and max are equal and tickPositions.length is 1. In this case, add some padding
			// in order to center the point, but leave it with one tick. #1337.
			if (tickPositions.length === 1) {
				singlePad = mathAbs(axis.max || 1) * 0.001; // The lowest possible number to avoid extra padding on columns (#2619)
				axis.min -= singlePad;
				axis.max += singlePad;
			}
		}
	},

	/**
	 * Set the max ticks of either the x and y axis collection
	 */
	setMaxTicks: function () {

		var chart = this.chart,
			maxTicks = chart.maxTicks || {},
			tickPositions = this.tickPositions,
			key = this._maxTicksKey = [this.coll, this.pos, this.len].join('-');

		if (!this.isLinked && !this.isDatetimeAxis && tickPositions && tickPositions.length > (maxTicks[key] || 0) && this.options.alignTicks !== false) {
			maxTicks[key] = tickPositions.length;
		}
		chart.maxTicks = maxTicks;
	},

	/**
	 * When using multiple axes, adjust the number of ticks to match the highest
	 * number of ticks in that group
	 */
	adjustTickAmount: function () {
		var axis = this,
			chart = axis.chart,
			key = axis._maxTicksKey,
			tickPositions = axis.tickPositions,
			maxTicks = chart.maxTicks;

		if (maxTicks && maxTicks[key] && !axis.isDatetimeAxis && !axis.categories && !axis.isLinked &&
				axis.options.alignTicks !== false && this.min !== UNDEFINED) {
			var oldTickAmount = axis.tickAmount,
				calculatedTickAmount = tickPositions.length,
				tickAmount;

			// set the axis-level tickAmount to use below
			axis.tickAmount = tickAmount = maxTicks[key];

			if (calculatedTickAmount < tickAmount) {
				while (tickPositions.length < tickAmount) {
					tickPositions.push(correctFloat(
						tickPositions[tickPositions.length - 1] + axis.tickInterval
					));
				}
				axis.transA *= (calculatedTickAmount - 1) / (tickAmount - 1);
				axis.max = tickPositions[tickPositions.length - 1];

			}
			if (defined(oldTickAmount) && tickAmount !== oldTickAmount) {
				axis.isDirty = true;
			}
		}
	},

	/**
	 * Set the scale based on data min and max, user set min and max or options
	 *
	 */
	setScale: function () {
		var axis = this,
			stacks = axis.stacks,
			type,
			i,
			isDirtyData,
			isDirtyAxisLength;

		axis.oldMin = axis.min;
		axis.oldMax = axis.max;
		axis.oldAxisLength = axis.len;

		// set the new axisLength
		axis.setAxisSize();
		//axisLength = horiz ? axisWidth : axisHeight;
		isDirtyAxisLength = axis.len !== axis.oldAxisLength;

		// is there new data?
		each(axis.series, function (series) {
			if (series.isDirtyData || series.isDirty ||
					series.xAxis.isDirty) { // when x axis is dirty, we need new data extremes for y as well
				isDirtyData = true;
			}
		});

		// do we really need to go through all this?
		if (isDirtyAxisLength || isDirtyData || axis.isLinked || axis.forceRedraw ||
			axis.userMin !== axis.oldUserMin || axis.userMax !== axis.oldUserMax) {

			// reset stacks
			if (!axis.isXAxis) {
				for (type in stacks) {
					for (i in stacks[type]) {
						stacks[type][i].total = null;
						stacks[type][i].cum = 0;
					}
				}
			}

			axis.forceRedraw = false;

			// get data extremes if needed
			axis.getSeriesExtremes();

			// get fixed positions based on tickInterval
			axis.setTickPositions();

			// record old values to decide whether a rescale is necessary later on (#540)
			axis.oldUserMin = axis.userMin;
			axis.oldUserMax = axis.userMax;

			// Mark as dirty if it is not already set to dirty and extremes have changed. #595.
			if (!axis.isDirty) {
				axis.isDirty = isDirtyAxisLength || axis.min !== axis.oldMin || axis.max !== axis.oldMax;
			}
		} else if (!axis.isXAxis) {
			if (axis.oldStacks) {
				stacks = axis.stacks = axis.oldStacks;
			}

			// reset stacks
			for (type in stacks) {
				for (i in stacks[type]) {
					stacks[type][i].cum = stacks[type][i].total;
				}
			}
		}

		// Set the maximum tick amount
		axis.setMaxTicks();
	},

	/**
	 * Set the extremes and optionally redraw
	 * @param {Number} newMin
	 * @param {Number} newMax
	 * @param {Boolean} redraw
	 * @param {Boolean|Object} animation Whether to apply animation, and optionally animation
	 *    configuration
	 * @param {Object} eventArguments
	 *
	 */
	setExtremes: function (newMin, newMax, redraw, animation, eventArguments) {
		var axis = this,
			chart = axis.chart;

		redraw = pick(redraw, true); // defaults to true

		// Extend the arguments with min and max
		eventArguments = extend(eventArguments, {
			min: newMin,
			max: newMax
		});

		// Fire the event
		fireEvent(axis, 'setExtremes', eventArguments, function () { // the default event handler

			axis.userMin = newMin;
			axis.userMax = newMax;
			axis.eventArgs = eventArguments;

			// Mark for running afterSetExtremes
			axis.isDirtyExtremes = true;

			// redraw
			if (redraw) {
				chart.redraw(animation);
			}
		});
	},

	/**
	 * Overridable method for zooming chart. Pulled out in a separate method to allow overriding
	 * in stock charts.
	 */
	zoom: function (newMin, newMax) {
		var dataMin = this.dataMin,
			dataMax = this.dataMax,
			options = this.options;

		// Prevent pinch zooming out of range. Check for defined is for #1946. #1734.
		if (!this.allowZoomOutside) {
			if (defined(dataMin) && newMin <= mathMin(dataMin, pick(options.min, dataMin))) {
				newMin = UNDEFINED;
			}
			if (defined(dataMax) && newMax >= mathMax(dataMax, pick(options.max, dataMax))) {
				newMax = UNDEFINED;
			}
		}

		// In full view, displaying the reset zoom button is not required
		this.displayBtn = newMin !== UNDEFINED || newMax !== UNDEFINED;

		// Do it
		this.setExtremes(
			newMin,
			newMax,
			false,
			UNDEFINED,
			{ trigger: 'zoom' }
		);
		return true;
	},

	/**
	 * Update the axis metrics
	 */
	setAxisSize: function () {
		var chart = this.chart,
			options = this.options,
			offsetLeft = options.offsetLeft || 0,
			offsetRight = options.offsetRight || 0,
			horiz = this.horiz,
			width,
			height,
			top,
			left;

		// Expose basic values to use in Series object and navigator
		this.left = left = pick(options.left, chart.plotLeft + offsetLeft);
		this.top = top = pick(options.top, chart.plotTop);
		this.width = width = pick(options.width, chart.plotWidth - offsetLeft + offsetRight);
		this.height = height = pick(options.height, chart.plotHeight);
		this.bottom = chart.chartHeight - height - top;
		this.right = chart.chartWidth - width - left;

		// Direction agnostic properties
		this.len = mathMax(horiz ? width : height, 0); // mathMax fixes #905
		this.pos = horiz ? left : top; // distance from SVG origin
	},

	/**
	 * Get the actual axis extremes
	 */
	getExtremes: function () {
		var axis = this,
			isLog = axis.isLog;

		return {
			min: isLog ? correctFloat(lin2log(axis.min)) : axis.min,
			max: isLog ? correctFloat(lin2log(axis.max)) : axis.max,
			dataMin: axis.dataMin,
			dataMax: axis.dataMax,
			userMin: axis.userMin,
			userMax: axis.userMax
		};
	},

	/**
	 * Get the zero plane either based on zero or on the min or max value.
	 * Used in bar and area plots
	 */
	getThreshold: function (threshold) {
		var axis = this,
			isLog = axis.isLog;

		var realMin = isLog ? lin2log(axis.min) : axis.min,
			realMax = isLog ? lin2log(axis.max) : axis.max;

		if (realMin > threshold || threshold === null) {
			threshold = realMin;
		} else if (realMax < threshold) {
			threshold = realMax;
		}

		return axis.translate(threshold, 0, 1, 0, 1);
	},

	/**
	 * Compute auto alignment for the axis label based on which side the axis is on
	 * and the given rotation for the label
	 */
	autoLabelAlign: function (rotation) {
		var ret,
			angle = (pick(rotation, 0) - (this.side * 90) + 720) % 360;

		if (angle > 15 && angle < 165) {
			ret = 'right';
		} else if (angle > 195 && angle < 345) {
			ret = 'left';
		} else {
			ret = 'center';
		}
		return ret;
	},

	/**
	 * Render the tick labels to a preliminary position to get their sizes
	 */
	getOffset: function () {
		var axis = this,
			chart = axis.chart,
			renderer = chart.renderer,
			options = axis.options,
			tickPositions = axis.tickPositions,
			ticks = axis.ticks,
			horiz = axis.horiz,
			side = axis.side,
			invertedSide = chart.inverted ? [1, 0, 3, 2][side] : side,
			hasData,
			showAxis,
			titleOffset = 0,
			titleOffsetOption,
			titleMargin = 0,
			axisTitleOptions = options.title,
			labelOptions = options.labels,
			labelOffset = 0, // reset
			axisOffset = chart.axisOffset,
			clipOffset = chart.clipOffset,
			directionFactor = [-1, 1, 1, -1][side],
			n,
			i,
			autoStaggerLines = 1,
			maxStaggerLines = pick(labelOptions.maxStaggerLines, 5),
			sortedPositions,
			lastRight,
			overlap,
			pos,
			bBox,
			x,
			w,
			lineNo;

		// For reuse in Axis.render
		axis.hasData = hasData = (axis.hasVisibleSeries || (defined(axis.min) && defined(axis.max) && !!tickPositions));
		axis.showAxis = showAxis = hasData || pick(options.showEmpty, true);

		// Set/reset staggerLines
		axis.staggerLines = axis.horiz && labelOptions.staggerLines;

		// Create the axisGroup and gridGroup elements on first iteration
		if (!axis.axisGroup) {
			axis.gridGroup = renderer.g('grid')
				.attr({ zIndex: options.gridZIndex || 1 })
				.add();
			axis.axisGroup = renderer.g('axis')
				.attr({ zIndex: options.zIndex || 2 })
				.add();
			axis.labelGroup = renderer.g('axis-labels')
				.attr({ zIndex: labelOptions.zIndex || 7 })
				.addClass(PREFIX + axis.coll.toLowerCase() + '-labels')
				.add();
		}

		if (hasData || axis.isLinked) {

			// Set the explicit or automatic label alignment
			axis.labelAlign = pick(labelOptions.align || axis.autoLabelAlign(labelOptions.rotation));

			// Generate ticks
			each(tickPositions, function (pos) {
				if (!ticks[pos]) {
					ticks[pos] = new Tick(axis, pos);
				} else {
					ticks[pos].addLabel(); // update labels depending on tick interval
				}
			});

			// Handle automatic stagger lines
			if (axis.horiz && !axis.staggerLines && maxStaggerLines && !labelOptions.rotation) {
				sortedPositions = axis.reversed ? [].concat(tickPositions).reverse() : tickPositions;
				while (autoStaggerLines < maxStaggerLines) {
					lastRight = [];
					overlap = false;

					for (i = 0; i < sortedPositions.length; i++) {
						pos = sortedPositions[i];
						bBox = ticks[pos].label && ticks[pos].label.getBBox();
						w = bBox ? bBox.width : 0;
						lineNo = i % autoStaggerLines;

						if (w) {
							x = axis.translate(pos); // don't handle log
							if (lastRight[lineNo] !== UNDEFINED && x < lastRight[lineNo]) {
								overlap = true;
							}
							lastRight[lineNo] = x + w;
						}
					}
					if (overlap) {
						autoStaggerLines++;
					} else {
						break;
					}
				}

				if (autoStaggerLines > 1) {
					axis.staggerLines = autoStaggerLines;
				}
			}


			each(tickPositions, function (pos) {
				// left side must be align: right and right side must have align: left for labels
				if (side === 0 || side === 2 || { 1: 'left', 3: 'right' }[side] === axis.labelAlign) {

					// get the highest offset
					labelOffset = mathMax(
						ticks[pos].getLabelSize(),
						labelOffset
					);
				}

			});
			if (axis.staggerLines) {
				labelOffset *= axis.staggerLines;
				axis.labelOffset = labelOffset;
			}


		} else { // doesn't have data
			for (n in ticks) {
				ticks[n].destroy();
				delete ticks[n];
			}
		}

		if (axisTitleOptions && axisTitleOptions.text && axisTitleOptions.enabled !== false) {
			if (!axis.axisTitle) {
				axis.axisTitle = renderer.text(
					axisTitleOptions.text,
					0,
					0,
					axisTitleOptions.useHTML
				)
				.attr({
					zIndex: 7,
					rotation: axisTitleOptions.rotation || 0,
					align:
						axisTitleOptions.textAlign ||
						{ low: 'left', middle: 'center', high: 'right' }[axisTitleOptions.align]
				})
				.addClass(PREFIX + this.coll.toLowerCase() + '-title')
				.css(axisTitleOptions.style)
				.add(axis.axisGroup);
				axis.axisTitle.isNew = true;
			}

			if (showAxis) {
				titleOffset = axis.axisTitle.getBBox()[horiz ? 'height' : 'width'];
				titleMargin = pick(axisTitleOptions.margin, horiz ? 5 : 10);
				titleOffsetOption = axisTitleOptions.offset;
			}

			// hide or show the title depending on whether showEmpty is set
			axis.axisTitle[showAxis ? 'show' : 'hide']();
		}

		// handle automatic or user set offset
		axis.offset = directionFactor * pick(options.offset, axisOffset[side]);

		axis.axisTitleMargin =
			pick(titleOffsetOption,
				labelOffset + titleMargin +
				(side !== 2 && labelOffset && directionFactor * options.labels[horiz ? 'y' : 'x'])
			);

		axisOffset[side] = mathMax(
			axisOffset[side],
			axis.axisTitleMargin + titleOffset + directionFactor * axis.offset
		);
		clipOffset[invertedSide] = mathMax(clipOffset[invertedSide], mathFloor(options.lineWidth / 2) * 2);
	},

	/**
	 * Get the path for the axis line
	 */
	getLinePath: function (lineWidth) {
		var chart = this.chart,
			opposite = this.opposite,
			offset = this.offset,
			horiz = this.horiz,
			lineLeft = this.left + (opposite ? this.width : 0) + offset,
			lineTop = chart.chartHeight - this.bottom - (opposite ? this.height : 0) + offset;

		if (opposite) {
			lineWidth *= -1; // crispify the other way - #1480, #1687
		}

		return chart.renderer.crispLine([
				M,
				horiz ?
					this.left :
					lineLeft,
				horiz ?
					lineTop :
					this.top,
				L,
				horiz ?
					chart.chartWidth - this.right :
					lineLeft,
				horiz ?
					lineTop :
					chart.chartHeight - this.bottom
			], lineWidth);
	},

	/**
	 * Position the title
	 */
	getTitlePosition: function () {
		// compute anchor points for each of the title align options
		var horiz = this.horiz,
			axisLeft = this.left,
			axisTop = this.top,
			axisLength = this.len,
			axisTitleOptions = this.options.title,
			margin = horiz ? axisLeft : axisTop,
			opposite = this.opposite,
			offset = this.offset,
			fontSize = pInt(axisTitleOptions.style.fontSize || 12),

			// the position in the length direction of the axis
			alongAxis = {
				low: margin + (horiz ? 0 : axisLength),
				middle: margin + axisLength / 2,
				high: margin + (horiz ? axisLength : 0)
			}[axisTitleOptions.align],

			// the position in the perpendicular direction of the axis
			offAxis = (horiz ? axisTop + this.height : axisLeft) +
				(horiz ? 1 : -1) * // horizontal axis reverses the margin
				(opposite ? -1 : 1) * // so does opposite axes
				this.axisTitleMargin +
				(this.side === 2 ? fontSize : 0);

		return {
			x: horiz ?
				alongAxis :
				offAxis + (opposite ? this.width : 0) + offset +
					(axisTitleOptions.x || 0), // x
			y: horiz ?
				offAxis - (opposite ? this.height : 0) + offset :
				alongAxis + (axisTitleOptions.y || 0) // y
		};
	},

	/**
	 * Render the axis
	 */
	render: function () {
		var axis = this,
			horiz = axis.horiz,
			reversed = axis.reversed,
			chart = axis.chart,
			renderer = chart.renderer,
			options = axis.options,
			isLog = axis.isLog,
			isLinked = axis.isLinked,
			tickPositions = axis.tickPositions,
			sortedPositions,
			axisTitle = axis.axisTitle,			
			ticks = axis.ticks,
			minorTicks = axis.minorTicks,
			alternateBands = axis.alternateBands,
			stackLabelOptions = options.stackLabels,
			alternateGridColor = options.alternateGridColor,
			tickmarkOffset = axis.tickmarkOffset,
			lineWidth = options.lineWidth,
			linePath,
			hasRendered = chart.hasRendered,
			slideInTicks = hasRendered && defined(axis.oldMin) && !isNaN(axis.oldMin),
			hasData = axis.hasData,
			showAxis = axis.showAxis,
			from,
			overflow = options.labels.overflow,
			justifyLabels = axis.justifyLabels = horiz && overflow !== false,
			to;

		// Reset
		axis.labelEdge.length = 0;
		axis.justifyToPlot = overflow === 'justify';

		// Mark all elements inActive before we go over and mark the active ones
		each([ticks, minorTicks, alternateBands], function (coll) {
			var pos;
			for (pos in coll) {
				coll[pos].isActive = false;
			}
		});

		// If the series has data draw the ticks. Else only the line and title
		if (hasData || isLinked) {

			// minor ticks
			if (axis.minorTickInterval && !axis.categories) {
				each(axis.getMinorTickPositions(), function (pos) {
					if (!minorTicks[pos]) {
						minorTicks[pos] = new Tick(axis, pos, 'minor');
					}

					// render new ticks in old position
					if (slideInTicks && minorTicks[pos].isNew) {
						minorTicks[pos].render(null, true);
					}

					minorTicks[pos].render(null, false, 1);
				});
			}

			// Major ticks. Pull out the first item and render it last so that
			// we can get the position of the neighbour label. #808.
			if (tickPositions.length) { // #1300
				sortedPositions = tickPositions.slice();
				if ((horiz && reversed) || (!horiz && !reversed)) {
					sortedPositions.reverse();
				}
				if (justifyLabels) {
					sortedPositions = sortedPositions.slice(1).concat([sortedPositions[0]]);
				}
				each(sortedPositions, function (pos, i) {

					// Reorganize the indices
					if (justifyLabels) {
						i = (i === sortedPositions.length - 1) ? 0 : i + 1;
					}

					// linked axes need an extra check to find out if
					if (!isLinked || (pos >= axis.min && pos <= axis.max)) {

						if (!ticks[pos]) {
							ticks[pos] = new Tick(axis, pos);
						}

						// render new ticks in old position
						if (slideInTicks && ticks[pos].isNew) {
							ticks[pos].render(i, true, 0.1);
						}

						ticks[pos].render(i, false, 1);
					}

				});
				// In a categorized axis, the tick marks are displayed between labels. So
				// we need to add a tick mark and grid line at the left edge of the X axis.
				if (tickmarkOffset && axis.min === 0) {
					if (!ticks[-1]) {
						ticks[-1] = new Tick(axis, -1, null, true);
					}
					ticks[-1].render(-1);
				}

			}

			// alternate grid color
			if (alternateGridColor) {
				each(tickPositions, function (pos, i) {
					if (i % 2 === 0 && pos < axis.max) {
						if (!alternateBands[pos]) {
							alternateBands[pos] = new Highcharts.PlotLineOrBand(axis);
						}
						from = pos + tickmarkOffset; // #949
						to = tickPositions[i + 1] !== UNDEFINED ? tickPositions[i + 1] + tickmarkOffset : axis.max;
						alternateBands[pos].options = {
							from: isLog ? lin2log(from) : from,
							to: isLog ? lin2log(to) : to,
							color: alternateGridColor
						};
						alternateBands[pos].render();
						alternateBands[pos].isActive = true;
					}
				});
			}

			// custom plot lines and bands
			if (!axis._addedPlotLB) { // only first time
				each((options.plotLines || []).concat(options.plotBands || []), function (plotLineOptions) {
					axis.addPlotBandOrLine(plotLineOptions);
				});
				axis._addedPlotLB = true;
			}

		} // end if hasData

		// Remove inactive ticks
		each([ticks, minorTicks, alternateBands], function (coll) {
			var pos,
				i,
				forDestruction = [],
				delay = globalAnimation ? globalAnimation.duration || 500 : 0,
				destroyInactiveItems = function () {
					i = forDestruction.length;
					while (i--) {
						// When resizing rapidly, the same items may be destroyed in different timeouts,
						// or the may be reactivated
						if (coll[forDestruction[i]] && !coll[forDestruction[i]].isActive) {
							coll[forDestruction[i]].destroy();
							delete coll[forDestruction[i]];
						}
					}

				};

			for (pos in coll) {

				if (!coll[pos].isActive) {
					// Render to zero opacity
					coll[pos].render(pos, false, 0);
					coll[pos].isActive = false;
					forDestruction.push(pos);
				}
			}

			// When the objects are finished fading out, destroy them
			if (coll === alternateBands || !chart.hasRendered || !delay) {
				destroyInactiveItems();
			} else if (delay) {
				setTimeout(destroyInactiveItems, delay);
			}
		});

		// Static items. As the axis group is cleared on subsequent calls
		// to render, these items are added outside the group.
		// axis line
		if (lineWidth) {
			linePath = axis.getLinePath(lineWidth);
			if (!axis.axisLine) {
				axis.axisLine = renderer.path(linePath)
					.attr({
						stroke: options.lineColor,
						'stroke-width': lineWidth,
						zIndex: 7
					})
					.add(axis.axisGroup);
			} else {
				axis.axisLine.animate({ d: linePath });
			}

			// show or hide the line depending on options.showEmpty
			axis.axisLine[showAxis ? 'show' : 'hide']();
		}

		if (axisTitle && showAxis) {

			axisTitle[axisTitle.isNew ? 'attr' : 'animate'](
				axis.getTitlePosition()
			);
			axisTitle.isNew = false;
		}

		// Stacked totals:
		if (stackLabelOptions && stackLabelOptions.enabled) {
			axis.renderStackTotals();
		}
		// End stacked totals

		axis.isDirty = false;
	},

	/**
	 * Redraw the axis to reflect changes in the data or axis extremes
	 */
	redraw: function () {
		var axis = this,
			chart = axis.chart,
			pointer = chart.pointer;

		// hide tooltip and hover states
		if (pointer) {
			pointer.reset(true);
		}

		// render the axis
		axis.render();

		// move plot lines and bands
		each(axis.plotLinesAndBands, function (plotLine) {
			plotLine.render();
		});

		// mark associated series as dirty and ready for redraw
		each(axis.series, function (series) {
			series.isDirty = true;
		});

	},

	/**
	 * Destroys an Axis instance.
	 */
	destroy: function (keepEvents) {
		var axis = this,
			stacks = axis.stacks,
			stackKey,
			plotLinesAndBands = axis.plotLinesAndBands,
			i;

		// Remove the events
		if (!keepEvents) {
			removeEvent(axis);
		}

		// Destroy each stack total
		for (stackKey in stacks) {
			destroyObjectProperties(stacks[stackKey]);

			stacks[stackKey] = null;
		}

		// Destroy collections
		each([axis.ticks, axis.minorTicks, axis.alternateBands], function (coll) {
			destroyObjectProperties(coll);
		});
		i = plotLinesAndBands.length;
		while (i--) { // #1975
			plotLinesAndBands[i].destroy();
		}

		// Destroy local variables
		each(['stackTotalGroup', 'axisLine', 'axisTitle', 'axisGroup', 'cross', 'gridGroup', 'labelGroup'], function (prop) {
			if (axis[prop]) {
				axis[prop] = axis[prop].destroy();
			}
		});

		// Destroy crosshair
		if (this.cross) {
			this.cross.destroy();
		}
	},

	/**
	 * Draw the crosshair
	 */
	drawCrosshair: function (e, point) {
		if (!this.crosshair) { return; }// Do not draw crosshairs if you don't have too.

		if ((defined(point) || !pick(this.crosshair.snap, true)) === false) {
			this.hideCrosshair();
			return;
		}

		var path,
			options = this.crosshair,
			animation = options.animation,
			pos;

		// Get the path
		if (!pick(options.snap, true)) {
			pos = (this.horiz ? e.chartX - this.pos : this.len - e.chartY + this.pos);
		} else if (defined(point)) {
			/*jslint eqeq: true*/
			pos = (this.chart.inverted != this.horiz) ? point.plotX : this.len - point.plotY;
			/*jslint eqeq: false*/
		}

		if (this.isRadial) {
			path = this.getPlotLinePath(this.isXAxis ? point.x : pick(point.stackY, point.y));
		} else {
			path = this.getPlotLinePath(null, null, null, null, pos);
		}

		if (path === null) {
			this.hideCrosshair();
			return;
		}

		// Draw the cross
		if (this.cross) {
			this.cross
				.attr({ visibility: VISIBLE })[animation ? 'animate' : 'attr']({ d: path }, animation);
		} else {
			var attribs = {
				'stroke-width': options.width || 1,
				stroke: options.color || '#C0C0C0',
				zIndex: options.zIndex || 2
			};
			if (options.dashStyle) {
				attribs.dashstyle = options.dashStyle;
			}
			this.cross = this.chart.renderer.path(path).attr(attribs).add();
		}
	},

	/**
	 *	Hide the crosshair.
	 */
	hideCrosshair: function () {
		if (this.cross) {
			this.cross.hide();
		}
	}
}; // end Axis

extend(Axis.prototype, AxisPlotLineOrBandExtension);

/**
 * Set the tick positions to a time unit that makes sense, for example
 * on the first of each month or on every Monday. Return an array
 * with the time positions. Used in datetime axes as well as for grouping
 * data on a datetime axis.
 *
 * @param {Object} normalizedInterval The interval in axis values (ms) and the count
 * @param {Number} min The minimum in axis values
 * @param {Number} max The maximum in axis values
 * @param {Number} startOfWeek
 */
Axis.prototype.getTimeTicks = function (normalizedInterval, min, max, startOfWeek) {
	var tickPositions = [],
		i,
		higherRanks = {},
		useUTC = defaultOptions.global.useUTC,
		minYear, // used in months and years as a basis for Date.UTC()
		minDate = new Date(min - timezoneOffset),
		interval = normalizedInterval.unitRange,
		count = normalizedInterval.count;

	if (defined(min)) { // #1300
		if (interval >= timeUnits[SECOND]) { // second
			minDate.setMilliseconds(0);
			minDate.setSeconds(interval >= timeUnits[MINUTE] ? 0 :
				count * mathFloor(minDate.getSeconds() / count));
		}
	
		if (interval >= timeUnits[MINUTE]) { // minute
			minDate[setMinutes](interval >= timeUnits[HOUR] ? 0 :
				count * mathFloor(minDate[getMinutes]() / count));
		}
	
		if (interval >= timeUnits[HOUR]) { // hour
			minDate[setHours](interval >= timeUnits[DAY] ? 0 :
				count * mathFloor(minDate[getHours]() / count));
		}
	
		if (interval >= timeUnits[DAY]) { // day
			minDate[setDate](interval >= timeUnits[MONTH] ? 1 :
				count * mathFloor(minDate[getDate]() / count));
		}
	
		if (interval >= timeUnits[MONTH]) { // month
			minDate[setMonth](interval >= timeUnits[YEAR] ? 0 :
				count * mathFloor(minDate[getMonth]() / count));
			minYear = minDate[getFullYear]();
		}
	
		if (interval >= timeUnits[YEAR]) { // year
			minYear -= minYear % count;
			minDate[setFullYear](minYear);
		}
	
		// week is a special case that runs outside the hierarchy
		if (interval === timeUnits[WEEK]) {
			// get start of current week, independent of count
			minDate[setDate](minDate[getDate]() - minDate[getDay]() +
				pick(startOfWeek, 1));
		}
	
	
		// get tick positions
		i = 1;
		if (timezoneOffset) {
			minDate = new Date(minDate.getTime() + timezoneOffset);
		}
		minYear = minDate[getFullYear]();
		var time = minDate.getTime(),
			minMonth = minDate[getMonth](),
			minDateDate = minDate[getDate](),
			localTimezoneOffset = useUTC ? 
				timezoneOffset : 
				(24 * 3600 * 1000 + minDate.getTimezoneOffset() * 60 * 1000) % (24 * 3600 * 1000); // #950
	
		// iterate and add tick positions at appropriate values
		while (time < max) {
			tickPositions.push(time);
	
			// if the interval is years, use Date.UTC to increase years
			if (interval === timeUnits[YEAR]) {
				time = makeTime(minYear + i * count, 0);
	
			// if the interval is months, use Date.UTC to increase months
			} else if (interval === timeUnits[MONTH]) {
				time = makeTime(minYear, minMonth + i * count);
	
			// if we're using global time, the interval is not fixed as it jumps
			// one hour at the DST crossover
			} else if (!useUTC && (interval === timeUnits[DAY] || interval === timeUnits[WEEK])) {
				time = makeTime(minYear, minMonth, minDateDate +
					i * count * (interval === timeUnits[DAY] ? 1 : 7));
	
			// else, the interval is fixed and we use simple addition
			} else {
				time += interval * count;
			}
	
			i++;
		}
	
		// push the last time
		tickPositions.push(time);


		// mark new days if the time is dividible by day (#1649, #1760)
		each(grep(tickPositions, function (time) {
			return interval <= timeUnits[HOUR] && time % timeUnits[DAY] === localTimezoneOffset;
		}), function (time) {
			higherRanks[time] = DAY;
		});
	}


	// record information on the chosen unit - for dynamic label formatter
	tickPositions.info = extend(normalizedInterval, {
		higherRanks: higherRanks,
		totalRange: interval * count
	});

	return tickPositions;
};

/**
 * Get a normalized tick interval for dates. Returns a configuration object with
 * unit range (interval), count and name. Used to prepare data for getTimeTicks. 
 * Previously this logic was part of getTimeTicks, but as getTimeTicks now runs
 * of segments in stock charts, the normalizing logic was extracted in order to 
 * prevent it for running over again for each segment having the same interval. 
 * #662, #697.
 */
Axis.prototype.normalizeTimeTickInterval = function (tickInterval, unitsOption) {
	var units = unitsOption || [[
				MILLISECOND, // unit name
				[1, 2, 5, 10, 20, 25, 50, 100, 200, 500] // allowed multiples
			], [
				SECOND,
				[1, 2, 5, 10, 15, 30]
			], [
				MINUTE,
				[1, 2, 5, 10, 15, 30]
			], [
				HOUR,
				[1, 2, 3, 4, 6, 8, 12]
			], [
				DAY,
				[1, 2]
			], [
				WEEK,
				[1, 2]
			], [
				MONTH,
				[1, 2, 3, 4, 6]
			], [
				YEAR,
				null
			]],
		unit = units[units.length - 1], // default unit is years
		interval = timeUnits[unit[0]],
		multiples = unit[1],
		count,
		i;
		
	// loop through the units to find the one that best fits the tickInterval
	for (i = 0; i < units.length; i++) {
		unit = units[i];
		interval = timeUnits[unit[0]];
		multiples = unit[1];


		if (units[i + 1]) {
			// lessThan is in the middle between the highest multiple and the next unit.
			var lessThan = (interval * multiples[multiples.length - 1] +
						timeUnits[units[i + 1][0]]) / 2;

			// break and keep the current unit
			if (tickInterval <= lessThan) {
				break;
			}
		}
	}

	// prevent 2.5 years intervals, though 25, 250 etc. are allowed
	if (interval === timeUnits[YEAR] && tickInterval < 5 * interval) {
		multiples = [1, 2, 5];
	}

	// get the count
	count = normalizeTickInterval(
		tickInterval / interval, 
		multiples,
		unit[0] === YEAR ? mathMax(getMagnitude(tickInterval / interval), 1) : 1 // #1913, #2360
	);
	
	return {
		unitRange: interval,
		count: count,
		unitName: unit[0]
	};
};/**
 * Methods defined on the Axis prototype
 */

/**
 * Set the tick positions of a logarithmic axis
 */
Axis.prototype.getLogTickPositions = function (interval, min, max, minor) {
	var axis = this,
		options = axis.options,
		axisLength = axis.len,
		// Since we use this method for both major and minor ticks,
		// use a local variable and return the result
		positions = []; 
	
	// Reset
	if (!minor) {
		axis._minorAutoInterval = null;
	}
	
	// First case: All ticks fall on whole logarithms: 1, 10, 100 etc.
	if (interval >= 0.5) {
		interval = mathRound(interval);
		positions = axis.getLinearTickPositions(interval, min, max);
		
	// Second case: We need intermediary ticks. For example 
	// 1, 2, 4, 6, 8, 10, 20, 40 etc. 
	} else if (interval >= 0.08) {
		var roundedMin = mathFloor(min),
			intermediate,
			i,
			j,
			len,
			pos,
			lastPos,
			break2;
			
		if (interval > 0.3) {
			intermediate = [1, 2, 4];
		} else if (interval > 0.15) { // 0.2 equals five minor ticks per 1, 10, 100 etc
			intermediate = [1, 2, 4, 6, 8];
		} else { // 0.1 equals ten minor ticks per 1, 10, 100 etc
			intermediate = [1, 2, 3, 4, 5, 6, 7, 8, 9];
		}
		
		for (i = roundedMin; i < max + 1 && !break2; i++) {
			len = intermediate.length;
			for (j = 0; j < len && !break2; j++) {
				pos = log2lin(lin2log(i) * intermediate[j]);
				
				if (pos > min && (!minor || lastPos <= max)) { // #1670
					positions.push(lastPos);
				}
				
				if (lastPos > max) {
					break2 = true;
				}
				lastPos = pos;
			}
		}
		
	// Third case: We are so deep in between whole logarithmic values that
	// we might as well handle the tick positions like a linear axis. For
	// example 1.01, 1.02, 1.03, 1.04.
	} else {
		var realMin = lin2log(min),
			realMax = lin2log(max),
			tickIntervalOption = options[minor ? 'minorTickInterval' : 'tickInterval'],
			filteredTickIntervalOption = tickIntervalOption === 'auto' ? null : tickIntervalOption,
			tickPixelIntervalOption = options.tickPixelInterval / (minor ? 5 : 1),
			totalPixelLength = minor ? axisLength / axis.tickPositions.length : axisLength;
		
		interval = pick(
			filteredTickIntervalOption,
			axis._minorAutoInterval,
			(realMax - realMin) * tickPixelIntervalOption / (totalPixelLength || 1)
		);
		
		interval = normalizeTickInterval(
			interval, 
			null, 
			getMagnitude(interval)
		);
		
		positions = map(axis.getLinearTickPositions(
			interval, 
			realMin,
			realMax	
		), log2lin);
		
		if (!minor) {
			axis._minorAutoInterval = interval / 5;
		}
	}
	
	// Set the axis-level tickInterval variable 
	if (!minor) {
		axis.tickInterval = interval;
	}
	return positions;
};/**
 * The tooltip object
 * @param {Object} chart The chart instance
 * @param {Object} options Tooltip options
 */
var Tooltip = Highcharts.Tooltip = function () {
	this.init.apply(this, arguments);
};

Tooltip.prototype = {

	init: function (chart, options) {

		var borderWidth = options.borderWidth,
			style = options.style,
			padding = pInt(style.padding);

		// Save the chart and options
		this.chart = chart;
		this.options = options;

		// Keep track of the current series
		//this.currentSeries = UNDEFINED;

		// List of crosshairs
		this.crosshairs = [];

		// Current values of x and y when animating
		this.now = { x: 0, y: 0 };

		// The tooltip is initially hidden
		this.isHidden = true;


		// create the label
		this.label = chart.renderer.label('', 0, 0, options.shape || 'callout', null, null, options.useHTML, null, 'tooltip')
			.attr({
				padding: padding,
				fill: options.backgroundColor,
				'stroke-width': borderWidth,
				r: options.borderRadius,
				zIndex: 8
			})
			.css(style)
			.css({ padding: 0 }) // Remove it from VML, the padding is applied as an attribute instead (#1117)
			.add()
			.attr({ y: -9999 }); // #2301, #2657

		// When using canVG the shadow shows up as a gray circle
		// even if the tooltip is hidden.
		if (!useCanVG) {
			this.label.shadow(options.shadow);
		}

		// Public property for getting the shared state.
		this.shared = options.shared;
	},

	/**
	 * Destroy the tooltip and its elements.
	 */
	destroy: function () {
		// Destroy and clear local variables
		if (this.label) {
			this.label = this.label.destroy();
		}
		clearTimeout(this.hideTimer);
		clearTimeout(this.tooltipTimeout);
	},

	/**
	 * Provide a soft movement for the tooltip
	 *
	 * @param {Number} x
	 * @param {Number} y
	 * @private
	 */
	move: function (x, y, anchorX, anchorY) {
		var tooltip = this,
			now = tooltip.now,
			animate = tooltip.options.animation !== false && !tooltip.isHidden;

		// get intermediate values for animation
		extend(now, {
			x: animate ? (2 * now.x + x) / 3 : x,
			y: animate ? (now.y + y) / 2 : y,
			anchorX: animate ? (2 * now.anchorX + anchorX) / 3 : anchorX,
			anchorY: animate ? (now.anchorY + anchorY) / 2 : anchorY
		});

		// move to the intermediate value
		tooltip.label.attr(now);

		
		// run on next tick of the mouse tracker
		if (animate && (mathAbs(x - now.x) > 1 || mathAbs(y - now.y) > 1)) {
		
			// never allow two timeouts
			clearTimeout(this.tooltipTimeout);
			
			// set the fixed interval ticking for the smooth tooltip
			this.tooltipTimeout = setTimeout(function () {
				// The interval function may still be running during destroy, so check that the chart is really there before calling.
				if (tooltip) {
					tooltip.move(x, y, anchorX, anchorY);
				}
			}, 32);
			
		}
	},

	/**
	 * Hide the tooltip
	 */
	hide: function () {
		var tooltip = this,
			hoverPoints;
		
		clearTimeout(this.hideTimer); // disallow duplicate timers (#1728, #1766)
		if (!this.isHidden) {
			hoverPoints = this.chart.hoverPoints;

			this.hideTimer = setTimeout(function () {
				tooltip.label.fadeOut();
				tooltip.isHidden = true;
			}, pick(this.options.hideDelay, 500));

			// hide previous hoverPoints and set new
			if (hoverPoints) {
				each(hoverPoints, function (point) {
					point.setState();
				});
			}

			this.chart.hoverPoints = null;
		}
	},
	
	/** 
	 * Extendable method to get the anchor position of the tooltip
	 * from a point or set of points
	 */
	getAnchor: function (points, mouseEvent) {
		var ret,
			chart = this.chart,
			inverted = chart.inverted,
			plotTop = chart.plotTop,
			plotX = 0,
			plotY = 0,
			yAxis;
		
		points = splat(points);
		
		// Pie uses a special tooltipPos
		ret = points[0].tooltipPos;
		
		// When tooltip follows mouse, relate the position to the mouse
		if (this.followPointer && mouseEvent) {
			if (mouseEvent.chartX === UNDEFINED) {
				mouseEvent = chart.pointer.normalize(mouseEvent);
			}
			ret = [
				mouseEvent.chartX - chart.plotLeft,
				mouseEvent.chartY - plotTop
			];
		}
		// When shared, use the average position
		if (!ret) {
			each(points, function (point) {
				yAxis = point.series.yAxis;
				plotX += point.plotX;
				plotY += (point.plotLow ? (point.plotLow + point.plotHigh) / 2 : point.plotY) +
					(!inverted && yAxis ? yAxis.top - plotTop : 0); // #1151
			});
			
			plotX /= points.length;
			plotY /= points.length;
			
			ret = [
				inverted ? chart.plotWidth - plotY : plotX,
				this.shared && !inverted && points.length > 1 && mouseEvent ? 
					mouseEvent.chartY - plotTop : // place shared tooltip next to the mouse (#424)
					inverted ? chart.plotHeight - plotX : plotY
			];
		}

		return map(ret, mathRound);
	},
	
	/**
	 * Place the tooltip in a chart without spilling over
	 * and not covering the point it self.
	 */
	getPosition: function (boxWidth, boxHeight, point) {
		
		// Set up the variables
		var chart = this.chart,
			plotLeft = chart.plotLeft,
			plotTop = chart.plotTop,
			plotWidth = chart.plotWidth,
			plotHeight = chart.plotHeight,
			distance = pick(this.options.distance, 12),
			pointX = point.plotX, //#2599
			pointY = point.plotY,
			preferTop = !chart.inverted,
			alignedRight,
			x,
			y;

		if (preferTop) {
			x = plotLeft + pointX - boxWidth / 2;
			y = plotTop + pointY - boxHeight - distance;

		} else {
			x = plotLeft + pointX + (chart.inverted ? distance : -boxWidth - distance);
			y = plotTop + pointY - boxHeight / 2;
		}

		// It is too far to the left, adjust it
		if (x < 7) {
			x = plotLeft + mathMax(pointX, 0) + distance;
		}
	
		// Test to see if the tooltip is too far to the right,
		// if it is, move it back to be inside and then up to not cover the point.
		if ((x + boxWidth) > (plotLeft + plotWidth)) {
			x -= (x + boxWidth) - (plotLeft + plotWidth);
			y = pointY - boxHeight + plotTop - distance;
			alignedRight = true;
		}
	
		// If it is now above the plot area, align it to the top of the plot area
		if (y < plotTop + 5) {
			y = plotTop + 5;
	
			// If the tooltip is still covering the point, move it below instead
			if ((alignedRight || preferTop) && plotTop + pointY >= y && plotTop + pointY <= (y + boxHeight)) {
				y = pointY + plotTop + distance; // below
			}
		} 
	
		// Now if the tooltip is below the chart, move it up. It's better to cover the
		// point than to disappear outside the chart. #834.
		if (y + boxHeight > plotTop + plotHeight) {
			y = mathMax(plotTop, plotTop + plotHeight - boxHeight - distance); // below
		}
	
		return {x: x, y: y};
	},

	/**
	 * In case no user defined formatter is given, this will be used. Note that the context
	 * here is an object holding point, series, x, y etc.
	 */
	defaultFormatter: function (tooltip) {
		var items = this.points || splat(this),
			series = items[0].series,
			s;

		// build the header
		s = [tooltip.tooltipHeaderFormatter(items[0])];

		// build the values
		each(items, function (item) {
			series = item.series;
			s.push((series.tooltipFormatter && series.tooltipFormatter(item)) ||
				item.point.tooltipFormatter(series.tooltipOptions.pointFormat));
		});

		// footer
		s.push(tooltip.options.footerFormat || '');

		return s.join('');
	},

	/**
	 * Refresh the tooltip's text and position.
	 * @param {Object} point
	 */
	refresh: function (point, mouseEvent) {
		var tooltip = this,
			chart = tooltip.chart,
			label = tooltip.label,
			options = tooltip.options,
			x,
			y,
			anchor,
			textConfig = {},
			text,
			pointConfig = [],
			formatter = options.formatter || tooltip.defaultFormatter,
			hoverPoints = chart.hoverPoints,
			borderColor,
			shared = tooltip.shared,
			currentSeries;
			
		clearTimeout(this.hideTimer);
		
		// get the reference point coordinates (pie charts use tooltipPos)
		tooltip.followPointer = splat(point)[0].series.tooltipOptions.followPointer;
		anchor = tooltip.getAnchor(point, mouseEvent);
		x = anchor[0];
		y = anchor[1];

		// shared tooltip, array is sent over
		if (shared && !(point.series && point.series.noSharedTooltip)) {
			
			// hide previous hoverPoints and set new
			
			chart.hoverPoints = point;
			if (hoverPoints) {
				each(hoverPoints, function (point) {
					point.setState();
				});
			}

			each(point, function (item) {
				item.setState(HOVER_STATE);

				pointConfig.push(item.getLabelConfig());
			});

			textConfig = {
				x: point[0].category,
				y: point[0].y
			};
			textConfig.points = pointConfig;
			point = point[0];

		// single point tooltip
		} else {
			textConfig = point.getLabelConfig();
		}
		text = formatter.call(textConfig, tooltip);

		// register the current series
		currentSeries = point.series;

		// update the inner HTML
		if (text === false) {
			this.hide();
		} else {

			// show it
			if (tooltip.isHidden) {
				stop(label);
				label.attr('opacity', 1).show();
			}

			// update text
			label.attr({
				text: text
			});

			// set the stroke color of the box
			borderColor = options.borderColor || point.color || currentSeries.color || '#606060';
			label.attr({
				stroke: borderColor
			});
			
			tooltip.updatePosition({ plotX: x, plotY: y });
		
			this.isHidden = false;
		}
		fireEvent(chart, 'tooltipRefresh', {
				text: text,
				x: x + chart.plotLeft,
				y: y + chart.plotTop,
				borderColor: borderColor
			});
	},
	
	/**
	 * Find the new position and perform the move
	 */
	updatePosition: function (point) {
		var chart = this.chart,
			label = this.label, 
			pos = (this.options.positioner || this.getPosition).call(
				this,
				label.width,
				label.height,
				point
			);

		// do the move
		this.move(
			mathRound(pos.x), 
			mathRound(pos.y), 
			point.plotX + chart.plotLeft, 
			point.plotY + chart.plotTop
		);
	},


	/**
	 * Format the header of the tooltip
	 */
	tooltipHeaderFormatter: function (point) {
		var series = point.series,
			tooltipOptions = series.tooltipOptions,
			dateTimeLabelFormats = tooltipOptions.dateTimeLabelFormats,
			xDateFormat = tooltipOptions.xDateFormat,
			xAxis = series.xAxis,
			isDateTime = xAxis && xAxis.options.type === 'datetime' && isNumber(point.key),
			headerFormat = tooltipOptions.headerFormat,
			closestPointRange = xAxis && xAxis.closestPointRange,
			n;

		// Guess the best date format based on the closest point distance (#568)
		if (isDateTime && !xDateFormat) {
			if (closestPointRange) {
				for (n in timeUnits) {
					if (timeUnits[n] >= closestPointRange || 
							// If the point is placed every day at 23:59, we need to show
							// the minutes as well. This logic only works for time units less than 
							// a day, since all higher time units are dividable by those. #2637.
							(timeUnits[n] <= timeUnits[DAY] && point.key % timeUnits[n] > 0)) {
						xDateFormat = dateTimeLabelFormats[n];
						break;
					}
				}
			} else {
				xDateFormat = dateTimeLabelFormats.day;
			}

			xDateFormat = xDateFormat || dateTimeLabelFormats.year; // #2546, 2581

		}

		// Insert the header date format if any
		if (isDateTime && xDateFormat) {
			headerFormat = headerFormat.replace('{point.key}', '{point.key:' + xDateFormat + '}');
		}

		return format(headerFormat, {
			point: point,
			series: series
		});
	}
};

var hoverChartIndex;

// Global flag for touch support
hasTouch = doc.documentElement.ontouchstart !== UNDEFINED;

/**
 * The mouse tracker object. All methods starting with "on" are primary DOM event handlers. 
 * Subsequent methods should be named differently from what they are doing.
 * @param {Object} chart The Chart instance
 * @param {Object} options The root options object
 */
var Pointer = Highcharts.Pointer = function (chart, options) {
	this.init(chart, options);
};

Pointer.prototype = {
	/**
	 * Initialize Pointer
	 */
	init: function (chart, options) {
		
		var chartOptions = options.chart,
			chartEvents = chartOptions.events,
			zoomType = useCanVG ? '' : chartOptions.zoomType,
			inverted = chart.inverted,
			zoomX,
			zoomY;

		// Store references
		this.options = options;
		this.chart = chart;
		
		// Zoom status
		this.zoomX = zoomX = /x/.test(zoomType);
		this.zoomY = zoomY = /y/.test(zoomType);
		this.zoomHor = (zoomX && !inverted) || (zoomY && inverted);
		this.zoomVert = (zoomY && !inverted) || (zoomX && inverted);

		// Do we need to handle click on a touch device?
		this.runChartClick = chartEvents && !!chartEvents.click;

		this.pinchDown = [];
		this.lastValidTouch = {};

		if (Highcharts.Tooltip && options.tooltip.enabled) {
			chart.tooltip = new Tooltip(chart, options.tooltip);
		}

		this.setDOMEvents();
	}, 

	/**
	 * Add crossbrowser support for chartX and chartY
	 * @param {Object} e The event object in standard browsers
	 */
	normalize: function (e, chartPosition) {
		var chartX,
			chartY,
			ePos;

		// common IE normalizing
		e = e || win.event;

		// Framework specific normalizing (#1165)
		e = washMouseEvent(e);

		// More IE normalizing, needs to go after washMouseEvent
		if (!e.target) {
			e.target = e.srcElement;
		}
		
		// iOS
		ePos = e.touches ? e.touches.item(0) : e;

		// Get mouse position
		if (!chartPosition) {
			this.chartPosition = chartPosition = offset(this.chart.container);
		}

		// chartX and chartY
		if (ePos.pageX === UNDEFINED) { // IE < 9. #886.
			chartX = mathMax(e.x, e.clientX - chartPosition.left); // #2005, #2129: the second case is 
				// for IE10 quirks mode within framesets
			chartY = e.y;
		} else {
			chartX = ePos.pageX - chartPosition.left;
			chartY = ePos.pageY - chartPosition.top;
		}

		return extend(e, {
			chartX: mathRound(chartX),
			chartY: mathRound(chartY)
		});
	},

	/**
	 * Get the click position in terms of axis values.
	 *
	 * @param {Object} e A pointer event
	 */
	getCoordinates: function (e) {
		var coordinates = {
				xAxis: [],
				yAxis: []
			};

		each(this.chart.axes, function (axis) {
			coordinates[axis.isXAxis ? 'xAxis' : 'yAxis'].push({
				axis: axis,
				value: axis.toValue(e[axis.horiz ? 'chartX' : 'chartY'])
			});
		});
		return coordinates;
	},
	
	/**
	 * Return the index in the tooltipPoints array, corresponding to pixel position in 
	 * the plot area.
	 */
	getIndex: function (e) {
		var chart = this.chart;
		return chart.inverted ? 
			chart.plotHeight + chart.plotTop - e.chartY : 
			e.chartX - chart.plotLeft;
	},

	/**
	 * With line type charts with a single tracker, get the point closest to the mouse.
	 * Run Point.onMouseOver and display tooltip for the point or points.
	 */
	runPointActions: function (e) {
		var pointer = this,
			chart = pointer.chart,
			series = chart.series,
			tooltip = chart.tooltip,
			point,
			points,
			hoverPoint = chart.hoverPoint,
			hoverSeries = chart.hoverSeries,
			i,
			j,
			distance = chart.chartWidth,
			index = pointer.getIndex(e),
			anchor;

		// shared tooltip
		if (tooltip && pointer.options.tooltip.shared && !(hoverSeries && hoverSeries.noSharedTooltip)) {
			points = [];

			// loop over all series and find the ones with points closest to the mouse
			i = series.length;
			for (j = 0; j < i; j++) {
				if (series[j].visible &&
						series[j].options.enableMouseTracking !== false &&
						!series[j].noSharedTooltip && series[j].singularTooltips !== true && series[j].tooltipPoints.length) {
					point = series[j].tooltipPoints[index];
					if (point && point.series) { // not a dummy point, #1544
						point._dist = mathAbs(index - point.clientX);
						distance = mathMin(distance, point._dist);
						points.push(point);
					}
				}
			}
			// remove furthest points
			i = points.length;
			while (i--) {
				if (points[i]._dist > distance) {
					points.splice(i, 1);
				}
			}
			// refresh the tooltip if necessary
			if (points.length && (points[0].clientX !== pointer.hoverX)) {
				tooltip.refresh(points, e);
				pointer.hoverX = points[0].clientX;
			}
		}

		// separate tooltip and general mouse events
		if (hoverSeries && hoverSeries.tracker && (!tooltip || !tooltip.followPointer)) { // only use for line-type series with common tracker and while not following the pointer #2584

			// get the point
			point = hoverSeries.tooltipPoints[index];

			// a new point is hovered, refresh the tooltip
			if (point && point !== hoverPoint) {

				// trigger the events
				point.onMouseOver(e);

			}
			
		} else if (tooltip && tooltip.followPointer && !tooltip.isHidden) {
			anchor = tooltip.getAnchor([{}], e);
			tooltip.updatePosition({ plotX: anchor[0], plotY: anchor[1] });
		}

		// Start the event listener to pick up the tooltip 
		if (tooltip && !pointer._onDocumentMouseMove) {
			pointer._onDocumentMouseMove = function (e) {
				if (defined(hoverChartIndex)) {
					charts[hoverChartIndex].pointer.onDocumentMouseMove(e);
				}
			};
			addEvent(doc, 'mousemove', pointer._onDocumentMouseMove);
		}

		// Draw independent crosshairs
		each(chart.axes, function (axis) {
			axis.drawCrosshair(e, pick(point, hoverPoint));
		});
	},



	/**
	 * Reset the tracking by hiding the tooltip, the hover series state and the hover point
	 * 
	 * @param allowMove {Boolean} Instead of destroying the tooltip altogether, allow moving it if possible
	 */
	reset: function (allowMove) {
		var pointer = this,
			chart = pointer.chart,
			hoverSeries = chart.hoverSeries,
			hoverPoint = chart.hoverPoint,
			tooltip = chart.tooltip,
			tooltipPoints = tooltip && tooltip.shared ? chart.hoverPoints : hoverPoint;
			
		// Narrow in allowMove
		allowMove = allowMove && tooltip && tooltipPoints;
			
		// Check if the points have moved outside the plot area, #1003
		if (allowMove && splat(tooltipPoints)[0].plotX === UNDEFINED) {
			allowMove = false;
		}	

		// Just move the tooltip, #349
		if (allowMove) {
			tooltip.refresh(tooltipPoints);
			if (hoverPoint) { // #2500
				hoverPoint.setState(hoverPoint.state, true);
			}

		// Full reset
		} else {

			if (hoverPoint) {
				hoverPoint.onMouseOut();
			}

			if (hoverSeries) {
				hoverSeries.onMouseOut();
			}

			if (tooltip) {
				tooltip.hide();
			}

			if (pointer._onDocumentMouseMove) {
				removeEvent(doc, 'mousemove', pointer._onDocumentMouseMove);
				pointer._onDocumentMouseMove = null;
			}

			// Remove crosshairs
			each(chart.axes, function (axis) {
				axis.hideCrosshair();
			});
			
			pointer.hoverX = null;

		}
	},

	/**
	 * Scale series groups to a certain scale and translation
	 */
	scaleGroups: function (attribs, clip) {

		var chart = this.chart,
			seriesAttribs;

		// Scale each series
		each(chart.series, function (series) {
			seriesAttribs = attribs || series.getPlotBox(); // #1701
			if (series.xAxis && series.xAxis.zoomEnabled) {
				series.group.attr(seriesAttribs);
				if (series.markerGroup) {
					series.markerGroup.attr(seriesAttribs);
					series.markerGroup.clip(clip ? chart.clipRect : null);
				}
				if (series.dataLabelsGroup) {
					series.dataLabelsGroup.attr(seriesAttribs);
				}
			}
		});
		
		// Clip
		chart.clipRect.attr(clip || chart.clipBox);
	},

	/**
	 * Start a drag operation
	 */
	dragStart: function (e) {
		var chart = this.chart;

		// Record the start position
		chart.mouseIsDown = e.type;
		chart.cancelClick = false;
		chart.mouseDownX = this.mouseDownX = e.chartX;
		chart.mouseDownY = this.mouseDownY = e.chartY;
	},

	/**
	 * Perform a drag operation in response to a mousemove event while the mouse is down
	 */
	drag: function (e) {

		var chart = this.chart,
			chartOptions = chart.options.chart,
			chartX = e.chartX,
			chartY = e.chartY,
			zoomHor = this.zoomHor,
			zoomVert = this.zoomVert,
			plotLeft = chart.plotLeft,
			plotTop = chart.plotTop,
			plotWidth = chart.plotWidth,
			plotHeight = chart.plotHeight,
			clickedInside,
			size,
			mouseDownX = this.mouseDownX,
			mouseDownY = this.mouseDownY;

		// If the mouse is outside the plot area, adjust to cooordinates
		// inside to prevent the selection marker from going outside
		if (chartX < plotLeft) {
			chartX = plotLeft;
		} else if (chartX > plotLeft + plotWidth) {
			chartX = plotLeft + plotWidth;
		}

		if (chartY < plotTop) {
			chartY = plotTop;
		} else if (chartY > plotTop + plotHeight) {
			chartY = plotTop + plotHeight;
		}
		
		// determine if the mouse has moved more than 10px
		this.hasDragged = Math.sqrt(
			Math.pow(mouseDownX - chartX, 2) +
			Math.pow(mouseDownY - chartY, 2)
		);
		
		if (this.hasDragged > 10) {
			clickedInside = chart.isInsidePlot(mouseDownX - plotLeft, mouseDownY - plotTop);

			// make a selection
			if (chart.hasCartesianSeries && (this.zoomX || this.zoomY) && clickedInside) {
				if (!this.selectionMarker) {
					this.selectionMarker = chart.renderer.rect(
						plotLeft,
						plotTop,
						zoomHor ? 1 : plotWidth,
						zoomVert ? 1 : plotHeight,
						0
					)
					.attr({
						fill: chartOptions.selectionMarkerFill || 'rgba(69,114,167,0.25)',
						zIndex: 7
					})
					.add();
				}
			}

			// adjust the width of the selection marker
			if (this.selectionMarker && zoomHor) {
				size = chartX - mouseDownX;
				this.selectionMarker.attr({
					width: mathAbs(size),
					x: (size > 0 ? 0 : size) + mouseDownX
				});
			}
			// adjust the height of the selection marker
			if (this.selectionMarker && zoomVert) {
				size = chartY - mouseDownY;
				this.selectionMarker.attr({
					height: mathAbs(size),
					y: (size > 0 ? 0 : size) + mouseDownY
				});
			}

			// panning
			if (clickedInside && !this.selectionMarker && chartOptions.panning) {
				chart.pan(e, chartOptions.panning);
			}
		}
	},

	/**
	 * On mouse up or touch end across the entire document, drop the selection.
	 */
	drop: function (e) {
		var chart = this.chart,
			hasPinched = this.hasPinched;

		if (this.selectionMarker) {
			var selectionData = {
					xAxis: [],
					yAxis: [],
					originalEvent: e.originalEvent || e
				},
				selectionBox = this.selectionMarker,
				selectionLeft = selectionBox.x,
				selectionTop = selectionBox.y,
				runZoom;
			// a selection has been made
			if (this.hasDragged || hasPinched) {

				// record each axis' min and max
				each(chart.axes, function (axis) {
					if (axis.zoomEnabled) {
						var horiz = axis.horiz,
							selectionMin = axis.toValue((horiz ? selectionLeft : selectionTop)),
							selectionMax = axis.toValue((horiz ? selectionLeft + selectionBox.width : selectionTop + selectionBox.height));

						if (!isNaN(selectionMin) && !isNaN(selectionMax)) { // #859
							selectionData[axis.coll].push({
								axis: axis,
								min: mathMin(selectionMin, selectionMax), // for reversed axes,
								max: mathMax(selectionMin, selectionMax)
							});
							runZoom = true;
						}
					}
				});
				if (runZoom) {
					fireEvent(chart, 'selection', selectionData, function (args) { 
						chart.zoom(extend(args, hasPinched ? { animation: false } : null)); 
					});
				}

			}
			this.selectionMarker = this.selectionMarker.destroy();

			// Reset scaling preview
			if (hasPinched) {
				this.scaleGroups();
			}
		}

		// Reset all
		if (chart) { // it may be destroyed on mouse up - #877
			css(chart.container, { cursor: chart._cursor });
			chart.cancelClick = this.hasDragged > 10; // #370
			chart.mouseIsDown = this.hasDragged = this.hasPinched = false;
			this.pinchDown = [];
		}
	},

	onContainerMouseDown: function (e) {

		e = this.normalize(e);

		// issue #295, dragging not always working in Firefox
		if (e.preventDefault) {
			e.preventDefault();
		}
		
		this.dragStart(e);
	},

	

	onDocumentMouseUp: function (e) {
		if (defined(hoverChartIndex)) {
			charts[hoverChartIndex].pointer.drop(e);
		}
	},

	/**
	 * Special handler for mouse move that will hide the tooltip when the mouse leaves the plotarea.
	 * Issue #149 workaround. The mouseleave event does not always fire. 
	 */
	onDocumentMouseMove: function (e) {
		var chart = this.chart,
			chartPosition = this.chartPosition,
			hoverSeries = chart.hoverSeries;

		e = this.normalize(e, chartPosition);

		// If we're outside, hide the tooltip
		if (chartPosition && hoverSeries && !this.inClass(e.target, 'highcharts-tracker') &&
				!chart.isInsidePlot(e.chartX - chart.plotLeft, e.chartY - chart.plotTop)) {
			this.reset();
		}
	},

	/**
	 * When mouse leaves the container, hide the tooltip.
	 */
	onContainerMouseLeave: function () {
		var chart = charts[hoverChartIndex];
		if (chart) {
			chart.pointer.reset();
			chart.pointer.chartPosition = null; // also reset the chart position, used in #149 fix
		}
	},

	// The mousemove, touchmove and touchstart event handler
	onContainerMouseMove: function (e) {

		var chart = this.chart;

		hoverChartIndex = chart.index;

		// normalize
		e = this.normalize(e);		
		
		if (chart.mouseIsDown === 'mousedown') {
			this.drag(e);
		} 
		
		// Show the tooltip and run mouse over events (#977)
		if ((this.inClass(e.target, 'highcharts-tracker') || 
				chart.isInsidePlot(e.chartX - chart.plotLeft, e.chartY - chart.plotTop)) && !chart.openMenu) {
			this.runPointActions(e);
		}
	},

	/**
	 * Utility to detect whether an element has, or has a parent with, a specific
	 * class name. Used on detection of tracker objects and on deciding whether
	 * hovering the tooltip should cause the active series to mouse out.
	 */
	inClass: function (element, className) {
		var elemClassName;
		while (element) {
			elemClassName = attr(element, 'class');
			if (elemClassName) {
				if (elemClassName.indexOf(className) !== -1) {
					return true;
				} else if (elemClassName.indexOf(PREFIX + 'container') !== -1) {
					return false;
				}
			}
			element = element.parentNode;
		}		
	},

	onTrackerMouseOut: function (e) {
		var series = this.chart.hoverSeries,
			relatedTarget = e.relatedTarget || e.toElement,
			relatedSeries = relatedTarget && relatedTarget.point && relatedTarget.point.series; // #2499
		
		if (series && !series.options.stickyTracking && !this.inClass(relatedTarget, PREFIX + 'tooltip') &&
				relatedSeries !== series) {
			series.onMouseOut();
		}
	},

	onContainerClick: function (e) {
		var chart = this.chart,
			hoverPoint = chart.hoverPoint, 
			plotLeft = chart.plotLeft,
			plotTop = chart.plotTop,
			inverted = chart.inverted,
			chartPosition,
			plotX,
			plotY;
		
		e = this.normalize(e);
		e.cancelBubble = true; // IE specific

		if (!chart.cancelClick) {
			
			// On tracker click, fire the series and point events. #783, #1583
			if (hoverPoint && this.inClass(e.target, PREFIX + 'tracker')) {
				chartPosition = this.chartPosition;
				plotX = hoverPoint.plotX;
				plotY = hoverPoint.plotY;

				// add page position info
				extend(hoverPoint, {
					pageX: chartPosition.left + plotLeft +
						(inverted ? chart.plotWidth - plotY : plotX),
					pageY: chartPosition.top + plotTop +
						(inverted ? chart.plotHeight - plotX : plotY)
				});
			
				// the series click event
				fireEvent(hoverPoint.series, 'click', extend(e, {
					point: hoverPoint
				}));

				// the point click event
				if (chart.hoverPoint) { // it may be destroyed (#1844)
					hoverPoint.firePointEvent('click', e);
				}

			// When clicking outside a tracker, fire a chart event
			} else {
				extend(e, this.getCoordinates(e));

				// fire a click event in the chart
				if (chart.isInsidePlot(e.chartX - plotLeft, e.chartY - plotTop)) {
					fireEvent(chart, 'click', e);
				}
			}


		}
	},

	/**
	 * Set the JS DOM events on the container and document. This method should contain
	 * a one-to-one assignment between methods and their handlers. Any advanced logic should
	 * be moved to the handler reflecting the event's name.
	 */
	setDOMEvents: function () {

		var pointer = this,
			container = pointer.chart.container;

		container.onmousedown = function (e) {
			pointer.onContainerMouseDown(e);
		};
		container.onmousemove = function (e) {
			pointer.onContainerMouseMove(e);
		};
		container.onclick = function (e) {
			pointer.onContainerClick(e);
		};
		addEvent(container, 'mouseleave', pointer.onContainerMouseLeave);
		addEvent(doc, 'mouseup', pointer.onDocumentMouseUp);

		if (hasTouch) {
			container.ontouchstart = function (e) {
				pointer.onContainerTouchStart(e);
			};
			container.ontouchmove = function (e) {
				pointer.onContainerTouchMove(e);
			};
			addEvent(doc, 'touchend', pointer.onDocumentTouchEnd);
		}
		
	},

	/**
	 * Destroys the Pointer object and disconnects DOM events.
	 */
	destroy: function () {
		var prop;

		removeEvent(this.chart.container, 'mouseleave', this.onContainerMouseLeave);
		removeEvent(doc, 'mouseup', this.onDocumentMouseUp);
		removeEvent(doc, 'touchend', this.onDocumentTouchEnd);
		
		// memory and CPU leak
		clearInterval(this.tooltipTimeout);

		for (prop in this) {
			this[prop] = null;
		}
	}
};


/* Support for touch devices */
extend(Highcharts.Pointer.prototype, {

	/**
	 * Run translation operations
	 */
	pinchTranslate: function (zoomHor, zoomVert, pinchDown, touches, transform, selectionMarker, clip, lastValidTouch) {
		if (zoomHor) {
			this.pinchTranslateDirection(true, pinchDown, touches, transform, selectionMarker, clip, lastValidTouch);
		}
		if (zoomVert) {
			this.pinchTranslateDirection(false, pinchDown, touches, transform, selectionMarker, clip, lastValidTouch);
		}
	},

	/**
	 * Run translation operations for each direction (horizontal and vertical) independently
	 */
	pinchTranslateDirection: function (horiz, pinchDown, touches, transform, selectionMarker, clip, lastValidTouch, forcedScale) {
		var chart = this.chart,
			xy = horiz ? 'x' : 'y',
			XY = horiz ? 'X' : 'Y',
			sChartXY = 'chart' + XY,
			wh = horiz ? 'width' : 'height',
			plotLeftTop = chart['plot' + (horiz ? 'Left' : 'Top')],
			selectionWH,
			selectionXY,
			clipXY,
			scale = forcedScale || 1,
			inverted = chart.inverted,
			bounds = chart.bounds[horiz ? 'h' : 'v'],
			singleTouch = pinchDown.length === 1,
			touch0Start = pinchDown[0][sChartXY],
			touch0Now = touches[0][sChartXY],
			touch1Start = !singleTouch && pinchDown[1][sChartXY],
			touch1Now = !singleTouch && touches[1][sChartXY],
			outOfBounds,
			transformScale,
			scaleKey,
			setScale = function () {
				if (!singleTouch && mathAbs(touch0Start - touch1Start) > 20) { // Don't zoom if fingers are too close on this axis
					scale = forcedScale || mathAbs(touch0Now - touch1Now) / mathAbs(touch0Start - touch1Start); 
				}
				
				clipXY = ((plotLeftTop - touch0Now) / scale) + touch0Start;
				selectionWH = chart['plot' + (horiz ? 'Width' : 'Height')] / scale;
			};

		// Set the scale, first pass
		setScale();

		selectionXY = clipXY; // the clip position (x or y) is altered if out of bounds, the selection position is not

		// Out of bounds
		if (selectionXY < bounds.min) {
			selectionXY = bounds.min;
			outOfBounds = true;
		} else if (selectionXY + selectionWH > bounds.max) {
			selectionXY = bounds.max - selectionWH;
			outOfBounds = true;
		}
		
		// Is the chart dragged off its bounds, determined by dataMin and dataMax?
		if (outOfBounds) {

			// Modify the touchNow position in order to create an elastic drag movement. This indicates
			// to the user that the chart is responsive but can't be dragged further.
			touch0Now -= 0.8 * (touch0Now - lastValidTouch[xy][0]);
			if (!singleTouch) {
				touch1Now -= 0.8 * (touch1Now - lastValidTouch[xy][1]);
			}

			// Set the scale, second pass to adapt to the modified touchNow positions
			setScale();

		} else {
			lastValidTouch[xy] = [touch0Now, touch1Now];
		}

		// Set geometry for clipping, selection and transformation
		if (!inverted) { // TODO: implement clipping for inverted charts
			clip[xy] = clipXY - plotLeftTop;
			clip[wh] = selectionWH;
		}
		scaleKey = inverted ? (horiz ? 'scaleY' : 'scaleX') : 'scale' + XY;
		transformScale = inverted ? 1 / scale : scale;

		selectionMarker[wh] = selectionWH;
		selectionMarker[xy] = selectionXY;
		transform[scaleKey] = scale;
		transform['translate' + XY] = (transformScale * plotLeftTop) + (touch0Now - (transformScale * touch0Start));
	},
	
	/**
	 * Handle touch events with two touches
	 */
	pinch: function (e) {

		var self = this,
			chart = self.chart,
			pinchDown = self.pinchDown,
			followTouchMove = chart.tooltip && chart.tooltip.options.followTouchMove,
			touches = e.touches,
			touchesLength = touches.length,
			lastValidTouch = self.lastValidTouch,
			zoomHor = self.zoomHor || self.pinchHor,
			zoomVert = self.zoomVert || self.pinchVert,
			hasZoom = zoomHor || zoomVert,
			selectionMarker = self.selectionMarker,
			transform = {},
			fireClickEvent = touchesLength === 1 && ((self.inClass(e.target, PREFIX + 'tracker') && 
				chart.runTrackerClick) || chart.runChartClick),
			clip = {};

		// On touch devices, only proceed to trigger click if a handler is defined
		if ((hasZoom || followTouchMove) && !fireClickEvent) {
			e.preventDefault();
		}
		
		// Normalize each touch
		map(touches, function (e) {
			return self.normalize(e);
		});
		
		// Register the touch start position
		if (e.type === 'touchstart') {
			each(touches, function (e, i) {
				pinchDown[i] = { chartX: e.chartX, chartY: e.chartY };
			});
			lastValidTouch.x = [pinchDown[0].chartX, pinchDown[1] && pinchDown[1].chartX];
			lastValidTouch.y = [pinchDown[0].chartY, pinchDown[1] && pinchDown[1].chartY];

			// Identify the data bounds in pixels
			each(chart.axes, function (axis) {
				if (axis.zoomEnabled) {
					var bounds = chart.bounds[axis.horiz ? 'h' : 'v'],
						minPixelPadding = axis.minPixelPadding,
						min = axis.toPixels(axis.dataMin),
						max = axis.toPixels(axis.dataMax),
						absMin = mathMin(min, max),
						absMax = mathMax(min, max);

					// Store the bounds for use in the touchmove handler
					bounds.min = mathMin(axis.pos, absMin - minPixelPadding);
					bounds.max = mathMax(axis.pos + axis.len, absMax + minPixelPadding);
				}
			});
		
		// Event type is touchmove, handle panning and pinching
		} else if (pinchDown.length) { // can be 0 when releasing, if touchend fires first
			

			// Set the marker
			if (!selectionMarker) {
				self.selectionMarker = selectionMarker = extend({
					destroy: noop
				}, chart.plotBox);
			}
			
			self.pinchTranslate(zoomHor, zoomVert, pinchDown, touches, transform, selectionMarker, clip, lastValidTouch);

			self.hasPinched = hasZoom;

			// Scale and translate the groups to provide visual feedback during pinching
			self.scaleGroups(transform, clip);
			
			// Optionally move the tooltip on touchmove
			if (!hasZoom && followTouchMove && touchesLength === 1) {
				this.runPointActions(self.normalize(e));
			}
		}
	},

	onContainerTouchStart: function (e) {
		var chart = this.chart;

		hoverChartIndex = chart.index;

		if (e.touches.length === 1) {

			e = this.normalize(e);

			if (chart.isInsidePlot(e.chartX - chart.plotLeft, e.chartY - chart.plotTop)) {

				// Prevent the click pseudo event from firing unless it is set in the options
				/*if (!chart.runChartClick) {
					e.preventDefault();
				}*/
			
				// Run mouse events and display tooltip etc
				this.runPointActions(e);

				this.pinch(e);

			} else {
				// Hide the tooltip on touching outside the plot area (#1203)
				this.reset();
			}

		} else if (e.touches.length === 2) {
			this.pinch(e);
		}   
	},

	onContainerTouchMove: function (e) {
		if (e.touches.length === 1 || e.touches.length === 2) {
			this.pinch(e);
		}
	},

	onDocumentTouchEnd: function (e) {
		if (defined(hoverChartIndex)) {
			charts[hoverChartIndex].pointer.drop(e);
		}
	}

});
if (win.PointerEvent || win.MSPointerEvent) {
	
	// The touches object keeps track of the points being touched at all times
	var touches = {},
		hasPointerEvent = !!win.PointerEvent,
		getWebkitTouches = function () {
			var key, fake = [];
			fake.item = function (i) { return this[i]; };
			for (key in touches) {
				if (touches.hasOwnProperty(key)) {
					fake.push({
						pageX: touches[key].pageX,
						pageY: touches[key].pageY,
						target: touches[key].target
					});
				}
			}
			return fake;
		},
		translateMSPointer = function (e, method, wktype, callback) {
			var p;
			e = e.originalEvent || e;
			if ((e.pointerType === 'touch' || e.pointerType === e.MSPOINTER_TYPE_TOUCH) && charts[hoverChartIndex]) {
				callback(e);
				p = charts[hoverChartIndex].pointer;
				p[method]({
					type: wktype,
					target: e.currentTarget,
					preventDefault: noop,
					touches: getWebkitTouches()
				});				
			}
		};

	/**
	 * Extend the Pointer prototype with methods for each event handler and more
	 */
	extend(Pointer.prototype, {
		onContainerPointerDown: function (e) {
			translateMSPointer(e, 'onContainerTouchStart', 'touchstart', function (e) {
				touches[e.pointerId] = { pageX: e.pageX, pageY: e.pageY, target: e.currentTarget };
			});
		},
		onContainerPointerMove: function (e) {
			translateMSPointer(e, 'onContainerTouchMove', 'touchmove', function (e) {
				touches[e.pointerId] = { pageX: e.pageX, pageY: e.pageY };
				if (!touches[e.pointerId].target) {
					touches[e.pointerId].target = e.currentTarget;
				}
			});
		},
		onDocumentPointerUp: function (e) {
			translateMSPointer(e, 'onContainerTouchEnd', 'touchend', function (e) {
				delete touches[e.pointerId];
			});
		},

		/**
		 * Add or remove the MS Pointer specific events
		 */
		batchMSEvents: function (fn) {
			fn(this.chart.container, hasPointerEvent ? 'pointerdown' : 'MSPointerDown', this.onContainerPointerDown);
			fn(this.chart.container, hasPointerEvent ? 'pointermove' : 'MSPointerMove', this.onContainerPointerMove);
			fn(doc, hasPointerEvent ? 'pointerup' : 'MSPointerUp', this.onDocumentPointerUp);
		}
	});

	// Disable default IE actions for pinch and such on chart element
	wrap(Pointer.prototype, 'init', function (proceed, chart, options) {
		css(chart.container, {
			'-ms-touch-action': NONE,
			'touch-action': NONE
		});
		proceed.call(this, chart, options);
	});

	// Add IE specific touch events to chart
	wrap(Pointer.prototype, 'setDOMEvents', function (proceed) {
		proceed.apply(this);
		this.batchMSEvents(addEvent);
	});
	// Destroy MS events also
	wrap(Pointer.prototype, 'destroy', function (proceed) {
		this.batchMSEvents(removeEvent);
		proceed.call(this);
	});
}
/**
 * The overview of the chart's series
 */
var Legend = Highcharts.Legend = function (chart, options) {
	this.init(chart, options);
};

Legend.prototype = {
	
	/**
	 * Initialize the legend
	 */
	init: function (chart, options) {
		
		var legend = this,
			itemStyle = options.itemStyle,
			padding = pick(options.padding, 8),
			itemMarginTop = options.itemMarginTop || 0;
	
		this.options = options;

		if (!options.enabled) {
			return;
		}
	
		legend.baseline = pInt(itemStyle.fontSize) + 3 + itemMarginTop; // used in Series prototype
		legend.itemStyle = itemStyle;
		legend.itemHiddenStyle = merge(itemStyle, options.itemHiddenStyle);
		legend.itemMarginTop = itemMarginTop;
		legend.padding = padding;
		legend.initialItemX = padding;
		legend.initialItemY = padding - 5; // 5 is the number of pixels above the text
		legend.maxItemWidth = 0;
		legend.chart = chart;
		legend.itemHeight = 0;
		legend.lastLineHeight = 0;
		legend.symbolWidth = pick(options.symbolWidth, 16);
		legend.pages = [];


		// Render it
		legend.render();

		// move checkboxes
		addEvent(legend.chart, 'endResize', function () { 
			legend.positionCheckboxes();
		});

	},

	/**
	 * Set the colors for the legend item
	 * @param {Object} item A Series or Point instance
	 * @param {Object} visible Dimmed or colored
	 */
	colorizeItem: function (item, visible) {
		var legend = this,
			options = legend.options,
			legendItem = item.legendItem,
			legendLine = item.legendLine,
			legendSymbol = item.legendSymbol,
			hiddenColor = legend.itemHiddenStyle.color,
			textColor = visible ? options.itemStyle.color : hiddenColor,
			symbolColor = visible ? (item.legendColor || item.color || '#CCC') : hiddenColor,
			markerOptions = item.options && item.options.marker,
			symbolAttr = {
				stroke: symbolColor,
				fill: symbolColor
			},
			key,
			val;
		
		if (legendItem) {
			legendItem.css({ fill: textColor, color: textColor }); // color for #1553, oldIE
		}
		if (legendLine) {
			legendLine.attr({ stroke: symbolColor });
		}
		
		if (legendSymbol) {
			
			// Apply marker options
			if (markerOptions && legendSymbol.isMarker) { // #585
				markerOptions = item.convertAttribs(markerOptions);
				for (key in markerOptions) {
					val = markerOptions[key];
					if (val !== UNDEFINED) {
						symbolAttr[key] = val;
					}
				}
			}

			legendSymbol.attr(symbolAttr);
		}
	},

	/**
	 * Position the legend item
	 * @param {Object} item A Series or Point instance
	 */
	positionItem: function (item) {
		var legend = this,
			options = legend.options,
			symbolPadding = options.symbolPadding,
			ltr = !options.rtl,
			legendItemPos = item._legendItemPos,
			itemX = legendItemPos[0],
			itemY = legendItemPos[1],
			checkbox = item.checkbox;

		if (item.legendGroup) {
			item.legendGroup.translate(
				ltr ? itemX : legend.legendWidth - itemX - 2 * symbolPadding - 4,
				itemY
			);
		}

		if (checkbox) {
			checkbox.x = itemX;
			checkbox.y = itemY;
		}
	},

	/**
	 * Destroy a single legend item
	 * @param {Object} item The series or point
	 */
	destroyItem: function (item) {
		var checkbox = item.checkbox;

		// destroy SVG elements
		each(['legendItem', 'legendLine', 'legendSymbol', 'legendGroup'], function (key) {
			if (item[key]) {
				item[key] = item[key].destroy();
			}
		});

		if (checkbox) {
			discardElement(item.checkbox);
		}
	},

	/**
	 * Destroys the legend.
	 */
	destroy: function () {
		var legend = this,
			legendGroup = legend.group,
			box = legend.box;

		if (box) {
			legend.box = box.destroy();
		}

		if (legendGroup) {
			legend.group = legendGroup.destroy();
		}
	},

	/**
	 * Position the checkboxes after the width is determined
	 */
	positionCheckboxes: function (scrollOffset) {
		var alignAttr = this.group.alignAttr,
			translateY,
			clipHeight = this.clipHeight || this.legendHeight;

		if (alignAttr) {
			translateY = alignAttr.translateY;
			each(this.allItems, function (item) {
				var checkbox = item.checkbox,
					top;
				
				if (checkbox) {
					top = (translateY + checkbox.y + (scrollOffset || 0) + 3);
					css(checkbox, {
						left: (alignAttr.translateX + item.legendItemWidth + checkbox.x - 20) + PX,
						top: top + PX,
						display: top > translateY - 6 && top < translateY + clipHeight - 6 ? '' : NONE
					});
				}
			});
		}
	},
	
	/**
	 * Render the legend title on top of the legend
	 */
	renderTitle: function () {
		var options = this.options,
			padding = this.padding,
			titleOptions = options.title,
			titleHeight = 0,
			bBox;
		
		if (titleOptions.text) {
			if (!this.title) {
				this.title = this.chart.renderer.label(titleOptions.text, padding - 3, padding - 4, null, null, null, null, null, 'legend-title')
					.attr({ zIndex: 1 })
					.css(titleOptions.style)
					.add(this.group);
			}
			bBox = this.title.getBBox();
			titleHeight = bBox.height;
			this.offsetWidth = bBox.width; // #1717
			this.contentGroup.attr({ translateY: titleHeight });
		}
		this.titleHeight = titleHeight;
	},

	/**
	 * Render a single specific legend item
	 * @param {Object} item A series or point
	 */
	renderItem: function (item) {
		var legend = this,
			chart = legend.chart,
			renderer = chart.renderer,
			options = legend.options,
			horizontal = options.layout === 'horizontal',
			symbolWidth = legend.symbolWidth,
			symbolPadding = options.symbolPadding,
			itemStyle = legend.itemStyle,
			itemHiddenStyle = legend.itemHiddenStyle,
			padding = legend.padding,
			itemDistance = horizontal ? pick(options.itemDistance, 8) : 0,
			ltr = !options.rtl,
			itemHeight,
			widthOption = options.width,
			itemMarginBottom = options.itemMarginBottom || 0,
			itemMarginTop = legend.itemMarginTop,
			initialItemX = legend.initialItemX,
			bBox,
			itemWidth,
			li = item.legendItem,
			series = item.series && item.series.drawLegendSymbol ? item.series : item,
			seriesOptions = series.options,
			showCheckbox = legend.createCheckboxForItem && seriesOptions && seriesOptions.showCheckbox,
			useHTML = options.useHTML;

		if (!li) { // generate it once, later move it

			// Generate the group box
			// A group to hold the symbol and text. Text is to be appended in Legend class.
			item.legendGroup = renderer.g('legend-item')
				.attr({ zIndex: 1 })
				.add(legend.scrollGroup);

			// Draw the legend symbol inside the group box
			series.drawLegendSymbol(legend, item);

			// Generate the list item text and add it to the group
			item.legendItem = li = renderer.text(
					options.labelFormat ? format(options.labelFormat, item) : options.labelFormatter.call(item),
					ltr ? symbolWidth + symbolPadding : -symbolPadding,
					legend.baseline,
					useHTML
				)
				.css(merge(item.visible ? itemStyle : itemHiddenStyle)) // merge to prevent modifying original (#1021)
				.attr({
					align: ltr ? 'left' : 'right',
					zIndex: 2
				})
				.add(item.legendGroup);

			if (legend.setItemEvents) {
				legend.setItemEvents(item, li, useHTML, itemStyle, itemHiddenStyle);
			}			

			// Colorize the items
			legend.colorizeItem(item, item.visible);

			// add the HTML checkbox on top
			if (showCheckbox) {
				legend.createCheckboxForItem(item);				
			}
		}

		// calculate the positions for the next line
		bBox = li.getBBox();

		itemWidth = item.legendItemWidth = 
			options.itemWidth || item.legendItemWidth || symbolWidth + symbolPadding + bBox.width + itemDistance +
			(showCheckbox ? 20 : 0);
		legend.itemHeight = itemHeight = mathRound(item.legendItemHeight || bBox.height);

		// if the item exceeds the width, start a new line
		if (horizontal && legend.itemX - initialItemX + itemWidth >
				(widthOption || (chart.chartWidth - 2 * padding - initialItemX - options.x))) {
			legend.itemX = initialItemX;
			legend.itemY += itemMarginTop + legend.lastLineHeight + itemMarginBottom;
			legend.lastLineHeight = 0; // reset for next line
		}

		// If the item exceeds the height, start a new column
		/*if (!horizontal && legend.itemY + options.y + itemHeight > chart.chartHeight - spacingTop - spacingBottom) {
			legend.itemY = legend.initialItemY;
			legend.itemX += legend.maxItemWidth;
			legend.maxItemWidth = 0;
		}*/

		// Set the edge positions
		legend.maxItemWidth = mathMax(legend.maxItemWidth, itemWidth);
		legend.lastItemY = itemMarginTop + legend.itemY + itemMarginBottom;
		legend.lastLineHeight = mathMax(itemHeight, legend.lastLineHeight); // #915

		// cache the position of the newly generated or reordered items
		item._legendItemPos = [legend.itemX, legend.itemY];

		// advance
		if (horizontal) {
			legend.itemX += itemWidth;

		} else {
			legend.itemY += itemMarginTop + itemHeight + itemMarginBottom;
			legend.lastLineHeight = itemHeight;
		}

		// the width of the widest item
		legend.offsetWidth = widthOption || mathMax(
			(horizontal ? legend.itemX - initialItemX - itemDistance : itemWidth) + padding,
			legend.offsetWidth
		);
	},

	/**
	 * Get all items, which is one item per series for normal series and one item per point
	 * for pie series.
	 */
	getAllItems: function () {
		var allItems = [];
		each(this.chart.series, function (series) {
			var seriesOptions = series.options;

			// Handle showInLegend. If the series is linked to another series, defaults to false.
			if (!pick(seriesOptions.showInLegend, !defined(seriesOptions.linkedTo) ? UNDEFINED : false, true)) {
				return;
			}

			// use points or series for the legend item depending on legendType
			allItems = allItems.concat(
					series.legendItems ||
					(seriesOptions.legendType === 'point' ?
							series.data :
							series)
			);
		});
		return allItems;
	},

	/**
	 * Render the legend. This method can be called both before and after
	 * chart.render. If called after, it will only rearrange items instead
	 * of creating new ones.
	 */
	render: function () {
		var legend = this,
			chart = legend.chart,
			renderer = chart.renderer,
			legendGroup = legend.group,
			allItems,
			display,
			legendWidth,
			legendHeight,
			box = legend.box,
			options = legend.options,
			padding = legend.padding,
			legendBorderWidth = options.borderWidth,
			legendBackgroundColor = options.backgroundColor;

		legend.itemX = legend.initialItemX;
		legend.itemY = legend.initialItemY;
		legend.offsetWidth = 0;
		legend.lastItemY = 0;

		if (!legendGroup) {
			legend.group = legendGroup = renderer.g('legend')
				.attr({ zIndex: 7 }) 
				.add();
			legend.contentGroup = renderer.g()
				.attr({ zIndex: 1 }) // above background
				.add(legendGroup);
			legend.scrollGroup = renderer.g()
				.add(legend.contentGroup);
		}
		
		legend.renderTitle();

		// add each series or point
		allItems = legend.getAllItems();

		// sort by legendIndex
		stableSort(allItems, function (a, b) {
			return ((a.options && a.options.legendIndex) || 0) - ((b.options && b.options.legendIndex) || 0);
		});

		// reversed legend
		if (options.reversed) {
			allItems.reverse();
		}

		legend.allItems = allItems;
		legend.display = display = !!allItems.length;

		// render the items
		each(allItems, function (item) {
			legend.renderItem(item); 
		});

		// Draw the border
		legendWidth = options.width || legend.offsetWidth;
		legendHeight = legend.lastItemY + legend.lastLineHeight + legend.titleHeight;
		
		
		legendHeight = legend.handleOverflow(legendHeight);

		if (legendBorderWidth || legendBackgroundColor) {
			legendWidth += padding;
			legendHeight += padding;

			if (!box) {
				legend.box = box = renderer.rect(
					0,
					0,
					legendWidth,
					legendHeight,
					options.borderRadius,
					legendBorderWidth || 0
				).attr({
					stroke: options.borderColor,
					'stroke-width': legendBorderWidth || 0,
					fill: legendBackgroundColor || NONE
				})
				.add(legendGroup)
				.shadow(options.shadow);
				box.isNew = true;

			} else if (legendWidth > 0 && legendHeight > 0) {
				box[box.isNew ? 'attr' : 'animate'](
					box.crisp({ width: legendWidth, height: legendHeight })
				);
				box.isNew = false;
			}

			// hide the border if no items
			box[display ? 'show' : 'hide']();
		}
		
		legend.legendWidth = legendWidth;
		legend.legendHeight = legendHeight;

		// Now that the legend width and height are established, put the items in the 
		// final position
		each(allItems, function (item) {
			legend.positionItem(item);
		});

		// 1.x compatibility: positioning based on style
		/*var props = ['left', 'right', 'top', 'bottom'],
			prop,
			i = 4;
		while (i--) {
			prop = props[i];
			if (options.style[prop] && options.style[prop] !== 'auto') {
				options[i < 2 ? 'align' : 'verticalAlign'] = prop;
				options[i < 2 ? 'x' : 'y'] = pInt(options.style[prop]) * (i % 2 ? -1 : 1);
			}
		}*/

		if (display) {
			legendGroup.align(extend({
				width: legendWidth,
				height: legendHeight
			}, options), true, 'spacingBox');
		}

		if (!chart.isResizing) {
			this.positionCheckboxes();
		}
	},
	
	/**
	 * Set up the overflow handling by adding navigation with up and down arrows below the
	 * legend.
	 */
	handleOverflow: function (legendHeight) {
		var legend = this,
			chart = this.chart,
			renderer = chart.renderer,
			options = this.options,
			optionsY = options.y,
			alignTop = options.verticalAlign === 'top',
			spaceHeight = chart.spacingBox.height + (alignTop ? -optionsY : optionsY) - this.padding,
			maxHeight = options.maxHeight,
			clipHeight,
			clipRect = this.clipRect,
			navOptions = options.navigation,
			animation = pick(navOptions.animation, true),
			arrowSize = navOptions.arrowSize || 12,
			nav = this.nav,
			pages = this.pages,
			lastY,
			allItems = this.allItems;
			
		// Adjust the height
		if (options.layout === 'horizontal') {
			spaceHeight /= 2;
		}
		if (maxHeight) {
			spaceHeight = mathMin(spaceHeight, maxHeight);
		}
		
		// Reset the legend height and adjust the clipping rectangle
		pages.length = 0;
		if (legendHeight > spaceHeight && !options.useHTML) {

			this.clipHeight = clipHeight = spaceHeight - 20 - this.titleHeight - this.padding;
			this.currentPage = pick(this.currentPage, 1);
			this.fullHeight = legendHeight;
			
			// Fill pages with Y positions so that the top of each a legend item defines
			// the scroll top for each page (#2098)
			each(allItems, function (item, i) {
				var y = item._legendItemPos[1],
					h = mathRound(item.legendItem.getBBox().height),
					len = pages.length;
				
				if (!len || (y - pages[len - 1] > clipHeight && (lastY || y) !== pages[len - 1])) {
					pages.push(lastY || y);
					len++;
				}
				
				if (i === allItems.length - 1 && y + h - pages[len - 1] > clipHeight) {
					pages.push(y);
				}
				if (y !== lastY) {
					lastY = y;
				}
			});

			// Only apply clipping if needed. Clipping causes blurred legend in PDF export (#1787)
			if (!clipRect) {
				clipRect = legend.clipRect = renderer.clipRect(0, this.padding, 9999, 0);
				legend.contentGroup.clip(clipRect);
			}
			clipRect.attr({
				height: clipHeight
			});
			
			// Add navigation elements
			if (!nav) {
				this.nav = nav = renderer.g().attr({ zIndex: 1 }).add(this.group);
				this.up = renderer.symbol('triangle', 0, 0, arrowSize, arrowSize)
					.on('click', function () {
						legend.scroll(-1, animation);
					})
					.add(nav);
				this.pager = renderer.text('', 15, 10)
					.css(navOptions.style)
					.add(nav);
				this.down = renderer.symbol('triangle-down', 0, 0, arrowSize, arrowSize)
					.on('click', function () {
						legend.scroll(1, animation);
					})
					.add(nav);
			}
			
			// Set initial position
			legend.scroll(0);
			
			legendHeight = spaceHeight;
			
		} else if (nav) {
			clipRect.attr({
				height: chart.chartHeight
			});
			nav.hide();
			this.scrollGroup.attr({
				translateY: 1
			});
			this.clipHeight = 0; // #1379
		}
		
		return legendHeight;
	},
	
	/**
	 * Scroll the legend by a number of pages
	 * @param {Object} scrollBy
	 * @param {Object} animation
	 */
	scroll: function (scrollBy, animation) {
		var pages = this.pages,
			pageCount = pages.length,
			currentPage = this.currentPage + scrollBy,
			clipHeight = this.clipHeight,
			navOptions = this.options.navigation,
			activeColor = navOptions.activeColor,
			inactiveColor = navOptions.inactiveColor,
			pager = this.pager,
			padding = this.padding,
			scrollOffset;
		
		// When resizing while looking at the last page
		if (currentPage > pageCount) {
			currentPage = pageCount;
		}
		
		if (currentPage > 0) {
			
			if (animation !== UNDEFINED) {
				setAnimation(animation, this.chart);
			}
			
			this.nav.attr({
				translateX: padding,
				translateY: clipHeight + this.padding + 7 + this.titleHeight,
				visibility: VISIBLE
			});
			this.up.attr({
					fill: currentPage === 1 ? inactiveColor : activeColor
				})
				.css({
					cursor: currentPage === 1 ? 'default' : 'pointer'
				});
			pager.attr({
				text: currentPage + '/' + pageCount
			});
			this.down.attr({
					x: 18 + this.pager.getBBox().width, // adjust to text width
					fill: currentPage === pageCount ? inactiveColor : activeColor
				})
				.css({
					cursor: currentPage === pageCount ? 'default' : 'pointer'
				});
			
			scrollOffset = -pages[currentPage - 1] + this.initialItemY;

			this.scrollGroup.animate({
				translateY: scrollOffset
			});			
			
			this.currentPage = currentPage;
			this.positionCheckboxes(scrollOffset);
		}
			
	}
	
};

/*
 * LegendSymbolMixin
 */ 

var LegendSymbolMixin = Highcharts.LegendSymbolMixin = {

	/**
	 * Get the series' symbol in the legend
	 * 
	 * @param {Object} legend The legend object
	 * @param {Object} item The series (this) or point
	 */
	drawRectangle: function (legend, item) {
		var symbolHeight = legend.options.symbolHeight || 12;
		
		item.legendSymbol = this.chart.renderer.rect(
			0,
			legend.baseline - 5 - (symbolHeight / 2),
			legend.symbolWidth,
			symbolHeight,
			pick(legend.options.symbolRadius, 2)
		).attr({
			zIndex: 3
		}).add(item.legendGroup);		
		
	},

	/**
	 * Get the series' symbol in the legend. This method should be overridable to create custom 
	 * symbols through Highcharts.seriesTypes[type].prototype.drawLegendSymbols.
	 * 
	 * @param {Object} legend The legend object
	 */
	drawLineMarker: function (legend) {

		var options = this.options,
			markerOptions = options.marker,
			radius,
			legendOptions = legend.options,
			legendSymbol,
			symbolWidth = legend.symbolWidth,
			renderer = this.chart.renderer,
			legendItemGroup = this.legendGroup,
			verticalCenter = legend.baseline - mathRound(renderer.fontMetrics(legendOptions.itemStyle.fontSize).b * 0.3),
			attr;
			
		// Draw the line
		if (options.lineWidth) {
			attr = {
				'stroke-width': options.lineWidth
			};
			if (options.dashStyle) {
				attr.dashstyle = options.dashStyle;
			}
			this.legendLine = renderer.path([
				M,
				0,
				verticalCenter,
				L,
				symbolWidth,
				verticalCenter
			])
			.attr(attr)
			.add(legendItemGroup);
		}
		
		// Draw the marker
		if (markerOptions && markerOptions.enabled) {
			radius = markerOptions.radius;
			this.legendSymbol = legendSymbol = renderer.symbol(
				this.symbol,
				(symbolWidth / 2) - radius,
				verticalCenter - radius,
				2 * radius,
				2 * radius
			)
			.add(legendItemGroup);
			legendSymbol.isMarker = true;
		}
	}
};

// Workaround for #2030, horizontal legend items not displaying in IE11 Preview,
// and for #2580, a similar drawing flaw in Firefox 26.
// TODO: Explore if there's a general cause for this. The problem may be related 
// to nested group elements, as the legend item texts are within 4 group elements.
if (/Trident\/7\.0/.test(userAgent) || isFirefox) {
	wrap(Legend.prototype, 'positionItem', function (proceed, item) {
		var legend = this,
			runPositionItem = function () { // If chart destroyed in sync, this is undefined (#2030)
				if (item._legendItemPos) {
					proceed.call(legend, item);
				}
			};

		if (legend.chart.renderer.forExport) {
			runPositionItem();
		} else {
			setTimeout(runPositionItem);
		}
	});
}
/**
 * The chart class
 * @param {Object} options
 * @param {Function} callback Function to run when the chart has loaded
 */
function Chart() {
	this.init.apply(this, arguments);
}

Chart.prototype = {

	/**
	 * Initialize the chart
	 */
	init: function (userOptions, callback) {

		// Handle regular options
		var options,
			seriesOptions = userOptions.series; // skip merging data points to increase performance

		userOptions.series = null;
		options = merge(defaultOptions, userOptions); // do the merge
		options.series = userOptions.series = seriesOptions; // set back the series data
		this.userOptions = userOptions;

		var optionsChart = options.chart;
		
		// Create margin & spacing array
		this.margin = this.splashArray('margin', optionsChart);
		this.spacing = this.splashArray('spacing', optionsChart);

		var chartEvents = optionsChart.events;

		//this.runChartClick = chartEvents && !!chartEvents.click;
		this.bounds = { h: {}, v: {} }; // Pixel data bounds for touch zoom

		this.callback = callback;
		this.isResizing = 0;
		this.options = options;
		//chartTitleOptions = UNDEFINED;
		//chartSubtitleOptions = UNDEFINED;

		this.axes = [];
		this.series = [];
		this.hasCartesianSeries = optionsChart.showAxes;
		//this.axisOffset = UNDEFINED;
		//this.maxTicks = UNDEFINED; // handle the greatest amount of ticks on grouped axes
		//this.inverted = UNDEFINED;
		//this.loadingShown = UNDEFINED;
		//this.container = UNDEFINED;
		//this.chartWidth = UNDEFINED;
		//this.chartHeight = UNDEFINED;
		//this.marginRight = UNDEFINED;
		//this.marginBottom = UNDEFINED;
		//this.containerWidth = UNDEFINED;
		//this.containerHeight = UNDEFINED;
		//this.oldChartWidth = UNDEFINED;
		//this.oldChartHeight = UNDEFINED;

		//this.renderTo = UNDEFINED;
		//this.renderToClone = UNDEFINED;

		//this.spacingBox = UNDEFINED

		//this.legend = UNDEFINED;

		// Elements
		//this.chartBackground = UNDEFINED;
		//this.plotBackground = UNDEFINED;
		//this.plotBGImage = UNDEFINED;
		//this.plotBorder = UNDEFINED;
		//this.loadingDiv = UNDEFINED;
		//this.loadingSpan = UNDEFINED;

		var chart = this,
			eventType;

		// Add the chart to the global lookup
		chart.index = charts.length;
		charts.push(chart);

		// Set up auto resize
		if (optionsChart.reflow !== false) {
			addEvent(chart, 'load', function () {
				chart.initReflow();
			});
		}

		// Chart event handlers
		if (chartEvents) {
			for (eventType in chartEvents) {
				addEvent(chart, eventType, chartEvents[eventType]);
			}
		}

		chart.xAxis = [];
		chart.yAxis = [];

		// Expose methods and variables
		chart.animation = useCanVG ? false : pick(optionsChart.animation, true);
		chart.pointCount = 0;
		chart.counters = new ChartCounters();

		chart.firstRender();
	},

	/**
	 * Initialize an individual series, called internally before render time
	 */
	initSeries: function (options) {
		var chart = this,
			optionsChart = chart.options.chart,
			type = options.type || optionsChart.type || optionsChart.defaultSeriesType,
			series,
			constr = seriesTypes[type];

		// No such series type
		if (!constr) {
			error(17, true);
		}

		series = new constr();
		series.init(this, options);
		return series;
	},

	/**
	 * Check whether a given point is within the plot area
	 *
	 * @param {Number} plotX Pixel x relative to the plot area
	 * @param {Number} plotY Pixel y relative to the plot area
	 * @param {Boolean} inverted Whether the chart is inverted
	 */
	isInsidePlot: function (plotX, plotY, inverted) {
		var x = inverted ? plotY : plotX,
			y = inverted ? plotX : plotY;
			
		return x >= 0 &&
			x <= this.plotWidth &&
			y >= 0 &&
			y <= this.plotHeight;
	},

	/**
	 * Adjust all axes tick amounts
	 */
	adjustTickAmounts: function () {
		if (this.options.chart.alignTicks !== false) {
			each(this.axes, function (axis) {
				axis.adjustTickAmount();
			});
		}
		this.maxTicks = null;
	},

	/**
	 * Redraw legend, axes or series based on updated data
	 *
	 * @param {Boolean|Object} animation Whether to apply animation, and optionally animation
	 *    configuration
	 */
	redraw: function (animation) {
		var chart = this,
			axes = chart.axes,
			series = chart.series,
			pointer = chart.pointer,
			legend = chart.legend,
			redrawLegend = chart.isDirtyLegend,
			hasStackedSeries,
			hasDirtyStacks,
			isDirtyBox = chart.isDirtyBox, // todo: check if it has actually changed?
			seriesLength = series.length,
			i = seriesLength,
			serie,
			renderer = chart.renderer,
			isHiddenChart = renderer.isHidden(),
			afterRedraw = [];
			
		setAnimation(animation, chart);
		
		if (isHiddenChart) {
			chart.cloneRenderTo();
		}

		// Adjust title layout (reflow multiline text)
		chart.layOutTitles();

		// link stacked series
		while (i--) {
			serie = series[i];

			if (serie.options.stacking) {
				hasStackedSeries = true;
				
				if (serie.isDirty) {
					hasDirtyStacks = true;
					break;
				}
			}
		}
		if (hasDirtyStacks) { // mark others as dirty
			i = seriesLength;
			while (i--) {
				serie = series[i];
				if (serie.options.stacking) {
					serie.isDirty = true;
				}
			}
		}

		// handle updated data in the series
		each(series, function (serie) {
			if (serie.isDirty) { // prepare the data so axis can read it
				if (serie.options.legendType === 'point') {
					redrawLegend = true;
				}
			}
		});

		// handle added or removed series
		if (redrawLegend && legend.options.enabled) { // series or pie points are added or removed
			// draw legend graphics
			legend.render();

			chart.isDirtyLegend = false;
		}

		// reset stacks
		if (hasStackedSeries) {
			chart.getStacks();
		}


		if (chart.hasCartesianSeries) {
			if (!chart.isResizing) {

				// reset maxTicks
				chart.maxTicks = null;

				// set axes scales
				each(axes, function (axis) {
					axis.setScale();
				});
			}

			chart.adjustTickAmounts();
			chart.getMargins();

			// If one axis is dirty, all axes must be redrawn (#792, #2169)
			each(axes, function (axis) {
				if (axis.isDirty) {
					isDirtyBox = true;
				}
			});

			// redraw axes
			each(axes, function (axis) {
				
				// Fire 'afterSetExtremes' only if extremes are set
				if (axis.isDirtyExtremes) { // #821
					axis.isDirtyExtremes = false;
					afterRedraw.push(function () { // prevent a recursive call to chart.redraw() (#1119)
						fireEvent(axis, 'afterSetExtremes', extend(axis.eventArgs, axis.getExtremes())); // #747, #751
						delete axis.eventArgs;
					});
				}
				
				if (isDirtyBox || hasStackedSeries) {
					axis.redraw();
				}
			});


		}
		// the plot areas size has changed
		if (isDirtyBox) {
			chart.drawChartBox();
		}


		// redraw affected series
		each(series, function (serie) {
			if (serie.isDirty && serie.visible &&
					(!serie.isCartesian || serie.xAxis)) { // issue #153
				serie.redraw();
			}
		});

		// move tooltip or reset
		if (pointer) {
			pointer.reset(true);
		}

		// redraw if canvas
		renderer.draw();

		// fire the event
		fireEvent(chart, 'redraw'); // jQuery breaks this when calling it from addEvent. Overwrites chart.redraw
		
		if (isHiddenChart) {
			chart.cloneRenderTo(true);
		}
		
		// Fire callbacks that are put on hold until after the redraw
		each(afterRedraw, function (callback) {
			callback.call();
		});
	},

	/**
	 * Get an axis, series or point object by id.
	 * @param id {String} The id as given in the configuration options
	 */
	get: function (id) {
		var chart = this,
			axes = chart.axes,
			series = chart.series;

		var i,
			j,
			points;

		// search axes
		for (i = 0; i < axes.length; i++) {
			if (axes[i].options.id === id) {
				return axes[i];
			}
		}

		// search series
		for (i = 0; i < series.length; i++) {
			if (series[i].options.id === id) {
				return series[i];
			}
		}

		// search points
		for (i = 0; i < series.length; i++) {
			points = series[i].points || [];
			for (j = 0; j < points.length; j++) {
				if (points[j].id === id) {
					return points[j];
				}
			}
		}
		return null;
	},

	/**
	 * Create the Axis instances based on the config options
	 */
	getAxes: function () {
		var chart = this,
			options = this.options,
			xAxisOptions = options.xAxis = splat(options.xAxis || {}),
			yAxisOptions = options.yAxis = splat(options.yAxis || {}),
			optionsArray,
			axis;

		// make sure the options are arrays and add some members
		each(xAxisOptions, function (axis, i) {
			axis.index = i;
			axis.isX = true;
		});

		each(yAxisOptions, function (axis, i) {
			axis.index = i;
		});

		// concatenate all axis options into one array
		optionsArray = xAxisOptions.concat(yAxisOptions);

		each(optionsArray, function (axisOptions) {
			axis = new Axis(chart, axisOptions);
		});

		chart.adjustTickAmounts();
	},


	/**
	 * Get the currently selected points from all series
	 */
	getSelectedPoints: function () {
		var points = [];
		each(this.series, function (serie) {
			points = points.concat(grep(serie.points || [], function (point) {
				return point.selected;
			}));
		});
		return points;
	},

	/**
	 * Get the currently selected series
	 */
	getSelectedSeries: function () {
		return grep(this.series, function (serie) {
			return serie.selected;
		});
	},

	/**
	 * Generate stacks for each series and calculate stacks total values
	 */
	getStacks: function () {
		var chart = this;

		// reset stacks for each yAxis
		each(chart.yAxis, function (axis) {
			if (axis.stacks && axis.hasVisibleSeries) {
				axis.oldStacks = axis.stacks;
			}
		});

		each(chart.series, function (series) {
			if (series.options.stacking && (series.visible === true || chart.options.chart.ignoreHiddenSeries === false)) {
				series.stackKey = series.type + pick(series.options.stack, '');
			}
		});
	},	

	/**
	 * Show the title and subtitle of the chart
	 *
	 * @param titleOptions {Object} New title options
	 * @param subtitleOptions {Object} New subtitle options
	 *
	 */
	setTitle: function (titleOptions, subtitleOptions, redraw) {
		var chart = this,
			options = chart.options,
			chartTitleOptions,
			chartSubtitleOptions;

		chartTitleOptions = options.title = merge(options.title, titleOptions);
		chartSubtitleOptions = options.subtitle = merge(options.subtitle, subtitleOptions);

		// add title and subtitle
		each([
			['title', titleOptions, chartTitleOptions],
			['subtitle', subtitleOptions, chartSubtitleOptions]
		], function (arr) {
			var name = arr[0],
				title = chart[name],
				titleOptions = arr[1],
				chartTitleOptions = arr[2];

			if (title && titleOptions) {
				chart[name] = title = title.destroy(); // remove old
			}
			
			if (chartTitleOptions && chartTitleOptions.text && !title) {
				chart[name] = chart.renderer.text(
					chartTitleOptions.text,
					0,
					0,
					chartTitleOptions.useHTML
				)
				.attr({
					align: chartTitleOptions.align,
					'class': PREFIX + name,
					zIndex: chartTitleOptions.zIndex || 4
				})
				.css(chartTitleOptions.style)
				.add();
			}	
		});
		chart.layOutTitles(redraw);
	},

	/**
	 * Lay out the chart titles and cache the full offset height for use in getMargins
	 */
	layOutTitles: function (redraw) {
		var titleOffset = 0,
			title = this.title,
			subtitle = this.subtitle,
			options = this.options,
			titleOptions = options.title,
			subtitleOptions = options.subtitle,
			requiresDirtyBox,
			autoWidth = this.spacingBox.width - 44; // 44 makes room for default context button

		if (title) {
			title
				.css({ width: (titleOptions.width || autoWidth) + PX })
				.align(extend({ y: 15 }, titleOptions), false, 'spacingBox');
			
			if (!titleOptions.floating && !titleOptions.verticalAlign) {
				titleOffset = title.getBBox().height;

				// Adjust for browser consistency + backwards compat after #776 fix
				if (titleOffset >= 18 && titleOffset <= 25) {
					titleOffset = 15; 
				}
			}
		}
		if (subtitle) {
			subtitle
				.css({ width: (subtitleOptions.width || autoWidth) + PX })
				.align(extend({ y: titleOffset + titleOptions.margin }, subtitleOptions), false, 'spacingBox');
			
			if (!subtitleOptions.floating && !subtitleOptions.verticalAlign) {
				titleOffset = mathCeil(titleOffset + subtitle.getBBox().height);
			}
		}

		requiresDirtyBox = this.titleOffset !== titleOffset;				
		this.titleOffset = titleOffset; // used in getMargins

		if (!this.isDirtyBox && requiresDirtyBox) {
			this.isDirtyBox = requiresDirtyBox;
			// Redraw if necessary (#2719, #2744)		
			if (this.hasRendered && pick(redraw, true) && this.isDirtyBox) {
				this.redraw();
			}
		}
	},

	/**
	 * Get chart width and height according to options and container size
	 */
	getChartSize: function () {
		var chart = this,
			optionsChart = chart.options.chart,
			widthOption = optionsChart.width,
			heightOption = optionsChart.height,
			renderTo = chart.renderToClone || chart.renderTo;

		// get inner width and height from jQuery (#824)
		if (!defined(widthOption)) {
			chart.containerWidth = adapterRun(renderTo, 'width');
		}
		if (!defined(heightOption)) {
			chart.containerHeight = adapterRun(renderTo, 'height');
		}
		
		chart.chartWidth = mathMax(0, widthOption || chart.containerWidth || 600); // #1393, 1460
		chart.chartHeight = mathMax(0, pick(heightOption,
			// the offsetHeight of an empty container is 0 in standard browsers, but 19 in IE7:
			chart.containerHeight > 19 ? chart.containerHeight : 400));
	},

	/**
	 * Create a clone of the chart's renderTo div and place it outside the viewport to allow
	 * size computation on chart.render and chart.redraw
	 */
	cloneRenderTo: function (revert) {
		var clone = this.renderToClone,
			container = this.container;
		
		// Destroy the clone and bring the container back to the real renderTo div
		if (revert) {
			if (clone) {
				this.renderTo.appendChild(container);
				discardElement(clone);
				delete this.renderToClone;
			}
		
		// Set up the clone
		} else {
			if (container && container.parentNode === this.renderTo) {
				this.renderTo.removeChild(container); // do not clone this
			}
			this.renderToClone = clone = this.renderTo.cloneNode(0);
			css(clone, {
				position: ABSOLUTE,
				top: '-9999px',
				display: 'block' // #833
			});
			if (clone.style.setProperty) { // #2631
				clone.style.setProperty('display', 'block', 'important');
			}
			doc.body.appendChild(clone);
			if (container) {
				clone.appendChild(container);
			}
		}
	},

	/**
	 * Get the containing element, determine the size and create the inner container
	 * div to hold the chart
	 */
	getContainer: function () {
		var chart = this,
			container,
			optionsChart = chart.options.chart,
			chartWidth,
			chartHeight,
			renderTo,
			indexAttrName = 'data-highcharts-chart',
			oldChartIndex,
			containerId;

		chart.renderTo = renderTo = optionsChart.renderTo;
		containerId = PREFIX + idCounter++;

		if (isString(renderTo)) {
			chart.renderTo = renderTo = doc.getElementById(renderTo);
		}
		
		// Display an error if the renderTo is wrong
		if (!renderTo) {
			error(13, true);
		}
		
		// If the container already holds a chart, destroy it. The check for hasRendered is there
		// because web pages that are saved to disk from the browser, will preserve the data-highcharts-chart
		// attribute and the SVG contents, but not an interactive chart. So in this case,
		// charts[oldChartIndex] will point to the wrong chart if any (#2609).
		oldChartIndex = pInt(attr(renderTo, indexAttrName));
		if (!isNaN(oldChartIndex) && charts[oldChartIndex] && charts[oldChartIndex].hasRendered) {
			charts[oldChartIndex].destroy();
		}		
		
		// Make a reference to the chart from the div
		attr(renderTo, indexAttrName, chart.index);

		// remove previous chart
		renderTo.innerHTML = '';

		// If the container doesn't have an offsetWidth, it has or is a child of a node
		// that has display:none. We need to temporarily move it out to a visible
		// state to determine the size, else the legend and tooltips won't render
		// properly. The allowClone option is used in sparklines as a micro optimization,
		// saving about 1-2 ms each chart.
		if (!optionsChart.skipClone && !renderTo.offsetWidth) {
			chart.cloneRenderTo();
		}

		// get the width and height
		chart.getChartSize();
		chartWidth = chart.chartWidth;
		chartHeight = chart.chartHeight;

		// create the inner container
		chart.container = container = createElement(DIV, {
				className: PREFIX + 'container' +
					(optionsChart.className ? ' ' + optionsChart.className : ''),
				id: containerId
			}, extend({
				position: RELATIVE,
				overflow: HIDDEN, // needed for context menu (avoid scrollbars) and
					// content overflow in IE
				width: chartWidth + PX,
				height: chartHeight + PX,
				textAlign: 'left',
				lineHeight: 'normal', // #427
				zIndex: 0, // #1072
				'-webkit-tap-highlight-color': 'rgba(0,0,0,0)'
			}, optionsChart.style),
			chart.renderToClone || renderTo
		);

		// cache the cursor (#1650)
		chart._cursor = container.style.cursor;

		// Initialize the renderer
		chart.renderer =
			optionsChart.forExport ? // force SVG, used for SVG export
				new SVGRenderer(container, chartWidth, chartHeight, optionsChart.style, true) :
				new Renderer(container, chartWidth, chartHeight, optionsChart.style);

		if (useCanVG) {
			// If we need canvg library, extend and configure the renderer
			// to get the tracker for translating mouse events
			chart.renderer.create(chart, container, chartWidth, chartHeight);
		}
	},

	/**
	 * Calculate margins by rendering axis labels in a preliminary position. Title,
	 * subtitle and legend have already been rendered at this stage, but will be
	 * moved into their final positions
	 */
	getMargins: function () {
		var chart = this,
			spacing = chart.spacing,
			axisOffset,
			legend = chart.legend,
			margin = chart.margin,
			legendOptions = chart.options.legend,
			legendMargin = pick(legendOptions.margin, 10),
			legendX = legendOptions.x,
			legendY = legendOptions.y,
			align = legendOptions.align,
			verticalAlign = legendOptions.verticalAlign,
			titleOffset = chart.titleOffset;

		chart.resetMargins();
		axisOffset = chart.axisOffset;

		// Adjust for title and subtitle
		if (titleOffset && !defined(margin[0])) {
			chart.plotTop = mathMax(chart.plotTop, titleOffset + chart.options.title.margin + spacing[0]);
		}
		
		// Adjust for legend
		if (legend.display && !legendOptions.floating) {
			if (align === 'right') { // horizontal alignment handled first
				if (!defined(margin[1])) {
					chart.marginRight = mathMax(
						chart.marginRight,
						legend.legendWidth - legendX + legendMargin + spacing[1]
					);
				}
			} else if (align === 'left') {
				if (!defined(margin[3])) {
					chart.plotLeft = mathMax(
						chart.plotLeft,
						legend.legendWidth + legendX + legendMargin + spacing[3]
					);
				}

			} else if (verticalAlign === 'top') {
				if (!defined(margin[0])) {
					chart.plotTop = mathMax(
						chart.plotTop,
						legend.legendHeight + legendY + legendMargin + spacing[0]
					);
				}

			} else if (verticalAlign === 'bottom') {
				if (!defined(margin[2])) {
					chart.marginBottom = mathMax(
						chart.marginBottom,
						legend.legendHeight - legendY + legendMargin + spacing[2]
					);
				}
			}
		}

		// adjust for scroller
		if (chart.extraBottomMargin) {
			chart.marginBottom += chart.extraBottomMargin;
		}
		if (chart.extraTopMargin) {
			chart.plotTop += chart.extraTopMargin;
		}

		// pre-render axes to get labels offset width
		if (chart.hasCartesianSeries) {
			each(chart.axes, function (axis) {
				axis.getOffset();
			});
		}
		
		if (!defined(margin[3])) {
			chart.plotLeft += axisOffset[3];
		}
		if (!defined(margin[0])) {
			chart.plotTop += axisOffset[0];
		}
		if (!defined(margin[2])) {
			chart.marginBottom += axisOffset[2];
		}
		if (!defined(margin[1])) {
			chart.marginRight += axisOffset[1];
		}

		chart.setChartSize();

	},

	/**
	 * Resize the chart to its container if size is not explicitly set
	 */
	reflow: function (e) {
		var chart = this,
			optionsChart = chart.options.chart,
			renderTo = chart.renderTo,
			width = optionsChart.width || adapterRun(renderTo, 'width'),
			height = optionsChart.height || adapterRun(renderTo, 'height'),
			target = e ? e.target : win, // #805 - MooTools doesn't supply e
			doReflow = function () {
				if (chart.container) { // It may have been destroyed in the meantime (#1257)
					chart.setSize(width, height, false);
					chart.hasUserSize = null;
				}
			};
			
		// Width and height checks for display:none. Target is doc in IE8 and Opera,
		// win in Firefox, Chrome and IE9.
		if (!chart.hasUserSize && width && height && (target === win || target === doc)) {
			if (width !== chart.containerWidth || height !== chart.containerHeight) {
				clearTimeout(chart.reflowTimeout);
				if (e) { // Called from window.resize
					chart.reflowTimeout = setTimeout(doReflow, 100);
				} else { // Called directly (#2224)
					doReflow();
				}
			}
			chart.containerWidth = width;
			chart.containerHeight = height;
		}
	},

	/**
	 * Add the event handlers necessary for auto resizing
	 */
	initReflow: function () {
		var chart = this,
			reflow = function (e) {
				chart.reflow(e);
			};
			
		
		addEvent(win, 'resize', reflow);
		addEvent(chart, 'destroy', function () {
			removeEvent(win, 'resize', reflow);
		});
	},

	/**
	 * Resize the chart to a given width and height
	 * @param {Number} width
	 * @param {Number} height
	 * @param {Object|Boolean} animation
	 */
	setSize: function (width, height, animation) {
		var chart = this,
			chartWidth,
			chartHeight,
			fireEndResize;

		// Handle the isResizing counter
		chart.isResizing += 1;
		fireEndResize = function () {
			if (chart) {
				fireEvent(chart, 'endResize', null, function () {
					chart.isResizing -= 1;
				});
			}
		};

		// set the animation for the current process
		setAnimation(animation, chart);

		chart.oldChartHeight = chart.chartHeight;
		chart.oldChartWidth = chart.chartWidth;
		if (defined(width)) {
			chart.chartWidth = chartWidth = mathMax(0, mathRound(width));
			chart.hasUserSize = !!chartWidth;
		}
		if (defined(height)) {
			chart.chartHeight = chartHeight = mathMax(0, mathRound(height));
		}

		// Resize the container with the global animation applied if enabled (#2503)
		(globalAnimation ? animate : css)(chart.container, {
			width: chartWidth + PX,
			height: chartHeight + PX
		}, globalAnimation);

		chart.setChartSize(true);
		chart.renderer.setSize(chartWidth, chartHeight, animation);

		// handle axes
		chart.maxTicks = null;
		each(chart.axes, function (axis) {
			axis.isDirty = true;
			axis.setScale();
		});

		// make sure non-cartesian series are also handled
		each(chart.series, function (serie) {
			serie.isDirty = true;
		});

		chart.isDirtyLegend = true; // force legend redraw
		chart.isDirtyBox = true; // force redraw of plot and chart border

		chart.getMargins();

		chart.redraw(animation);


		chart.oldChartHeight = null;
		fireEvent(chart, 'resize');

		// fire endResize and set isResizing back
		// If animation is disabled, fire without delay
		if (globalAnimation === false) {
			fireEndResize();
		} else { // else set a timeout with the animation duration
			setTimeout(fireEndResize, (globalAnimation && globalAnimation.duration) || 500);
		}
	},

	/**
	 * Set the public chart properties. This is done before and after the pre-render
	 * to determine margin sizes
	 */
	setChartSize: function (skipAxes) {
		var chart = this,
			inverted = chart.inverted,
			renderer = chart.renderer,
			chartWidth = chart.chartWidth,
			chartHeight = chart.chartHeight,
			optionsChart = chart.options.chart,
			spacing = chart.spacing,
			clipOffset = chart.clipOffset,
			clipX,
			clipY,
			plotLeft,
			plotTop,
			plotWidth,
			plotHeight,
			plotBorderWidth;

		chart.plotLeft = plotLeft = mathRound(chart.plotLeft);
		chart.plotTop = plotTop = mathRound(chart.plotTop);
		chart.plotWidth = plotWidth = mathMax(0, mathRound(chartWidth - plotLeft - chart.marginRight));
		chart.plotHeight = plotHeight = mathMax(0, mathRound(chartHeight - plotTop - chart.marginBottom));

		chart.plotSizeX = inverted ? plotHeight : plotWidth;
		chart.plotSizeY = inverted ? plotWidth : plotHeight;
		
		chart.plotBorderWidth = optionsChart.plotBorderWidth || 0;

		// Set boxes used for alignment
		chart.spacingBox = renderer.spacingBox = {
			x: spacing[3],
			y: spacing[0],
			width: chartWidth - spacing[3] - spacing[1],
			height: chartHeight - spacing[0] - spacing[2]
		};
		chart.plotBox = renderer.plotBox = {
			x: plotLeft,
			y: plotTop,
			width: plotWidth,
			height: plotHeight
		};

		plotBorderWidth = 2 * mathFloor(chart.plotBorderWidth / 2);
		clipX = mathCeil(mathMax(plotBorderWidth, clipOffset[3]) / 2);
		clipY = mathCeil(mathMax(plotBorderWidth, clipOffset[0]) / 2);
		chart.clipBox = {
			x: clipX, 
			y: clipY, 
			width: mathFloor(chart.plotSizeX - mathMax(plotBorderWidth, clipOffset[1]) / 2 - clipX), 
			height: mathFloor(chart.plotSizeY - mathMax(plotBorderWidth, clipOffset[2]) / 2 - clipY)
		};

		if (!skipAxes) {
			each(chart.axes, function (axis) {
				axis.setAxisSize();
				axis.setAxisTranslation();
			});
		}
	},

	/**
	 * Initial margins before auto size margins are applied
	 */
	resetMargins: function () {
		var chart = this,
			spacing = chart.spacing,
			margin = chart.margin;

		chart.plotTop = pick(margin[0], spacing[0]);
		chart.marginRight = pick(margin[1], spacing[1]);
		chart.marginBottom = pick(margin[2], spacing[2]);
		chart.plotLeft = pick(margin[3], spacing[3]);
		chart.axisOffset = [0, 0, 0, 0]; // top, right, bottom, left
		chart.clipOffset = [0, 0, 0, 0];
	},

	/**
	 * Draw the borders and backgrounds for chart and plot area
	 */
	drawChartBox: function () {
		var chart = this,
			optionsChart = chart.options.chart,
			renderer = chart.renderer,
			chartWidth = chart.chartWidth,
			chartHeight = chart.chartHeight,
			chartBackground = chart.chartBackground,
			plotBackground = chart.plotBackground,
			plotBorder = chart.plotBorder,
			plotBGImage = chart.plotBGImage,
			chartBorderWidth = optionsChart.borderWidth || 0,
			chartBackgroundColor = optionsChart.backgroundColor,
			plotBackgroundColor = optionsChart.plotBackgroundColor,
			plotBackgroundImage = optionsChart.plotBackgroundImage,
			plotBorderWidth = optionsChart.plotBorderWidth || 0,
			mgn,
			bgAttr,
			plotLeft = chart.plotLeft,
			plotTop = chart.plotTop,
			plotWidth = chart.plotWidth,
			plotHeight = chart.plotHeight,
			plotBox = chart.plotBox,
			clipRect = chart.clipRect,
			clipBox = chart.clipBox;

		// Chart area
		mgn = chartBorderWidth + (optionsChart.shadow ? 8 : 0);

		if (chartBorderWidth || chartBackgroundColor) {
			if (!chartBackground) {
				
				bgAttr = {
					fill: chartBackgroundColor || NONE
				};
				if (chartBorderWidth) { // #980
					bgAttr.stroke = optionsChart.borderColor;
					bgAttr['stroke-width'] = chartBorderWidth;
				}
				chart.chartBackground = renderer.rect(mgn / 2, mgn / 2, chartWidth - mgn, chartHeight - mgn,
						optionsChart.borderRadius, chartBorderWidth)
					.attr(bgAttr)
					.addClass(PREFIX + 'background')
					.add()
					.shadow(optionsChart.shadow);

			} else { // resize
				chartBackground.animate(
					chartBackground.crisp({ width: chartWidth - mgn, height: chartHeight - mgn })
				);
			}
		}


		// Plot background
		if (plotBackgroundColor) {
			if (!plotBackground) {
				chart.plotBackground = renderer.rect(plotLeft, plotTop, plotWidth, plotHeight, 0)
					.attr({
						fill: plotBackgroundColor
					})
					.add()
					.shadow(optionsChart.plotShadow);
			} else {
				plotBackground.animate(plotBox);
			}
		}
		if (plotBackgroundImage) {
			if (!plotBGImage) {
				chart.plotBGImage = renderer.image(plotBackgroundImage, plotLeft, plotTop, plotWidth, plotHeight)
					.add();
			} else {
				plotBGImage.animate(plotBox);
			}
		}
		
		// Plot clip
		if (!clipRect) {
			chart.clipRect = renderer.clipRect(clipBox);
		} else {
			clipRect.animate({
				width: clipBox.width,
				height: clipBox.height
			});
		}

		// Plot area border
		if (plotBorderWidth) {
			if (!plotBorder) {
				chart.plotBorder = renderer.rect(plotLeft, plotTop, plotWidth, plotHeight, 0, -plotBorderWidth)
					.attr({
						stroke: optionsChart.plotBorderColor,
						'stroke-width': plotBorderWidth,
						fill: NONE,
						zIndex: 1
					})
					.add();
			} else {
				plotBorder.animate(
					plotBorder.crisp({ x: plotLeft, y: plotTop, width: plotWidth, height: plotHeight })
				);
			}
		}

		// reset
		chart.isDirtyBox = false;
	},

	/**
	 * Detect whether a certain chart property is needed based on inspecting its options
	 * and series. This mainly applies to the chart.invert property, and in extensions to 
	 * the chart.angular and chart.polar properties.
	 */
	propFromSeries: function () {
		var chart = this,
			optionsChart = chart.options.chart,
			klass,
			seriesOptions = chart.options.series,
			i,
			value;
			
			
		each(['inverted', 'angular', 'polar'], function (key) {
			
			// The default series type's class
			klass = seriesTypes[optionsChart.type || optionsChart.defaultSeriesType];
			
			// Get the value from available chart-wide properties
			value = (
				chart[key] || // 1. it is set before
				optionsChart[key] || // 2. it is set in the options
				(klass && klass.prototype[key]) // 3. it's default series class requires it
			);
	
			// 4. Check if any the chart's series require it
			i = seriesOptions && seriesOptions.length;
			while (!value && i--) {
				klass = seriesTypes[seriesOptions[i].type];
				if (klass && klass.prototype[key]) {
					value = true;
				}
			}
	
			// Set the chart property
			chart[key] = value;	
		});
		
	},

	/**
	 * Link two or more series together. This is done initially from Chart.render,
	 * and after Chart.addSeries and Series.remove.
	 */
	linkSeries: function () {
		var chart = this,
			chartSeries = chart.series;

		// Reset links
		each(chartSeries, function (series) {
			series.linkedSeries.length = 0;
		});

		// Apply new links
		each(chartSeries, function (series) {
			var linkedTo = series.options.linkedTo;
			if (isString(linkedTo)) {
				if (linkedTo === ':previous') {
					linkedTo = chart.series[series.index - 1];
				} else {
					linkedTo = chart.get(linkedTo);
				}
				if (linkedTo) {
					linkedTo.linkedSeries.push(series);
					series.linkedParent = linkedTo;
				}
			}
		});
	},

	/**
	 * Render series for the chart
	 */
	renderSeries: function () {
		each(this.series, function (serie) {
			serie.translate();
			if (serie.setTooltipPoints) {
				serie.setTooltipPoints();
			}
			serie.render();
		});
	},

	/**
	 * Render all graphics for the chart
	 */
	render: function () {
		var chart = this,
			axes = chart.axes,
			renderer = chart.renderer,
			options = chart.options;

		var labels = options.labels,
			credits = options.credits,
			creditsHref;

		// Title
		chart.setTitle();


		// Legend
		chart.legend = new Legend(chart, options.legend);

		chart.getStacks(); // render stacks

		// Get margins by pre-rendering axes
		// set axes scales
		each(axes, function (axis) {
			axis.setScale();
		});

		chart.getMargins();

		chart.maxTicks = null; // reset for second pass
		each(axes, function (axis) {
			axis.setTickPositions(true); // update to reflect the new margins
			axis.setMaxTicks();
		});
		chart.adjustTickAmounts();
		chart.getMargins(); // second pass to check for new labels


		// Draw the borders and backgrounds
		chart.drawChartBox();		


		// Axes
		if (chart.hasCartesianSeries) {
			each(axes, function (axis) {
				axis.render();
			});
		}

		// The series
		if (!chart.seriesGroup) {
			chart.seriesGroup = renderer.g('series-group')
				.attr({ zIndex: 3 })
				.add();
		}
		chart.renderSeries();

		// Labels
		if (labels.items) {
			each(labels.items, function (label) {
				var style = extend(labels.style, label.style),
					x = pInt(style.left) + chart.plotLeft,
					y = pInt(style.top) + chart.plotTop + 12;

				// delete to prevent rewriting in IE
				delete style.left;
				delete style.top;

				renderer.text(
					label.html,
					x,
					y
				)
				.attr({ zIndex: 2 })
				.css(style)
				.add();

			});
		}

		// Credits
		if (credits.enabled && !chart.credits) {
			creditsHref = credits.href;
			chart.credits = renderer.text(
				credits.text,
				0,
				0
			)
			.on('click', function () {
				if (creditsHref) {
					location.href = creditsHref;
				}
			})
			.attr({
				align: credits.position.align,
				zIndex: 8
			})
			.css(credits.style)
			.add()
			.align(credits.position);
		}

		// Set flag
		chart.hasRendered = true;

	},

	/**
	 * Clean up memory usage
	 */
	destroy: function () {
		var chart = this,
			axes = chart.axes,
			series = chart.series,
			container = chart.container,
			i,
			parentNode = container && container.parentNode;
			
		// fire the chart.destoy event
		fireEvent(chart, 'destroy');
		
		// Delete the chart from charts lookup array
		charts[chart.index] = UNDEFINED;
		chart.renderTo.removeAttribute('data-highcharts-chart');

		// remove events
		removeEvent(chart);

		// ==== Destroy collections:
		// Destroy axes
		i = axes.length;
		while (i--) {
			axes[i] = axes[i].destroy();
		}

		// Destroy each series
		i = series.length;
		while (i--) {
			series[i] = series[i].destroy();
		}

		// ==== Destroy chart properties:
		each(['title', 'subtitle', 'chartBackground', 'plotBackground', 'plotBGImage', 
				'plotBorder', 'seriesGroup', 'clipRect', 'credits', 'pointer', 'scroller', 
				'rangeSelector', 'legend', 'resetZoomButton', 'tooltip', 'renderer'], function (name) {
			var prop = chart[name];

			if (prop && prop.destroy) {
				chart[name] = prop.destroy();
			}
		});

		// remove container and all SVG
		if (container) { // can break in IE when destroyed before finished loading
			container.innerHTML = '';
			removeEvent(container);
			if (parentNode) {
				discardElement(container);
			}

		}

		// clean it all up
		for (i in chart) {
			delete chart[i];
		}

	},


	/**
	 * VML namespaces can't be added until after complete. Listening
	 * for Perini's doScroll hack is not enough.
	 */
	isReadyToRender: function () {
		var chart = this;

		// Note: in spite of JSLint's complaints, win == win.top is required
		/*jslint eqeq: true*/
		if ((!hasSVG && (win == win.top && doc.readyState !== 'complete')) || (useCanVG && !win.canvg)) {
		/*jslint eqeq: false*/
			if (useCanVG) {
				// Delay rendering until canvg library is downloaded and ready
				CanVGController.push(function () { chart.firstRender(); }, chart.options.global.canvasToolsURL);
			} else {
				doc.attachEvent('onreadystatechange', function () {
					doc.detachEvent('onreadystatechange', chart.firstRender);
					if (doc.readyState === 'complete') {
						chart.firstRender();
					}
				});
			}
			return false;
		}
		return true;
	},

	/**
	 * Prepare for first rendering after all data are loaded
	 */
	firstRender: function () {
		var chart = this,
			options = chart.options,
			callback = chart.callback;

		// Check whether the chart is ready to render
		if (!chart.isReadyToRender()) {
			return;
		}

		// Create the container
		chart.getContainer();

		// Run an early event after the container and renderer are established
		fireEvent(chart, 'init');

		
		chart.resetMargins();
		chart.setChartSize();

		// Set the common chart properties (mainly invert) from the given series
		chart.propFromSeries();

		// get axes
		chart.getAxes();

		// Initialize the series
		each(options.series || [], function (serieOptions) {
			chart.initSeries(serieOptions);
		});

		chart.linkSeries();

		// Run an event after axes and series are initialized, but before render. At this stage,
		// the series data is indexed and cached in the xData and yData arrays, so we can access
		// those before rendering. Used in Highstock. 
		fireEvent(chart, 'beforeRender'); 

		// depends on inverted and on margins being set
		if (Highcharts.Pointer) {
			chart.pointer = new Pointer(chart, options);
		}

		chart.render();

		// add canvas
		chart.renderer.draw();
		// run callbacks
		if (callback) {
			callback.apply(chart, [chart]);
		}
		each(chart.callbacks, function (fn) {
			fn.apply(chart, [chart]);
		});
		
		
		// If the chart was rendered outside the top container, put it back in
		chart.cloneRenderTo(true);
		
		fireEvent(chart, 'load');

	},

	/**
	* Creates arrays for spacing and margin from given options.
	*/
	splashArray: function (target, options) {
		var oVar = options[target],
			tArray = isObject(oVar) ? oVar : [oVar, oVar, oVar, oVar];

		return [pick(options[target + 'Top'], tArray[0]),
				pick(options[target + 'Right'], tArray[1]),
				pick(options[target + 'Bottom'], tArray[2]),
				pick(options[target + 'Left'], tArray[3])];
	}
}; // end Chart

// Hook for exporting module
Chart.prototype.callbacks = [];

var CenteredSeriesMixin = Highcharts.CenteredSeriesMixin = {
	/**
	 * Get the center of the pie based on the size and center options relative to the  
	 * plot area. Borrowed by the polar and gauge series types.
	 */
	getCenter: function () {
		
		var options = this.options,
			chart = this.chart,
			slicingRoom = 2 * (options.slicedOffset || 0),
			handleSlicingRoom,
			plotWidth = chart.plotWidth - 2 * slicingRoom,
			plotHeight = chart.plotHeight - 2 * slicingRoom,
			centerOption = options.center,
			positions = [pick(centerOption[0], '50%'), pick(centerOption[1], '50%'), options.size || '100%', options.innerSize || 0],
			smallestSize = mathMin(plotWidth, plotHeight),
			isPercent;
		
		return map(positions, function (length, i) {
			isPercent = /%$/.test(length);
			handleSlicingRoom = i < 2 || (i === 2 && isPercent);
			return (isPercent ?
				// i == 0: centerX, relative to width
				// i == 1: centerY, relative to height
				// i == 2: size, relative to smallestSize
				// i == 4: innerSize, relative to smallestSize
				[plotWidth, plotHeight, smallestSize, smallestSize][i] *
					pInt(length) / 100 :
				length) + (handleSlicingRoom ? slicingRoom : 0);
		});
	}
};

/**
 * The Point object and prototype. Inheritable and used as base for PiePoint
 */
var Point = function () {};
Point.prototype = {

	/**
	 * Initialize the point
	 * @param {Object} series The series object containing this point
	 * @param {Object} options The data in either number, array or object format
	 */
	init: function (series, options, x) {

		var point = this,
			colors;
		point.series = series;
		point.applyOptions(options, x);
		point.pointAttr = {};

		if (series.options.colorByPoint) {
			colors = series.options.colors || series.chart.options.colors;
			point.color = point.color || colors[series.colorCounter++];
			// loop back to zero
			if (series.colorCounter === colors.length) {
				series.colorCounter = 0;
			}
		}

		series.chart.pointCount++;
		return point;
	},
	/**
	 * Apply the options containing the x and y data and possible some extra properties.
	 * This is called on point init or from point.update.
	 *
	 * @param {Object} options
	 */
	applyOptions: function (options, x) {
		var point = this,
			series = point.series,
			pointValKey = series.pointValKey;

		options = Point.prototype.optionsToObject.call(this, options);

		// copy options directly to point
		extend(point, options);
		point.options = point.options ? extend(point.options, options) : options;

		// For higher dimension series types. For instance, for ranges, point.y is mapped to point.low.
		if (pointValKey) {
			point.y = point[pointValKey];
		}

		// If no x is set by now, get auto incremented value. All points must have an
		// x value, however the y value can be null to create a gap in the series
		if (point.x === UNDEFINED && series) {
			point.x = x === UNDEFINED ? series.autoIncrement() : x;
		}

		return point;
	},

	/**
	 * Transform number or array configs into objects
	 */
	optionsToObject: function (options) {
		var ret = {},
			series = this.series,
			pointArrayMap = series.pointArrayMap || ['y'],
			valueCount = pointArrayMap.length,
			firstItemType,
			i = 0,
			j = 0;

		if (typeof options === 'number' || options === null) {
			ret[pointArrayMap[0]] = options;

		} else if (isArray(options)) {
			// with leading x value
			if (options.length > valueCount) {
				firstItemType = typeof options[0];
				if (firstItemType === 'string') {
					ret.name = options[0];
				} else if (firstItemType === 'number') {
					ret.x = options[0];
				}
				i++;
			}
			while (j < valueCount) {
				ret[pointArrayMap[j++]] = options[i++];
			}
		} else if (typeof options === 'object') {
			ret = options;

			// This is the fastest way to detect if there are individual point dataLabels that need
			// to be considered in drawDataLabels. These can only occur in object configs.
			if (options.dataLabels) {
				series._hasPointLabels = true;
			}

			// Same approach as above for markers
			if (options.marker) {
				series._hasPointMarkers = true;
			}
		}
		return ret;
	},

	/**
	 * Destroy a point to clear memory. Its reference still stays in series.data.
	 */
	destroy: function () {
		var point = this,
			series = point.series,
			chart = series.chart,
			hoverPoints = chart.hoverPoints,
			prop;

		chart.pointCount--;

		if (hoverPoints) {
			point.setState();
			erase(hoverPoints, point);
			if (!hoverPoints.length) {
				chart.hoverPoints = null;
			}

		}
		if (point === chart.hoverPoint) {
			point.onMouseOut();
		}

		// remove all events
		if (point.graphic || point.dataLabel) { // removeEvent and destroyElements are performance expensive
			removeEvent(point);
			point.destroyElements();
		}

		if (point.legendItem) { // pies have legend items
			chart.legend.destroyItem(point);
		}

		for (prop in point) {
			point[prop] = null;
		}


	},

	/**
	 * Destroy SVG elements associated with the point
	 */
	destroyElements: function () {
		var point = this,
			props = ['graphic', 'dataLabel', 'dataLabelUpper', 'group', 'connector', 'shadowGroup'],
			prop,
			i = 6;
		while (i--) {
			prop = props[i];
			if (point[prop]) {
				point[prop] = point[prop].destroy();
			}
		}
	},

	/**
	 * Return the configuration hash needed for the data label and tooltip formatters
	 */
	getLabelConfig: function () {
		var point = this;
		return {
			x: point.category,
			y: point.y,
			key: point.name || point.category,
			series: point.series,
			point: point,
			percentage: point.percentage,
			total: point.total || point.stackTotal
		};
	},	

	/**
	 * Extendable method for formatting each point's tooltip line
	 *
	 * @return {String} A string to be concatenated in to the common tooltip text
	 */
	tooltipFormatter: function (pointFormat) {

		// Insert options for valueDecimals, valuePrefix, and valueSuffix
		var series = this.series,
			seriesTooltipOptions = series.tooltipOptions,
			valueDecimals = pick(seriesTooltipOptions.valueDecimals, ''),
			valuePrefix = seriesTooltipOptions.valuePrefix || '',
			valueSuffix = seriesTooltipOptions.valueSuffix || '';

		// Loop over the point array map and replace unformatted values with sprintf formatting markup
		each(series.pointArrayMap || ['y'], function (key) {
			key = '{point.' + key; // without the closing bracket
			if (valuePrefix || valueSuffix) {
				pointFormat = pointFormat.replace(key + '}', valuePrefix + key + '}' + valueSuffix);
			}
			pointFormat = pointFormat.replace(key + '}', key + ':,.' + valueDecimals + 'f}');
		});

		return format(pointFormat, {
			point: this,
			series: this.series
		});
	}
};/**
 * @classDescription The base function which all other series types inherit from. The data in the series is stored
 * in various arrays.
 *
 * - First, series.options.data contains all the original config options for
 * each point whether added by options or methods like series.addPoint.
 * - Next, series.data contains those values converted to points, but in case the series data length
 * exceeds the cropThreshold, or if the data is grouped, series.data doesn't contain all the points. It
 * only contains the points that have been created on demand.
 * - Then there's series.points that contains all currently visible point objects. In case of cropping,
 * the cropped-away points are not part of this array. The series.points array starts at series.cropStart
 * compared to series.data and series.options.data. If however the series data is grouped, these can't
 * be correlated one to one.
 * - series.xData and series.processedXData contain clean x values, equivalent to series.data and series.points.
 * - series.yData and series.processedYData contain clean x values, equivalent to series.data and series.points.
 *
 * @param {Object} chart
 * @param {Object} options
 */
var Series = function () {};

Series.prototype = {

	isCartesian: true,
	type: 'line',
	pointClass: Point,
	sorted: true, // requires the data to be sorted
	requireSorting: true,
	pointAttrToOptions: { // mapping between SVG attributes and the corresponding options
		stroke: 'lineColor',
		'stroke-width': 'lineWidth',
		fill: 'fillColor',
		r: 'radius'
	},
	axisTypes: ['xAxis', 'yAxis'],
	colorCounter: 0,
	parallelArrays: ['x', 'y'], // each point's x and y values are stored in this.xData and this.yData
	init: function (chart, options) {
		var series = this,
			eventType,
			events,
			chartSeries = chart.series,
			sortByIndex = function (a, b) {
				return pick(a.options.index, a._i) - pick(b.options.index, b._i);
			};

		series.chart = chart;
		series.options = options = series.setOptions(options); // merge with plotOptions
		series.linkedSeries = [];

		// bind the axes
		series.bindAxes();

		// set some variables
		extend(series, {
			name: options.name,
			state: NORMAL_STATE,
			pointAttr: {},
			visible: options.visible !== false, // true by default
			selected: options.selected === true // false by default
		});

		// special
		if (useCanVG) {
			options.animation = false;
		}

		// register event listeners
		events = options.events;
		for (eventType in events) {
			addEvent(series, eventType, events[eventType]);
		}
		if (
			(events && events.click) ||
			(options.point && options.point.events && options.point.events.click) ||
			options.allowPointSelect
		) {
			chart.runTrackerClick = true;
		}

		series.getColor();
		series.getSymbol();

		// Set the data
		each(series.parallelArrays, function (key) {
			series[key + 'Data'] = [];
		});
		series.setData(options.data, false);

		// Mark cartesian
		if (series.isCartesian) {
			chart.hasCartesianSeries = true;
		}

		// Register it in the chart
		chartSeries.push(series);
		series._i = chartSeries.length - 1;

		// Sort series according to index option (#248, #1123, #2456)
		stableSort(chartSeries, sortByIndex);
		if (this.yAxis) {
			stableSort(this.yAxis.series, sortByIndex);
		}

		each(chartSeries, function (series, i) {
			series.index = i;
			series.name = series.name || 'Series ' + (i + 1);
		});

	},

	/**
	 * Set the xAxis and yAxis properties of cartesian series, and register the series
	 * in the axis.series array
	 */
	bindAxes: function () {
		var series = this,
			seriesOptions = series.options,
			chart = series.chart,
			axisOptions;

		each(series.axisTypes || [], function (AXIS) { // repeat for xAxis and yAxis

			each(chart[AXIS], function (axis) { // loop through the chart's axis objects
				axisOptions = axis.options;

				// apply if the series xAxis or yAxis option mathches the number of the
				// axis, or if undefined, use the first axis
				if ((seriesOptions[AXIS] === axisOptions.index) ||
						(seriesOptions[AXIS] !== UNDEFINED && seriesOptions[AXIS] === axisOptions.id) ||
						(seriesOptions[AXIS] === UNDEFINED && axisOptions.index === 0)) {

					// register this series in the axis.series lookup
					axis.series.push(series);

					// set this series.xAxis or series.yAxis reference
					series[AXIS] = axis;

					// mark dirty for redraw
					axis.isDirty = true;
				}
			});

			// The series needs an X and an Y axis
			if (!series[AXIS] && series.optionalAxis !== AXIS) {
				error(18, true);
			}

		});
	},

	/**
	 * For simple series types like line and column, the data values are held in arrays like
	 * xData and yData for quick lookup to find extremes and more. For multidimensional series
	 * like bubble and map, this can be extended with arrays like zData and valueData by
	 * adding to the series.parallelArrays array.
	 */
	updateParallelArrays: function (point, i) {
		var series = point.series,
			args = arguments,
			fn = typeof i === 'number' ?
				 // Insert the value in the given position
				function (key) {
					var val = key === 'y' && series.toYData ? series.toYData(point) : point[key];
					series[key + 'Data'][i] = val;
				} :
				// Apply the method specified in i with the following arguments as arguments
				function (key) {
					Array.prototype[i].apply(series[key + 'Data'], Array.prototype.slice.call(args, 2));
				};

		each(series.parallelArrays, fn);
	},

	/**
	 * Return an auto incremented x value based on the pointStart and pointInterval options.
	 * This is only used if an x value is not given for the point that calls autoIncrement.
	 */
	autoIncrement: function () {
		var series = this,
			options = series.options,
			xIncrement = series.xIncrement;

		xIncrement = pick(xIncrement, options.pointStart, 0);

		series.pointInterval = pick(series.pointInterval, options.pointInterval, 1);

		series.xIncrement = xIncrement + series.pointInterval;
		return xIncrement;
	},

	/**
	 * Divide the series data into segments divided by null values.
	 */
	getSegments: function () {
		var series = this,
			lastNull = -1,
			segments = [],
			i,
			points = series.points,
			pointsLength = points.length;

		if (pointsLength) { // no action required for []

			// if connect nulls, just remove null points
			if (series.options.connectNulls) {
				i = pointsLength;
				while (i--) {
					if (points[i].y === null) {
						points.splice(i, 1);
					}
				}
				if (points.length) {
					segments = [points];
				}

			// else, split on null points
			} else {
				each(points, function (point, i) {
					if (point.y === null) {
						if (i > lastNull + 1) {
							segments.push(points.slice(lastNull + 1, i));
						}
						lastNull = i;
					} else if (i === pointsLength - 1) { // last value
						segments.push(points.slice(lastNull + 1, i + 1));
					}
				});
			}
		}

		// register it
		series.segments = segments;
	},

	/**
	 * Set the series options by merging from the options tree
	 * @param {Object} itemOptions
	 */
	setOptions: function (itemOptions) {
		var chart = this.chart,
			chartOptions = chart.options,
			plotOptions = chartOptions.plotOptions,
			userOptions = chart.userOptions || {},
			userPlotOptions = userOptions.plotOptions || {},
			typeOptions = plotOptions[this.type],
			options;

		this.userOptions = itemOptions;

		options = merge(
			typeOptions,
			plotOptions.series,
			itemOptions
		);

		// The tooltip options are merged between global and series specific options
		this.tooltipOptions = merge(
			defaultOptions.tooltip,
			defaultOptions.plotOptions[this.type].tooltip,
			userOptions.tooltip,
			userPlotOptions.series && userPlotOptions.series.tooltip,
			userPlotOptions[this.type] && userPlotOptions[this.type].tooltip,
			itemOptions.tooltip
		);

		// Delete marker object if not allowed (#1125)
		if (typeOptions.marker === null) {
			delete options.marker;
		}

		return options;

	},
	/**
	 * Get the series' color
	 */
	getColor: function () {
		var options = this.options,
			userOptions = this.userOptions,
			defaultColors = this.chart.options.colors,
			counters = this.chart.counters,
			color,
			colorIndex;

		color = options.color || defaultPlotOptions[this.type].color;

		if (!color && !options.colorByPoint) {
			if (defined(userOptions._colorIndex)) { // after Series.update()
				colorIndex = userOptions._colorIndex;
			} else {
				userOptions._colorIndex = counters.color;
				colorIndex = counters.color++;
			}
			color = defaultColors[colorIndex];
		}

		this.color = color;
		counters.wrapColor(defaultColors.length);
	},
	/**
	 * Get the series' symbol
	 */
	getSymbol: function () {
		var series = this,
			userOptions = series.userOptions,
			seriesMarkerOption = series.options.marker,
			chart = series.chart,
			defaultSymbols = chart.options.symbols,
			counters = chart.counters,
			symbolIndex;

		series.symbol = seriesMarkerOption.symbol;
		if (!series.symbol) {
			if (defined(userOptions._symbolIndex)) { // after Series.update()
				symbolIndex = userOptions._symbolIndex;
			} else {
				userOptions._symbolIndex = counters.symbol;
				symbolIndex = counters.symbol++;
			}
			series.symbol = defaultSymbols[symbolIndex];
		}

		// don't substract radius in image symbols (#604)
		if (/^url/.test(series.symbol)) {
			seriesMarkerOption.radius = 0;
		}
		counters.wrapSymbol(defaultSymbols.length);
	},

	drawLegendSymbol: LegendSymbolMixin.drawLineMarker,

	/**
	 * Replace the series data with a new set of data
	 * @param {Object} data
	 * @param {Object} redraw
	 */
	setData: function (data, redraw, animation, updatePoints) {
		var series = this,
			oldData = series.points,
			oldDataLength = (oldData && oldData.length) || 0,
			dataLength,
			options = series.options,
			chart = series.chart,
			firstPoint = null,
			xAxis = series.xAxis,
			hasCategories = xAxis && !!xAxis.categories,
			tooltipPoints = series.tooltipPoints,
			i,
			turboThreshold = options.turboThreshold,
			pt,
			xData = this.xData,
			yData = this.yData,
			pointArrayMap = series.pointArrayMap,
			valueCount = pointArrayMap && pointArrayMap.length;

		data = data || [];
		dataLength = data.length;
		redraw = pick(redraw, true);

		// If the point count is the same as is was, just run Point.update which is
		// cheaper, allows animation, and keeps references to points.
		if (updatePoints !== false && dataLength && oldDataLength === dataLength && !series.cropped && !series.hasGroupedData) {
			each(data, function (point, i) {
				oldData[i].update(point, false);
			});

		} else {

			// Reset properties
			series.xIncrement = null;
			series.pointRange = hasCategories ? 1 : options.pointRange;

			series.colorCounter = 0; // for series with colorByPoint (#1547)
			
			// Update parallel arrays
			each(this.parallelArrays, function (key) {
				series[key + 'Data'].length = 0;
			});

			// In turbo mode, only one- or twodimensional arrays of numbers are allowed. The
			// first value is tested, and we assume that all the rest are defined the same
			// way. Although the 'for' loops are similar, they are repeated inside each
			// if-else conditional for max performance.
			if (turboThreshold && dataLength > turboThreshold) {

				// find the first non-null point
				i = 0;
				while (firstPoint === null && i < dataLength) {
					firstPoint = data[i];
					i++;
				}


				if (isNumber(firstPoint)) { // assume all points are numbers
					var x = pick(options.pointStart, 0),
						pointInterval = pick(options.pointInterval, 1);

					for (i = 0; i < dataLength; i++) {
						xData[i] = x;
						yData[i] = data[i];
						x += pointInterval;
					}
					series.xIncrement = x;
				} else if (isArray(firstPoint)) { // assume all points are arrays
					if (valueCount) { // [x, low, high] or [x, o, h, l, c]
						for (i = 0; i < dataLength; i++) {
							pt = data[i];
							xData[i] = pt[0];
							yData[i] = pt.slice(1, valueCount + 1);
						}
					} else { // [x, y]
						for (i = 0; i < dataLength; i++) {
							pt = data[i];
							xData[i] = pt[0];
							yData[i] = pt[1];
						}
					}
				} else {
					error(12); // Highcharts expects configs to be numbers or arrays in turbo mode
				}
			} else {
				for (i = 0; i < dataLength; i++) {
					if (data[i] !== UNDEFINED) { // stray commas in oldIE
						pt = { series: series };
						series.pointClass.prototype.applyOptions.apply(pt, [data[i]]);
						series.updateParallelArrays(pt, i);
						if (hasCategories && pt.name) {
							xAxis.names[pt.x] = pt.name; // #2046
						}
					}
				}
			}

			// Forgetting to cast strings to numbers is a common caveat when handling CSV or JSON
			if (isString(yData[0])) {
				error(14, true);
			}

			series.data = [];
			series.options.data = data;
			//series.zData = zData;

			// destroy old points
			i = oldDataLength;
			while (i--) {
				if (oldData[i] && oldData[i].destroy) {
					oldData[i].destroy();
				}
			}
			if (tooltipPoints) { // #2594
				tooltipPoints.length = 0;
			}

			// reset minRange (#878)
			if (xAxis) {
				xAxis.minRange = xAxis.userMinRange;
			}

			// redraw
			series.isDirty = series.isDirtyData = chart.isDirtyBox = true;
			animation = false;
		}

		if (redraw) {
			chart.redraw(animation);
		}
	},

	/**
	 * Process the data by cropping away unused data points if the series is longer
	 * than the crop threshold. This saves computing time for lage series.
	 */
	processData: function (force) {
		var series = this,
			processedXData = series.xData, // copied during slice operation below
			processedYData = series.yData,
			dataLength = processedXData.length,
			croppedData,
			cropStart = 0,
			cropped,
			distance,
			closestPointRange,
			xAxis = series.xAxis,
			i, // loop variable
			options = series.options,
			cropThreshold = options.cropThreshold,
			isCartesian = series.isCartesian;

		// If the series data or axes haven't changed, don't go through this. Return false to pass
		// the message on to override methods like in data grouping.
		if (isCartesian && !series.isDirty && !xAxis.isDirty && !series.yAxis.isDirty && !force) {
			return false;
		}


		// optionally filter out points outside the plot area
		if (isCartesian && series.sorted && (!cropThreshold || dataLength > cropThreshold || series.forceCrop)) {
			var min = xAxis.min,
				max = xAxis.max;

			// it's outside current extremes
			if (processedXData[dataLength - 1] < min || processedXData[0] > max) {
				processedXData = [];
				processedYData = [];

			// only crop if it's actually spilling out
			} else if (processedXData[0] < min || processedXData[dataLength - 1] > max) {
				croppedData = this.cropData(series.xData, series.yData, min, max);
				processedXData = croppedData.xData;
				processedYData = croppedData.yData;
				cropStart = croppedData.start;
				cropped = true;
			}
		}


		// Find the closest distance between processed points
		for (i = processedXData.length - 1; i >= 0; i--) {
			distance = processedXData[i] - processedXData[i - 1];
			if (distance > 0 && (closestPointRange === UNDEFINED || distance < closestPointRange)) {
				closestPointRange = distance;

			// Unsorted data is not supported by the line tooltip, as well as data grouping and
			// navigation in Stock charts (#725) and width calculation of columns (#1900)
			} else if (distance < 0 && series.requireSorting) {
				error(15);
			}
		}

		// Record the properties
		series.cropped = cropped; // undefined or true
		series.cropStart = cropStart;
		series.processedXData = processedXData;
		series.processedYData = processedYData;

		if (options.pointRange === null) { // null means auto, as for columns, candlesticks and OHLC
			series.pointRange = closestPointRange || 1;
		}
		series.closestPointRange = closestPointRange;

	},

	/**
	 * Iterate over xData and crop values between min and max. Returns object containing crop start/end
	 * cropped xData with corresponding part of yData, dataMin and dataMax within the cropped range
	 */
	cropData: function (xData, yData, min, max) {
		var dataLength = xData.length,
			cropStart = 0,
			cropEnd = dataLength,
			cropShoulder = pick(this.cropShoulder, 1), // line-type series need one point outside
			i;

		// iterate up to find slice start
		for (i = 0; i < dataLength; i++) {
			if (xData[i] >= min) {
				cropStart = mathMax(0, i - cropShoulder);
				break;
			}
		}

		// proceed to find slice end
		for (; i < dataLength; i++) {
			if (xData[i] > max) {
				cropEnd = i + cropShoulder;
				break;
			}
		}

		return {
			xData: xData.slice(cropStart, cropEnd),
			yData: yData.slice(cropStart, cropEnd),
			start: cropStart,
			end: cropEnd
		};
	},


	/**
	 * Generate the data point after the data has been processed by cropping away
	 * unused points and optionally grouped in Highcharts Stock.
	 */
	generatePoints: function () {
		var series = this,
			options = series.options,
			dataOptions = options.data,
			data = series.data,
			dataLength,
			processedXData = series.processedXData,
			processedYData = series.processedYData,
			pointClass = series.pointClass,
			processedDataLength = processedXData.length,
			cropStart = series.cropStart || 0,
			cursor,
			hasGroupedData = series.hasGroupedData,
			point,
			points = [],
			i;

		if (!data && !hasGroupedData) {
			var arr = [];
			arr.length = dataOptions.length;
			data = series.data = arr;
		}

		for (i = 0; i < processedDataLength; i++) {
			cursor = cropStart + i;
			if (!hasGroupedData) {
				if (data[cursor]) {
					point = data[cursor];
				} else if (dataOptions[cursor] !== UNDEFINED) { // #970
					data[cursor] = point = (new pointClass()).init(series, dataOptions[cursor], processedXData[i]);
				}
				points[i] = point;
			} else {
				// splat the y data in case of ohlc data array
				points[i] = (new pointClass()).init(series, [processedXData[i]].concat(splat(processedYData[i])));
			}
		}

		// Hide cropped-away points - this only runs when the number of points is above cropThreshold, or when
		// swithching view from non-grouped data to grouped data (#637)
		if (data && (processedDataLength !== (dataLength = data.length) || hasGroupedData)) {
			for (i = 0; i < dataLength; i++) {
				if (i === cropStart && !hasGroupedData) { // when has grouped data, clear all points
					i += processedDataLength;
				}
				if (data[i]) {
					data[i].destroyElements();
					data[i].plotX = UNDEFINED; // #1003
				}
			}
		}

		series.data = data;
		series.points = points;
	},

	/**
	 * Calculate Y extremes for visible data
	 */
	getExtremes: function (yData) {
		var xAxis = this.xAxis,
			yAxis = this.yAxis,
			xData = this.processedXData,
			yDataLength,
			activeYData = [],
			activeCounter = 0,
			xExtremes = xAxis.getExtremes(), // #2117, need to compensate for log X axis
			xMin = xExtremes.min,
			xMax = xExtremes.max,
			validValue,
			withinRange,
			dataMin,
			dataMax,
			x,
			y,
			i,
			j;

		yData = yData || this.stackedYData || this.processedYData;
		yDataLength = yData.length;

		for (i = 0; i < yDataLength; i++) {

			x = xData[i];
			y = yData[i];

			// For points within the visible range, including the first point outside the
			// visible range, consider y extremes
			validValue = y !== null && y !== UNDEFINED && (!yAxis.isLog || (y.length || y > 0));
			withinRange = this.getExtremesFromAll || this.cropped || ((xData[i + 1] || x) >= xMin &&
				(xData[i - 1] || x) <= xMax);

			if (validValue && withinRange) {

				j = y.length;
				if (j) { // array, like ohlc or range data
					while (j--) {
						if (y[j] !== null) {
							activeYData[activeCounter++] = y[j];
						}
					}
				} else {
					activeYData[activeCounter++] = y;
				}
			}
		}
		this.dataMin = pick(dataMin, arrayMin(activeYData));
		this.dataMax = pick(dataMax, arrayMax(activeYData));
	},

	/**
	 * Translate data points from raw data values to chart specific positioning data
	 * needed later in drawPoints, drawGraph and drawTracker.
	 */
	translate: function () {
		if (!this.processedXData) { // hidden series
			this.processData();
		}
		this.generatePoints();
		var series = this,
			options = series.options,
			stacking = options.stacking,
			xAxis = series.xAxis,
			categories = xAxis.categories,
			yAxis = series.yAxis,
			points = series.points,
			dataLength = points.length,
			hasModifyValue = !!series.modifyValue,
			i,
			pointPlacement = options.pointPlacement,
			dynamicallyPlaced = pointPlacement === 'between' || isNumber(pointPlacement),
			threshold = options.threshold;

		// Translate each point
		for (i = 0; i < dataLength; i++) {
			var point = points[i],
				xValue = point.x,
				yValue = point.y,
				yBottom = point.low,
				stack = stacking && yAxis.stacks[(series.negStacks && yValue < threshold ? '-' : '') + series.stackKey],
				pointStack,
				stackValues;

			// Discard disallowed y values for log axes
			if (yAxis.isLog && yValue <= 0) {
				point.y = yValue = null;
			}

			// Get the plotX translation
			point.plotX = xAxis.translate(xValue, 0, 0, 0, 1, pointPlacement, this.type === 'flags'); // Math.round fixes #591


			// Calculate the bottom y value for stacked series
			if (stacking && series.visible && stack && stack[xValue]) {

				pointStack = stack[xValue];
				stackValues = pointStack.points[series.index];
				yBottom = stackValues[0];
				yValue = stackValues[1];

				if (yBottom === 0) {
					yBottom = pick(threshold, yAxis.min);
				}
				if (yAxis.isLog && yBottom <= 0) { // #1200, #1232
					yBottom = null;
				}

				point.total = point.stackTotal = pointStack.total;
				point.percentage = pointStack.total && (point.y / pointStack.total * 100);
				point.stackY = yValue;

				// Place the stack label
				pointStack.setOffset(series.pointXOffset || 0, series.barW || 0);

			}

			// Set translated yBottom or remove it
			point.yBottom = defined(yBottom) ?
				yAxis.translate(yBottom, 0, 1, 0, 1) :
				null;

			// general hook, used for Highstock compare mode
			if (hasModifyValue) {
				yValue = series.modifyValue(yValue, point);
			}

			// Set the the plotY value, reset it for redraws
			point.plotY = (typeof yValue === 'number' && yValue !== Infinity) ?
				//mathRound(yAxis.translate(yValue, 0, 1, 0, 1) * 10) / 10 : // Math.round fixes #591
				yAxis.translate(yValue, 0, 1, 0, 1) :
				UNDEFINED;

			// Set client related positions for mouse tracking
			point.clientX = dynamicallyPlaced ? xAxis.translate(xValue, 0, 0, 0, 1) : point.plotX; // #1514

			point.negative = point.y < (threshold || 0);

			// some API data
			point.category = categories && categories[point.x] !== UNDEFINED ?
				categories[point.x] : point.x;


		}

		// now that we have the cropped data, build the segments
		series.getSegments();
	},

	/**
	 * Animate in the series
	 */
	animate: function (init) {
		var series = this,
			chart = series.chart,
			renderer = chart.renderer,
			clipRect,
			markerClipRect,
			animation = series.options.animation,
			clipBox = chart.clipBox,
			inverted = chart.inverted,
			sharedClipKey;

		// Animation option is set to true
		if (animation && !isObject(animation)) {
			animation = defaultPlotOptions[series.type].animation;
		}
		sharedClipKey = '_sharedClip' + animation.duration + animation.easing;

		// Initialize the animation. Set up the clipping rectangle.
		if (init) {

			// If a clipping rectangle with the same properties is currently present in the chart, use that.
			clipRect = chart[sharedClipKey];
			markerClipRect = chart[sharedClipKey + 'm'];
			if (!clipRect) {
				chart[sharedClipKey] = clipRect = renderer.clipRect(
					extend(clipBox, { width: 0 })
				);

				chart[sharedClipKey + 'm'] = markerClipRect = renderer.clipRect(
					-99, // include the width of the first marker
					inverted ? -chart.plotLeft : -chart.plotTop,
					99,
					inverted ? chart.chartWidth : chart.chartHeight
				);
			}
			series.group.clip(clipRect);
			series.markerGroup.clip(markerClipRect);
			series.sharedClipKey = sharedClipKey;

		// Run the animation
		} else {
			clipRect = chart[sharedClipKey];
			if (clipRect) {
				clipRect.animate({
					width: chart.plotSizeX
				}, animation);
				chart[sharedClipKey + 'm'].animate({
					width: chart.plotSizeX + 99
				}, animation);
			}

			// Delete this function to allow it only once
			series.animate = null;

			// Call the afterAnimate function on animation complete (but don't overwrite the animation.complete option
			// which should be available to the user).
			series.animationTimeout = setTimeout(function () {
				series.afterAnimate();
			}, animation.duration);
		}
	},

	/**
	 * This runs after animation to land on the final plot clipping
	 */
	afterAnimate: function () {
		var chart = this.chart,
			sharedClipKey = this.sharedClipKey,
			group = this.group;

		if (group && this.options.clip !== false) {
			group.clip(chart.clipRect);
			this.markerGroup.clip(); // no clip
		}

		// Remove the shared clipping rectancgle when all series are shown
		setTimeout(function () {
			if (sharedClipKey && chart[sharedClipKey]) {
				chart[sharedClipKey] = chart[sharedClipKey].destroy();
				chart[sharedClipKey + 'm'] = chart[sharedClipKey + 'm'].destroy();
			}
		}, 100);
	},

	/**
	 * Draw the markers
	 */
	drawPoints: function () {
		var series = this,
			pointAttr,
			points = series.points,
			chart = series.chart,
			plotX,
			plotY,
			i,
			point,
			radius,
			symbol,
			isImage,
			graphic,
			options = series.options,
			seriesMarkerOptions = options.marker,
			seriesPointAttr = series.pointAttr[''],
			pointMarkerOptions,
			enabled,
			isInside,
			markerGroup = series.markerGroup;

		if (seriesMarkerOptions.enabled || series._hasPointMarkers) {

			i = points.length;
			while (i--) {
				point = points[i];
				plotX = mathFloor(point.plotX); // #1843
				plotY = point.plotY;
				graphic = point.graphic;
				pointMarkerOptions = point.marker || {};
				enabled = (seriesMarkerOptions.enabled && pointMarkerOptions.enabled === UNDEFINED) || pointMarkerOptions.enabled;
				isInside = chart.isInsidePlot(mathRound(plotX), plotY, chart.inverted); // #1858

				// only draw the point if y is defined
				if (enabled && plotY !== UNDEFINED && !isNaN(plotY) && point.y !== null) {

					// shortcuts
					pointAttr = point.pointAttr[point.selected ? SELECT_STATE : NORMAL_STATE] || seriesPointAttr;
					radius = pointAttr.r;
					symbol = pick(pointMarkerOptions.symbol, series.symbol);
					isImage = symbol.indexOf('url') === 0;

					if (graphic) { // update
						graphic
							.attr({ // Since the marker group isn't clipped, each individual marker must be toggled
								visibility: isInside ? 'inherit' : HIDDEN
							})
							.animate(extend({
								x: plotX - radius,
								y: plotY - radius
							}, graphic.symbolName ? { // don't apply to image symbols #507
								width: 2 * radius,
								height: 2 * radius
							} : {}));
					} else if (isInside && (radius > 0 || isImage)) {
						point.graphic = graphic = chart.renderer.symbol(
							symbol,
							plotX - radius,
							plotY - radius,
							2 * radius,
							2 * radius
						)
						.attr(pointAttr)
						.add(markerGroup);
					}

				} else if (graphic) {
					point.graphic = graphic.destroy(); // #1269
				}
			}
		}

	},

	/**
	 * Convert state properties from API naming conventions to SVG attributes
	 *
	 * @param {Object} options API options object
	 * @param {Object} base1 SVG attribute object to inherit from
	 * @param {Object} base2 Second level SVG attribute object to inherit from
	 */
	convertAttribs: function (options, base1, base2, base3) {
		var conversion = this.pointAttrToOptions,
			attr,
			option,
			obj = {};

		options = options || {};
		base1 = base1 || {};
		base2 = base2 || {};
		base3 = base3 || {};

		for (attr in conversion) {
			option = conversion[attr];
			obj[attr] = pick(options[option], base1[attr], base2[attr], base3[attr]);
		}
		return obj;
	},

	/**
	 * Get the state attributes. Each series type has its own set of attributes
	 * that are allowed to change on a point's state change. Series wide attributes are stored for
	 * all series, and additionally point specific attributes are stored for all
	 * points with individual marker options. If such options are not defined for the point,
	 * a reference to the series wide attributes is stored in point.pointAttr.
	 */
	getAttribs: function () {
		var series = this,
			seriesOptions = series.options,
			normalOptions = defaultPlotOptions[series.type].marker ? seriesOptions.marker : seriesOptions,
			stateOptions = normalOptions.states,
			stateOptionsHover = stateOptions[HOVER_STATE],
			pointStateOptionsHover,
			seriesColor = series.color,
			normalDefaults = {
				stroke: seriesColor,
				fill: seriesColor
			},
			points = series.points || [], // #927
			i,
			point,
			seriesPointAttr = [],
			pointAttr,
			pointAttrToOptions = series.pointAttrToOptions,
			hasPointSpecificOptions = series.hasPointSpecificOptions,
			negativeColor = seriesOptions.negativeColor,
			defaultLineColor = normalOptions.lineColor,
			defaultFillColor = normalOptions.fillColor,
			turboThreshold = seriesOptions.turboThreshold,
			attr,
			key;

		// series type specific modifications
		if (seriesOptions.marker) { // line, spline, area, areaspline, scatter

			// if no hover radius is given, default to normal radius + 2
			stateOptionsHover.radius = stateOptionsHover.radius || normalOptions.radius + 2;
			stateOptionsHover.lineWidth = stateOptionsHover.lineWidth || normalOptions.lineWidth + 1;

		} else { // column, bar, pie

			// if no hover color is given, brighten the normal color
			stateOptionsHover.color = stateOptionsHover.color ||
				Color(stateOptionsHover.color || seriesColor)
					.brighten(stateOptionsHover.brightness).get();
		}

		// general point attributes for the series normal state
		seriesPointAttr[NORMAL_STATE] = series.convertAttribs(normalOptions, normalDefaults);

		// HOVER_STATE and SELECT_STATE states inherit from normal state except the default radius
		each([HOVER_STATE, SELECT_STATE], function (state) {
			seriesPointAttr[state] =
					series.convertAttribs(stateOptions[state], seriesPointAttr[NORMAL_STATE]);
		});

		// set it
		series.pointAttr = seriesPointAttr;


		// Generate the point-specific attribute collections if specific point
		// options are given. If not, create a referance to the series wide point
		// attributes
		i = points.length;
		if (!turboThreshold || i < turboThreshold || hasPointSpecificOptions) {
			while (i--) {
				point = points[i];
				normalOptions = (point.options && point.options.marker) || point.options;
				if (normalOptions && normalOptions.enabled === false) {
					normalOptions.radius = 0;
				}

				if (point.negative && negativeColor) {
					point.color = point.fillColor = negativeColor;
				}

				hasPointSpecificOptions = seriesOptions.colorByPoint || point.color; // #868

				// check if the point has specific visual options
				if (point.options) {
					for (key in pointAttrToOptions) {
						if (defined(normalOptions[pointAttrToOptions[key]])) {
							hasPointSpecificOptions = true;
						}
					}
				}

				// a specific marker config object is defined for the individual point:
				// create it's own attribute collection
				if (hasPointSpecificOptions) {
					normalOptions = normalOptions || {};
					pointAttr = [];
					stateOptions = normalOptions.states || {}; // reassign for individual point
					pointStateOptionsHover = stateOptions[HOVER_STATE] = stateOptions[HOVER_STATE] || {};

					// Handle colors for column and pies
					if (!seriesOptions.marker) { // column, bar, point
						// If no hover color is given, brighten the normal color. #1619, #2579
						pointStateOptionsHover.color = pointStateOptionsHover.color || (!point.options.color && stateOptionsHover.color) ||
							Color(point.color)
								.brighten(pointStateOptionsHover.brightness || stateOptionsHover.brightness)
								.get();
					}

					// normal point state inherits series wide normal state
					attr = { color: point.color }; // #868
					if (!defaultFillColor) { // Individual point color or negative color markers (#2219)
						attr.fillColor = point.color;
					}
					if (!defaultLineColor) {
						attr.lineColor = point.color; // Bubbles take point color, line markers use white
					}
					pointAttr[NORMAL_STATE] = series.convertAttribs(extend(attr, normalOptions), seriesPointAttr[NORMAL_STATE]);

					// inherit from point normal and series hover
					pointAttr[HOVER_STATE] = series.convertAttribs(
						stateOptions[HOVER_STATE],
						seriesPointAttr[HOVER_STATE],
						pointAttr[NORMAL_STATE]
					);

					// inherit from point normal and series hover
					pointAttr[SELECT_STATE] = series.convertAttribs(
						stateOptions[SELECT_STATE],
						seriesPointAttr[SELECT_STATE],
						pointAttr[NORMAL_STATE]
					);


				// no marker config object is created: copy a reference to the series-wide
				// attribute collection
				} else {
					pointAttr = seriesPointAttr;
				}

				point.pointAttr = pointAttr;
			}
		}
	},

	/**
	 * Clear DOM objects and free up memory
	 */
	destroy: function () {
		var series = this,
			chart = series.chart,
			issue134 = /AppleWebKit\/533/.test(userAgent),
			destroy,
			i,
			data = series.data || [],
			point,
			prop,
			axis;

		// add event hook
		fireEvent(series, 'destroy');

		// remove all events
		removeEvent(series);

		// erase from axes
		each(series.axisTypes || [], function (AXIS) {
			axis = series[AXIS];
			if (axis) {
				erase(axis.series, series);
				axis.isDirty = axis.forceRedraw = true;
			}
		});

		// remove legend items
		if (series.legendItem) {
			series.chart.legend.destroyItem(series);
		}

		// destroy all points with their elements
		i = data.length;
		while (i--) {
			point = data[i];
			if (point && point.destroy) {
				point.destroy();
			}
		}
		series.points = null;

		// Clear the animation timeout if we are destroying the series during initial animation
		clearTimeout(series.animationTimeout);

		// destroy all SVGElements associated to the series
		each(['area', 'graph', 'dataLabelsGroup', 'group', 'markerGroup', 'tracker',
				'graphNeg', 'areaNeg', 'posClip', 'negClip'], function (prop) {
			if (series[prop]) {

				// issue 134 workaround
				destroy = issue134 && prop === 'group' ?
					'hide' :
					'destroy';

				series[prop][destroy]();
			}
		});

		// remove from hoverSeries
		if (chart.hoverSeries === series) {
			chart.hoverSeries = null;
		}
		erase(chart.series, series);

		// clear all members
		for (prop in series) {
			delete series[prop];
		}
	},

	/**
	 * Return the graph path of a segment
	 */
	getSegmentPath: function (segment) {
		var series = this,
			segmentPath = [],
			step = series.options.step;

		// build the segment line
		each(segment, function (point, i) {

			var plotX = point.plotX,
				plotY = point.plotY,
				lastPoint;

			if (series.getPointSpline) { // generate the spline as defined in the SplineSeries object
				segmentPath.push.apply(segmentPath, series.getPointSpline(segment, point, i));

			} else {

				// moveTo or lineTo
				segmentPath.push(i ? L : M);

				// step line?
				if (step && i) {
					lastPoint = segment[i - 1];
					if (step === 'right') {
						segmentPath.push(
							lastPoint.plotX,
							plotY
						);

					} else if (step === 'center') {
						segmentPath.push(
							(lastPoint.plotX + plotX) / 2,
							lastPoint.plotY,
							(lastPoint.plotX + plotX) / 2,
							plotY
						);

					} else {
						segmentPath.push(
							plotX,
							lastPoint.plotY
						);
					}
				}

				// normal line to next point
				segmentPath.push(
					point.plotX,
					point.plotY
				);
			}
		});

		return segmentPath;
	},

	/**
	 * Get the graph path
	 */
	getGraphPath: function () {
		var series = this,
			graphPath = [],
			segmentPath,
			singlePoints = []; // used in drawTracker

		// Divide into segments and build graph and area paths
		each(series.segments, function (segment) {

			segmentPath = series.getSegmentPath(segment);

			// add the segment to the graph, or a single point for tracking
			if (segment.length > 1) {
				graphPath = graphPath.concat(segmentPath);
			} else {
				singlePoints.push(segment[0]);
			}
		});

		// Record it for use in drawGraph and drawTracker, and return graphPath
		series.singlePoints = singlePoints;
		series.graphPath = graphPath;

		return graphPath;

	},

	/**
	 * Draw the actual graph
	 */
	drawGraph: function () {
		var series = this,
			options = this.options,
			props = [['graph', options.lineColor || this.color]],
			lineWidth = options.lineWidth,
			dashStyle =  options.dashStyle,
			roundCap = options.linecap !== 'square',
			graphPath = this.getGraphPath(),
			negativeColor = options.negativeColor;

		if (negativeColor) {
			props.push(['graphNeg', negativeColor]);
		}

		// draw the graph
		each(props, function (prop, i) {
			var graphKey = prop[0],
				graph = series[graphKey],
				attribs;

			if (graph) {
				stop(graph); // cancel running animations, #459
				graph.animate({ d: graphPath });

			} else if (lineWidth && graphPath.length) { // #1487
				attribs = {
					stroke: prop[1],
					'stroke-width': lineWidth,
					fill: NONE,
					zIndex: 1 // #1069
				};
				if (dashStyle) {
					attribs.dashstyle = dashStyle;
				} else if (roundCap) {
					attribs['stroke-linecap'] = attribs['stroke-linejoin'] = 'round';
				}

				series[graphKey] = series.chart.renderer.path(graphPath)
					.attr(attribs)
					.add(series.group)
					.shadow(!i && options.shadow);
			}
		});
	},

	/**
	 * Clip the graphs into the positive and negative coloured graphs
	 */
	clipNeg: function () {
		var options = this.options,
			chart = this.chart,
			renderer = chart.renderer,
			negativeColor = options.negativeColor || options.negativeFillColor,
			translatedThreshold,
			posAttr,
			negAttr,
			graph = this.graph,
			area = this.area,
			posClip = this.posClip,
			negClip = this.negClip,
			chartWidth = chart.chartWidth,
			chartHeight = chart.chartHeight,
			chartSizeMax = mathMax(chartWidth, chartHeight),
			yAxis = this.yAxis,
			above,
			below;

		if (negativeColor && (graph || area)) {
			translatedThreshold = mathRound(yAxis.toPixels(options.threshold || 0, true));
			if (translatedThreshold < 0) {
				chartSizeMax -= translatedThreshold; // #2534
			}
			above = {
				x: 0,
				y: 0,
				width: chartSizeMax,
				height: translatedThreshold
			};
			below = {
				x: 0,
				y: translatedThreshold,
				width: chartSizeMax,
				height: chartSizeMax
			};

			if (chart.inverted) {

				above.height = below.y = chart.plotWidth - translatedThreshold;
				if (renderer.isVML) {
					above = {
						x: chart.plotWidth - translatedThreshold - chart.plotLeft,
						y: 0,
						width: chartWidth,
						height: chartHeight
					};
					below = {
						x: translatedThreshold + chart.plotLeft - chartWidth,
						y: 0,
						width: chart.plotLeft + translatedThreshold,
						height: chartWidth
					};
				}
			}

			if (yAxis.reversed) {
				posAttr = below;
				negAttr = above;
			} else {
				posAttr = above;
				negAttr = below;
			}

			if (posClip) { // update
				posClip.animate(posAttr);
				negClip.animate(negAttr);
			} else {

				this.posClip = posClip = renderer.clipRect(posAttr);
				this.negClip = negClip = renderer.clipRect(negAttr);

				if (graph && this.graphNeg) {
					graph.clip(posClip);
					this.graphNeg.clip(negClip);
				}

				if (area) {
					area.clip(posClip);
					this.areaNeg.clip(negClip);
				}
			}
		}
	},

	/**
	 * Initialize and perform group inversion on series.group and series.markerGroup
	 */
	invertGroups: function () {
		var series = this,
			chart = series.chart;

		// Pie, go away (#1736)
		if (!series.xAxis) {
			return;
		}

		// A fixed size is needed for inversion to work
		function setInvert() {
			var size = {
				width: series.yAxis.len,
				height: series.xAxis.len
			};

			each(['group', 'markerGroup'], function (groupName) {
				if (series[groupName]) {
					series[groupName].attr(size).invert();
				}
			});
		}

		addEvent(chart, 'resize', setInvert); // do it on resize
		addEvent(series, 'destroy', function () {
			removeEvent(chart, 'resize', setInvert);
		});

		// Do it now
		setInvert(); // do it now

		// On subsequent render and redraw, just do setInvert without setting up events again
		series.invertGroups = setInvert;
	},

	/**
	 * General abstraction for creating plot groups like series.group, series.dataLabelsGroup and
	 * series.markerGroup. On subsequent calls, the group will only be adjusted to the updated plot size.
	 */
	plotGroup: function (prop, name, visibility, zIndex, parent) {
		var group = this[prop],
			isNew = !group;

		// Generate it on first call
		if (isNew) {
			this[prop] = group = this.chart.renderer.g(name)
				.attr({
					visibility: visibility,
					zIndex: zIndex || 0.1 // IE8 needs this
				})
				.add(parent);
		}
		// Place it on first and subsequent (redraw) calls
		group[isNew ? 'attr' : 'animate'](this.getPlotBox());
		return group;
	},

	/**
	 * Get the translation and scale for the plot area of this series
	 */
	getPlotBox: function () {
		return {
			translateX: this.xAxis ? this.xAxis.left : this.chart.plotLeft,
			translateY: this.yAxis ? this.yAxis.top : this.chart.plotTop,
			scaleX: 1, // #1623
			scaleY: 1
		};
	},

	/**
	 * Render the graph and markers
	 */
	render: function () {
		var series = this,
			chart = series.chart,
			group,
			options = series.options,
			animation = options.animation,
			doAnimation = animation && !!series.animate &&
				chart.renderer.isSVG, // this animation doesn't work in IE8 quirks when the group div is hidden,
				// and looks bad in other oldIE
			visibility = series.visible ? VISIBLE : HIDDEN,
			zIndex = options.zIndex,
			hasRendered = series.hasRendered,
			chartSeriesGroup = chart.seriesGroup;

		// the group
		group = series.plotGroup(
			'group',
			'series',
			visibility,
			zIndex,
			chartSeriesGroup
		);

		series.markerGroup = series.plotGroup(
			'markerGroup',
			'markers',
			visibility,
			zIndex,
			chartSeriesGroup
		);

		// initiate the animation
		if (doAnimation) {
			series.animate(true);
		}

		// cache attributes for shapes
		series.getAttribs();

		// SVGRenderer needs to know this before drawing elements (#1089, #1795)
		group.inverted = series.isCartesian ? chart.inverted : false;

		// draw the graph if any
		if (series.drawGraph) {
			series.drawGraph();
			series.clipNeg();
		}

		// draw the data labels (inn pies they go before the points)
		if (series.drawDataLabels) {
			series.drawDataLabels();
		}

		// draw the points
		if (series.visible) {
			series.drawPoints();
		}


		// draw the mouse tracking area
		if (series.drawTracker && series.options.enableMouseTracking !== false) {
			series.drawTracker();
		}

		// Handle inverted series and tracker groups
		if (chart.inverted) {
			series.invertGroups();
		}

		// Initial clipping, must be defined after inverting groups for VML
		if (options.clip !== false && !series.sharedClipKey && !hasRendered) {
			group.clip(chart.clipRect);
		}

		// Run the animation
		if (doAnimation) {
			series.animate();
		} else if (!hasRendered) {
			series.afterAnimate();
		}

		series.isDirty = series.isDirtyData = false; // means data is in accordance with what you see
		// (See #322) series.isDirty = series.isDirtyData = false; // means data is in accordance with what you see
		series.hasRendered = true;
	},

	/**
	 * Redraw the series after an update in the axes.
	 */
	redraw: function () {
		var series = this,
			chart = series.chart,
			wasDirtyData = series.isDirtyData, // cache it here as it is set to false in render, but used after
			group = series.group,
			xAxis = series.xAxis,
			yAxis = series.yAxis;

		// reposition on resize
		if (group) {
			if (chart.inverted) {
				group.attr({
					width: chart.plotWidth,
					height: chart.plotHeight
				});
			}

			group.animate({
				translateX: pick(xAxis && xAxis.left, chart.plotLeft),
				translateY: pick(yAxis && yAxis.top, chart.plotTop)
			});
		}

		series.translate();
		series.setTooltipPoints(true);
		series.render();

		if (wasDirtyData) {
			fireEvent(series, 'updatedData');
		}
	}
}; // end Series prototype

/**
 * The class for stack items
 */
function StackItem(axis, options, isNegative, x, stackOption, stacking) {
	
	var inverted = axis.chart.inverted;

	this.axis = axis;

	// Tells if the stack is negative
	this.isNegative = isNegative;

	// Save the options to be able to style the label
	this.options = options;

	// Save the x value to be able to position the label later
	this.x = x;

	// Initialize total value
	this.total = null;

	// This will keep each points' extremes stored by series.index
	this.points = {};

	// Save the stack option on the series configuration object, and whether to treat it as percent
	this.stack = stackOption;
	this.percent = stacking === 'percent';

	// The align options and text align varies on whether the stack is negative and
	// if the chart is inverted or not.
	// First test the user supplied value, then use the dynamic.
	this.alignOptions = {
		align: options.align || (inverted ? (isNegative ? 'left' : 'right') : 'center'),
		verticalAlign: options.verticalAlign || (inverted ? 'middle' : (isNegative ? 'bottom' : 'top')),
		y: pick(options.y, inverted ? 4 : (isNegative ? 14 : -6)),
		x: pick(options.x, inverted ? (isNegative ? -6 : 6) : 0)
	};

	this.textAlign = options.textAlign || (inverted ? (isNegative ? 'right' : 'left') : 'center');
}

StackItem.prototype = {
	destroy: function () {
		destroyObjectProperties(this, this.axis);
	},

	/**
	 * Renders the stack total label and adds it to the stack label group.
	 */
	render: function (group) {
		var options = this.options,
			formatOption = options.format,
			str = formatOption ?
				format(formatOption, this) : 
				options.formatter.call(this);  // format the text in the label

		// Change the text to reflect the new total and set visibility to hidden in case the serie is hidden
		if (this.label) {
			this.label.attr({text: str, visibility: HIDDEN});
		// Create new label
		} else {
			this.label =
				this.axis.chart.renderer.text(str, 0, 0, options.useHTML)		// dummy positions, actual position updated with setOffset method in columnseries
					.css(options.style)				// apply style
					.attr({
						align: this.textAlign,				// fix the text-anchor
						rotation: options.rotation,	// rotation
						visibility: HIDDEN					// hidden until setOffset is called
					})				
					.add(group);							// add to the labels-group
		}
	},

	/**
	 * Sets the offset that the stack has from the x value and repositions the label.
	 */
	setOffset: function (xOffset, xWidth) {
		var stackItem = this,
			axis = stackItem.axis,
			chart = axis.chart,
			inverted = chart.inverted,
			neg = this.isNegative,							// special treatment is needed for negative stacks
			y = axis.translate(this.percent ? 100 : this.total, 0, 0, 0, 1), // stack value translated mapped to chart coordinates
			yZero = axis.translate(0),						// stack origin
			h = mathAbs(y - yZero),							// stack height
			x = chart.xAxis[0].translate(this.x) + xOffset,	// stack x position
			plotHeight = chart.plotHeight,
			stackBox = {	// this is the box for the complete stack
				x: inverted ? (neg ? y : y - h) : x,
				y: inverted ? plotHeight - x - xWidth : (neg ? (plotHeight - y - h) : plotHeight - y),
				width: inverted ? h : xWidth,
				height: inverted ? xWidth : h
			},
			label = this.label,
			alignAttr;
		
		if (label) {
			label.align(this.alignOptions, null, stackBox);	// align the label to the box
				
			// Set visibility (#678)
			alignAttr = label.alignAttr;
			label[this.options.crop === false || chart.isInsidePlot(alignAttr.x, alignAttr.y) ? 'show' : 'hide'](true);
		}
	}
};


// Stacking methods defined on the Axis prototype

/**
 * Build the stacks from top down
 */
Axis.prototype.buildStacks = function () {
	var series = this.series,
		reversedStacks = pick(this.options.reversedStacks, true),
		i = series.length;
	if (!this.isXAxis) {
		this.usePercentage = false;
		while (i--) {
			series[reversedStacks ? i : series.length - i - 1].setStackedPoints();
		}
		// Loop up again to compute percent stack
		if (this.usePercentage) {
			for (i = 0; i < series.length; i++) {
				series[i].setPercentStacks();
			}
		}
	}
};

Axis.prototype.renderStackTotals = function () {
	var axis = this,
		chart = axis.chart,
		renderer = chart.renderer,
		stacks = axis.stacks,
		stackKey, 
		oneStack, 
		stackCategory,
		stackTotalGroup = axis.stackTotalGroup;

	// Create a separate group for the stack total labels
	if (!stackTotalGroup) {
		axis.stackTotalGroup = stackTotalGroup =
			renderer.g('stack-labels')
				.attr({
					visibility: VISIBLE,
					zIndex: 6
				})
				.add();
	}

	// plotLeft/Top will change when y axis gets wider so we need to translate the
	// stackTotalGroup at every render call. See bug #506 and #516
	stackTotalGroup.translate(chart.plotLeft, chart.plotTop);

	// Render each stack total
	for (stackKey in stacks) {
		oneStack = stacks[stackKey];
		for (stackCategory in oneStack) {
			oneStack[stackCategory].render(stackTotalGroup);
		}
	}
};


// Stacking methods defnied for Series prototype

/**
 * Adds series' points value to corresponding stack
 */
Series.prototype.setStackedPoints = function () {
	if (!this.options.stacking || (this.visible !== true && this.chart.options.chart.ignoreHiddenSeries !== false)) {
		return;
	}

	var series = this,
		xData = series.processedXData,
		yData = series.processedYData,
		stackedYData = [],
		yDataLength = yData.length,
		seriesOptions = series.options,
		threshold = seriesOptions.threshold,
		stackOption = seriesOptions.stack,
		stacking = seriesOptions.stacking,
		stackKey = series.stackKey,
		negKey = '-' + stackKey,
		negStacks = series.negStacks,
		yAxis = series.yAxis,
		stacks = yAxis.stacks,
		oldStacks = yAxis.oldStacks,
		isNegative,
		stack,
		other,
		key,
		i,
		x,
		y;

	// loop over the non-null y values and read them into a local array
	for (i = 0; i < yDataLength; i++) {
		x = xData[i];
		y = yData[i];

		// Read stacked values into a stack based on the x value,
		// the sign of y and the stack key. Stacking is also handled for null values (#739)
		isNegative = negStacks && y < threshold;
		key = isNegative ? negKey : stackKey;

		// Create empty object for this stack if it doesn't exist yet
		if (!stacks[key]) {
			stacks[key] = {};
		}

		// Initialize StackItem for this x
		if (!stacks[key][x]) {
			if (oldStacks[key] && oldStacks[key][x]) {
				stacks[key][x] = oldStacks[key][x];
				stacks[key][x].total = null;
			} else {
				stacks[key][x] = new StackItem(yAxis, yAxis.options.stackLabels, isNegative, x, stackOption, stacking);
			}
		}

		// If the StackItem doesn't exist, create it first
		stack = stacks[key][x];
		stack.points[series.index] = [stack.cum || 0];

		// Add value to the stack total
		if (stacking === 'percent') {

			// Percent stacked column, totals are the same for the positive and negative stacks
			other = isNegative ? stackKey : negKey;
			if (negStacks && stacks[other] && stacks[other][x]) {
				other = stacks[other][x];
				stack.total = other.total = mathMax(other.total, stack.total) + mathAbs(y) || 0;

			// Percent stacked areas
			} else {
				stack.total = correctFloat(stack.total + (mathAbs(y) || 0));
			}
		} else {
			stack.total = correctFloat(stack.total + (y || 0));
		}

		stack.cum = (stack.cum || 0) + (y || 0);

		stack.points[series.index].push(stack.cum);
		stackedYData[i] = stack.cum;

	}

	if (stacking === 'percent') {
		yAxis.usePercentage = true;
	}

	this.stackedYData = stackedYData; // To be used in getExtremes

	// Reset old stacks
	yAxis.oldStacks = {};
};

/**
 * Iterate over all stacks and compute the absolute values to percent
 */
Series.prototype.setPercentStacks = function () {
	var series = this,
		stackKey = series.stackKey,
		stacks = series.yAxis.stacks,
		processedXData = series.processedXData;

	each([stackKey, '-' + stackKey], function (key) {
		var i = processedXData.length,
			x,
			stack,
			pointExtremes,
			totalFactor;

		while (i--) {
			x = processedXData[i];
			stack = stacks[key] && stacks[key][x];
			pointExtremes = stack && stack.points[series.index];
			if (pointExtremes) {
				totalFactor = stack.total ? 100 / stack.total : 0;
				pointExtremes[0] = correctFloat(pointExtremes[0] * totalFactor); // Y bottom value
				pointExtremes[1] = correctFloat(pointExtremes[1] * totalFactor); // Y value
				series.stackedYData[i] = pointExtremes[1];
			}
		}
	});
};

// Extend the Chart prototype for dynamic methods
extend(Chart.prototype, {

	/**
	 * Add a series dynamically after  time
	 *
	 * @param {Object} options The config options
	 * @param {Boolean} redraw Whether to redraw the chart after adding. Defaults to true.
	 * @param {Boolean|Object} animation Whether to apply animation, and optionally animation
	 *    configuration
	 *
	 * @return {Object} series The newly created series object
	 */
	addSeries: function (options, redraw, animation) {
		var series,
			chart = this;

		if (options) {
			redraw = pick(redraw, true); // defaults to true

			fireEvent(chart, 'addSeries', { options: options }, function () {
				series = chart.initSeries(options);

				chart.isDirtyLegend = true; // the series array is out of sync with the display
				chart.linkSeries();
				if (redraw) {
					chart.redraw(animation);
				}
			});
		}

		return series;
	},

	/**
     * Add an axis to the chart
     * @param {Object} options The axis option
     * @param {Boolean} isX Whether it is an X axis or a value axis
     */
	addAxis: function (options, isX, redraw, animation) {
		var key = isX ? 'xAxis' : 'yAxis',
			chartOptions = this.options,
			axis;

		/*jslint unused: false*/
		axis = new Axis(this, merge(options, {
			index: this[key].length,
			isX: isX
		}));
		/*jslint unused: true*/

		// Push the new axis options to the chart options
		chartOptions[key] = splat(chartOptions[key] || {});
		chartOptions[key].push(options);

		if (pick(redraw, true)) {
			this.redraw(animation);
		}
	},

	/**
	 * Dim the chart and show a loading text or symbol
	 * @param {String} str An optional text to show in the loading label instead of the default one
	 */
	showLoading: function (str) {
		var chart = this,
			options = chart.options,
			loadingDiv = chart.loadingDiv;

		var loadingOptions = options.loading;

		// create the layer at the first call
		if (!loadingDiv) {
			chart.loadingDiv = loadingDiv = createElement(DIV, {
				className: PREFIX + 'loading'
			}, extend(loadingOptions.style, {
				zIndex: 10,
				display: NONE
			}), chart.container);

			chart.loadingSpan = createElement(
				'span',
				null,
				loadingOptions.labelStyle,
				loadingDiv
			);

		}

		// update text
		chart.loadingSpan.innerHTML = str || options.lang.loading;

		// show it
		if (!chart.loadingShown) {
			css(loadingDiv, {
				opacity: 0,
				display: '',
				left: chart.plotLeft + PX,
				top: chart.plotTop + PX,
				width: chart.plotWidth + PX,
				height: chart.plotHeight + PX
			});
			animate(loadingDiv, {
				opacity: loadingOptions.style.opacity
			}, {
				duration: loadingOptions.showDuration || 0
			});
			chart.loadingShown = true;
		}
	},

	/**
	 * Hide the loading layer
	 */
	hideLoading: function () {
		var options = this.options,
			loadingDiv = this.loadingDiv;

		if (loadingDiv) {
			animate(loadingDiv, {
				opacity: 0
			}, {
				duration: options.loading.hideDuration || 100,
				complete: function () {
					css(loadingDiv, { display: NONE });
				}
			});
		}
		this.loadingShown = false;
	}
});

// extend the Point prototype for dynamic methods
extend(Point.prototype, {
	/**
	 * Update the point with new options (typically x/y data) and optionally redraw the series.
	 *
	 * @param {Object} options Point options as defined in the series.data array
	 * @param {Boolean} redraw Whether to redraw the chart or wait for an explicit call
	 * @param {Boolean|Object} animation Whether to apply animation, and optionally animation
	 *    configuration
	 *
	 */
	update: function (options, redraw, animation) {
		var point = this,
			series = point.series,
			graphic = point.graphic,
			i,
			data = series.data,
			chart = series.chart,
			seriesOptions = series.options;

		redraw = pick(redraw, true);

		// fire the event with a default handler of doing the update
		point.firePointEvent('update', { options: options }, function () {

			point.applyOptions(options);

			// update visuals
			if (isObject(options)) {
				series.getAttribs();
				if (graphic) {
					if (options && options.marker && options.marker.symbol) {
						point.graphic = graphic.destroy();
					} else {
						graphic.attr(point.pointAttr[point.state || '']);
					}
				}
				if (options && options.dataLabels && point.dataLabel) { // #2468
					point.dataLabel = point.dataLabel.destroy();
				}
			}

			// record changes in the parallel arrays
			i = inArray(point, data);
			series.updateParallelArrays(point, i);

			seriesOptions.data[i] = point.options;

			// redraw
			series.isDirty = series.isDirtyData = true;
			if (!series.fixedBox && series.hasCartesianSeries) { // #1906, #2320
				chart.isDirtyBox = true;
			}

			if (seriesOptions.legendType === 'point') { // #1831, #1885
				chart.legend.destroyItem(point);
			}
			if (redraw) {
				chart.redraw(animation);
			}
		});
	},

	/**
	 * Remove a point and optionally redraw the series and if necessary the axes
	 * @param {Boolean} redraw Whether to redraw the chart or wait for an explicit call
	 * @param {Boolean|Object} animation Whether to apply animation, and optionally animation
	 *    configuration
	 */
	remove: function (redraw, animation) {
		var point = this,
			series = point.series,
			points = series.points,
			chart = series.chart,
			i,
			data = series.data;

		setAnimation(animation, chart);
		redraw = pick(redraw, true);

		// fire the event with a default handler of removing the point
		point.firePointEvent('remove', null, function () {

			// splice all the parallel arrays
			i = inArray(point, data);
			if (data.length === points.length) {
				points.splice(i, 1);
			}
			data.splice(i, 1);
			series.options.data.splice(i, 1);
			series.updateParallelArrays(point, 'splice', i, 1);

			point.destroy();

			// redraw
			series.isDirty = true;
			series.isDirtyData = true;
			if (redraw) {
				chart.redraw();
			}
		});
	}
});

// Extend the series prototype for dynamic methods
extend(Series.prototype, {
	/**
	 * Add a point dynamically after chart load time
	 * @param {Object} options Point options as given in series.data
	 * @param {Boolean} redraw Whether to redraw the chart or wait for an explicit call
	 * @param {Boolean} shift If shift is true, a point is shifted off the start
	 *    of the series as one is appended to the end.
	 * @param {Boolean|Object} animation Whether to apply animation, and optionally animation
	 *    configuration
	 */
	addPoint: function (options, redraw, shift, animation) {
		var series = this,
			seriesOptions = series.options,
			data = series.data,
			graph = series.graph,
			area = series.area,
			chart = series.chart,
			names = series.xAxis && series.xAxis.names,
			currentShift = (graph && graph.shift) || 0,
			dataOptions = seriesOptions.data,
			point,
			isInTheMiddle,
			xData = series.xData,
			x,
			i;

		setAnimation(animation, chart);

		// Make graph animate sideways
		if (shift) {
			each([graph, area, series.graphNeg, series.areaNeg], function (shape) {
				if (shape) {
					shape.shift = currentShift + 1;
				}
			});
		}
		if (area) {
			area.isArea = true; // needed in animation, both with and without shift
		}

		// Optional redraw, defaults to true
		redraw = pick(redraw, true);

		// Get options and push the point to xData, yData and series.options. In series.generatePoints
		// the Point instance will be created on demand and pushed to the series.data array.
		point = { series: series };
		series.pointClass.prototype.applyOptions.apply(point, [options]);
		x = point.x;

		// Get the insertion point
		i = xData.length;
		if (series.requireSorting && x < xData[i - 1]) {
			isInTheMiddle = true;
			while (i && xData[i - 1] > x) {
				i--;
			}
		}

		series.updateParallelArrays(point, 'splice', i, 0, 0); // insert undefined item
		series.updateParallelArrays(point, i); // update it

		if (names) {
			names[x] = point.name;
		}
		dataOptions.splice(i, 0, options);

		if (isInTheMiddle) {
			series.data.splice(i, 0, null);
			series.processData();
		}

		// Generate points to be added to the legend (#1329)
		if (seriesOptions.legendType === 'point') {
			series.generatePoints();
		}

		// Shift the first point off the parallel arrays
		// todo: consider series.removePoint(i) method
		if (shift) {
			if (data[0] && data[0].remove) {
				data[0].remove(false);
			} else {
				data.shift();
				series.updateParallelArrays(point, 'shift');

				dataOptions.shift();
			}
		}

		// redraw
		series.isDirty = true;
		series.isDirtyData = true;
		if (redraw) {
			series.getAttribs(); // #1937
			chart.redraw();
		}
	},

	/**
	 * Remove a series and optionally redraw the chart
	 *
	 * @param {Boolean} redraw Whether to redraw the chart or wait for an explicit call
	 * @param {Boolean|Object} animation Whether to apply animation, and optionally animation
	 *    configuration
	 */

	remove: function (redraw, animation) {
		var series = this,
			chart = series.chart;
		redraw = pick(redraw, true);

		if (!series.isRemoving) {  /* prevent triggering native event in jQuery
				(calling the remove function from the remove event) */
			series.isRemoving = true;

			// fire the event with a default handler of removing the point
			fireEvent(series, 'remove', null, function () {


				// destroy elements
				series.destroy();


				// redraw
				chart.isDirtyLegend = chart.isDirtyBox = true;
				chart.linkSeries();

				if (redraw) {
					chart.redraw(animation);
				}
			});

		}
		series.isRemoving = false;
	},

	/**
	 * Update the series with a new set of options
	 */
	update: function (newOptions, redraw) {
		var chart = this.chart,
			// must use user options when changing type because this.options is merged
			// in with type specific plotOptions
			oldOptions = this.userOptions,
			oldType = this.type,
			proto = seriesTypes[oldType].prototype,
			n;

		// Do the merge, with some forced options
		newOptions = merge(oldOptions, {
			animation: false,
			index: this.index,
			pointStart: this.xData[0] // when updating after addPoint
		}, { data: this.options.data }, newOptions);

		// Destroy the series and reinsert methods from the type prototype
		this.remove(false);
		for (n in proto) { // Overwrite series-type specific methods (#2270)
			if (proto.hasOwnProperty(n)) {
				this[n] = UNDEFINED;
			}
		}
		extend(this, seriesTypes[newOptions.type || oldType].prototype);


		this.init(chart, newOptions);
		if (pick(redraw, true)) {
			chart.redraw(false);
		}
	}
});

// Extend the Axis.prototype for dynamic methods
extend(Axis.prototype, {

	/**
	 * Update the axis with a new options structure
	 */
	update: function (newOptions, redraw) {
		var chart = this.chart;

		newOptions = chart.options[this.coll][this.options.index] = merge(this.userOptions, newOptions);

		this.destroy(true);
		this._addedPlotLB = this.userMin = this.userMax = UNDEFINED; // #1611, #2306

		this.init(chart, extend(newOptions, { events: UNDEFINED }));

		chart.isDirtyBox = true;
		if (pick(redraw, true)) {
			chart.redraw();
		}
	},

	/**
     * Remove the axis from the chart
     */
	remove: function (redraw) {
		var chart = this.chart,
			key = this.coll, // xAxis or yAxis
			axisSeries = this.series,
			i = axisSeries.length;

		// Remove associated series (#2687)
		while (i--) {
			if (axisSeries[i]) {
				axisSeries[i].remove(false);
			}
		}

		// Remove the axis
		erase(chart.axes, this);
		erase(chart[key], this);
		chart.options[key].splice(this.options.index, 1);
		each(chart[key], function (axis, i) { // Re-index, #1706
			axis.options.index = i;
		});
		this.destroy();
		chart.isDirtyBox = true;

		if (pick(redraw, true)) {
			chart.redraw();
		}
	},

	/**
	 * Update the axis title by options
	 */
	setTitle: function (newTitleOptions, redraw) {
		this.update({ title: newTitleOptions }, redraw);
	},

	/**
	 * Set new axis categories and optionally redraw
	 * @param {Array} categories
	 * @param {Boolean} redraw
	 */
	setCategories: function (categories, redraw) {
		this.update({ categories: categories }, redraw);
	}

});


/**
 * LineSeries object
 */
var LineSeries = extendClass(Series);
seriesTypes.line = LineSeries;

/**
 * Set the default options for area
 */
defaultPlotOptions.area = merge(defaultSeriesOptions, {
	threshold: 0
	// trackByArea: false,
	// lineColor: null, // overrides color, but lets fillColor be unaltered
	// fillOpacity: 0.75,
	// fillColor: null
});

/**
 * AreaSeries object
 */
var AreaSeries = extendClass(Series, {
	type: 'area',
	/**
	 * For stacks, don't split segments on null values. Instead, draw null values with 
	 * no marker. Also insert dummy points for any X position that exists in other series
	 * in the stack.
	 */ 
	getSegments: function () {
		var segments = [],
			segment = [],
			keys = [],
			xAxis = this.xAxis,
			yAxis = this.yAxis,
			stack = yAxis.stacks[this.stackKey],
			pointMap = {},
			plotX,
			plotY,
			points = this.points,
			connectNulls = this.options.connectNulls,
			val,
			i,
			x;

		if (this.options.stacking && !this.cropped) { // cropped causes artefacts in Stock, and perf issue
			// Create a map where we can quickly look up the points by their X value.
			for (i = 0; i < points.length; i++) {
				pointMap[points[i].x] = points[i];
			}

			// Sort the keys (#1651)
			for (x in stack) {
				if (stack[x].total !== null) { // nulled after switching between grouping and not (#1651, #2336)
					keys.push(+x);
				}
			}
			keys.sort(function (a, b) {
				return a - b;
			});

			each(keys, function (x) {
				if (connectNulls && (!pointMap[x] || pointMap[x].y === null)) { // #1836
					return;

				// The point exists, push it to the segment
				} else if (pointMap[x]) {
					segment.push(pointMap[x]);

				// There is no point for this X value in this series, so we 
				// insert a dummy point in order for the areas to be drawn
				// correctly.
				} else {
					plotX = xAxis.translate(x);
					val = stack[x].percent ? (stack[x].total ? stack[x].cum * 100 / stack[x].total : 0) : stack[x].cum; // #1991
					plotY = yAxis.toPixels(val, true);
					segment.push({ 
						y: null, 
						plotX: plotX,
						clientX: plotX, 
						plotY: plotY, 
						yBottom: plotY,
						onMouseOver: noop
					});
				}
			});

			if (segment.length) {
				segments.push(segment);
			}

		} else {
			Series.prototype.getSegments.call(this);
			segments = this.segments;
		}

		this.segments = segments;
	},
	
	/**
	 * Extend the base Series getSegmentPath method by adding the path for the area.
	 * This path is pushed to the series.areaPath property.
	 */
	getSegmentPath: function (segment) {
		
		var segmentPath = Series.prototype.getSegmentPath.call(this, segment), // call base method
			areaSegmentPath = [].concat(segmentPath), // work on a copy for the area path
			i,
			options = this.options,
			segLength = segmentPath.length,
			translatedThreshold = this.yAxis.getThreshold(options.threshold), // #2181
			yBottom;
		
		if (segLength === 3) { // for animation from 1 to two points
			areaSegmentPath.push(L, segmentPath[1], segmentPath[2]);
		}
		if (options.stacking && !this.closedStacks) {
			
			// Follow stack back. Todo: implement areaspline. A general solution could be to 
			// reverse the entire graphPath of the previous series, though may be hard with
			// splines and with series with different extremes
			for (i = segment.length - 1; i >= 0; i--) {

				yBottom = pick(segment[i].yBottom, translatedThreshold);
			
				// step line?
				if (i < segment.length - 1 && options.step) {
					areaSegmentPath.push(segment[i + 1].plotX, yBottom);
				}
				
				areaSegmentPath.push(segment[i].plotX, yBottom);
			}

		} else { // follow zero line back
			this.closeSegment(areaSegmentPath, segment, translatedThreshold);
		}
		this.areaPath = this.areaPath.concat(areaSegmentPath);
		return segmentPath;
	},
	
	/**
	 * Extendable method to close the segment path of an area. This is overridden in polar 
	 * charts.
	 */
	closeSegment: function (path, segment, translatedThreshold) {
		path.push(
			L,
			segment[segment.length - 1].plotX,
			translatedThreshold,
			L,
			segment[0].plotX,
			translatedThreshold
		);
	},
	
	/**
	 * Draw the graph and the underlying area. This method calls the Series base
	 * function and adds the area. The areaPath is calculated in the getSegmentPath
	 * method called from Series.prototype.drawGraph.
	 */
	drawGraph: function () {
		
		// Define or reset areaPath
		this.areaPath = [];
		
		// Call the base method
		Series.prototype.drawGraph.apply(this);
		
		// Define local variables
		var series = this,
			areaPath = this.areaPath,
			options = this.options,
			negativeColor = options.negativeColor,
			negativeFillColor = options.negativeFillColor,
			props = [['area', this.color, options.fillColor]]; // area name, main color, fill color
		
		if (negativeColor || negativeFillColor) {
			props.push(['areaNeg', negativeColor, negativeFillColor]);
		}
		
		each(props, function (prop) {
			var areaKey = prop[0],
				area = series[areaKey];
				
			// Create or update the area
			if (area) { // update
				area.animate({ d: areaPath });
	
			} else { // create
				series[areaKey] = series.chart.renderer.path(areaPath)
					.attr({
						fill: pick(
							prop[2],
							Color(prop[1]).setOpacity(pick(options.fillOpacity, 0.75)).get()
						),
						zIndex: 0 // #1069
					}).add(series.group);
			}
		});
	},

	drawLegendSymbol: LegendSymbolMixin.drawRectangle
});

seriesTypes.area = AreaSeries;
/**
 * Set the default options for spline
 */
defaultPlotOptions.spline = merge(defaultSeriesOptions);

/**
 * SplineSeries object
 */
var SplineSeries = extendClass(Series, {
	type: 'spline',

	/**
	 * Get the spline segment from a given point's previous neighbour to the given point
	 */
	getPointSpline: function (segment, point, i) {
		var smoothing = 1.5, // 1 means control points midway between points, 2 means 1/3 from the point, 3 is 1/4 etc
			denom = smoothing + 1,
			plotX = point.plotX,
			plotY = point.plotY,
			lastPoint = segment[i - 1],
			nextPoint = segment[i + 1],
			leftContX,
			leftContY,
			rightContX,
			rightContY,
			ret;

		// find control points
		if (lastPoint && nextPoint) {
		
			var lastX = lastPoint.plotX,
				lastY = lastPoint.plotY,
				nextX = nextPoint.plotX,
				nextY = nextPoint.plotY,
				correction;

			leftContX = (smoothing * plotX + lastX) / denom;
			leftContY = (smoothing * plotY + lastY) / denom;
			rightContX = (smoothing * plotX + nextX) / denom;
			rightContY = (smoothing * plotY + nextY) / denom;

			// have the two control points make a straight line through main point
			correction = ((rightContY - leftContY) * (rightContX - plotX)) /
				(rightContX - leftContX) + plotY - rightContY;

			leftContY += correction;
			rightContY += correction;

			// to prevent false extremes, check that control points are between
			// neighbouring points' y values
			if (leftContY > lastY && leftContY > plotY) {
				leftContY = mathMax(lastY, plotY);
				rightContY = 2 * plotY - leftContY; // mirror of left control point
			} else if (leftContY < lastY && leftContY < plotY) {
				leftContY = mathMin(lastY, plotY);
				rightContY = 2 * plotY - leftContY;
			}
			if (rightContY > nextY && rightContY > plotY) {
				rightContY = mathMax(nextY, plotY);
				leftContY = 2 * plotY - rightContY;
			} else if (rightContY < nextY && rightContY < plotY) {
				rightContY = mathMin(nextY, plotY);
				leftContY = 2 * plotY - rightContY;
			}

			// record for drawing in next point
			point.rightContX = rightContX;
			point.rightContY = rightContY;

		}
		
		// Visualize control points for debugging
		/*
		if (leftContX) {
			this.chart.renderer.circle(leftContX + this.chart.plotLeft, leftContY + this.chart.plotTop, 2)
				.attr({
					stroke: 'red',
					'stroke-width': 1,
					fill: 'none'
				})
				.add();
			this.chart.renderer.path(['M', leftContX + this.chart.plotLeft, leftContY + this.chart.plotTop,
				'L', plotX + this.chart.plotLeft, plotY + this.chart.plotTop])
				.attr({
					stroke: 'red',
					'stroke-width': 1
				})
				.add();
			this.chart.renderer.circle(rightContX + this.chart.plotLeft, rightContY + this.chart.plotTop, 2)
				.attr({
					stroke: 'green',
					'stroke-width': 1,
					fill: 'none'
				})
				.add();
			this.chart.renderer.path(['M', rightContX + this.chart.plotLeft, rightContY + this.chart.plotTop,
				'L', plotX + this.chart.plotLeft, plotY + this.chart.plotTop])
				.attr({
					stroke: 'green',
					'stroke-width': 1
				})
				.add();
		}
		*/

		// moveTo or lineTo
		if (!i) {
			ret = [M, plotX, plotY];
		} else { // curve from last point to this
			ret = [
				'C',
				lastPoint.rightContX || lastPoint.plotX,
				lastPoint.rightContY || lastPoint.plotY,
				leftContX || plotX,
				leftContY || plotY,
				plotX,
				plotY
			];
			lastPoint.rightContX = lastPoint.rightContY = null; // reset for updating series later
		}
		return ret;
	}
});
seriesTypes.spline = SplineSeries;

/**
 * Set the default options for areaspline
 */
defaultPlotOptions.areaspline = merge(defaultPlotOptions.area);

/**
 * AreaSplineSeries object
 */
var areaProto = AreaSeries.prototype,
	AreaSplineSeries = extendClass(SplineSeries, {
		type: 'areaspline',
		closedStacks: true, // instead of following the previous graph back, follow the threshold back
		
		// Mix in methods from the area series
		getSegmentPath: areaProto.getSegmentPath,
		closeSegment: areaProto.closeSegment,
		drawGraph: areaProto.drawGraph,
		drawLegendSymbol: LegendSymbolMixin.drawRectangle
	});

seriesTypes.areaspline = AreaSplineSeries;

/**
 * Set the default options for column
 */
defaultPlotOptions.column = merge(defaultSeriesOptions, {
	borderColor: '#FFFFFF',
	borderWidth: 1,
	borderRadius: 0,
	//colorByPoint: undefined,
	groupPadding: 0.2,
	//grouping: true,
	marker: null, // point options are specified in the base options
	pointPadding: 0.1,
	//pointWidth: null,
	minPointLength: 0,
	cropThreshold: 50, // when there are more points, they will not animate out of the chart on xAxis.setExtremes
	pointRange: null, // null means auto, meaning 1 in a categorized axis and least distance between points if not categories
	states: {
		hover: {
			brightness: 0.1,
			shadow: false
		},
		select: {
			color: '#C0C0C0',
			borderColor: '#000000',
			shadow: false
		}
	},
	dataLabels: {
		align: null, // auto
		verticalAlign: null, // auto
		y: null
	},
	stickyTracking: false,
	threshold: 0
});

/**
 * ColumnSeries object
 */
var ColumnSeries = extendClass(Series, {
	type: 'column',
	pointAttrToOptions: { // mapping between SVG attributes and the corresponding options
		stroke: 'borderColor',
		'stroke-width': 'borderWidth',
		fill: 'color',
		r: 'borderRadius'
	},
	cropShoulder: 0,
	trackerGroups: ['group', 'dataLabelsGroup'],
	negStacks: true, // use separate negative stacks, unlike area stacks where a negative 
		// point is substracted from previous (#1910)
	
	/**
	 * Initialize the series
	 */
	init: function () {
		Series.prototype.init.apply(this, arguments);

		var series = this,
			chart = series.chart;

		// if the series is added dynamically, force redraw of other
		// series affected by a new column
		if (chart.hasRendered) {
			each(chart.series, function (otherSeries) {
				if (otherSeries.type === series.type) {
					otherSeries.isDirty = true;
				}
			});
		}
	},

	/**
	 * Return the width and x offset of the columns adjusted for grouping, groupPadding, pointPadding,
	 * pointWidth etc. 
	 */
	getColumnMetrics: function () {

		var series = this,
			options = series.options,
			xAxis = series.xAxis,
			yAxis = series.yAxis,
			reversedXAxis = xAxis.reversed,
			stackKey,
			stackGroups = {},
			columnIndex,
			columnCount = 0;

		// Get the total number of column type series.
		// This is called on every series. Consider moving this logic to a
		// chart.orderStacks() function and call it on init, addSeries and removeSeries
		if (options.grouping === false) {
			columnCount = 1;
		} else {
			each(series.chart.series, function (otherSeries) {
				var otherOptions = otherSeries.options,
					otherYAxis = otherSeries.yAxis;
				if (otherSeries.type === series.type && otherSeries.visible &&
						yAxis.len === otherYAxis.len && yAxis.pos === otherYAxis.pos) {  // #642, #2086
					if (otherOptions.stacking) {
						stackKey = otherSeries.stackKey;
						if (stackGroups[stackKey] === UNDEFINED) {
							stackGroups[stackKey] = columnCount++;
						}
						columnIndex = stackGroups[stackKey];
					} else if (otherOptions.grouping !== false) { // #1162
						columnIndex = columnCount++;
					}
					otherSeries.columnIndex = columnIndex;
				}
			});
		}

		var categoryWidth = mathMin(
				mathAbs(xAxis.transA) * (xAxis.ordinalSlope || options.pointRange || xAxis.closestPointRange || xAxis.tickInterval || 1), // #2610
				xAxis.len // #1535
			),
			groupPadding = categoryWidth * options.groupPadding,
			groupWidth = categoryWidth - 2 * groupPadding,
			pointOffsetWidth = groupWidth / columnCount,
			optionPointWidth = options.pointWidth,
			pointPadding = defined(optionPointWidth) ? (pointOffsetWidth - optionPointWidth) / 2 :
				pointOffsetWidth * options.pointPadding,
			pointWidth = pick(optionPointWidth, pointOffsetWidth - 2 * pointPadding), // exact point width, used in polar charts
			colIndex = (reversedXAxis ? 
				columnCount - (series.columnIndex || 0) : // #1251
				series.columnIndex) || 0,
			pointXOffset = pointPadding + (groupPadding + colIndex *
				pointOffsetWidth - (categoryWidth / 2)) *
				(reversedXAxis ? -1 : 1);

		// Save it for reading in linked series (Error bars particularly)
		return (series.columnMetrics = { 
			width: pointWidth, 
			offset: pointXOffset 
		});
			
	},

	/**
	 * Translate each point to the plot area coordinate system and find shape positions
	 */
	translate: function () {
		var series = this,
			chart = series.chart,
			options = series.options,
			borderWidth = options.borderWidth,
			yAxis = series.yAxis,
			threshold = options.threshold,
			translatedThreshold = series.translatedThreshold = yAxis.getThreshold(threshold),
			minPointLength = pick(options.minPointLength, 5),
			metrics = series.getColumnMetrics(),
			pointWidth = metrics.width,
			seriesBarW = series.barW = mathCeil(mathMax(pointWidth, 1 + 2 * borderWidth)), // rounded and postprocessed for border width
			pointXOffset = series.pointXOffset = metrics.offset,
			xCrisp = -(borderWidth % 2 ? 0.5 : 0),
			yCrisp = borderWidth % 2 ? 0.5 : 1;

		if (chart.renderer.isVML && chart.inverted) {
			yCrisp += 1;
		}

		Series.prototype.translate.apply(series);

		// record the new values
		each(series.points, function (point) {
			var yBottom = pick(point.yBottom, translatedThreshold),
				plotY = mathMin(mathMax(-999 - yBottom, point.plotY), yAxis.len + 999 + yBottom), // Don't draw too far outside plot area (#1303, #2241)
				barX = point.plotX + pointXOffset,
				barW = seriesBarW,
				barY = mathMin(plotY, yBottom),
				right,
				bottom,
				fromTop,
				fromLeft,
				barH = mathMax(plotY, yBottom) - barY;

			// Handle options.minPointLength
			if (mathAbs(barH) < minPointLength) {
				if (minPointLength) {
					barH = minPointLength;
					barY =
						mathRound(mathAbs(barY - translatedThreshold) > minPointLength ? // stacked
							yBottom - minPointLength : // keep position
							translatedThreshold - (yAxis.translate(point.y, 0, 1, 0, 1) <= translatedThreshold ? minPointLength : 0)); // use exact yAxis.translation (#1485)
				}
			}

			// Cache for access in polar
			point.barX = barX;
			point.pointWidth = pointWidth;

<<<<<<< HEAD
			// Fix the tooltip on center of grouped columns (#1216)
			point.tooltipPos = [barX + barW / 2, plotY];

=======
>>>>>>> 490cf8cf
			// Round off to obtain crisp edges
			fromLeft = mathAbs(barX) < 0.5;
			right = mathRound(barX + barW) + xCrisp;
			barX = mathRound(barX) + xCrisp;
			barW = right - barX;

			fromTop = mathAbs(barY) < 0.5;
			bottom = mathRound(barY + barH) + yCrisp;
			barY = mathRound(barY) + yCrisp;
			barH = bottom - barY;

			// Top and left edges are exceptions
			if (fromLeft) {
				barX += 1;
				barW -= 1;
			}
			if (fromTop) {
				barY -= 1;
				barH += 1;
			}

			// Register shape type and arguments to be used in drawPoints
			point.shapeType = 'rect';
			point.shapeArgs = {
				x: barX,
				y: barY,
				width: barW,
				height: barH
			};
		});

	},

	getSymbol: noop,
	
	/**
	 * Use a solid rectangle like the area series types
	 */
	drawLegendSymbol: LegendSymbolMixin.drawRectangle,
	
	
	/**
	 * Columns have no graph
	 */
	drawGraph: noop,

	/**
	 * Draw the columns. For bars, the series.group is rotated, so the same coordinates
	 * apply for columns and bars. This method is inherited by scatter series.
	 *
	 */
	drawPoints: function () {
		var series = this,
			chart = this.chart,
			options = series.options,
			renderer = chart.renderer,
			animationLimit = options.animationLimit || 250,
			shapeArgs;

		// draw the columns
		each(series.points, function (point) {
			var plotY = point.plotY,
				graphic = point.graphic;

			if (plotY !== UNDEFINED && !isNaN(plotY) && point.y !== null) {
				shapeArgs = point.shapeArgs;
				
				if (graphic) { // update
					stop(graphic);
					graphic[series.points.length < animationLimit ? 'animate' : 'attr'](merge(shapeArgs));

				} else {
					point.graphic = graphic = renderer[point.shapeType](shapeArgs)
						.attr(point.pointAttr[point.selected ? SELECT_STATE : NORMAL_STATE])
						.add(series.group)
						.shadow(options.shadow, null, options.stacking && !options.borderRadius);
				}

			} else if (graphic) {
				point.graphic = graphic.destroy(); // #1269
			}
		});
	},

	/**
	 * Animate the column heights one by one from zero
	 * @param {Boolean} init Whether to initialize the animation or run it
	 */
	animate: function (init) {
		var series = this,
			yAxis = this.yAxis,
			options = series.options,
			inverted = this.chart.inverted,
			attr = {},
			translatedThreshold;

		if (hasSVG) { // VML is too slow anyway
			if (init) {
				attr.scaleY = 0.001;
				translatedThreshold = mathMin(yAxis.pos + yAxis.len, mathMax(yAxis.pos, yAxis.toPixels(options.threshold)));
				if (inverted) {
					attr.translateX = translatedThreshold - yAxis.len;
				} else {
					attr.translateY = translatedThreshold;
				}
				series.group.attr(attr);

			} else { // run the animation
				
				attr.scaleY = 1;
				attr[inverted ? 'translateX' : 'translateY'] = yAxis.pos;
				series.group.animate(attr, series.options.animation);

				// delete this function to allow it only once
				series.animate = null;
			}
		}
	},
	
	/**
	 * Remove this series from the chart
	 */
	remove: function () {
		var series = this,
			chart = series.chart;

		// column and bar series affects other series of the same type
		// as they are either stacked or grouped
		if (chart.hasRendered) {
			each(chart.series, function (otherSeries) {
				if (otherSeries.type === series.type) {
					otherSeries.isDirty = true;
				}
			});
		}

		Series.prototype.remove.apply(series, arguments);
	}
});
seriesTypes.column = ColumnSeries;
/**
 * Set the default options for bar
 */
defaultPlotOptions.bar = merge(defaultPlotOptions.column);
/**
 * The Bar series class
 */
var BarSeries = extendClass(ColumnSeries, {
	type: 'bar',
	inverted: true
});
seriesTypes.bar = BarSeries;

/**
 * Set the default options for scatter
 */
defaultPlotOptions.scatter = merge(defaultSeriesOptions, {
	lineWidth: 0,
	tooltip: {
		headerFormat: '<span style="font-size: 10px; color:{series.color}">{series.name}</span><br/>',
		pointFormat: 'x: <b>{point.x}</b><br/>y: <b>{point.y}</b><br/>',
		followPointer: true
	},
	stickyTracking: false
});

/**
 * The scatter series class
 */
var ScatterSeries = extendClass(Series, {
	type: 'scatter',
	sorted: false,
	requireSorting: false,
	noSharedTooltip: true,
	trackerGroups: ['markerGroup'],
	takeOrdinalPosition: false, // #2342
	singularTooltips: true,
	drawGraph: function () {
		if (this.options.lineWidth) {
			Series.prototype.drawGraph.call(this);
		}
	}
});

seriesTypes.scatter = ScatterSeries;

/**
 * Set the default options for pie
 */
defaultPlotOptions.pie = merge(defaultSeriesOptions, {
	borderColor: '#FFFFFF',
	borderWidth: 1,
	center: [null, null],
	clip: false,
	colorByPoint: true, // always true for pies
	dataLabels: {
		// align: null,
		// connectorWidth: 1,
		// connectorColor: point.color,
		// connectorPadding: 5,
		distance: 30,
		enabled: true,
		formatter: function () {
			return this.point.name;
		}
		// softConnector: true,
		//y: 0
	},
	ignoreHiddenPoint: true,
	//innerSize: 0,
	legendType: 'point',
	marker: null, // point options are specified in the base options
	size: null,
	showInLegend: false,
	slicedOffset: 10,
	states: {
		hover: {
			brightness: 0.1,
			shadow: false
		}
	},
	stickyTracking: false,
	tooltip: {
		followPointer: true
	}
});

/**
 * Extended point object for pies
 */
var PiePoint = extendClass(Point, {
	/**
	 * Initiate the pie slice
	 */
	init: function () {

		Point.prototype.init.apply(this, arguments);

		var point = this,
			toggleSlice;

		// Disallow negative values (#1530)
		if (point.y < 0) {
			point.y = null;
		}

		//visible: options.visible !== false,
		extend(point, {
			visible: point.visible !== false,
			name: pick(point.name, 'Slice')
		});

		// add event listener for select
		toggleSlice = function (e) {
			point.slice(e.type === 'select');
		};
		addEvent(point, 'select', toggleSlice);
		addEvent(point, 'unselect', toggleSlice);

		return point;
	},

	/**
	 * Toggle the visibility of the pie slice
	 * @param {Boolean} vis Whether to show the slice or not. If undefined, the
	 *    visibility is toggled
	 */
	setVisible: function (vis) {
		var point = this,
			series = point.series,
			chart = series.chart;

		// if called without an argument, toggle visibility
		point.visible = point.options.visible = vis = vis === UNDEFINED ? !point.visible : vis;
		series.options.data[inArray(point, series.data)] = point.options; // update userOptions.data

		// Show and hide associated elements
		each(['graphic', 'dataLabel', 'connector', 'shadowGroup'], function (key) {
			if (point[key]) {
				point[key][vis ? 'show' : 'hide'](true);
			}
		});

		if (point.legendItem) {
			chart.legend.colorizeItem(point, vis);
		}
		
		// Handle ignore hidden slices
		if (!series.isDirty && series.options.ignoreHiddenPoint) {
			series.isDirty = true;
			chart.redraw();
		}
	},

	/**
	 * Set or toggle whether the slice is cut out from the pie
	 * @param {Boolean} sliced When undefined, the slice state is toggled
	 * @param {Boolean} redraw Whether to redraw the chart. True by default.
	 */
	slice: function (sliced, redraw, animation) {
		var point = this,
			series = point.series,
			chart = series.chart,
			translation;

		setAnimation(animation, chart);

		// redraw is true by default
		redraw = pick(redraw, true);

		// if called without an argument, toggle
		point.sliced = point.options.sliced = sliced = defined(sliced) ? sliced : !point.sliced;
		series.options.data[inArray(point, series.data)] = point.options; // update userOptions.data

		translation = sliced ? point.slicedTranslation : {
			translateX: 0,
			translateY: 0
		};

		point.graphic.animate(translation);
		
		if (point.shadowGroup) {
			point.shadowGroup.animate(translation);
		}

	}
});

/**
 * The Pie series class
 */
var PieSeries = {
	type: 'pie',
	isCartesian: false,
	pointClass: PiePoint,
	requireSorting: false,
	noSharedTooltip: true,
	trackerGroups: ['group', 'dataLabelsGroup'],
	axisTypes: [],
	pointAttrToOptions: { // mapping between SVG attributes and the corresponding options
		stroke: 'borderColor',
		'stroke-width': 'borderWidth',
		fill: 'color'
	},
	singularTooltips: true,

	/**
	 * Pies have one color each point
	 */
	getColor: noop,

	/**
	 * Animate the pies in
	 */
	animate: function (init) {
		var series = this,
			points = series.points,
			startAngleRad = series.startAngleRad;

		if (!init) {
			each(points, function (point) {
				var graphic = point.graphic,
					args = point.shapeArgs;

				if (graphic) {
					// start values
					graphic.attr({
						r: series.center[3] / 2, // animate from inner radius (#779)
						start: startAngleRad,
						end: startAngleRad
					});

					// animate
					graphic.animate({
						r: args.r,
						start: args.start,
						end: args.end
					}, series.options.animation);
				}
			});

			// delete this function to allow it only once
			series.animate = null;
		}
	},

	/**
	 * Extend the basic setData method by running processData and generatePoints immediately,
	 * in order to access the points from the legend.
	 */
	setData: function (data, redraw, animation, updatePoints) {
		Series.prototype.setData.call(this, data, false, animation, updatePoints);
		this.processData();
		this.generatePoints();
		if (pick(redraw, true)) {
			this.chart.redraw(animation);
		} 
	},

	/**
	 * Extend the generatePoints method by adding total and percentage properties to each point
	 */
	generatePoints: function () {
		var i,
			total = 0,
			points,
			len,
			point,
			ignoreHiddenPoint = this.options.ignoreHiddenPoint;

		Series.prototype.generatePoints.call(this);

		// Populate local vars
		points = this.points;
		len = points.length;
		
		// Get the total sum
		for (i = 0; i < len; i++) {
			point = points[i];
			total += (ignoreHiddenPoint && !point.visible) ? 0 : point.y;
		}
		this.total = total;

		// Set each point's properties
		for (i = 0; i < len; i++) {
			point = points[i];
			point.percentage = total > 0 ? (point.y / total) * 100 : 0;
			point.total = total;
		}
		
	},
	
	/**
	 * Do translation for pie slices
	 */
	translate: function (positions) {
		this.generatePoints();
		
		var series = this,
			cumulative = 0,
			precision = 1000, // issue #172
			options = series.options,
			slicedOffset = options.slicedOffset,
			connectorOffset = slicedOffset + options.borderWidth,
			start,
			end,
			angle,
			startAngle = options.startAngle || 0,
			startAngleRad = series.startAngleRad = mathPI / 180 * (startAngle - 90),
			endAngleRad = series.endAngleRad = mathPI / 180 * ((pick(options.endAngle, startAngle + 360)) - 90),
			circ = endAngleRad - startAngleRad, //2 * mathPI,
			points = series.points,
			radiusX, // the x component of the radius vector for a given point
			radiusY,
			labelDistance = options.dataLabels.distance,
			ignoreHiddenPoint = options.ignoreHiddenPoint,
			i,
			len = points.length,
			point;

		// Get positions - either an integer or a percentage string must be given.
		// If positions are passed as a parameter, we're in a recursive loop for adjusting
		// space for data labels.
		if (!positions) {
			series.center = positions = series.getCenter();
		}

		// utility for getting the x value from a given y, used for anticollision logic in data labels
		series.getX = function (y, left) {

			angle = math.asin(mathMin((y - positions[1]) / (positions[2] / 2 + labelDistance), 1));

			return positions[0] +
				(left ? -1 : 1) *
				(mathCos(angle) * (positions[2] / 2 + labelDistance));
		};

		// Calculate the geometry for each point
		for (i = 0; i < len; i++) {
			
			point = points[i];
			
			// set start and end angle
			start = startAngleRad + (cumulative * circ);
			if (!ignoreHiddenPoint || point.visible) {
				cumulative += point.percentage / 100;
			}
			end = startAngleRad + (cumulative * circ);

			// set the shape
			point.shapeType = 'arc';
			point.shapeArgs = {
				x: positions[0],
				y: positions[1],
				r: positions[2] / 2,
				innerR: positions[3] / 2,
				start: mathRound(start * precision) / precision,
				end: mathRound(end * precision) / precision
			};

			// The angle must stay within -90 and 270 (#2645)
			angle = (end + start) / 2;
			if (angle > 1.5 * mathPI) {
				angle -= 2 * mathPI;
			} else if (angle < -mathPI / 2) {
				angle += 2 * mathPI;
			}

			// Center for the sliced out slice
			point.slicedTranslation = {
				translateX: mathRound(mathCos(angle) * slicedOffset),
				translateY: mathRound(mathSin(angle) * slicedOffset)
			};

			// set the anchor point for tooltips
			radiusX = mathCos(angle) * positions[2] / 2;
			radiusY = mathSin(angle) * positions[2] / 2;
			point.tooltipPos = [
				positions[0] + radiusX * 0.7,
				positions[1] + radiusY * 0.7
			];
			
			point.half = angle < -mathPI / 2 || angle > mathPI / 2 ? 1 : 0;
			point.angle = angle;

			// set the anchor point for data labels
			connectorOffset = mathMin(connectorOffset, labelDistance / 2); // #1678
			point.labelPos = [
				positions[0] + radiusX + mathCos(angle) * labelDistance, // first break of connector
				positions[1] + radiusY + mathSin(angle) * labelDistance, // a/a
				positions[0] + radiusX + mathCos(angle) * connectorOffset, // second break, right outside pie
				positions[1] + radiusY + mathSin(angle) * connectorOffset, // a/a
				positions[0] + radiusX, // landing point for connector
				positions[1] + radiusY, // a/a
				labelDistance < 0 ? // alignment
					'center' :
					point.half ? 'right' : 'left', // alignment
				angle // center angle
			];

		}
	},
	
	drawGraph: null,

	/**
	 * Draw the data points
	 */
	drawPoints: function () {
		var series = this,
			chart = series.chart,
			renderer = chart.renderer,
			groupTranslation,
			//center,
			graphic,
			//group,
			shadow = series.options.shadow,
			shadowGroup,
			shapeArgs;

		if (shadow && !series.shadowGroup) {
			series.shadowGroup = renderer.g('shadow')
				.add(series.group);
		}

		// draw the slices
		each(series.points, function (point) {
			graphic = point.graphic;
			shapeArgs = point.shapeArgs;
			shadowGroup = point.shadowGroup;

			// put the shadow behind all points
			if (shadow && !shadowGroup) {
				shadowGroup = point.shadowGroup = renderer.g('shadow')
					.add(series.shadowGroup);
			}

			// if the point is sliced, use special translation, else use plot area traslation
			groupTranslation = point.sliced ? point.slicedTranslation : {
				translateX: 0,
				translateY: 0
			};

			//group.translate(groupTranslation[0], groupTranslation[1]);
			if (shadowGroup) {
				shadowGroup.attr(groupTranslation);
			}

			// draw the slice
			if (graphic) {
				graphic.animate(extend(shapeArgs, groupTranslation));
			} else {
				point.graphic = graphic = renderer[point.shapeType](shapeArgs)
					.setRadialReference(series.center)
					.attr(
						point.pointAttr[point.selected ? SELECT_STATE : NORMAL_STATE]
					)
					.attr({ 
						'stroke-linejoin': 'round'
						//zIndex: 1 // #2722 (reversed)
					})
					.attr(groupTranslation)
					.add(series.group)
					.shadow(shadow, shadowGroup);	
			}

			// detect point specific visibility (#2430)
			if (point.visible !== undefined) {
				point.setVisible(point.visible);
			}

		});

	},

	/**
	 * Utility for sorting data labels
	 */
	sortByAngle: function (points, sign) {
		points.sort(function (a, b) {
			return a.angle !== undefined && (b.angle - a.angle) * sign;
		});
	},		

	/**
	 * Use a simple symbol from LegendSymbolMixin
	 */
	drawLegendSymbol: LegendSymbolMixin.drawRectangle,

	/**
	 * Use the getCenter method from drawLegendSymbol
	 */
	getCenter: CenteredSeriesMixin.getCenter,

	/**
	 * Pies don't have point marker symbols
	 */
	getSymbol: noop

};
PieSeries = extendClass(Series, PieSeries);
seriesTypes.pie = PieSeries;

/**
 * Draw the data labels
 */
Series.prototype.drawDataLabels = function () {

	var series = this,
		seriesOptions = series.options,
		cursor = seriesOptions.cursor,
		options = seriesOptions.dataLabels,
		points = series.points,
		pointOptions,
		generalOptions,
		str,
		dataLabelsGroup;

	if (options.enabled || series._hasPointLabels) {

		// Process default alignment of data labels for columns
		if (series.dlProcessOptions) {
			series.dlProcessOptions(options);
		}

		// Create a separate group for the data labels to avoid rotation
		dataLabelsGroup = series.plotGroup(
			'dataLabelsGroup',
			'data-labels',
			series.visible ? VISIBLE : HIDDEN,
			options.zIndex || 6
		);

		// Make the labels for each point
		generalOptions = options;
		each(points, function (point) {

			var enabled,
				dataLabel = point.dataLabel,
				labelConfig,
				attr,
				name,
				rotation,
				connector = point.connector,
				isNew = true;

			// Determine if each data label is enabled
			pointOptions = point.options && point.options.dataLabels;
			enabled = pick(pointOptions && pointOptions.enabled, generalOptions.enabled); // #2282


			// If the point is outside the plot area, destroy it. #678, #820
			if (dataLabel && !enabled) {
				point.dataLabel = dataLabel.destroy();

			// Individual labels are disabled if the are explicitly disabled
			// in the point options, or if they fall outside the plot area.
			} else if (enabled) {

				// Create individual options structure that can be extended without
				// affecting others
				options = merge(generalOptions, pointOptions);

				rotation = options.rotation;

				// Get the string
				labelConfig = point.getLabelConfig();
				str = options.format ?
					format(options.format, labelConfig) :
					options.formatter.call(labelConfig, options);

				// Determine the color
				options.style.color = pick(options.color, options.style.color, series.color, 'black');


				// update existing label
				if (dataLabel) {

					if (defined(str)) {
						dataLabel
							.attr({
								text: str
							});
						isNew = false;

					} else { // #1437 - the label is shown conditionally
						point.dataLabel = dataLabel = dataLabel.destroy();
						if (connector) {
							point.connector = connector.destroy();
						}
					}

				// create new label
				} else if (defined(str)) {
					attr = {
						//align: align,
						fill: options.backgroundColor,
						stroke: options.borderColor,
						'stroke-width': options.borderWidth,
						r: options.borderRadius || 0,
						rotation: rotation,
						padding: options.padding,
						zIndex: 1
					};
					// Remove unused attributes (#947)
					for (name in attr) {
						if (attr[name] === UNDEFINED) {
							delete attr[name];
						}
					}

					dataLabel = point.dataLabel = series.chart.renderer[rotation ? 'text' : 'label']( // labels don't support rotation
						str,
						0,
						-999,
						null,
						null,
						null,
						options.useHTML
					)
					.attr(attr)
					.css(extend(options.style, cursor && { cursor: cursor }))
					.add(dataLabelsGroup)
					.shadow(options.shadow);

				}

				if (dataLabel) {
					// Now the data label is created and placed at 0,0, so we need to align it
					series.alignDataLabel(point, dataLabel, options, null, isNew);
				}
			}
		});
	}
};

/**
 * Align each individual data label
 */
Series.prototype.alignDataLabel = function (point, dataLabel, options, alignTo, isNew) {
	var chart = this.chart,
		inverted = chart.inverted,
		plotX = pick(point.plotX, -999),
		plotY = pick(point.plotY, -999),
		bBox = dataLabel.getBBox(),
		// Math.round for rounding errors (#2683), alignTo to allow column labels (#2700)
		visible = this.visible && (point.series.forceDL || chart.isInsidePlot(plotX, mathRound(plotY), inverted) ||
			(alignTo && chart.isInsidePlot(plotX, inverted ? alignTo.x + 1 : alignTo.y + alignTo.height - 1, inverted))),
		alignAttr; // the final position;

	if (visible) {

		// The alignment box is a singular point
		alignTo = extend({
			x: inverted ? chart.plotWidth - plotY : plotX,
			y: mathRound(inverted ? chart.plotHeight - plotX : plotY),
			width: 0,
			height: 0
		}, alignTo);

		// Add the text size for alignment calculation
		extend(options, {
			width: bBox.width,
			height: bBox.height
		});

		// Allow a hook for changing alignment in the last moment, then do the alignment
		if (options.rotation) { // Fancy box alignment isn't supported for rotated text
			alignAttr = {
				align: options.align,
				x: alignTo.x + options.x + alignTo.width / 2,
				y: alignTo.y + options.y + alignTo.height / 2
			};
			dataLabel[isNew ? 'attr' : 'animate'](alignAttr);
		} else {
			dataLabel.align(options, null, alignTo);
			alignAttr = dataLabel.alignAttr;

			// Handle justify or crop
			if (pick(options.overflow, 'justify') === 'justify') {
				this.justifyDataLabel(dataLabel, options, alignAttr, bBox, alignTo, isNew);

			} else if (pick(options.crop, true)) {
				// Now check that the data label is within the plot area
				visible = chart.isInsidePlot(alignAttr.x, alignAttr.y) && chart.isInsidePlot(alignAttr.x + bBox.width, alignAttr.y + bBox.height);

			}
		}
	}

	// Show or hide based on the final aligned position
	if (!visible) {
		dataLabel.attr({ y: -999 });
		dataLabel.placed = false; // don't animate back in
	}

};

/**
 * If data labels fall partly outside the plot area, align them back in, in a way that
 * doesn't hide the point.
 */
Series.prototype.justifyDataLabel = function (dataLabel, options, alignAttr, bBox, alignTo, isNew) {
	var chart = this.chart,
		align = options.align,
		verticalAlign = options.verticalAlign,
		off,
		justified;

	// Off left
	off = alignAttr.x;
	if (off < 0) {
		if (align === 'right') {
			options.align = 'left';
		} else {
			options.x = -off;
		}
		justified = true;
	}

	// Off right
	off = alignAttr.x + bBox.width;
	if (off > chart.plotWidth) {
		if (align === 'left') {
			options.align = 'right';
		} else {
			options.x = chart.plotWidth - off;
		}
		justified = true;
	}

	// Off top
	off = alignAttr.y;
	if (off < 0) {
		if (verticalAlign === 'bottom') {
			options.verticalAlign = 'top';
		} else {
			options.y = -off;
		}
		justified = true;
	}

	// Off bottom
	off = alignAttr.y + bBox.height;
	if (off > chart.plotHeight) {
		if (verticalAlign === 'top') {
			options.verticalAlign = 'bottom';
		} else {
			options.y = chart.plotHeight - off;
		}
		justified = true;
	}

	if (justified) {
		dataLabel.placed = !isNew;
		dataLabel.align(options, null, alignTo);
	}
};

/**
 * Override the base drawDataLabels method by pie specific functionality
 */
if (seriesTypes.pie) {
	seriesTypes.pie.prototype.drawDataLabels = function () {
		var series = this,
			data = series.data,
			point,
			chart = series.chart,
			options = series.options.dataLabels,
			connectorPadding = pick(options.connectorPadding, 10),
			connectorWidth = pick(options.connectorWidth, 1),
			plotWidth = chart.plotWidth,
			plotHeight = chart.plotHeight,
			connector,
			connectorPath,
			softConnector = pick(options.softConnector, true),
			distanceOption = options.distance,
			seriesCenter = series.center,
			radius = seriesCenter[2] / 2,
			centerY = seriesCenter[1],
			outside = distanceOption > 0,
			dataLabel,
			dataLabelWidth,
			labelPos,
			labelHeight,
			halves = [// divide the points into right and left halves for anti collision
				[], // right
				[]  // left
			],
			x,
			y,
			visibility,
			rankArr,
			i,
			j,
			overflow = [0, 0, 0, 0], // top, right, bottom, left
			sort = function (a, b) {
				return b.y - a.y;
			};

		// get out if not enabled
		if (!series.visible || (!options.enabled && !series._hasPointLabels)) {
			return;
		}

		// run parent method
		Series.prototype.drawDataLabels.apply(series);

		// arrange points for detection collision
		each(data, function (point) {
			if (point.dataLabel && point.visible) { // #407, #2510
				halves[point.half].push(point);
			}
		});

		// assume equal label heights
		i = 0;
		while (!labelHeight && data[i]) { // #1569
			labelHeight = data[i] && data[i].dataLabel && (data[i].dataLabel.getBBox().height || 21); // 21 is for #968
			i++;
		}

		/* Loop over the points in each half, starting from the top and bottom
		 * of the pie to detect overlapping labels.
		 */
		i = 2;
		while (i--) {

			var slots = [],
				slotsLength,
				usedSlots = [],
				points = halves[i],
				pos,
				length = points.length,
				slotIndex;

			// Sort by angle
			series.sortByAngle(points, i - 0.5);

			// Only do anti-collision when we are outside the pie and have connectors (#856)
			if (distanceOption > 0) {

				// build the slots
				for (pos = centerY - radius - distanceOption; pos <= centerY + radius + distanceOption; pos += labelHeight) {
					slots.push(pos);

					// visualize the slot
					/*
					var slotX = series.getX(pos, i) + chart.plotLeft - (i ? 100 : 0),
						slotY = pos + chart.plotTop;
					if (!isNaN(slotX)) {
						chart.renderer.rect(slotX, slotY - 7, 100, labelHeight, 1)
							.attr({
								'stroke-width': 1,
								stroke: 'silver'
							})
							.add();
						chart.renderer.text('Slot '+ (slots.length - 1), slotX, slotY + 4)
							.attr({
								fill: 'silver'
							}).add();
					}
					*/
				}
				slotsLength = slots.length;

				// if there are more values than available slots, remove lowest values
				if (length > slotsLength) {
					// create an array for sorting and ranking the points within each quarter
					rankArr = [].concat(points);
					rankArr.sort(sort);
					j = length;
					while (j--) {
						rankArr[j].rank = j;
					}
					j = length;
					while (j--) {
						if (points[j].rank >= slotsLength) {
							points.splice(j, 1);
						}
					}
					length = points.length;
				}

				// The label goes to the nearest open slot, but not closer to the edge than
				// the label's index.
				for (j = 0; j < length; j++) {

					point = points[j];
					labelPos = point.labelPos;

					var closest = 9999,
						distance,
						slotI;

					// find the closest slot index
					for (slotI = 0; slotI < slotsLength; slotI++) {
						distance = mathAbs(slots[slotI] - labelPos[1]);
						if (distance < closest) {
							closest = distance;
							slotIndex = slotI;
						}
					}

					// if that slot index is closer to the edges of the slots, move it
					// to the closest appropriate slot
					if (slotIndex < j && slots[j] !== null) { // cluster at the top
						slotIndex = j;
					} else if (slotsLength  < length - j + slotIndex && slots[j] !== null) { // cluster at the bottom
						slotIndex = slotsLength - length + j;
						while (slots[slotIndex] === null) { // make sure it is not taken
							slotIndex++;
						}
					} else {
						// Slot is taken, find next free slot below. In the next run, the next slice will find the
						// slot above these, because it is the closest one
						while (slots[slotIndex] === null) { // make sure it is not taken
							slotIndex++;
						}
					}

					usedSlots.push({ i: slotIndex, y: slots[slotIndex] });
					slots[slotIndex] = null; // mark as taken
				}
				// sort them in order to fill in from the top
				usedSlots.sort(sort);
			}

			// now the used slots are sorted, fill them up sequentially
			for (j = 0; j < length; j++) {

				var slot, naturalY;

				point = points[j];
				labelPos = point.labelPos;
				dataLabel = point.dataLabel;
				visibility = point.visible === false ? HIDDEN : VISIBLE;
				naturalY = labelPos[1];

				if (distanceOption > 0) {
					slot = usedSlots.pop();
					slotIndex = slot.i;

					// if the slot next to currrent slot is free, the y value is allowed
					// to fall back to the natural position
					y = slot.y;
					if ((naturalY > y && slots[slotIndex + 1] !== null) ||
							(naturalY < y &&  slots[slotIndex - 1] !== null)) {
						y = naturalY;
					}

				} else {
					y = naturalY;
				}

				// get the x - use the natural x position for first and last slot, to prevent the top
				// and botton slice connectors from touching each other on either side
				x = options.justify ?
					seriesCenter[0] + (i ? -1 : 1) * (radius + distanceOption) :
					series.getX(slotIndex === 0 || slotIndex === slots.length - 1 ? naturalY : y, i);


				// Record the placement and visibility
				dataLabel._attr = {
					visibility: visibility,
					align: labelPos[6]
				};
				dataLabel._pos = {
					x: x + options.x +
						({ left: connectorPadding, right: -connectorPadding }[labelPos[6]] || 0),
					y: y + options.y - 10 // 10 is for the baseline (label vs text)
				};
				dataLabel.connX = x;
				dataLabel.connY = y;


				// Detect overflowing data labels
				if (this.options.size === null) {
					dataLabelWidth = dataLabel.width;
					// Overflow left
					if (x - dataLabelWidth < connectorPadding) {
						overflow[3] = mathMax(mathRound(dataLabelWidth - x + connectorPadding), overflow[3]);

					// Overflow right
					} else if (x + dataLabelWidth > plotWidth - connectorPadding) {
						overflow[1] = mathMax(mathRound(x + dataLabelWidth - plotWidth + connectorPadding), overflow[1]);
					}

					// Overflow top
					if (y - labelHeight / 2 < 0) {
						overflow[0] = mathMax(mathRound(-y + labelHeight / 2), overflow[0]);

					// Overflow left
					} else if (y + labelHeight / 2 > plotHeight) {
						overflow[2] = mathMax(mathRound(y + labelHeight / 2 - plotHeight), overflow[2]);
					}
				}
			} // for each point
		} // for each half

		// Do not apply the final placement and draw the connectors until we have verified
		// that labels are not spilling over.
		if (arrayMax(overflow) === 0 || this.verifyDataLabelOverflow(overflow)) {

			// Place the labels in the final position
			this.placeDataLabels();

			// Draw the connectors
			if (outside && connectorWidth) {
				each(this.points, function (point) {
					connector = point.connector;
					labelPos = point.labelPos;
					dataLabel = point.dataLabel;

					if (dataLabel && dataLabel._pos) {
						visibility = dataLabel._attr.visibility;
						x = dataLabel.connX;
						y = dataLabel.connY;
						connectorPath = softConnector ? [
							M,
							x + (labelPos[6] === 'left' ? 5 : -5), y, // end of the string at the label
							'C',
							x, y, // first break, next to the label
							2 * labelPos[2] - labelPos[4], 2 * labelPos[3] - labelPos[5],
							labelPos[2], labelPos[3], // second break
							L,
							labelPos[4], labelPos[5] // base
						] : [
							M,
							x + (labelPos[6] === 'left' ? 5 : -5), y, // end of the string at the label
							L,
							labelPos[2], labelPos[3], // second break
							L,
							labelPos[4], labelPos[5] // base
						];

						if (connector) {
							connector.animate({ d: connectorPath });
							connector.attr('visibility', visibility);

						} else {
							point.connector = connector = series.chart.renderer.path(connectorPath).attr({
								'stroke-width': connectorWidth,
								stroke: options.connectorColor || point.color || '#606060',
								visibility: visibility
								//zIndex: 0 // #2722 (reversed)
							})
							.add(series.group);
						}
					} else if (connector) {
						point.connector = connector.destroy();
					}
				});
			}
		}
	};
	/**
	 * Perform the final placement of the data labels after we have verified that they
	 * fall within the plot area.
	 */
	seriesTypes.pie.prototype.placeDataLabels = function () {
		each(this.points, function (point) {
			var dataLabel = point.dataLabel,
				_pos;

			if (dataLabel) {
				_pos = dataLabel._pos;
				if (_pos) {
					dataLabel.attr(dataLabel._attr);
					dataLabel[dataLabel.moved ? 'animate' : 'attr'](_pos);
					dataLabel.moved = true;
				} else if (dataLabel) {
					dataLabel.attr({ y: -999 });
				}
			}
		});
	};

	seriesTypes.pie.prototype.alignDataLabel =  noop;

	/**
	 * Verify whether the data labels are allowed to draw, or we should run more translation and data
	 * label positioning to keep them inside the plot area. Returns true when data labels are ready
	 * to draw.
	 */
	seriesTypes.pie.prototype.verifyDataLabelOverflow = function (overflow) {

		var center = this.center,
			options = this.options,
			centerOption = options.center,
			minSize = options.minSize || 80,
			newSize = minSize,
			ret;

		// Handle horizontal size and center
		if (centerOption[0] !== null) { // Fixed center
			newSize = mathMax(center[2] - mathMax(overflow[1], overflow[3]), minSize);

		} else { // Auto center
			newSize = mathMax(
				center[2] - overflow[1] - overflow[3], // horizontal overflow
				minSize
			);
			center[0] += (overflow[3] - overflow[1]) / 2; // horizontal center
		}

		// Handle vertical size and center
		if (centerOption[1] !== null) { // Fixed center
			newSize = mathMax(mathMin(newSize, center[2] - mathMax(overflow[0], overflow[2])), minSize);

		} else { // Auto center
			newSize = mathMax(
				mathMin(
					newSize,
					center[2] - overflow[0] - overflow[2] // vertical overflow
				),
				minSize
			);
			center[1] += (overflow[0] - overflow[2]) / 2; // vertical center
		}

		// If the size must be decreased, we need to run translate and drawDataLabels again
		if (newSize < center[2]) {
			center[2] = newSize;
			this.translate(center);
			each(this.points, function (point) {
				if (point.dataLabel) {
					point.dataLabel._pos = null; // reset
				}
			});

			if (this.drawDataLabels) {
				this.drawDataLabels();
			}
		// Else, return true to indicate that the pie and its labels is within the plot area
		} else {
			ret = true;
		}
		return ret;
	};
}

if (seriesTypes.column) {

	/**
	 * Override the basic data label alignment by adjusting for the position of the column
	 */
	seriesTypes.column.prototype.alignDataLabel = function (point, dataLabel, options,  alignTo, isNew) {
		var chart = this.chart,
			inverted = chart.inverted,
			dlBox = point.dlBox || point.shapeArgs, // data label box for alignment
			below = point.below || (point.plotY > pick(this.translatedThreshold, chart.plotSizeY)),
			inside = pick(options.inside, !!this.options.stacking); // draw it inside the box?

		// Align to the column itself, or the top of it
		if (dlBox) { // Area range uses this method but not alignTo
			alignTo = merge(dlBox);

			if (inverted) {
				alignTo = {
					x: chart.plotWidth - alignTo.y - alignTo.height,
					y: chart.plotHeight - alignTo.x - alignTo.width,
					width: alignTo.height,
					height: alignTo.width
				};
			}

			// Compute the alignment box
			if (!inside) {
				if (inverted) {
					alignTo.x += below ? 0 : alignTo.width;
					alignTo.width = 0;
				} else {
					alignTo.y += below ? alignTo.height : 0;
					alignTo.height = 0;
				}
			}
		}


		// When alignment is undefined (typically columns and bars), display the individual
		// point below or above the point depending on the threshold
		options.align = pick(
			options.align,
			!inverted || inside ? 'center' : below ? 'right' : 'left'
		);
		options.verticalAlign = pick(
			options.verticalAlign,
			inverted || inside ? 'middle' : below ? 'top' : 'bottom'
		);

		// Call the parent method
		Series.prototype.alignDataLabel.call(this, point, dataLabel, options, alignTo, isNew);
	};
}



/**
 * TrackerMixin for points and graphs
 */

var TrackerMixin = Highcharts.TrackerMixin = {

	drawTrackerPoint: function () {
		var series = this,
			chart = series.chart,
			pointer = chart.pointer,
			cursor = series.options.cursor,
			css = cursor && { cursor: cursor },
			onMouseOver = function (e) {
				var target = e.target,
				point;

				if (chart.hoverSeries !== series) {
					series.onMouseOver();
				}

				while (target && !point) {
					point = target.point;
					target = target.parentNode;
				}

				if (point !== UNDEFINED && point !== chart.hoverPoint) { // undefined on graph in scatterchart
					point.onMouseOver(e);
				}
			};

		// Add reference to the point
		each(series.points, function (point) {
			if (point.graphic) {
				point.graphic.element.point = point;
			}
			if (point.dataLabel) {
				point.dataLabel.element.point = point;
			}
		});

		// Add the event listeners, we need to do this only once
		if (!series._hasTracking) {
			each(series.trackerGroups, function (key) {
				if (series[key]) { // we don't always have dataLabelsGroup
					series[key]
						.addClass(PREFIX + 'tracker')
						.on('mouseover', onMouseOver)
						.on('mouseout', function (e) { pointer.onTrackerMouseOut(e); })
						.css(css);
					if (hasTouch) {
						series[key].on('touchstart', onMouseOver);
					}
				}
			});
			series._hasTracking = true;
		}
	},

	/**
	 * Draw the tracker object that sits above all data labels and markers to
	 * track mouse events on the graph or points. For the line type charts
	 * the tracker uses the same graphPath, but with a greater stroke width
	 * for better control.
	 */
	drawTrackerGraph: function () {
		var series = this,
			options = series.options,
			trackByArea = options.trackByArea,
			trackerPath = [].concat(trackByArea ? series.areaPath : series.graphPath),
			trackerPathLength = trackerPath.length,
			chart = series.chart,
			pointer = chart.pointer,
			renderer = chart.renderer,
			snap = chart.options.tooltip.snap,
			tracker = series.tracker,
			cursor = options.cursor,
			css = cursor && { cursor: cursor },
			singlePoints = series.singlePoints,
			singlePoint,
			i,
			onMouseOver = function () {
				if (chart.hoverSeries !== series) {
					series.onMouseOver();
				}
			},
			/*
			 * Empirical lowest possible opacities for TRACKER_FILL for an element to stay invisible but clickable
			 * IE6: 0.002
			 * IE7: 0.002
			 * IE8: 0.002
			 * IE9: 0.00000000001 (unlimited)
			 * IE10: 0.0001 (exporting only)
			 * FF: 0.00000000001 (unlimited)
			 * Chrome: 0.000001
			 * Safari: 0.000001
			 * Opera: 0.00000000001 (unlimited)
			 */
			TRACKER_FILL = 'rgba(192,192,192,' + (hasSVG ? 0.0001 : 0.002) + ')';

		// Extend end points. A better way would be to use round linecaps,
		// but those are not clickable in VML.
		if (trackerPathLength && !trackByArea) {
			i = trackerPathLength + 1;
			while (i--) {
				if (trackerPath[i] === M) { // extend left side
					trackerPath.splice(i + 1, 0, trackerPath[i + 1] - snap, trackerPath[i + 2], L);
				}
				if ((i && trackerPath[i] === M) || i === trackerPathLength) { // extend right side
					trackerPath.splice(i, 0, L, trackerPath[i - 2] + snap, trackerPath[i - 1]);
				}
			}
		}

		// handle single points
		for (i = 0; i < singlePoints.length; i++) {
			singlePoint = singlePoints[i];
			trackerPath.push(M, singlePoint.plotX - snap, singlePoint.plotY,
			L, singlePoint.plotX + snap, singlePoint.plotY);
		}

		// draw the tracker
		if (tracker) {
			tracker.attr({ d: trackerPath });
		} else { // create

			series.tracker = renderer.path(trackerPath)
			.attr({
				'stroke-linejoin': 'round', // #1225
				visibility: series.visible ? VISIBLE : HIDDEN,
				stroke: TRACKER_FILL,
				fill: trackByArea ? TRACKER_FILL : NONE,
				'stroke-width' : options.lineWidth + (trackByArea ? 0 : 2 * snap),
				zIndex: 2
			})
			.add(series.group);

			// The tracker is added to the series group, which is clipped, but is covered
			// by the marker group. So the marker group also needs to capture events.
			each([series.tracker, series.markerGroup], function (tracker) {
				tracker.addClass(PREFIX + 'tracker')
					.on('mouseover', onMouseOver)
					.on('mouseout', function (e) { pointer.onTrackerMouseOut(e); })
					.css(css);

				if (hasTouch) {
					tracker.on('touchstart', onMouseOver);
				}
			});
		}
	}
};
/* End TrackerMixin */


/**
 * Add tracking event listener to the series group, so the point graphics
 * themselves act as trackers
 */ 

if (seriesTypes.column) {
	ColumnSeries.prototype.drawTracker = TrackerMixin.drawTrackerPoint;	
}

if (seriesTypes.pie) {
	seriesTypes.pie.prototype.drawTracker = TrackerMixin.drawTrackerPoint;
}

if (seriesTypes.scatter) {
	ScatterSeries.prototype.drawTracker = TrackerMixin.drawTrackerPoint;
}

/* 
 * Extend Legend for item events 
 */ 
extend(Legend.prototype, {

	setItemEvents: function (item, legendItem, useHTML, itemStyle, itemHiddenStyle) {
	var legend = this;
	// Set the events on the item group, or in case of useHTML, the item itself (#1249)
	(useHTML ? legendItem : item.legendGroup).on('mouseover', function () {
			item.setState(HOVER_STATE);
			legendItem.css(legend.options.itemHoverStyle);
		})
		.on('mouseout', function () {
			legendItem.css(item.visible ? itemStyle : itemHiddenStyle);
			item.setState();
		})
		.on('click', function (event) {
			var strLegendItemClick = 'legendItemClick',
				fnLegendItemClick = function () {
					item.setVisible();
				};
				
			// Pass over the click/touch event. #4.
			event = {
				browserEvent: event
			};

			// click the name or symbol
			if (item.firePointEvent) { // point
				item.firePointEvent(strLegendItemClick, event, fnLegendItemClick);
			} else {
				fireEvent(item, strLegendItemClick, event, fnLegendItemClick);
			}
		});
	},

	createCheckboxForItem: function (item) {
		var legend = this;

		item.checkbox = createElement('input', {
			type: 'checkbox',
			checked: item.selected,
			defaultChecked: item.selected // required by IE7
		}, legend.options.itemCheckboxStyle, legend.chart.container);

		addEvent(item.checkbox, 'click', function (event) {
			var target = event.target;
			fireEvent(item, 'checkboxClick', {
					checked: target.checked
				},
				function () {
					item.select();
				}
			);
		});
	}	
});

/* 
 * Add pointer cursor to legend itemstyle in defaultOptions
 */
defaultOptions.legend.itemStyle.cursor = 'pointer';


/* 
 * Extend the Chart object with interaction
 */

extend(Chart.prototype, {
	/**
	 * Display the zoom button
	 */
	showResetZoom: function () {
		var chart = this,
			lang = defaultOptions.lang,
			btnOptions = chart.options.chart.resetZoomButton,
			theme = btnOptions.theme,
			states = theme.states,
			alignTo = btnOptions.relativeTo === 'chart' ? null : 'plotBox';
			
		this.resetZoomButton = chart.renderer.button(lang.resetZoom, null, null, function () { chart.zoomOut(); }, theme, states && states.hover)
			.attr({
				align: btnOptions.position.align,
				title: lang.resetZoomTitle
			})
			.add()
			.align(btnOptions.position, false, alignTo);
			
	},

	/**
	 * Zoom out to 1:1
	 */
	zoomOut: function () {
		var chart = this;
		fireEvent(chart, 'selection', { resetSelection: true }, function () { 
			chart.zoom();
		});
	},

	/**
	 * Zoom into a given portion of the chart given by axis coordinates
	 * @param {Object} event
	 */
	zoom: function (event) {
		var chart = this,
			hasZoomed,
			pointer = chart.pointer,
			displayButton = false,
			resetZoomButton;

		// If zoom is called with no arguments, reset the axes
		if (!event || event.resetSelection) {
			each(chart.axes, function (axis) {
				hasZoomed = axis.zoom();
			});
		} else { // else, zoom in on all axes
			each(event.xAxis.concat(event.yAxis), function (axisData) {
				var axis = axisData.axis,
					isXAxis = axis.isXAxis;

				// don't zoom more than minRange
				if (pointer[isXAxis ? 'zoomX' : 'zoomY'] || pointer[isXAxis ? 'pinchX' : 'pinchY']) {
					hasZoomed = axis.zoom(axisData.min, axisData.max);
					if (axis.displayBtn) {
						displayButton = true;
					}
				}
			});
		}
		
		// Show or hide the Reset zoom button
		resetZoomButton = chart.resetZoomButton;
		if (displayButton && !resetZoomButton) {
			chart.showResetZoom();
		} else if (!displayButton && isObject(resetZoomButton)) {
			chart.resetZoomButton = resetZoomButton.destroy();
		}
		

		// Redraw
		if (hasZoomed) {
			chart.redraw(
				pick(chart.options.chart.animation, event && event.animation, chart.pointCount < 100) // animation
			);
		}
	},

	/**
	 * Pan the chart by dragging the mouse across the pane. This function is called
	 * on mouse move, and the distance to pan is computed from chartX compared to
	 * the first chartX position in the dragging operation.
	 */
	pan: function (e, panning) {

		var chart = this,
			hoverPoints = chart.hoverPoints,
			doRedraw;

		// remove active points for shared tooltip
		if (hoverPoints) {
			each(hoverPoints, function (point) {
				point.setState();
			});
		}

		each(panning === 'xy' ? [1, 0] : [1], function (isX) { // xy is used in maps
			var mousePos = e[isX ? 'chartX' : 'chartY'],
				axis = chart[isX ? 'xAxis' : 'yAxis'][0],
				startPos = chart[isX ? 'mouseDownX' : 'mouseDownY'],
				halfPointRange = (axis.pointRange || 0) / 2,
				extremes = axis.getExtremes(),
				newMin = axis.toValue(startPos - mousePos, true) + halfPointRange,
				newMax = axis.toValue(startPos + chart[isX ? 'plotWidth' : 'plotHeight'] - mousePos, true) - halfPointRange;

			if (axis.series.length && newMin > mathMin(extremes.dataMin, extremes.min) && newMax < mathMax(extremes.dataMax, extremes.max)) {
				axis.setExtremes(newMin, newMax, false, false, { trigger: 'pan' });
				doRedraw = true;
			}

			chart[isX ? 'mouseDownX' : 'mouseDownY'] = mousePos; // set new reference for next run
		});

		if (doRedraw) {
			chart.redraw(false);
		}
		css(chart.container, { cursor: 'move' });
	}
});

/*
 * Extend the Point object with interaction
 */
extend(Point.prototype, {
	/**
	 * Toggle the selection status of a point
	 * @param {Boolean} selected Whether to select or unselect the point.
	 * @param {Boolean} accumulate Whether to add to the previous selection. By default,
	 *		 this happens if the control key (Cmd on Mac) was pressed during clicking.
	 */
	select: function (selected, accumulate) {
		var point = this,
			series = point.series,
			chart = series.chart;

		selected = pick(selected, !point.selected);

		// fire the event with the defalut handler
		point.firePointEvent(selected ? 'select' : 'unselect', { accumulate: accumulate }, function () {
			point.selected = point.options.selected = selected;
			series.options.data[inArray(point, series.data)] = point.options;

			point.setState(selected && SELECT_STATE);

			// unselect all other points unless Ctrl or Cmd + click
			if (!accumulate) {
				each(chart.getSelectedPoints(), function (loopPoint) {
					if (loopPoint.selected && loopPoint !== point) {
						loopPoint.selected = loopPoint.options.selected = false;
						series.options.data[inArray(loopPoint, series.data)] = loopPoint.options;
						loopPoint.setState(NORMAL_STATE);
							loopPoint.firePointEvent('unselect');
					}
				});
			}
		});
	},

	/**
	 * Runs on mouse over the point
	 */
	onMouseOver: function (e) {
		var point = this,
			series = point.series,
			chart = series.chart,
			tooltip = chart.tooltip,
			hoverPoint = chart.hoverPoint;

		// set normal state to previous series
		if (hoverPoint && hoverPoint !== point) {
			hoverPoint.onMouseOut();
		}

		// trigger the event
		point.firePointEvent('mouseOver');

		// update the tooltip
		if (tooltip && (!tooltip.shared || series.noSharedTooltip)) {
			tooltip.refresh(point, e);
		}

		// hover this
		point.setState(HOVER_STATE);
		chart.hoverPoint = point;
	},

	/**
	 * Runs on mouse out from the point
	 */
	onMouseOut: function () {
		var chart = this.series.chart,
			hoverPoints = chart.hoverPoints;

		if (!hoverPoints || inArray(this, hoverPoints) === -1) { // #887
			this.firePointEvent('mouseOut');

			this.setState();
			chart.hoverPoint = null;
		}
	},

	/**
	 * Fire an event on the Point object. Must not be renamed to fireEvent, as this
	 * causes a name clash in MooTools
	 * @param {String} eventType
	 * @param {Object} eventArgs Additional event arguments
	 * @param {Function} defaultFunction Default event handler
	 */
	firePointEvent: function (eventType, eventArgs, defaultFunction) {
		var point = this,
			series = this.series,
			seriesOptions = series.options;

		// load event handlers on demand to save time on mouseover/out
		if (seriesOptions.point.events[eventType] || (point.options && point.options.events && point.options.events[eventType])) {
			this.importEvents();
		}

		// add default handler if in selection mode
		if (eventType === 'click' && seriesOptions.allowPointSelect) {
			defaultFunction = function (event) {
				// Control key is for Windows, meta (= Cmd key) for Mac, Shift for Opera
				point.select(null, event.ctrlKey || event.metaKey || event.shiftKey);
			};
		}

		fireEvent(this, eventType, eventArgs, defaultFunction);
	},
	/**
	 * Import events from the series' and point's options. Only do it on
	 * demand, to save processing time on hovering.
	 */
	importEvents: function () {
		if (!this.hasImportedEvents) {
			var point = this,
				options = merge(point.series.options.point, point.options),
				events = options.events,
				eventType;

			point.events = events;

			for (eventType in events) {
				addEvent(point, eventType, events[eventType]);
			}
			this.hasImportedEvents = true;

		}
	},

	/**
	 * Set the point's state
	 * @param {String} state
	 */
	setState: function (state, move) {
		var point = this,
			plotX = point.plotX,
			plotY = point.plotY,
			series = point.series,
			stateOptions = series.options.states,
			markerOptions = defaultPlotOptions[series.type].marker && series.options.marker,
			normalDisabled = markerOptions && !markerOptions.enabled,
			markerStateOptions = markerOptions && markerOptions.states[state],
			stateDisabled = markerStateOptions && markerStateOptions.enabled === false,
			stateMarkerGraphic = series.stateMarkerGraphic,
			pointMarker = point.marker || {},
			chart = series.chart,
			radius,
			newSymbol,
			pointAttr = point.pointAttr;

		state = state || NORMAL_STATE; // empty string
		move = move && stateMarkerGraphic;

		if (
				// already has this state
				(state === point.state && !move) ||
				// selected points don't respond to hover
				(point.selected && state !== SELECT_STATE) ||
				// series' state options is disabled
				(stateOptions[state] && stateOptions[state].enabled === false) ||
				// general point marker's state options is disabled
				(state && (stateDisabled || (normalDisabled && !markerStateOptions.enabled))) ||
				// individual point marker's state options is disabled
				(state && pointMarker.states && pointMarker.states[state] && pointMarker.states[state].enabled === false) // #1610

			) {
			return;
		}


		// apply hover styles to the existing point
		if (point.graphic) {
			radius = markerOptions && point.graphic.symbolName && pointAttr[state].r;
			point.graphic.attr(merge(
				pointAttr[state],
				radius ? { // new symbol attributes (#507, #612)
					x: plotX - radius,
					y: plotY - radius,
					width: 2 * radius,
					height: 2 * radius
				} : {}
			));
		} else {
			// if a graphic is not applied to each point in the normal state, create a shared
			// graphic for the hover state
			if (state && markerStateOptions) {
				radius = markerStateOptions.radius;
				newSymbol = pointMarker.symbol || series.symbol;

				// If the point has another symbol than the previous one, throw away the
				// state marker graphic and force a new one (#1459)
				if (stateMarkerGraphic && stateMarkerGraphic.currentSymbol !== newSymbol) {
					stateMarkerGraphic = stateMarkerGraphic.destroy();
				}

				// Add a new state marker graphic
				if (!stateMarkerGraphic) {
					series.stateMarkerGraphic = stateMarkerGraphic = chart.renderer.symbol(
						newSymbol,
						plotX - radius,
						plotY - radius,
						2 * radius,
						2 * radius
					)
					.attr(pointAttr[state])
					.add(series.markerGroup);
					stateMarkerGraphic.currentSymbol = newSymbol;

				// Move the existing graphic
				} else {
					stateMarkerGraphic[move ? 'animate' : 'attr']({ // #1054
						x: plotX - radius,
						y: plotY - radius
					});
				}
			}

			if (stateMarkerGraphic) {
				stateMarkerGraphic[state && chart.isInsidePlot(plotX, plotY, chart.inverted) ? 'show' : 'hide'](); // #2450
			}
		}

		point.state = state;
	}
});

/*
 * Extend the Series object with interaction
 */

extend(Series.prototype, {
	/**
	 * Series mouse over handler
	 */
	onMouseOver: function () {
		var series = this,
			chart = series.chart,
			hoverSeries = chart.hoverSeries;

		// set normal state to previous series
		if (hoverSeries && hoverSeries !== series) {
			hoverSeries.onMouseOut();
		}

		// trigger the event, but to save processing time,
		// only if defined
		if (series.options.events.mouseOver) {
			fireEvent(series, 'mouseOver');
		}

		// hover this
		series.setState(HOVER_STATE);
		chart.hoverSeries = series;
	},

	/**
	 * Series mouse out handler
	 */
	onMouseOut: function () {
		// trigger the event only if listeners exist
		var series = this,
			options = series.options,
			chart = series.chart,
			tooltip = chart.tooltip,
			hoverPoint = chart.hoverPoint;

		// trigger mouse out on the point, which must be in this series
		if (hoverPoint) {
			hoverPoint.onMouseOut();
		}

		// fire the mouse out event
		if (series && options.events.mouseOut) {
			fireEvent(series, 'mouseOut');
		}


		// hide the tooltip
		if (tooltip && !options.stickyTracking && (!tooltip.shared || series.noSharedTooltip)) {
			tooltip.hide();
		}

		// set normal state
		series.setState();
		chart.hoverSeries = null;
	},

	/**
	 * Set the state of the graph
	 */
	setState: function (state) {
		var series = this,
			options = series.options,
			graph = series.graph,
			graphNeg = series.graphNeg,
			stateOptions = options.states,
			lineWidth = options.lineWidth,
			attribs;

		state = state || NORMAL_STATE;

		if (series.state !== state) {
			series.state = state;

			if (stateOptions[state] && stateOptions[state].enabled === false) {
				return;
			}

			if (state) {
				lineWidth = stateOptions[state].lineWidth || lineWidth + 1;
			}

			if (graph && !graph.dashstyle) { // hover is turned off for dashed lines in VML
				attribs = {
					'stroke-width': lineWidth
				};
				// use attr because animate will cause any other animation on the graph to stop
				graph.attr(attribs);
				if (graphNeg) {
					graphNeg.attr(attribs);
				}
			}
		}
	},

	/**
	 * Set the visibility of the graph
	 *
	 * @param vis {Boolean} True to show the series, false to hide. If UNDEFINED,
	 *				the visibility is toggled.
	 */
	setVisible: function (vis, redraw) {
		var series = this,
			chart = series.chart,
			legendItem = series.legendItem,
			showOrHide,
			ignoreHiddenSeries = chart.options.chart.ignoreHiddenSeries,
			oldVisibility = series.visible;

		// if called without an argument, toggle visibility
		series.visible = vis = series.userOptions.visible = vis === UNDEFINED ? !oldVisibility : vis;
		showOrHide = vis ? 'show' : 'hide';

		// show or hide elements
		each(['group', 'dataLabelsGroup', 'markerGroup', 'tracker'], function (key) {
			if (series[key]) {
				series[key][showOrHide]();
			}
		});


		// hide tooltip (#1361)
		if (chart.hoverSeries === series) {
			series.onMouseOut();
		}


		if (legendItem) {
			chart.legend.colorizeItem(series, vis);
		}


		// rescale or adapt to resized chart
		series.isDirty = true;
		// in a stack, all other series are affected
		if (series.options.stacking) {
			each(chart.series, function (otherSeries) {
				if (otherSeries.options.stacking && otherSeries.visible) {
					otherSeries.isDirty = true;
				}
			});
		}

		// show or hide linked series
		each(series.linkedSeries, function (otherSeries) {
			otherSeries.setVisible(vis, false);
		});

		if (ignoreHiddenSeries) {
			chart.isDirtyBox = true;
		}
		if (redraw !== false) {
			chart.redraw();
		}

		fireEvent(series, showOrHide);
	},

	/**
	 * Memorize tooltip texts and positions
	 */
	setTooltipPoints: function (renew) {
		var series = this,
			points = [],
			pointsLength,
			low,
			high,
			xAxis = series.xAxis,
			xExtremes = xAxis && xAxis.getExtremes(),
			axisLength = xAxis ? (xAxis.tooltipLen || xAxis.len) : series.chart.plotSizeX, // tooltipLen and tooltipPosName used in polar
			point,
			pointX,
			nextPoint,
			i,
			tooltipPoints = []; // a lookup array for each pixel in the x dimension

		// don't waste resources if tracker is disabled
		if (series.options.enableMouseTracking === false || series.singularTooltips) {
			return;
		}

		// renew
		if (renew) {
			series.tooltipPoints = null;
		}

		// concat segments to overcome null values
		each(series.segments || series.points, function (segment) {
			points = points.concat(segment);
		});

		// Reverse the points in case the X axis is reversed
		if (xAxis && xAxis.reversed) {
			points = points.reverse();
		}

		// Polar needs additional shaping
		if (series.orderTooltipPoints) {
			series.orderTooltipPoints(points);
		}

		// Assign each pixel position to the nearest point
		pointsLength = points.length;
		for (i = 0; i < pointsLength; i++) {
			point = points[i];
			pointX = point.x;
			if (pointX >= xExtremes.min && pointX <= xExtremes.max) { // #1149
				nextPoint = points[i + 1];

				// Set this range's low to the last range's high plus one
				low = high === UNDEFINED ? 0 : high + 1;
				// Now find the new high
				high = points[i + 1] ?
					mathMin(mathMax(0, mathFloor( // #2070
						(point.clientX + (nextPoint ? (nextPoint.wrappedClientX || nextPoint.clientX) : axisLength)) / 2
					)), axisLength) :
					axisLength;

				while (low >= 0 && low <= high) {
					tooltipPoints[low++] = point;
				}
			}
		}
		series.tooltipPoints = tooltipPoints;
	},

	/**
	 * Show the graph
	 */
	show: function () {
		this.setVisible(true);
	},

	/**
	 * Hide the graph
	 */
	hide: function () {
		this.setVisible(false);
	},


	/**
	 * Set the selected state of the graph
	 *
	 * @param selected {Boolean} True to select the series, false to unselect. If
	 *				UNDEFINED, the selection state is toggled.
	 */
	select: function (selected) {
		var series = this;
		// if called without an argument, toggle
		series.selected = selected = (selected === UNDEFINED) ? !series.selected : selected;

		if (series.checkbox) {
			series.checkbox.checked = selected;
		}

		fireEvent(series, selected ? 'select' : 'unselect');
	},

	drawTracker: TrackerMixin.drawTrackerGraph
});
// global variables
extend(Highcharts, {
	
	// Constructors
	Axis: Axis,
	Chart: Chart,
	Color: Color,
	Point: Point,
	Tick: Tick,	
	Renderer: Renderer,
	Series: Series,
	SVGElement: SVGElement,
	SVGRenderer: SVGRenderer,
	
	// Various
	arrayMin: arrayMin,
	arrayMax: arrayMax,
	charts: charts,
	dateFormat: dateFormat,
	format: format,
	pathAnim: pathAnim,
	getOptions: getOptions,
	hasBidiBug: hasBidiBug,
	isTouchDevice: isTouchDevice,
	numberFormat: numberFormat,
	seriesTypes: seriesTypes,
	setOptions: setOptions,
	addEvent: addEvent,
	removeEvent: removeEvent,
	createElement: createElement,
	discardElement: discardElement,
	css: css,
	each: each,
	extend: extend,
	map: map,
	merge: merge,
	pick: pick,
	splat: splat,
	extendClass: extendClass,
	pInt: pInt,
	wrap: wrap,
	svg: hasSVG,
	canvas: useCanVG,
	vml: !hasSVG && !useCanVG,
	product: PRODUCT,
	version: VERSION
});

}());<|MERGE_RESOLUTION|>--- conflicted
+++ resolved
@@ -15348,12 +15348,9 @@
 			point.barX = barX;
 			point.pointWidth = pointWidth;
 
-<<<<<<< HEAD
 			// Fix the tooltip on center of grouped columns (#1216)
 			point.tooltipPos = [barX + barW / 2, plotY];
 
-=======
->>>>>>> 490cf8cf
 			// Round off to obtain crisp edges
 			fromLeft = mathAbs(barX) < 0.5;
 			right = mathRound(barX + barW) + xCrisp;
