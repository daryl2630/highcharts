--- conflicted
+++ resolved
@@ -3340,30 +3340,21 @@
 							var words = span.replace(/([^\^])-/g, '$1- ').split(' '), // #1273
 								tooLong,
 								actualWidth,
-								rest = [];
+								clipHeight = wrapper._clipHeight,
+								rest = [],
+								dy = pInt(textLineHeight || 16),
+								softLineNo = 1,
+								bBox;
 
 							while (words.length || rest.length) {
 								delete wrapper.bBox; // delete cache
-								actualWidth = wrapper.getBBox().width;
+								bBox = wrapper.getBBox();
+								actualWidth = bBox.width;
 								tooLong = actualWidth > width;
 								if (!tooLong || words.length === 1) { // new line needed
 									words = rest;
 									rest = [];
 									if (words.length) {
-<<<<<<< HEAD
-										tspan = doc.createElementNS(SVG_NS, 'tspan');
-										attr(tspan, {
-											dy: textLineHeight || 16,
-											x: parentX
-										});
-										if (spanStyle) { // #390
-											attr(tspan, 'style', spanStyle);
-										}
-										textNode.appendChild(tspan);
-
-										if (actualWidth > width) { // a single word is pressing it out
-											width = actualWidth;
-=======
 										softLineNo++;
 
 										if (clipHeight && softLineNo * dy > clipHeight) {
@@ -3384,7 +3375,6 @@
 											if (actualWidth > width) { // a single word is pressing it out
 												width = actualWidth;
 											}
->>>>>>> 60a46175
 										}
 									}
 								} else { // append to existing line tspan
