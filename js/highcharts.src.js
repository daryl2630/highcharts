--- conflicted
+++ resolved
@@ -7035,27 +7035,20 @@
 						options.startOfWeek
 					)
 				);
-<<<<<<< HEAD
-				axis.trimTicks(minorTickPositions); // #3652
+			
+			} else if (axis.isDatetimeAxis && options.minorTickInterval === 'auto') { // #1314
+				minorTickPositions = minorTickPositions.concat(
+					axis.getTimeTicks(
+						axis.normalizeTimeTickInterval(minorTickInterval),
+						axis.min,
+						axis.max,
+						options.startOfWeek
+					)
+				);
 			} else {
-				for (pos = min + (tickPositions[0] - min) % minorTickInterval; pos <= max; pos += minorTickInterval) {
+				for (pos = axis.min + (tickPositions[0] - axis.min) % minorTickInterval; pos <= axis.max; pos += minorTickInterval) {
 					minorTickPositions.push(pos);
 				}
-=======
-			}
-		} else if (axis.isDatetimeAxis && options.minorTickInterval === 'auto') { // #1314
-			minorTickPositions = minorTickPositions.concat(
-				axis.getTimeTicks(
-					axis.normalizeTimeTickInterval(minorTickInterval),
-					axis.min,
-					axis.max,
-					options.startOfWeek
-				)
-			);
-		} else {
-			for (pos = axis.min + (tickPositions[0] - axis.min) % minorTickInterval; pos <= axis.max; pos += minorTickInterval) {
-				minorTickPositions.push(pos);
->>>>>>> 220c72da
 			}
 		}
 
