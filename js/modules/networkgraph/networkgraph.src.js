--- conflicted
+++ resolved
@@ -749,24 +749,6 @@
  */
 
 /**
-<<<<<<< HEAD
- * Mass of the node. By default, each node has mass equal to it's marker radius
- * . Mass is used to determine how two connected nodes should affect
- * each other:
- *
- * Attractive force is multiplied by the ratio of two connected
- * nodes; if a big node has weights twice as the small one, then the small one
- * will move towards the big one twice faster than the big one to the small one
- * .
- *
- * @sample highcharts/series-networkgraph/ragdoll/
- *         Mass determined by marker.radius
- *
- * @type      {Number}
- * @product   highcharts
- * @apioption series.networkgraph.nodes.mass
- */
-=======
   * A collection of options for the individual nodes. The nodes in a
   * networkgraph diagram are auto-generated instances of `Highcharts.Point`,
   * but options can be applied here and linked by the `id`.
@@ -817,4 +799,21 @@
   * @product   highcharts
   * @apioption series.networkgraph.nodes.name
   */
->>>>>>> 165140f5
+
+/**
+ * Mass of the node. By default, each node has mass equal to it's marker radius
+ * . Mass is used to determine how two connected nodes should affect
+ * each other:
+ *
+ * Attractive force is multiplied by the ratio of two connected
+ * nodes; if a big node has weights twice as the small one, then the small one
+ * will move towards the big one twice faster than the big one to the small one
+ * .
+ *
+ * @sample highcharts/series-networkgraph/ragdoll/
+ *         Mass determined by marker.radius
+ *
+ * @type      {Number}
+ * @product   highcharts
+ * @apioption series.networkgraph.nodes.mass
+ */