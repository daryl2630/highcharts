/**
 * @license @product.name@ JS v@product.version@ (@product.date@)
 *
 * (c) 2011-2014 Torstein Honsi
 *
 * License: www.highcharts.com/license
 */

/*global HighchartsAdapter*/
<<<<<<< HEAD
(function (H) {
	var Axis = H.Axis,
		Chart = H.Chart,
		Color = H.Color,
		ColorAxis,
		each = H.each,
		extend = H.extend,
		Legend = H.Legend,
		LegendSymbolMixin = H.LegendSymbolMixin,
		noop = H.noop,
		merge = H.merge,
		pick = H.pick,
		wrap = H.wrap;
=======
(function (Highcharts) {


var UNDEFINED,
	Axis = Highcharts.Axis,
	Chart = Highcharts.Chart,
	Color = Highcharts.Color,
	Legend = Highcharts.Legend,
	LegendSymbolMixin = Highcharts.LegendSymbolMixin,
	Series = Highcharts.Series,
	Point = Highcharts.Point,
	
	defaultOptions = Highcharts.getOptions(),
	each = Highcharts.each,
	extend = Highcharts.extend,
	extendClass = Highcharts.extendClass,
	merge = Highcharts.merge,
	pick = Highcharts.pick,
	seriesTypes = Highcharts.seriesTypes,
	wrap = Highcharts.wrap,
	noop = function () {};

	

>>>>>>> edb05534

/**
 * The ColorAxis object for inclusion in gradient legends
 */
ColorAxis = H.ColorAxis = function () {
	this.isColorAxis = true;
	this.init.apply(this, arguments);
};
extend(ColorAxis.prototype, Axis.prototype);
extend(ColorAxis.prototype, {
	defaultColorAxisOptions: {
		lineWidth: 0,
		minPadding: 0,
		maxPadding: 0,
		gridLineWidth: 1,
		tickPixelInterval: 72,
		startOnTick: true,
		endOnTick: true,
		offset: 0,
		marker: {
			animation: {
				duration: 50
			},
			color: 'gray',
			width: 0.01
		},
		labels: {
			overflow: 'justify'
		},
		minColor: '#EFEFFF',
		maxColor: '#003875',
		tickLength: 5
	},
	init: function (chart, userOptions) {
		var horiz = chart.options.legend.layout !== 'vertical',
			options;

		// Build the options
		options = merge(this.defaultColorAxisOptions, {
			side: horiz ? 2 : 1,
			reversed: !horiz
		}, userOptions, {
			opposite: !horiz,
			showEmpty: false,
			title: null,
			isColor: true
		});

		Axis.prototype.init.call(this, chart, options);

		// Base init() pushes it to the xAxis array, now pop it again
		//chart[this.isXAxis ? 'xAxis' : 'yAxis'].pop();

		// Prepare data classes
		if (userOptions.dataClasses) {
			this.initDataClasses(userOptions);
		}
		this.initStops(userOptions);

		// Override original axis properties
		this.horiz = horiz;
		this.zoomEnabled = false;
	},

	/*
	 * Return an intermediate color between two colors, according to pos where 0
	 * is the from color and 1 is the to color. 
	 * NOTE: Changes here should be copied
	 * to the same function in drilldown.src.js and solid-gauge-src.js.
	 */
	tweenColors: function (from, to, pos) {
		// Check for has alpha, because rgba colors perform worse due to lack of
		// support in WebKit.
		var hasAlpha,
			ret;

		// Unsupported color, return to-color (#3920)
		if (!to.rgba.length || !from.rgba.length) {
			ret = to.raw || 'none';

		// Interpolate
		} else {
			from = from.rgba;
			to = to.rgba;
			hasAlpha = (to[3] !== 1 || from[3] !== 1);
			ret = (hasAlpha ? 'rgba(' : 'rgb(') + 
				Math.round(to[0] + (from[0] - to[0]) * (1 - pos)) + ',' + 
				Math.round(to[1] + (from[1] - to[1]) * (1 - pos)) + ',' + 
				Math.round(to[2] + (from[2] - to[2]) * (1 - pos)) + 
				(hasAlpha ? (',' + (to[3] + (from[3] - to[3]) * (1 - pos))) : '') + ')';
		}
		return ret;
	},

	initDataClasses: function (userOptions) {
		var axis = this,
			chart = this.chart,
			dataClasses,
			colorCounter = 0,
			options = this.options,
			len = userOptions.dataClasses.length;
		this.dataClasses = dataClasses = [];
		this.legendItems = [];

		each(userOptions.dataClasses, function (dataClass, i) {
			var colors;

			dataClass = merge(dataClass);
			dataClasses.push(dataClass);
			if (!dataClass.color) {
				if (options.dataClassColor === 'category') {
					colors = chart.options.colors;
					dataClass.color = colors[colorCounter++];
					// loop back to zero
					if (colorCounter === colors.length) {
						colorCounter = 0;
					}
				} else {
					dataClass.color = axis.tweenColors(
						Color(options.minColor), 
						Color(options.maxColor), 
						len < 2 ? 0.5 : i / (len - 1) // #3219
					);
				}
			}
		});
	},

	initStops: function (userOptions) {
		this.stops = userOptions.stops || [
			[0, this.options.minColor],
			[1, this.options.maxColor]
		];
		each(this.stops, function (stop) {
			stop.color = Color(stop[1]);
		});
	},

	/**
	 * Extend the setOptions method to process extreme colors and color
	 * stops.
	 */
	setOptions: function (userOptions) {
		Axis.prototype.setOptions.call(this, userOptions);

		this.options.crosshair = this.options.marker;
		this.coll = 'colorAxis';
	},

	setAxisSize: function () {
		var symbol = this.legendSymbol,
			chart = this.chart,
			x,
			y,
			width,
			height;

		if (symbol) {
			this.left = x = symbol.attr('x');
			this.top = y = symbol.attr('y');
			this.width = width = symbol.attr('width');
			this.height = height = symbol.attr('height');
			this.right = chart.chartWidth - x - width;
			this.bottom = chart.chartHeight - y - height;

			this.len = this.horiz ? width : height;
			this.pos = this.horiz ? x : y;
		}
	},

	/** 
	 * Translate from a value to a color
	 */
	toColor: function (value, point) {
		var pos,
			stops = this.stops,
			from,
			to,
			color,
			dataClasses = this.dataClasses,
			dataClass,
			i;

		if (dataClasses) {
			i = dataClasses.length;
			while (i--) {
				dataClass = dataClasses[i];
				from = dataClass.from;
				to = dataClass.to;
				if ((from === undefined || value >= from) && (to === undefined || value <= to)) {
					color = dataClass.color;
					if (point) {
						point.dataClass = i;
					}
					break;
				}	
			}

		} else {

			if (this.isLog) {
				value = this.val2lin(value);
			}
			pos = 1 - ((this.max - value) / ((this.max - this.min) || 1));
			i = stops.length;
			while (i--) {
				if (pos > stops[i][0]) {
					break;
				}
			}
			from = stops[i] || stops[i + 1];
			to = stops[i + 1] || from;

			// The position within the gradient
			pos = 1 - (to[0] - pos) / ((to[0] - from[0]) || 1);

			color = this.tweenColors(
				from.color, 
				to.color,
				pos
			);
		}
		return color;
	},

	getOffset: function () {
		var group = this.legendGroup,
			sideOffset = this.chart.axisOffset[this.side];
		
		if (group) {

			Axis.prototype.getOffset.call(this);
			
			if (!this.axisGroup.parentGroup) {

				// Move the axis elements inside the legend group
				this.axisGroup.add(group);
				this.gridGroup.add(group);
				this.labelGroup.add(group);

				this.added = true;

				this.labelLeft = 0;
				this.labelRight = this.width;
			}
			// Reset it to avoid color axis reserving space
			this.chart.axisOffset[this.side] = sideOffset;
		}
	},

	/**
	 * Create the color gradient
	 */
	setLegendColor: function () {
		var grad,
			horiz = this.horiz,
			options = this.options,
			reversed = this.reversed;

		grad = horiz ? [+reversed, 0, +!reversed, 0] : [0, +!reversed, 0, +reversed]; // #3190
		this.legendColor = {
			linearGradient: { x1: grad[0], y1: grad[1], x2: grad[2], y2: grad[3] },
			stops: options.stops || [
				[0, options.minColor],
				[1, options.maxColor]
			]
		};
	},

	/**
	 * The color axis appears inside the legend and has its own legend symbol
	 */
	drawLegendSymbol: function (legend, item) {
		var padding = legend.padding,
			legendOptions = legend.options,
			horiz = this.horiz,
			box,
			width = pick(legendOptions.symbolWidth, horiz ? 200 : 12),
			height = pick(legendOptions.symbolHeight, horiz ? 12 : 200),
			labelPadding = pick(legendOptions.labelPadding, horiz ? 16 : 30),
			itemDistance = pick(legendOptions.itemDistance, 10);

		this.setLegendColor();

		// Create the gradient
		item.legendSymbol = this.chart.renderer.rect(
			0,
			legend.baseline - 11,
			width,
			height
		).attr({
			zIndex: 1
		}).add(item.legendGroup);
		box = item.legendSymbol.getBBox();

		// Set how much space this legend item takes up
		this.legendItemWidth = width + padding + (horiz ? itemDistance : labelPadding);
		this.legendItemHeight = height + padding + (horiz ? labelPadding : 0);
	},
	/**
	 * Fool the legend
	 */
	setState: noop,
	visible: true,
	setVisible: noop,
	getSeriesExtremes: function () {
		var series;
		if (this.series.length) {
			series = this.series[0];
			this.dataMin = series.valueMin;
			this.dataMax = series.valueMax;
		}
	},
	drawCrosshair: function (e, point) {
		var plotX = point && point.plotX,
			plotY = point && point.plotY,
			crossPos,
			axisPos = this.pos,
			axisLen = this.len;
		
		if (point) {
			crossPos = this.toPixels(point[point.series.colorKey]);
			if (crossPos < axisPos) {
				crossPos = axisPos - 2;
			} else if (crossPos > axisPos + axisLen) {
				crossPos = axisPos + axisLen + 2;
			}
			
			point.plotX = crossPos;
			point.plotY = this.len - crossPos;
			Axis.prototype.drawCrosshair.call(this, e, point);
			point.plotX = plotX;
			point.plotY = plotY;
			
			if (this.cross) {
				this.cross
					.attr({
						fill: this.crosshair.color
					})
					.add(this.legendGroup);
			}
		}
	},
	getPlotLinePath: function (a, b, c, d, pos) {
		if (typeof pos === 'number') { // crosshairs only // #3969 pos can be 0 !!
			return this.horiz ? 
				['M', pos - 4, this.top - 6, 'L', pos + 4, this.top - 6, pos, this.top, 'Z'] : 
				['M', this.left, pos, 'L', this.left - 6, pos + 6, this.left - 6, pos - 6, 'Z'];
		} else {
			return Axis.prototype.getPlotLinePath.call(this, a, b, c, d);
		}
	},

	update: function (newOptions, redraw) {
		var chart = this.chart,
			legend = chart.legend;

		each(this.series, function (series) {
			series.isDirtyData = true; // Needed for Axis.update when choropleth colors change
		});

		// When updating data classes, destroy old items and make sure new ones are created (#3207)
		if (newOptions.dataClasses && legend.allItems) {
			each(legend.allItems, function (item) {
				if (item.isDataClass) {
					item.legendGroup.destroy();
				}
			});			
			chart.isDirtyLegend = true;
		}

		// Keep the options structure updated for export. Unlike xAxis and yAxis, the colorAxis is 
		// not an array. (#3207)
		chart.options[this.coll] = merge(this.userOptions, newOptions);

		Axis.prototype.update.call(this, newOptions, redraw);
		if (this.legendItem) {
			this.setLegendColor();
			legend.colorizeItem(this, true);
		}
	},

	/**
	 * Get the legend item symbols for data classes
	 */
	getDataClassLegendSymbols: function () {
		var axis = this,
			chart = this.chart,
			legendItems = this.legendItems,
			legendOptions = chart.options.legend,
			valueDecimals = legendOptions.valueDecimals,
			valueSuffix = legendOptions.valueSuffix || '',
			name;

		if (!legendItems.length) {
			each(this.dataClasses, function (dataClass, i) {
				var vis = true,
					from = dataClass.from,
					to = dataClass.to;
				
				// Assemble the default name. This can be overridden by legend.options.labelFormatter
				name = '';
				if (from === undefined) {
					name = '< ';
				} else if (to === undefined) {
					name = '> ';
				}
				if (from !== undefined) {
					name += H.numberFormat(from, valueDecimals) + valueSuffix;
				}
				if (from !== undefined && to !== undefined) {
					name += ' - ';
				}
				if (to !== undefined) {
					name += H.numberFormat(to, valueDecimals) + valueSuffix;
				}
				// Add a mock object to the legend items
				legendItems.push(extend({
					chart: chart,
					name: name,
					options: {},
					drawLegendSymbol: LegendSymbolMixin.drawRectangle,
					visible: true,
					setState: noop,
					isDataClass: true,
					setVisible: function () {
						vis = this.visible = !vis;
						each(axis.series, function (series) {
							each(series.points, function (point) {
								if (point.dataClass === i) {
									point.setVisible(vis);
								}
							});
						});
						
						chart.legend.colorizeItem(this, vis);
					}
				}, dataClass));
			});
		}
		return legendItems;
	},
	name: '' // Prevents 'undefined' in legend in IE8
});

/**
 * Handle animation of the color attributes directly
 */
each(['fill', 'stroke'], function (prop) {
	HighchartsAdapter.addAnimSetter(prop, function (fx) {
		fx.elem.attr(prop, ColorAxis.prototype.tweenColors(Color(fx.start), Color(fx.end), fx.pos));
	});
});

/**
 * Extend the chart getAxes method to also get the color axis
 */
wrap(Chart.prototype, 'getAxes', function (proceed) {

	var options = this.options,
		colorAxisOptions = options.colorAxis;

	proceed.call(this);

	this.colorAxis = [];
	if (colorAxisOptions) {
		proceed = new ColorAxis(this, colorAxisOptions); // Fake assignment for jsLint
	}
});


/**
 * Wrap the legend getAllItems method to add the color axis. This also removes the 
 * axis' own series to prevent them from showing up individually.
 */
wrap(Legend.prototype, 'getAllItems', function (proceed) {
	var allItems = [],
		colorAxis = this.chart.colorAxis[0];

	if (colorAxis) {

		// Data classes
		if (colorAxis.options.dataClasses) {
			allItems = allItems.concat(colorAxis.getDataClassLegendSymbols());
		// Gradient legend
		} else {
			// Add this axis on top
			allItems.push(colorAxis);
		}

		// Don't add the color axis' series
		each(colorAxis.series, function (series) {
			series.options.showInLegend = false;
		});
	}

	return allItems.concat(proceed.call(this));
});

	return H;
}(Highcharts));
(function (H) {
	var colorPointMixin,
		colorSeriesMixin,

		each = H.each,
		noop = H.noop;	

/**
 * Mixin for maps and heatmaps
 */
<<<<<<< HEAD
colorPointMixin = H.colorPointMixin = {
=======
var colorPointMixin = {
>>>>>>> edb05534
	/**
	 * Set the visibility of a single point
	 */
	setVisible: function (vis) {
		var point = this,
			method = vis ? 'show' : 'hide';

		// Show and hide associated elements
		each(['graphic', 'dataLabel'], function (key) {
			if (point[key]) {
				point[key][method]();
			}
		});
	}
};
<<<<<<< HEAD

colorSeriesMixin = H.colorSeriesMixin = {
=======
var colorSeriesMixin = {
>>>>>>> edb05534

	pointAttrToOptions: { // mapping between SVG attributes and the corresponding options
		stroke: 'borderColor',
		'stroke-width': 'borderWidth',
		fill: 'color',
		dashstyle: 'dashStyle'
	},
	pointArrayMap: ['value'],
	axisTypes: ['xAxis', 'yAxis', 'colorAxis'],
	optionalAxis: 'colorAxis',
	trackerGroups: ['group', 'markerGroup', 'dataLabelsGroup'],
	getSymbol: noop,
	parallelArrays: ['x', 'y', 'value'],
	colorKey: 'value',
	
	/**
	 * In choropleth maps, the color is a result of the value, so this needs translation too
	 */
	translateColors: function () {
		var series = this,
			nullColor = this.options.nullColor,
			colorAxis = this.colorAxis,
			colorKey = this.colorKey;

		each(this.data, function (point) {
			var value = point[colorKey],
				color;

			color = point.options.color || 
				(value === null ? nullColor : (colorAxis && value !== undefined) ? colorAxis.toColor(value, point) : point.color || series.color);

			if (color) {
				point.color = color;
			}
		});
	}
};
	return H;
}(Highcharts));
(function (H) {
	var colorPointMixin = H.colorPointMixin,
		colorSeriesMixin = H.colorSeriesMixin,
		defaultOptions = H.defaultOptions,
		each = H.each,
		extendClass = H.extendClass,
		LegendSymbolMixin = H.LegendSymbolMixin,
		merge = H.merge,
		noop = H.noop,
		pick = H.pick,
		Point = H.Point,
		Series = H.Series,
		seriesTypes = H.seriesTypes;
/**
 * Extend the default options with map options
 */
defaultOptions.plotOptions.heatmap = merge(defaultOptions.plotOptions.scatter, {
	animation: false,
	borderWidth: 0,
	nullColor: '#F8F8F8',
	dataLabels: {
		formatter: function () { // #2945
			return this.point.value;
		},
		inside: true,
		verticalAlign: 'middle',
		crop: false,
		overflow: false,
		padding: 0 // #3837
	},
	marker: null,
	pointRange: null, // dynamically set to colsize by default
	tooltip: {
		pointFormat: '{point.x}, {point.y}: {point.value}<br/>'
	},
	states: {
		normal: {
			animation: true
		},
		hover: {
			halo: false,  // #3406, halo is not required on heatmaps
			brightness: 0.2
		}
	}
});

// The Heatmap series type
seriesTypes.heatmap = extendClass(seriesTypes.scatter, merge(colorSeriesMixin, {
	type: 'heatmap',
	pointArrayMap: ['y', 'value'],
	hasPointSpecificOptions: true,
	pointClass: extendClass(Point, colorPointMixin),
	supportsDrilldown: true,
	getExtremesFromAll: true,
	directTouch: true,

	/**
	 * Override the init method to add point ranges on both axes.
	 */
	init: function () {
		var options;
		seriesTypes.scatter.prototype.init.apply(this, arguments);

		options = this.options;
		this.pointRange = options.pointRange = pick(options.pointRange, options.colsize || 1); // #3758, prevent resetting in setData
		this.yAxis.axisPointRange = options.rowsize || 1; // general point range
	},
	translate: function () {
		var series = this,
			options = series.options,
			xAxis = series.xAxis,
			yAxis = series.yAxis,
			between = function (x, a, b) {
				return Math.min(Math.max(a, x), b);
			};

		series.generatePoints();

		each(series.points, function (point) {
			var xPad = (options.colsize || 1) / 2,
				yPad = (options.rowsize || 1) / 2,
				x1 = between(Math.round(xAxis.len - xAxis.translate(point.x - xPad, 0, 1, 0, 1)), 0, xAxis.len),
				x2 = between(Math.round(xAxis.len - xAxis.translate(point.x + xPad, 0, 1, 0, 1)), 0, xAxis.len),
				y1 = between(Math.round(yAxis.translate(point.y - yPad, 0, 1, 0, 1)), 0, yAxis.len),
				y2 = between(Math.round(yAxis.translate(point.y + yPad, 0, 1, 0, 1)), 0, yAxis.len);

			// Set plotX and plotY for use in K-D-Tree and more
			point.plotX = point.clientX = (x1 + x2) / 2;
			point.plotY = (y1 + y2) / 2;

			point.shapeType = 'rect';
			point.shapeArgs = {
				x: Math.min(x1, x2),
				y: Math.min(y1, y2),
				width: Math.abs(x2 - x1),
				height: Math.abs(y2 - y1)
			};
		});
		
		series.translateColors();

		// Make sure colors are updated on colorAxis update (#2893)
		if (this.chart.hasRendered) {
			each(series.points, function (point) {
				point.shapeArgs.fill = point.options.color || point.color; // #3311
			});
		}
	},
	drawPoints: seriesTypes.column.prototype.drawPoints,
	animate: noop,
	getBox: noop,
	drawLegendSymbol: LegendSymbolMixin.drawRectangle,

	getExtremes: function () {
		// Get the extremes from the value data
		Series.prototype.getExtremes.call(this, this.valueData);
		this.valueMin = this.dataMin;
		this.valueMax = this.dataMax;

		// Get the extremes from the y data
		Series.prototype.getExtremes.call(this);
	}
		
}));

	return H;
}(Highcharts));<|MERGE_RESOLUTION|>--- conflicted
+++ resolved
@@ -7,7 +7,6 @@
  */
 
 /*global HighchartsAdapter*/
-<<<<<<< HEAD
 (function (H) {
 	var Axis = H.Axis,
 		Chart = H.Chart,
@@ -21,32 +20,6 @@
 		merge = H.merge,
 		pick = H.pick,
 		wrap = H.wrap;
-=======
-(function (Highcharts) {
-
-
-var UNDEFINED,
-	Axis = Highcharts.Axis,
-	Chart = Highcharts.Chart,
-	Color = Highcharts.Color,
-	Legend = Highcharts.Legend,
-	LegendSymbolMixin = Highcharts.LegendSymbolMixin,
-	Series = Highcharts.Series,
-	Point = Highcharts.Point,
-	
-	defaultOptions = Highcharts.getOptions(),
-	each = Highcharts.each,
-	extend = Highcharts.extend,
-	extendClass = Highcharts.extendClass,
-	merge = Highcharts.merge,
-	pick = Highcharts.pick,
-	seriesTypes = Highcharts.seriesTypes,
-	wrap = Highcharts.wrap,
-	noop = function () {};
-
-	
-
->>>>>>> edb05534
 
 /**
  * The ColorAxis object for inclusion in gradient legends
@@ -558,11 +531,7 @@
 /**
  * Mixin for maps and heatmaps
  */
-<<<<<<< HEAD
 colorPointMixin = H.colorPointMixin = {
-=======
-var colorPointMixin = {
->>>>>>> edb05534
 	/**
 	 * Set the visibility of a single point
 	 */
@@ -578,12 +547,8 @@
 		});
 	}
 };
-<<<<<<< HEAD
 
 colorSeriesMixin = H.colorSeriesMixin = {
-=======
-var colorSeriesMixin = {
->>>>>>> edb05534
 
 	pointAttrToOptions: { // mapping between SVG attributes and the corresponding options
 		stroke: 'borderColor',
