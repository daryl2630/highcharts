--- conflicted
+++ resolved
@@ -13,12 +13,7 @@
 import H from '../../parts/Globals.js';
 import Point from '../../parts/Point.js';
 import U from '../../parts/Utilities.js';
-<<<<<<< HEAD
 var addEvent = U.addEvent, error = U.error, isArray = U.isArray, isNumber = U.isNumber, pick = U.pick, wrap = U.wrap;
-import '../../parts/Color.js';
-=======
-var addEvent = U.addEvent, error = U.error, isNumber = U.isNumber, pick = U.pick, wrap = U.wrap;
->>>>>>> 6cae030f
 import '../../parts/Series.js';
 import '../../parts/Options.js';
 import '../../parts/Interaction.js';
