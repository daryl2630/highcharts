--- conflicted
+++ resolved
@@ -14,16 +14,7 @@
 import U from '../parts/Utilities.js';
 var defined = U.defined, isNumber = U.isNumber, objectEach = U.objectEach;
 import '../parts/Series.js';
-<<<<<<< HEAD
-var extend = H.extend, merge = H.merge, piePoint = H.seriesTypes.pie.prototype.pointClass.prototype;
-=======
-
-var extend = H.extend,
-    fireEvent = H.fireEvent,
-    merge = H.merge,
-    piePoint = H.seriesTypes.pie.prototype.pointClass.prototype;
-
->>>>>>> d3aa5f30
+var extend = H.extend, fireEvent = H.fireEvent, merge = H.merge, piePoint = H.seriesTypes.pie.prototype.pointClass.prototype;
 /**
  * The item series type.
  *
@@ -139,9 +130,9 @@
         }
         else {
             this.generatePoints();
+            fireEvent(this, 'afterTranslate');
         }
     },
-<<<<<<< HEAD
     // Get the semi-circular slots
     getSlots: function () {
         var center = this.center, diameter = center[2], innerSize = center[3], row, slots = this.slots, x, y, rowRadius, rowLength, colCount, increment, angle, col, itemSize = 0, rowCount, fullAngle = (this.endAngleRad - this.startAngleRad), itemCount = Number.MAX_VALUE, finalItemCount, rows, testRows, rowsOption = this.options.rows, 
@@ -164,77 +155,6 @@
                 innerSize = ((rowCount - rowsOption) / rowCount) * diameter;
                 if (innerSize >= 0) {
                     rowCount = rowsOption;
-=======
-    // Prototype members
-    {
-        translate: function () {
-            if (!this.slots) {
-                this.slots = [];
-            }
-            if (
-                isNumber(this.options.startAngle) &&
-                isNumber(this.options.endAngle)
-            ) {
-                H.seriesTypes.pie.prototype.translate.call(this);
-                this.slots = this.getSlots();
-            } else {
-                this.generatePoints();
-                fireEvent(this, 'afterTranslate');
-            }
-        },
-
-        // Get the semi-circular slots
-        getSlots: function () {
-            var center = this.center,
-                diameter = center[2],
-                innerSize = center[3],
-                row,
-                slots = this.slots,
-                x,
-                y,
-                rowRadius,
-                rowLength,
-                colCount,
-                increment,
-                angle,
-                col,
-                itemSize = 0,
-                rowCount,
-                fullAngle = this.endAngleRad - this.startAngleRad,
-                itemCount = Number.MAX_VALUE,
-                finalItemCount,
-                rows,
-                testRows,
-                rowsOption = this.options.rows,
-                // How many rows (arcs) should be used
-                rowFraction = (diameter - innerSize) / diameter;
-
-            // Increase the itemSize until we find the best fit
-            while (itemCount > this.total) {
-
-                finalItemCount = itemCount;
-
-                // Reset
-                slots.length = 0;
-                itemCount = 0;
-
-                // Now rows is the last successful run
-                rows = testRows;
-                testRows = [];
-
-                itemSize++;
-
-                // Total number of rows (arcs) from the center to the
-                // perimeter
-                rowCount = diameter / itemSize / 2;
-
-                if (rowsOption) {
-                    innerSize = ((rowCount - rowsOption) / rowCount) * diameter;
-
-                    if (innerSize >= 0) {
-                        rowCount = rowsOption;
-
->>>>>>> d3aa5f30
                     // If innerSize is negative, we are trying to set too
                     // many rows in the rows option, so fall back to
                     // treating it as innerSize 0
