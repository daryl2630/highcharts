--- conflicted
+++ resolved
@@ -21,7 +21,6 @@
 		each = H.each,
 		extend = H.extend,
 		format = H.format,
-		merge = H.merge,
 		pick = H.pick,
 		wrap = H.wrap,
 		Chart = H.Chart,
@@ -156,18 +155,9 @@
 			last = undefined;
 		}
 		
-<<<<<<< HEAD
-			
 		ddOptions = extend(extend({
 			_ddSeriesId: ddSeriesId++
 		}, colorProp), ddOptions);
-=======
-		if (!ddOptions.color) {
-			ddOptions.color = color;
-		}
-		ddOptions._ddSeriesId = ddSeriesId++;
-
->>>>>>> 56e52807
 		pointIndex = inArray(point, oldSeries.points);
 
 		// Record options for all current series
@@ -467,11 +457,7 @@
 					point.graphic
 						.attr(animateFrom)
 						.animate(
-<<<<<<< HEAD
-							animateTo, 
-=======
 							extend(point.shapeArgs, { fill: point.color || series.color }), 
->>>>>>> 56e52807
 							animationOptions
 						);
 				}
@@ -658,53 +644,35 @@
 			axis = this.axis,
 			ddPointsX = axis.getDDPoints(pos);
 
-<<<<<<< HEAD
-		if (label && ddPointsX && ddPointsX.length) {
-			label.drillable = true;
-
-			/*= if (build.classic) { =*/
-			if (!label.basicStyles) {
-				label.basicStyles = H.merge(label.styles);
-			}
-			/*= } =*/
-
-			label
-				.addClass('highcharts-drilldown-axis-label')
-				/*= if (build.classic) { =*/
-				.css(axis.chart.options.drilldown.activeAxisLabelStyle)
-				/*= } =*/
-				.on('click', function (e) {
-					axis.drilldownCategory(pos, e);
-				});
-
-		} else if (label && label.drillable) {
-
-			/*= if (build.classic) { =*/
-			label.styles = {}; // reset for full overwrite of styles
-			label.css(label.basicStyles);
-			/*= } =*/
-
-			label.on('click', null); // #3806
-			label.removeClass('highcharts-drilldown-axis-label');
-=======
 		if (axis.coll === 'xAxis') {
 			if (label && ddPointsX.length) {
+				label.drillable = true;
+
+				/*= if (build.classic) { =*/
 				if (!label.basicStyles) {
 					label.basicStyles = H.merge(label.styles);
 				}
+				/*= } =*/
+
 				label
 					.addClass('highcharts-drilldown-axis-label')
+					/*= if (build.classic) { =*/
 					.css(axis.chart.options.drilldown.activeAxisLabelStyle)
+					/*= } =*/
 					.on('click', function (e) {
 						axis.drilldownCategory(pos, e);
 					});
 
-			} else if (label && label.basicStyles) {
+			} else if (label && label.drillable) {
+
+				/*= if (build.classic) { =*/
 				label.styles = {}; // reset for full overwrite of styles
 				label.css(label.basicStyles);
+				/*= } =*/
+
 				label.on('click', null); // #3806			
-			}
->>>>>>> 56e52807
+				label.removeClass('highcharts-drilldown-axis-label');
+			}
 		}
 	};
 
@@ -756,35 +724,16 @@
 	});
 
 	wrap(H.Series.prototype, 'drawDataLabels', function (proceed) {
-<<<<<<< HEAD
 		proceed.call(this);
-=======
-		var series = this,
-			css = series.chart.options.drilldown.activeDataLabelStyle,
-			renderer = series.chart.renderer;
-
-		proceed.call(series);
->>>>>>> 56e52807
-
-		each(series.points, function (point) {
-			var pointCss = {};
+
+		each(this.points, function (point) {
 			if (point.drilldown && point.dataLabel) {
-				if (css.color === 'contrast') {
-					pointCss.color = renderer.getContrast(point.color || series.color);
-				}
 				point.dataLabel
-<<<<<<< HEAD
 					.addClass('highcharts-drilldown-data-label');
 
 				/*= if (build.classic) { =*/
 				point.dataLabel.css(point.series.chart.options.drilldown.activeDataLabelStyle);
 				/*= } =*/
-=======
-					.attr({
-						'class': 'highcharts-drilldown-data-label'
-					})
-					.css(merge(css, pointCss));
->>>>>>> 56e52807
 			}
 		});
 	});
