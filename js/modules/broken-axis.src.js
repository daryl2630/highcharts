/**
 * (c) 2009-2017 Torstein Honsi
 *
 * License: www.highcharts.com/license
 */
'use strict';
import H from '../parts/Globals.js';
import '../parts/Utilities.js';
import '../parts/Axis.js';
import '../parts/Series.js';

var addEvent = H.addEvent,
	pick = H.pick,
	wrap = H.wrap,
	each = H.each,
	extend = H.extend,
	isArray = H.isArray,
	fireEvent = H.fireEvent,
	Axis = H.Axis,
	Series = H.Series;

function stripArguments() {
	return Array.prototype.slice.call(arguments, 1);
}

extend(Axis.prototype, {
	isInBreak: function (brk, val) {
		var ret,
			repeat = brk.repeat || Infinity,
			from = brk.from,
			length = brk.to - brk.from,
			test = (
				val >= from ?
					(val - from) % repeat :
					repeat - ((from - val) % repeat)
			);

		if (!brk.inclusive) {
			ret = test < length && test !== 0;
		} else {
			ret = test <= length;
		}
		return ret;
	},

	isInAnyBreak: function (val, testKeep) {

		var breaks = this.options.breaks,
			i = breaks && breaks.length,
			inbrk,
			keep,
			ret;

		
		if (i) { 

			while (i--) {
				if (this.isInBreak(breaks[i], val)) {
					inbrk = true;
					if (!keep) {
						keep = pick(
							breaks[i].showPoints,
							this.isXAxis ? false : true
						);
					}
				}
			}

			if (inbrk && testKeep) {
				ret = inbrk && !keep;
			} else {
				ret = inbrk;
			}
		}
		return ret;
	}
});

<<<<<<< HEAD
wrap(Axis.prototype, 'setTickPositions', function (proceed) {
	proceed.apply(this, Array.prototype.slice.call(arguments, 1));
	
	if (this.isBroken) {
=======
addEvent(Axis, 'afterSetTickPositions', function () {
	if (this.options.breaks) {
>>>>>>> 80fb71a2
		var axis = this,
			tickPositions = this.tickPositions,
			info = this.tickPositions.info,
			newPositions = [],
			i;

		for (i = 0; i < tickPositions.length; i++) {
			if (!axis.isInAnyBreak(tickPositions[i])) {
				newPositions.push(tickPositions[i]);
			}
		}

		this.tickPositions = newPositions;
		this.tickPositions.info = info;
	}
});

<<<<<<< HEAD
/**
 * Dynamically set or unset breaks in an axis. This function in lighter than
 * usin Axis.update, and it also preserves animation.
 * @param  {Array} [breaks]
 *         The breaks to add. When `undefined` it removes existing breaks.
 * @param  {Boolean} [redraw=true]
 *         Whether to redraw the chart immediately.
 */
Axis.prototype.setBreaks = function (breaks, redraw) {
	var axis = this,
		isBroken = (isArray(breaks) && !!breaks.length);

	function breakVal2Lin(val) {
		var nval = val,
			brk,
			i;

		for (i = 0; i < axis.breakArray.length; i++) {
			brk = axis.breakArray[i];
			if (brk.to <= val) {
				nval -= brk.len;
			} else if (brk.from >= val) {
				break;
			} else if (axis.isInBreak(brk, val)) {
				nval -= (val - brk.from);
				break;
=======
// Force Axis to be not-ordinal when breaks are defined
addEvent(Axis, 'afterSetOptions', function () {
	if (this.options.breaks && this.options.breaks.length) {
		this.options.ordinal = false;
	}
});

addEvent(Axis, 'afterInit', function () {
	var axis = this,
		breaks;
	
	breaks = this.options.breaks;
	axis.isBroken = (isArray(breaks) && !!breaks.length);
	if (axis.isBroken) {
		axis.val2lin = function (val) {
			var nval = val,
				brk,
				i;

			for (i = 0; i < axis.breakArray.length; i++) {
				brk = axis.breakArray[i];
				if (brk.to <= val) {
					nval -= brk.len;
				} else if (brk.from >= val) {
					break;
				} else if (axis.isInBreak(brk, val)) {
					nval -= (val - brk.from);
					break;
				}
>>>>>>> 80fb71a2
			}
		}

		return nval;
	}

	function breakLin2Val(val) {
		var nval = val,
			brk,
			i;

		for (i = 0; i < axis.breakArray.length; i++) {
			brk = axis.breakArray[i];
			if (brk.from >= nval) {
				break;
			} else if (brk.to < nval) {
				nval += brk.len;
			} else if (axis.isInBreak(brk, nval)) {
				nval += brk.len;
			}
		}
		return nval;
	}


	axis.isDirty = axis.isBroken !== isBroken;
	axis.isBroken = isBroken;
	axis.options.breaks = axis.userOptions.breaks = breaks;
	axis.forceRedraw = true; // Force recalculation in setScale

	if (!isBroken && axis.val2lin === breakVal2Lin) {
		// Revert to prototype functions
		delete axis.val2lin;
		delete axis.lin2val;
	}

	if (isBroken) {
		axis.userOptions.ordinal = false;
		axis.val2lin = breakVal2Lin;
		axis.lin2val = breakLin2Val;

<<<<<<< HEAD
		axis.setExtremes = function (newMin, newMax, redraw, animation, eventArguments) {
			// If trying to set extremes inside a break, extend it to before and after the break ( #3857 )
			if (this.isBroken) {
				while (this.isInAnyBreak(newMin)) {
					newMin -= this.closestPointRange;
				}				
				while (this.isInAnyBreak(newMax)) {
					newMax -= this.closestPointRange;
				}
=======
		axis.setExtremes = function (
			newMin,
			newMax,
			redraw,
			animation,
			eventArguments
		) {
			// If trying to set extremes inside a break, extend it to before and
			// after the break ( #3857 )
			while (this.isInAnyBreak(newMin)) {
				newMin -= this.closestPointRange;
			}				
			while (this.isInAnyBreak(newMax)) {
				newMax -= this.closestPointRange;
>>>>>>> 80fb71a2
			}
			Axis.prototype.setExtremes.call(
				this,
				newMin,
				newMax,
				redraw,
				animation,
				eventArguments
			);
		};

		axis.setAxisTranslation = function (saveOld) {
			Axis.prototype.setAxisTranslation.call(this, saveOld);

			this.unitLength = null;
			if (this.isBroken) {
				var breaks = axis.options.breaks,
					breakArrayT = [],	// Temporary one
					breakArray = [],
					length = 0, 
					inBrk,
					repeat,
					min = axis.userMin || axis.min,
					max = axis.userMax || axis.max,
					pointRangePadding = pick(axis.pointRangePadding, 0),
					start,
					i;

				// Min & max check (#4247)
				each(breaks, function (brk) {
					repeat = brk.repeat || Infinity;
					if (axis.isInBreak(brk, min)) {
						min += (brk.to % repeat) - (min % repeat);
					}
					if (axis.isInBreak(brk, max)) {
						max -= (max % repeat) - (brk.from % repeat);
					}
				});

				// Construct an array holding all breaks in the axis
				each(breaks, function (brk) {
					start = brk.from;
					repeat = brk.repeat || Infinity;
					
					while (start - repeat > min) {
						start -= repeat;
					}
					while (start < min) {
						start += repeat;
					}
					
					for (i = start; i < max; i += repeat) {
						breakArrayT.push({
							value: i,
							move: 'in'
						});
						breakArrayT.push({
							value: i + (brk.to - brk.from),
							move: 'out',
							size: brk.breakSize
						});
					}
				});

				breakArrayT.sort(function (a, b) {
					var ret;
					if (a.value === b.value) {
						ret = (a.move === 'in' ? 0 : 1) - (b.move === 'in' ? 0 : 1);
					} else {
						ret = a.value - b.value;
					}
					return ret;
				});
				
				// Simplify the breaks
				inBrk = 0;
				start = min;

				each(breakArrayT, function (brk) {
					inBrk += (brk.move === 'in' ? 1 : -1);
					
					if (inBrk === 1 && brk.move === 'in') {
						start = brk.value;
					}
					if (inBrk === 0) {
						breakArray.push({
							from: start,
							to: brk.value,
							len: brk.value - start - (brk.size || 0)
						});
						length += brk.value - start - (brk.size || 0);
					}
				});

				axis.breakArray = breakArray;

				// Used with staticScale, and below, the actual axis length when
				// breaks are substracted.
				axis.unitLength = max - min - length + pointRangePadding;

				fireEvent(axis, 'afterBreaks');
				
				if (axis.options.staticScale) {
					axis.transA = axis.options.staticScale;
				} else if (axis.unitLength) {
					axis.transA *= (max - axis.min + pointRangePadding) /
						axis.unitLength;
				}
					
				if (pointRangePadding) {
					axis.minPixelPadding = axis.transA * axis.minPointOffset;
				}
				
				axis.min = min;
				axis.max = max;
			}
		};
	}

	if (pick(redraw, true)) {
		this.chart.redraw();
	}
};

wrap(Axis.prototype, 'init', function (proceed, chart, userOptions) {
	// Force Axis to be not-ordinal when breaks are defined
	if (userOptions.breaks && userOptions.breaks.length) {
		userOptions.ordinal = false;
	}
	proceed.call(this, chart, userOptions);
	
	this.setBreaks(this.options.breaks, false);
});

wrap(Series.prototype, 'generatePoints', function (proceed) {

	proceed.apply(this, stripArguments(arguments));

	var series = this,
		xAxis = series.xAxis,
		yAxis = series.yAxis,
		points = series.points,
		point,
		i = points.length,
		connectNulls = series.options.connectNulls,
		nullGap;


	if (xAxis && yAxis && (xAxis.options.breaks || yAxis.options.breaks)) {
		while (i--) {
			point = points[i];

			// Respect nulls inside the break (#4275)
			nullGap = point.y === null && connectNulls === false;
			if (
				!nullGap &&
				(
					xAxis.isInAnyBreak(point.x, true) ||
					yAxis.isInAnyBreak(point.y, true)
				)
			) {
				points.splice(i, 1);
				if (this.data[i]) {
					// Removes the graphics for this point if they exist
					this.data[i].destroyElements();
				}
			}
		}
	}

});

function drawPointsWrapped(proceed) {
	proceed.apply(this);
	this.drawBreaks(this.xAxis, ['x']);
	this.drawBreaks(this.yAxis, pick(this.pointArrayMap, ['y']));
}

H.Series.prototype.drawBreaks = function (axis, keys) {
	var series = this,
		points = series.points,
		breaks,
		threshold,
		eventName,
		y;

	if (!axis) {
		return; // #5950
	}

	each(keys, function (key) {
		breaks = axis.breakArray || [];
		threshold = axis.isXAxis ?
			axis.min :
			pick(series.options.threshold, axis.min);
		each(points, function (point) {
			y = pick(point['stack' + key.toUpperCase()], point[key]);
			each(breaks, function (brk) {
				eventName = false;

				if (
					(threshold < brk.from && y > brk.to) ||
					(threshold > brk.from && y < brk.from)
				) { 
					eventName = 'pointBreak';
				
				} else if (
					(threshold < brk.from && y > brk.from && y < brk.to) ||
					(threshold > brk.from && y > brk.to && y < brk.from)
				) {
					eventName = 'pointInBreak';
				} 
				if (eventName) {
					fireEvent(axis, eventName, { point: point, brk: brk });
				}
			});
		});
	});
};


/**
 * Extend getGraphPath by identifying gaps in the data so that we can draw a gap
 * in the line or area. This was moved from ordinal axis module to broken axis
 * module as of #5045.
 */
H.Series.prototype.gappedPath = function () {
	var currentDataGrouping = this.currentDataGrouping,
		groupingSize = currentDataGrouping && currentDataGrouping.totalRange,
		gapSize = this.options.gapSize,
		points = this.points.slice(),
		i = points.length - 1,
		yAxis = this.yAxis,
		xRange,
		stack;

	/**
	 * Defines when to display a gap in the graph, together with the
	 * [gapUnit](plotOptions.series.gapUnit) option.
	 * 
	 * In case when `dataGrouping` is enabled, points can be grouped into a 
	 * larger time span. This can make the grouped points to have a greater 
	 * distance than the absolute value of `gapSize` property, which will result
	 * in disappearing graph completely. To prevent this situation the mentioned
	 * distance between grouped points is used instead of previously defined 
	 * `gapSize`.
	 *
	 * In practice, this option is most often used to visualize gaps in
	 * time series. In a stock chart, intraday data is available for daytime
	 * hours, while gaps will appear in nights and weekends.
	 * 
	 * @type    {Number}
	 * @see     [gapUnit](plotOptions.series.gapUnit) and
	 *          [xAxis.breaks](#xAxis.breaks)
	 * @sample  {highstock} stock/plotoptions/series-gapsize/
	 *          Setting the gap size to 2 introduces gaps for weekends in daily
	 *          datasets.
	 * @default 0
	 * @product highstock
	 * @apioption plotOptions.series.gapSize
	 */
	
	/**
	 * Together with [gapSize](plotOptions.series.gapSize), this option defines
	 * where to draw gaps in the graph.
	 * 
	 * When the `gapUnit` is `relative` (default), a gap size of 5 means
	 * that if the distance between two points is greater than five times
	 * that of the two closest points, the graph will be broken.
	 *
	 * When the `gapUnit` is `value`, the gap is based on absolute axis values,
	 * which on a datetime axis is milliseconds. This also applies to the
	 * navigator series that inherits gap options from the base series.
	 *
	 * @type {String}
	 * @see [gapSize](plotOptions.series.gapSize)
	 * @default relative
	 * @validvalue ["relative", "value"]
	 * @since 5.0.13
	 * @product highstock
	 * @apioption plotOptions.series.gapUnit
	 */

	if (gapSize && i > 0) { // #5008

		// Gap unit is relative
		if (this.options.gapUnit !== 'value') {
			gapSize *= this.closestPointRange;
		}

		// Setting a new gapSize in case dataGrouping is enabled (#7686)
		if (groupingSize && groupingSize > gapSize) {
			gapSize = groupingSize;
		}

		// extension for ordinal breaks
		while (i--) {
			if (points[i + 1].x - points[i].x > gapSize) {
				xRange = (points[i].x + points[i + 1].x) / 2;

				points.splice( // insert after this one
					i + 1,
					0,
					{
						isNull: true,
						x: xRange
					}
				);

				// For stacked chart generate empty stack items, #6546
				if (this.options.stacking) {
					stack = yAxis.stacks[this.stackKey][xRange] =
						new H.StackItem(
							yAxis,
							yAxis.options.stackLabels,
							false,
							xRange,
							this.stack
						);
					stack.total = 0;
				}
			}
		}
	}

	// Call base method
	return this.getGraphPath(points);
};

wrap(H.seriesTypes.column.prototype, 'drawPoints', drawPointsWrapped);
wrap(H.Series.prototype, 'drawPoints', drawPointsWrapped);<|MERGE_RESOLUTION|>--- conflicted
+++ resolved
@@ -76,15 +76,14 @@
 	}
 });
 
-<<<<<<< HEAD
-wrap(Axis.prototype, 'setTickPositions', function (proceed) {
-	proceed.apply(this, Array.prototype.slice.call(arguments, 1));
-	
+addEvent(Axis, 'afterInit', function () {
+	if (typeof this.setBreaks === 'function') {
+		this.setBreaks(this.options.breaks, false);
+	}
+});
+
+addEvent(Axis, 'afterSetTickPositions', function () {
 	if (this.isBroken) {
-=======
-addEvent(Axis, 'afterSetTickPositions', function () {
-	if (this.options.breaks) {
->>>>>>> 80fb71a2
 		var axis = this,
 			tickPositions = this.tickPositions,
 			info = this.tickPositions.info,
@@ -102,7 +101,13 @@
 	}
 });
 
-<<<<<<< HEAD
+// Force Axis to be not-ordinal when breaks are defined
+addEvent(Axis, 'afterSetOptions', function () {
+	if (this.isBroken) {
+		this.options.ordinal = false;
+	}
+});
+
 /**
  * Dynamically set or unset breaks in an axis. This function in lighter than
  * usin Axis.update, and it also preserves animation.
@@ -129,37 +134,6 @@
 			} else if (axis.isInBreak(brk, val)) {
 				nval -= (val - brk.from);
 				break;
-=======
-// Force Axis to be not-ordinal when breaks are defined
-addEvent(Axis, 'afterSetOptions', function () {
-	if (this.options.breaks && this.options.breaks.length) {
-		this.options.ordinal = false;
-	}
-});
-
-addEvent(Axis, 'afterInit', function () {
-	var axis = this,
-		breaks;
-	
-	breaks = this.options.breaks;
-	axis.isBroken = (isArray(breaks) && !!breaks.length);
-	if (axis.isBroken) {
-		axis.val2lin = function (val) {
-			var nval = val,
-				brk,
-				i;
-
-			for (i = 0; i < axis.breakArray.length; i++) {
-				brk = axis.breakArray[i];
-				if (brk.to <= val) {
-					nval -= brk.len;
-				} else if (brk.from >= val) {
-					break;
-				} else if (axis.isInBreak(brk, val)) {
-					nval -= (val - brk.from);
-					break;
-				}
->>>>>>> 80fb71a2
 			}
 		}
 
@@ -201,17 +175,6 @@
 		axis.val2lin = breakVal2Lin;
 		axis.lin2val = breakLin2Val;
 
-<<<<<<< HEAD
-		axis.setExtremes = function (newMin, newMax, redraw, animation, eventArguments) {
-			// If trying to set extremes inside a break, extend it to before and after the break ( #3857 )
-			if (this.isBroken) {
-				while (this.isInAnyBreak(newMin)) {
-					newMin -= this.closestPointRange;
-				}				
-				while (this.isInAnyBreak(newMax)) {
-					newMax -= this.closestPointRange;
-				}
-=======
 		axis.setExtremes = function (
 			newMin,
 			newMax,
@@ -221,12 +184,13 @@
 		) {
 			// If trying to set extremes inside a break, extend it to before and
 			// after the break ( #3857 )
-			while (this.isInAnyBreak(newMin)) {
-				newMin -= this.closestPointRange;
-			}				
-			while (this.isInAnyBreak(newMax)) {
-				newMax -= this.closestPointRange;
->>>>>>> 80fb71a2
+			if (this.isBroken) {
+				while (this.isInAnyBreak(newMin)) {
+					newMin -= this.closestPointRange;
+				}				
+				while (this.isInAnyBreak(newMax)) {
+					newMax -= this.closestPointRange;
+				}
 			}
 			Axis.prototype.setExtremes.call(
 				this,
@@ -292,13 +256,11 @@
 				});
 
 				breakArrayT.sort(function (a, b) {
-					var ret;
-					if (a.value === b.value) {
-						ret = (a.move === 'in' ? 0 : 1) - (b.move === 'in' ? 0 : 1);
-					} else {
-						ret = a.value - b.value;
-					}
-					return ret;
+					return (
+						(a.value === b.value) ?
+						(a.move === 'in' ? 0 : 1) - (b.move === 'in' ? 0 : 1) :
+						a.value - b.value
+					);
 				});
 				
 				// Simplify the breaks
@@ -350,16 +312,6 @@
 		this.chart.redraw();
 	}
 };
-
-wrap(Axis.prototype, 'init', function (proceed, chart, userOptions) {
-	// Force Axis to be not-ordinal when breaks are defined
-	if (userOptions.breaks && userOptions.breaks.length) {
-		userOptions.ordinal = false;
-	}
-	proceed.call(this, chart, userOptions);
-	
-	this.setBreaks(this.options.breaks, false);
-});
 
 wrap(Series.prototype, 'generatePoints', function (proceed) {
 
