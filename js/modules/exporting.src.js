--- conflicted
+++ resolved
@@ -373,32 +373,6 @@
 
 		// merge the options
 		options = merge(chart.options.exporting, options);
-<<<<<<< HEAD
-
-		// create the form
-		form = createElement('form', {
-			method: 'post',
-			action: options.url,
-			enctype: 'multipart/form-data'
-		}, {
-			display: NONE
-		}, doc.body);
-		
-		
-		// add the values
-		each(['filename', 'type', 'width', 'svg', 'scale'], function (name) {
-			createElement('input', {
-				type: HIDDEN,
-				name: name,
-				value: {
-					filename: options.filename || 'chart',
-					type: options.type,
-					width: options.width,
-					scale: options.scale || 2,
-					svg: svg
-				}[name]
-			}, null, form);
-=======
 		
 		// do the post
 		Highcharts.post(options.url, {
@@ -407,7 +381,6 @@
 			width: options.width,
 			scale: options.scale || 2,
 			svg: svg
->>>>>>> e613acda
 		});
 
 	},
