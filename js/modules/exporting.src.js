/**
 * Exporting module
 *
 * (c) 2010-2017 Torstein Honsi
 *
 * License: www.highcharts.com/license
 */

/* eslint indent:0 */
'use strict';
import H from '../parts/Globals.js';
import '../parts/Utilities.js';
import '../parts/Options.js';
import '../parts/Chart.js';

// create shortcuts
var defaultOptions = H.defaultOptions,
	doc = H.doc,
	Chart = H.Chart,
	addEvent = H.addEvent,
	removeEvent = H.removeEvent,
	fireEvent = H.fireEvent,
	createElement = H.createElement,
	discardElement = H.discardElement,
	css = H.css,
	merge = H.merge,
	pick = H.pick,
	each = H.each,
	extend = H.extend,
	isTouchDevice = H.isTouchDevice,
	win = H.win,
	SVGRenderer = H.SVGRenderer;

var symbols = H.Renderer.prototype.symbols;

	// Add language
	extend(defaultOptions.lang, {
		printChart: 'Print chart',
		downloadPNG: 'Download PNG image',
		downloadJPEG: 'Download JPEG image',
		downloadPDF: 'Download PDF document',
		downloadSVG: 'Download SVG vector image',
		contextButtonTitle: 'Chart context menu'
	});

// Buttons and menus are collected in a separate config option set called 'navigation'.
// This can be extended later to add control buttons like zoom and pan right click menus.
defaultOptions.navigation = {
	buttonOptions: {
		theme: {},
		symbolSize: 14,
		symbolX: 12.5,
		symbolY: 10.5,
		align: 'right',
		buttonSpacing: 3,
		height: 22,
		// text: null,
		verticalAlign: 'top',
		width: 24
	}
};

/*= if (build.classic) { =*/
// Presentational attributes
merge(true, defaultOptions.navigation, {
	menuStyle: {
		border: '1px solid ${palette.neutralColor40}',
		background: '${palette.backgroundColor}',
		padding: '5px 0'
	},
	menuItemStyle: {
		padding: '0.5em 1em',
		background: 'none',
		color: '${palette.neutralColor80}',
		fontSize: isTouchDevice ? '14px' : '11px',
		transition: 'background 250ms, color 250ms'
	},
	menuItemHoverStyle: {
		background: '${palette.highlightColor80}',
		color: '${palette.backgroundColor}'
	},
	buttonOptions: {
		symbolFill: '${palette.neutralColor60}',
		symbolStroke: '${palette.neutralColor60}',
		symbolStrokeWidth: 3,
		theme: {
			fill: '${palette.backgroundColor}', // capture hover
			stroke: 'none',
			padding: 5
		}
	}
});
/*= } =*/


// Add the export related options
defaultOptions.exporting = {
	//enabled: true,
	//filename: 'chart',
	type: 'image/png',
	url: 'https://export.highcharts.com/',
	//width: undefined,
	printMaxWidth: 780,
	scale: 2,
	buttons: {
		contextButton: {
			className: 'highcharts-contextbutton',
			menuClassName: 'highcharts-contextmenu',
			//x: -10,
			symbol: 'menu',
			_titleKey: 'contextButtonTitle',
			menuItems: [{
				textKey: 'printChart',
				onclick: function () {
					this.print();
				}
			}, {
				separator: true
			}, {
				textKey: 'downloadPNG',
				onclick: function () {
					this.exportChart();
				}
			}, {
				textKey: 'downloadJPEG',
				onclick: function () {
					this.exportChart({
						type: 'image/jpeg'
					});
				}
			}, {
				textKey: 'downloadPDF',
				onclick: function () {
					this.exportChart({
						type: 'application/pdf'
					});
				}
			}, {
				textKey: 'downloadSVG',
				onclick: function () {
					this.exportChart({
						type: 'image/svg+xml'
					});
				}
			}
			// Enable this block to add "View SVG" to the dropdown menu
			/*
			,{

				text: 'View SVG Image',
				onclick: function () {
					var div = doc.createElement('div');
					div.innerHTML = this.getSVGForExport();

					this.renderTo.parentNode.appendChild(div);
				}
			}, {

				text: 'View SVG Source',
				onclick: function () {
					var pre = doc.createElement('pre');
					pre.innerHTML = this.getSVGForExport()
						.replace(/</g, '\n&lt;')
						.replace(/>/g, '&gt;');

					this.renderTo.parentNode.appendChild(pre);
				}
			}
			// */
			]
		}
	}
};

// Add the H.post utility
H.post = function (url, data, formAttributes) {
	var name,
		form;

	// create the form
	form = createElement('form', merge({
		method: 'post',
		action: url,
		enctype: 'multipart/form-data'
	}, formAttributes), {
		display: 'none'
	}, doc.body);

	// add the data
	for (name in data) {
		createElement('input', {
			type: 'hidden',
			name: name,
			value: data[name]
		}, null, form);
	}

	// submit
	form.submit();

	// clean up
	discardElement(form);
};

extend(Chart.prototype, {

	/**
	 * A collection of fixes on the produced SVG to account for expando properties,
	 * browser bugs, VML problems and other. Returns a cleaned SVG.
	 */
	sanitizeSVG: function (svg, options) {
		// Move HTML into a foreignObject
		if (options && options.exporting && options.exporting.allowHTML) {
			var html = svg.match(/<\/svg>(.*?$)/);
			if (html && html[1]) {
				html = '<foreignObject x="0" y="0" ' +
							'width="' + options.chart.width + '" ' +
							'height="' + options.chart.height + '">' +
					'<body xmlns="http://www.w3.org/1999/xhtml">' +
					html[1] +
					'</body>' +
					'</foreignObject>';
				svg = svg.replace('</svg>', html + '</svg>');
			}
		}
		
		svg = svg
			.replace(/zIndex="[^"]+"/g, '')
			.replace(/isShadow="[^"]+"/g, '')
			.replace(/symbolName="[^"]+"/g, '')
			.replace(/jQuery[0-9]+="[^"]+"/g, '')
			.replace(/url\(("|&quot;)(\S+)("|&quot;)\)/g, 'url($2)')
			.replace(/url\([^#]+#/g, 'url(#')
			.replace(/<svg /, '<svg xmlns:xlink="http://www.w3.org/1999/xlink" ')
			.replace(/ (NS[0-9]+\:)?href=/g, ' xlink:href=') // #3567
			.replace(/\n/, ' ')
			// Any HTML added to the container after the SVG (#894)
			.replace(/<\/svg>.*?$/, '</svg>')
			// Batik doesn't support rgba fills and strokes (#3095)
			.replace(/(fill|stroke)="rgba\(([ 0-9]+,[ 0-9]+,[ 0-9]+),([ 0-9\.]+)\)"/g, '$1="rgb($2)" $1-opacity="$3"')
			/* This fails in IE < 8
			.replace(/([0-9]+)\.([0-9]+)/g, function(s1, s2, s3) { // round off to save weight
				return s2 +'.'+ s3[0];
			})*/

			// Replace HTML entities, issue #347
			.replace(/&nbsp;/g, '\u00A0') // no-break space
			.replace(/&shy;/g,  '\u00AD'); // soft hyphen

			/*= if (build.classic) { =*/
			// IE specific
		svg = svg
			.replace(/<IMG /g, '<image ')
			.replace(/<(\/?)TITLE>/g, '<$1title>')
			.replace(/height=([^" ]+)/g, 'height="$1"')
			.replace(/width=([^" ]+)/g, 'width="$1"')
			.replace(/hc-svg-href="([^"]+)">/g, 'xlink:href="$1"/>')
			.replace(/ id=([^" >]+)/g, ' id="$1"') // #4003
			.replace(/class=([^" >]+)/g, 'class="$1"')
			.replace(/ transform /g, ' ')
			.replace(/:(path|rect)/g, '$1')
			.replace(/style="([^"]+)"/g, function (s) {
				return s.toLowerCase();
			});
			/*= } =*/
		
		return svg;
	},

	/**
	 * Return innerHTML of chart. Used as hook for plugins.
	 */
	getChartHTML: function () {
		/*= if (!build.classic) { =*/
		this.inlineStyles();
		/*= } =*/
		return this.container.innerHTML;
	},

	/**
	 * Return an SVG representation of the chart.
	 *
	 * @param additionalOptions {Object} Additional chart options for the
	 *    generated SVG representation. For collections like `xAxis`, `yAxis` or
	 *    `series`, the additional options is either merged in to the orininal
	 *    item of the same `id`, or to the first item if a commin id is not
	 *    found.
	 */
	getSVG: function (additionalOptions) {
		var chart = this,
			chartCopy,
			sandbox,
			svg,
			seriesOptions,
			sourceWidth,
			sourceHeight,
			cssWidth,
			cssHeight,
			options = merge(chart.options, additionalOptions); // copy the options and add extra options


		// IE compatibility hack for generating SVG content that it doesn't really understand
		if (!doc.createElementNS) {
			doc.createElementNS = function (ns, tagName) {
				return doc.createElement(tagName);
			};
		}

		// create a sandbox where a new chart will be generated
		sandbox = createElement('div', null, {
			position: 'absolute',
			top: '-9999em',
			width: chart.chartWidth + 'px',
			height: chart.chartHeight + 'px'
		}, doc.body);

		// get the source size
		cssWidth = chart.renderTo.style.width;
		cssHeight = chart.renderTo.style.height;
		sourceWidth = options.exporting.sourceWidth ||
			options.chart.width ||
			(/px$/.test(cssWidth) && parseInt(cssWidth, 10)) ||
			600;
		sourceHeight = options.exporting.sourceHeight ||
			options.chart.height ||
			(/px$/.test(cssHeight) && parseInt(cssHeight, 10)) ||
			400;

		// override some options
		extend(options.chart, {
			animation: false,
			renderTo: sandbox,
			forExport: true,
			renderer: 'SVGRenderer',
			width: sourceWidth,
			height: sourceHeight
		});
		options.exporting.enabled = false; // hide buttons in print
		delete options.data; // #3004

		// prepare for replicating the chart
		options.series = [];
		each(chart.series, function (serie) {
			seriesOptions = merge(serie.userOptions, { // #4912
				animation: false, // turn off animation
				enableMouseTracking: false,
				showCheckbox: false,
				visible: serie.visible
			});

			if (!seriesOptions.isInternal) { // used for the navigator series that has its own option set
				options.series.push(seriesOptions);
			}
		});

		// Assign an internal key to ensure a one-to-one mapping (#5924)
		each(chart.axes, function (axis) {
			if (!axis.userOptions.internalKey) { // #6444
				axis.userOptions.internalKey = H.uniqueKey();
			}
		});

		// generate the chart copy
		chartCopy = new H.Chart(options, chart.callback);

		// Axis options and series options  (#2022, #3900, #5982)
		if (additionalOptions) {
			each(['xAxis', 'yAxis', 'series'], function (coll) {
				var collOptions = {};
				if (additionalOptions[coll]) {
					collOptions[coll] = additionalOptions[coll];
					chartCopy.update(collOptions);
				}
			});
		}

		// Reflect axis extremes in the export (#5924)
		each(chart.axes, function (axis) {
			var axisCopy = H.find(chartCopy.axes, function (copy) {
					return copy.options.internalKey === 
						axis.userOptions.internalKey;
				}),
				extremes = axis.getExtremes(),
				userMin = extremes.userMin,
				userMax = extremes.userMax;

			if (axisCopy && (userMin !== undefined || userMax !== undefined)) {
				axisCopy.setExtremes(userMin, userMax, true, false);
			}
		});

		// Get the SVG from the container's innerHTML
		svg = chartCopy.getChartHTML();

		svg = chart.sanitizeSVG(svg, options);

		// free up memory
		options = null;
		chartCopy.destroy();
		discardElement(sandbox);
		
		return svg;
	},

	getSVGForExport: function (options, chartOptions) {
		var chartExportingOptions = this.options.exporting;

		return this.getSVG(merge(
			{ chart: { borderRadius: 0 } },
			chartExportingOptions.chartOptions,
			chartOptions,
			{
				exporting: {
					sourceWidth: (options && options.sourceWidth) || chartExportingOptions.sourceWidth,
					sourceHeight: (options && options.sourceHeight) || chartExportingOptions.sourceHeight
				}
			}
		));
	},

	/**
	 * Submit the SVG representation of the chart to the server
	 * @param {Object} options Exporting options. Possible members are url, type, width and formAttributes.
	 * @param {Object} chartOptions Additional chart options for the SVG representation of the chart
	 */
	exportChart: function (options, chartOptions) {

		var svg = this.getSVGForExport(options, chartOptions);

		// merge the options
		options = merge(this.options.exporting, options);

		// do the post
		H.post(options.url, {
			filename: options.filename || 'chart',
			type: options.type,
			width: options.width || 0, // IE8 fails to post undefined correctly, so use 0
			scale: options.scale,
			svg: svg
		}, options.formAttributes);

	},

	/**
	 * Print the chart
	 */
	print: function () {

		var chart = this,
			container = chart.container,
			origDisplay = [],
			origParent = container.parentNode,
			body = doc.body,
			childNodes = body.childNodes,
			printMaxWidth = chart.options.exporting.printMaxWidth,
			resetParams,
			handleMaxWidth;

		if (chart.isPrinting) { // block the button while in printing mode
			return;
		}

		chart.isPrinting = true;
		chart.pointer.reset(null, 0);

		fireEvent(chart, 'beforePrint');

		// Handle printMaxWidth
		handleMaxWidth = printMaxWidth && chart.chartWidth > printMaxWidth;
		if (handleMaxWidth) {
			resetParams = [chart.options.chart.width, undefined, false];
			chart.setSize(printMaxWidth, undefined, false);
		}

		// hide all body content
		each(childNodes, function (node, i) {
			if (node.nodeType === 1) {
				origDisplay[i] = node.style.display;
				node.style.display = 'none';
			}
		});

		// pull out the chart
		body.appendChild(container);

		// print
		win.focus(); // #1510
		win.print();

		// allow the browser to prepare before reverting
		setTimeout(function () {

			// put the chart back in
			origParent.appendChild(container);

			// restore all body content
			each(childNodes, function (node, i) {
				if (node.nodeType === 1) {
					node.style.display = origDisplay[i];
				}
			});

			chart.isPrinting = false;

			// Reset printMaxWidth
			if (handleMaxWidth) {
				chart.setSize.apply(chart, resetParams);
			}

			fireEvent(chart, 'afterPrint');

		}, 1000);

	},

	/**
	 * Display a popup menu for choosing the export type
	 *
	 * @param {String} className An identifier for the menu
	 * @param {Array} items A collection with text and onclicks for the items
	 * @param {Number} x The x position of the opener button
	 * @param {Number} y The y position of the opener button
	 * @param {Number} width The width of the opener button
	 * @param {Number} height The height of the opener button
	 */
	contextMenu: function (className, items, x, y, width, height, button) {
		var chart = this,
			navOptions = chart.options.navigation,
			chartWidth = chart.chartWidth,
			chartHeight = chart.chartHeight,
			cacheName = 'cache-' + className,
			menu = chart[cacheName],
			menuPadding = Math.max(width, height), // for mouse leave detection
			innerMenu,
			hide,
			menuStyle;

		// create the menu only the first time
		if (!menu) {

			// create a HTML element above the SVG
			chart[cacheName] = menu = createElement('div', {
				className: className
			}, {
				position: 'absolute',
				zIndex: 1000,
				padding: menuPadding + 'px'
			}, chart.container);

			innerMenu = createElement('div', { className: 'highcharts-menu' }, null, menu);

			/*= if (build.classic) { =*/
			// Presentational CSS
			css(innerMenu, extend({
					MozBoxShadow: '3px 3px 10px #888',
					WebkitBoxShadow: '3px 3px 10px #888',
					boxShadow: '3px 3px 10px #888'
				}, navOptions.menuStyle));
			/*= } =*/

			// hide on mouse out
			hide = function () {
				css(menu, { display: 'none' });
				if (button) {
					button.setState(0);
				}
				chart.openMenu = false;
			};

			// Hide the menu some time after mouse leave (#1357)
			chart.exportEvents.push(
				addEvent(menu, 'mouseleave', function () {
					menu.hideTimer = setTimeout(hide, 500);
<<<<<<< HEAD
				})
			);

			chart.exportEvents.push(
				addEvent(menu, 'mouseenter', function () {
					clearTimeout(menu.hideTimer);
				})
			);

			// Hide it on clicking or touching outside the menu (#2258, #2335,
			// #2407)
			chart.exportEvents.push(
=======
				}),
				addEvent(menu, 'mouseenter', function () {
					clearTimeout(menu.hideTimer);
				}),

				// Hide it on clicking or touching outside the menu (#2258, #2335,
				// #2407)
>>>>>>> 2fe91bd0
				addEvent(doc, 'mouseup', function (e) {
					if (!chart.pointer.inClass(e.target, className)) {
						hide();
					}
				})
			);

			// create the items
			each(items, function (item) {
				if (item) {
					var element;

					if (item.separator) {
						element = createElement('hr', null, null, innerMenu);

					} else {
						element = createElement('div', {
							className: 'highcharts-menu-item',
							onclick: function (e) {
								if (e) { // IE7
									e.stopPropagation();
								}
								hide();
								if (item.onclick) {
									item.onclick.apply(chart, arguments);
								}
							},
							innerHTML: item.text || chart.options.lang[item.textKey]
						}, null, innerMenu);

						/*= if (build.classic) { =*/
						element.onmouseover = function () {
							css(this, navOptions.menuItemHoverStyle);
						};
						element.onmouseout = function () {
							css(this, navOptions.menuItemStyle);
						};
						css(element, extend({
							cursor: 'pointer'
						}, navOptions.menuItemStyle));
						/*= } =*/
					}

					// Keep references to menu divs to be able to destroy them
					chart.exportDivElements.push(element);
				}
			});

			// Keep references to menu and innerMenu div to be able to destroy them
			chart.exportDivElements.push(innerMenu, menu);

			chart.exportMenuWidth = menu.offsetWidth;
			chart.exportMenuHeight = menu.offsetHeight;
		}

		menuStyle = { display: 'block' };

		// if outside right, right align it
		if (x + chart.exportMenuWidth > chartWidth) {
			menuStyle.right = (chartWidth - x - width - menuPadding) + 'px';
		} else {
			menuStyle.left = (x - menuPadding) + 'px';
		}
		// if outside bottom, bottom align it
		if (y + height + chart.exportMenuHeight > chartHeight && button.alignOptions.verticalAlign !== 'top') {
			menuStyle.bottom = (chartHeight - y - menuPadding)  + 'px';
		} else {
			menuStyle.top = (y + height - menuPadding) + 'px';
		}

		css(menu, menuStyle);
		chart.openMenu = true;
	},

	/**
	 * Add the export button to the chart
	 */
	addButton: function (options) {
		var chart = this,
			renderer = chart.renderer,
			btnOptions = merge(chart.options.navigation.buttonOptions, options),
			onclick = btnOptions.onclick,
			menuItems = btnOptions.menuItems,
			symbol,
			button,
			symbolSize = btnOptions.symbolSize || 12;
		if (!chart.btnCount) {
			chart.btnCount = 0;
		}

		// Keeps references to the button elements
		if (!chart.exportDivElements) {
			chart.exportDivElements = [];
			chart.exportSVGElements = [];
		}

		if (btnOptions.enabled === false) {
			return;
		}


		var attr = btnOptions.theme,
			states = attr.states,
			hover = states && states.hover,
			select = states && states.select,
			callback;

		delete attr.states;

		if (onclick) {
			callback = function (e) {
				e.stopPropagation();
				onclick.call(chart, e);
			};

		} else if (menuItems) {
			callback = function () {
				chart.contextMenu(
					button.menuClassName,
					menuItems,
					button.translateX,
					button.translateY,
					button.width,
					button.height,
					button
				);
				button.setState(2);
			};
		}


		if (btnOptions.text && btnOptions.symbol) {
			attr.paddingLeft = pick(attr.paddingLeft, 25);

		} else if (!btnOptions.text) {
			extend(attr, {
				width: btnOptions.width,
				height: btnOptions.height,
				padding: 0
			});
		}

		button = renderer.button(btnOptions.text, 0, 0, callback, attr, hover, select)
			.addClass(options.className)
			.attr({
				/*= if (build.classic) { =*/
				'stroke-linecap': 'round',
				/*= } =*/
				title: chart.options.lang[btnOptions._titleKey],
				zIndex: 3 // #4955
			});
		button.menuClassName = options.menuClassName || 'highcharts-menu-' + chart.btnCount++;

		if (btnOptions.symbol) {
			symbol = renderer.symbol(
					btnOptions.symbol,
					btnOptions.symbolX - (symbolSize / 2),
					btnOptions.symbolY - (symbolSize / 2),
					symbolSize,
					symbolSize
				)
				.addClass('highcharts-button-symbol')
				.attr({
					zIndex: 1
				}).add(button);

			/*= if (build.classic) { =*/
			symbol.attr({
				stroke: btnOptions.symbolStroke,
				fill: btnOptions.symbolFill,
				'stroke-width': btnOptions.symbolStrokeWidth || 1
			});
			/*= } =*/
		}

		button.add()
			.align(extend(btnOptions, {
				width: button.width,
				x: pick(btnOptions.x, chart.buttonOffset) // #1654
			}), true, 'spacingBox');

		chart.buttonOffset += (button.width + btnOptions.buttonSpacing) * (btnOptions.align === 'right' ? -1 : 1);

		chart.exportSVGElements.push(button, symbol);

	},

	/**
	 * Destroy the buttons.
	 */
	destroyExport: function (e) {
		var chart = e ? e.target : this,
			exportSVGElements = chart.exportSVGElements,
			exportDivElements = chart.exportDivElements,
			exportEvents = chart.exportEvents,
			cacheName;

		// Destroy the extra buttons added
		if (exportSVGElements) {
			each(exportSVGElements, function (elem, i) {

				// Destroy and null the svg/vml elements
				if (elem) { // #1822
					elem.onclick = elem.ontouchstart = null;
					cacheName = 'cache-' + elem.menuClassName;

					if (chart[cacheName]) {
						delete chart[cacheName];
					}

					chart.exportSVGElements[i] = elem.destroy();
				}
			});
			exportSVGElements.length = 0;
		}

		// Destroy the divs for the menu
		if (exportDivElements) {
			each(exportDivElements, function (elem, i) {

				// Remove the event handler
				clearTimeout(elem.hideTimer); // #5427
				removeEvent(elem, 'mouseleave');

				// Remove inline events
				chart.exportDivElements[i] = elem.onmouseout = elem.onmouseover = elem.ontouchstart = elem.onclick = null;

				// Destroy the div by moving to garbage bin
				discardElement(elem);
			});
			exportDivElements.length = 0;
		}

		if (exportEvents) {
			each(exportEvents, function (unbind) {
				unbind();
			});
			exportEvents.length = 0;
		}
	}
});

/*= if (!build.classic) { =*/
// These ones are translated to attributes rather than styles
SVGRenderer.prototype.inlineToAttributes = [
	'fill',
	'stroke',
	'strokeLinecap',
	'strokeLinejoin',
	'strokeWidth',
	'textAnchor',
	'x',
	'y'
];
// These CSS properties are not inlined. Remember camelCase.
SVGRenderer.prototype.inlineBlacklist = [
	/-/, // In Firefox, both hyphened and camelCased names are listed
	/^(clipPath|cssText|d|height|width)$/, // Full words
	/^font$/, // more specific props are set
	/[lL]ogical(Width|Height)$/,
	/perspective/,
	/TapHighlightColor/,
	/^transition/
	// /^text (border|color|cursor|height|webkitBorder)/
];
SVGRenderer.prototype.unstyledElements = [
	'clipPath',
	'defs',
	'desc'
];

/**
 * Analyze inherited styles from stylesheets and add them inline
 *
 * @todo: What are the border styles for text about? In general, text has a lot of properties.
 * @todo: Make it work with IE9 and IE10.
 */
Chart.prototype.inlineStyles = function () {
	var renderer = this.renderer,
		inlineToAttributes = renderer.inlineToAttributes,
		blacklist = renderer.inlineBlacklist,
		unstyledElements = renderer.unstyledElements,
		defaultStyles = {},
		dummySVG;
	
	/**
	 * Make hyphenated property names out of camelCase
	 */
	function hyphenate(prop) {
		return prop.replace(
			/([A-Z])/g, 
			function (a, b) { 
				return '-' + b.toLowerCase();
			}
		);
	}

	/**
	 * Call this on all elements and recurse to children
	 */
	function recurse(node) {
		var prop,
			styles,
			parentStyles,
			cssText = '',
			dummy,
			styleAttr,
			blacklisted,
			i;
		
		if (node.nodeType === 1 && unstyledElements.indexOf(node.nodeName) === -1) {
			styles = win.getComputedStyle(node, null);
			parentStyles = node.nodeName === 'svg' ? {} : win.getComputedStyle(node.parentNode, null);

			// Get default styles from the browser so that we don't have to add these
			if (!defaultStyles[node.nodeName]) {
				if (!dummySVG) {
					dummySVG = doc.createElementNS(H.SVG_NS, 'svg');
					dummySVG.setAttribute('version', '1.1');
					doc.body.appendChild(dummySVG);
				}
				dummy = doc.createElementNS(node.namespaceURI, node.nodeName);
				dummySVG.appendChild(dummy);
				defaultStyles[node.nodeName] = merge(win.getComputedStyle(dummy, null)); // Copy, so we can remove the node
				dummySVG.removeChild(dummy);
			}

			// Loop over all the computed styles and check whether they are in the 
			// white list for styles or atttributes.
			for (prop in styles) {

				// Check against blacklist
				blacklisted = false;
				i = blacklist.length;
				while (i-- && !blacklisted) {
					blacklisted = blacklist[i].test(prop) || typeof styles[prop] === 'function';
				}

				if (!blacklisted) {
					
					// If parent node has the same style, it gets inherited, no need to inline it
					if (parentStyles[prop] !== styles[prop] && defaultStyles[node.nodeName][prop] !== styles[prop]) {

						// Attributes
						if (inlineToAttributes.indexOf(prop) !== -1) {
							node.setAttribute(hyphenate(prop), styles[prop]);

						// Styles
						} else {
							cssText += hyphenate(prop) + ':' + styles[prop] + ';';
						}
					}
				}
			}

			// Apply styles
			if (cssText) {
				styleAttr = node.getAttribute('style');
				node.setAttribute('style', (styleAttr ? styleAttr + ';' : '') + cssText);
			}

			if (node.nodeName === 'text') {
				return;
			}
			
			// Recurse
			each(node.children || node.childNodes, recurse);
		}
	}

	/**
	 * Remove the dummy objects used to get defaults
	 */
	function tearDown() {
		dummySVG.parentNode.removeChild(dummySVG);
	}

	recurse(this.container.querySelector('svg'));
	tearDown();

};
/*= } =*/


symbols.menu = function (x, y, width, height) {
	var arr = [
		'M', x, y + 2.5,
		'L', x + width, y + 2.5,
		'M', x, y + height / 2 + 0.5,
		'L', x + width, y + height / 2 + 0.5,
		'M', x, y + height - 1.5,
		'L', x + width, y + height - 1.5
	];
	return arr;
};

// Add the buttons on chart load
Chart.prototype.renderExporting = function () {
	var n,
		exportingOptions = this.options.exporting,
		buttons = exportingOptions.buttons,
		isDirty = this.isDirtyExporting || !this.exportSVGElements;
	
	this.buttonOffset = 0;
	if (this.isDirtyExporting) {
		this.destroyExport();
	}
	
	if (isDirty && exportingOptions.enabled !== false) {
		this.exportEvents = [];

		for (n in buttons) {
			this.addButton(buttons[n]);
		}

		this.isDirtyExporting = false;
	}

	// Destroy the export elements at chart destroy
	addEvent(this, 'destroy', this.destroyExport);		
};

Chart.prototype.callbacks.push(function (chart) {

	function update(prop, options, redraw) {
		chart.isDirtyExporting = true;
		merge(true, chart.options[prop], options);
		if (pick(redraw, true)) {
			chart.redraw();
		}

	}

	chart.renderExporting();

	addEvent(chart, 'redraw', chart.renderExporting);

	// Add update methods to handle chart.update and chart.exporting.update
	// and chart.navigation.update.
	each(['exporting', 'navigation'], function (prop) {
		chart[prop] = {
			update: function (options, redraw) {
				update(prop, options, redraw);
			}
		};
	});

	// Uncomment this to see a button directly below the chart, for quick
	// testing of export
	/*
	if (!chart.renderer.forExport) {
		var button = doc.createElement('button');
		button.innerHTML = 'View exported SVG';
		chart.renderTo.parentNode.appendChild(button);
		button.onclick = function () {
			var div = doc.createElement('div');
			div.innerHTML = chart.getSVGForExport();
			chart.renderTo.parentNode.appendChild(div);
		};
	}
	// */
});<|MERGE_RESOLUTION|>--- conflicted
+++ resolved
@@ -571,20 +571,6 @@
 			chart.exportEvents.push(
 				addEvent(menu, 'mouseleave', function () {
 					menu.hideTimer = setTimeout(hide, 500);
-<<<<<<< HEAD
-				})
-			);
-
-			chart.exportEvents.push(
-				addEvent(menu, 'mouseenter', function () {
-					clearTimeout(menu.hideTimer);
-				})
-			);
-
-			// Hide it on clicking or touching outside the menu (#2258, #2335,
-			// #2407)
-			chart.exportEvents.push(
-=======
 				}),
 				addEvent(menu, 'mouseenter', function () {
 					clearTimeout(menu.hideTimer);
@@ -592,7 +578,6 @@
 
 				// Hide it on clicking or touching outside the menu (#2258, #2335,
 				// #2407)
->>>>>>> 2fe91bd0
 				addEvent(doc, 'mouseup', function (e) {
 					if (!chart.pointer.inClass(e.target, className)) {
 						hide();
