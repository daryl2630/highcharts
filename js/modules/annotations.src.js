

(function (factory) {
	if (typeof module === 'object' && module.exports) {
		module.exports = factory;
	} else {
		factory(Highcharts);
	}
}(function (H) {

<<<<<<< HEAD
	var defined = H.defined,
		isNumber = H.isNumber,
		inArray = H.inArray,
		isArray = H.isArray,
		merge = H.merge,
		Chart = H.Chart,
		extend = H.extend,
		each = H.each;

	var ALIGN_FACTOR,
		ALLOWED_SHAPES;
=======
	var UNDEFINED,
		ALIGN_FACTOR,
		ALLOWED_SHAPES,
		Chart = Highcharts.Chart,
		extend = Highcharts.extend,
		each = Highcharts.each,
		isNumber = Highcharts.isNumber;
>>>>>>> fae5b77c

	ALLOWED_SHAPES = ['path', 'rect', 'circle'];

	ALIGN_FACTOR = {
		top: 0,
		left: 0,
		center: 0.5,
		middle: 0.5,
		bottom: 1,
		right: 1
	};

	function defaultOptions(shapeType) {
		var shapeOptions,
			options;

		options = {
			xAxis: 0,
			yAxis: 0,
			title: {
				style: {},
				text: '',
				x: 0,
				y: 0
			},
			shape: {
				params: {
					stroke: '#000000',
					fill: 'transparent',
					strokeWidth: 2
				}
			}
		};

		shapeOptions = {
			circle: {
				params: {
					x: 0,
					y: 0
				}
			}
		};

		if (shapeOptions[shapeType]) {
			options.shape = merge(options.shape, shapeOptions[shapeType]);
		}

		return options;
	}

<<<<<<< HEAD
=======
	function isArray(obj) {
		return Object.prototype.toString.call(obj) === '[object Array]';
	}

	function defined(obj) {
		return obj !== UNDEFINED && obj !== null;
	}

>>>>>>> fae5b77c
	function translatePath(d, xAxis, yAxis, xOffset, yOffset) {
		var len = d.length,
			i = 0;

		while (i < len) {
			if (isNumber(d[i]) && isNumber(d[i + 1])) {
				d[i] = xAxis.toPixels(d[i]) - xOffset;
				d[i + 1] = yAxis.toPixels(d[i + 1]) - yOffset;
				i += 2;
			} else {
				i += 1;
			}
		}

		return d;
	}


	// Define annotation prototype
	var Annotation = function () {
		this.init.apply(this, arguments);
	};
	Annotation.prototype = {
		/* 
		 * Initialize the annotation
		 */
		init: function (chart, options) {
			var shapeType = options.shape && options.shape.type;

			this.chart = chart;
			this.options = merge({}, defaultOptions(shapeType), options);
		},

		/*
		 * Render the annotation
		 */
		render: function (redraw) {
			var annotation = this,
				chart = this.chart,
				renderer = annotation.chart.renderer,
				group = annotation.group,
				title = annotation.title,
				shape = annotation.shape,
				options = annotation.options,
				titleOptions = options.title,
				shapeOptions = options.shape;

			if (!group) {
				group = annotation.group = renderer.g();
			}


			if (!shape && shapeOptions && inArray(shapeOptions.type, ALLOWED_SHAPES) !== -1) {
				shape = annotation.shape = renderer[options.shape.type](shapeOptions.params);
				shape.add(group);
			}

			if (!title && titleOptions) {
				title = annotation.title = renderer.label(titleOptions);
				title.add(group);
			}

			group.add(chart.annotations.group);

			// link annotations to point or series
			annotation.linkObjects();

			if (redraw !== false) {
				annotation.redraw();
			}
		},

		/*
		 * Redraw the annotation title or shape after options update
		 */
		redraw: function () {
			var options = this.options,
				chart = this.chart,
				group = this.group,
				title = this.title,
				shape = this.shape,
				linkedTo = this.linkedObject,
				xAxis = chart.xAxis[options.xAxis],
				yAxis = chart.yAxis[options.yAxis],
				width = options.width,
				height = options.height,
				anchorY = ALIGN_FACTOR[options.anchorY],
				anchorX = ALIGN_FACTOR[options.anchorX],
				shapeParams,
				linkType,
				series,
				param,
				bbox,
				x,
				y;

			if (linkedTo) {
				linkType = (linkedTo instanceof H.Point) ? 'point' :
							(linkedTo instanceof H.Series) ? 'series' : null;

				if (linkType === 'point') {
					options.xValue = linkedTo.x;
					options.yValue = linkedTo.y;
					series = linkedTo.series;
				} else if (linkType === 'series') {
					series = linkedTo;
				}

				if (group.visibility !== series.group.visibility) {
					group.attr({
						visibility: series.group.visibility
					});
				}
			}


			// Based on given options find annotation pixel position
			x = (defined(options.xValue) ? xAxis.toPixels(options.xValue + xAxis.minPointOffset) - xAxis.minPixelPadding : options.x);
			y = defined(options.yValue) ? yAxis.toPixels(options.yValue) : options.y;

			if (!isNumber(x) || !isNumber(y)) {
				return;
			}


			if (title) {
				title.attr(options.title);
				title.css(options.title.style);
			}

			if (shape) {
				shapeParams = extend({}, options.shape.params);

				if (options.units === 'values') {
					for (param in shapeParams) {
						if (inArray(param, ['width', 'x']) > -1) {
							shapeParams[param] = xAxis.translate(shapeParams[param]);
						} else if (inArray(param, ['height', 'y']) > -1) {
							shapeParams[param] = yAxis.translate(shapeParams[param]);
						}
					}

					if (shapeParams.width) {
						shapeParams.width -= xAxis.toPixels(0) - xAxis.left;
					}

					if (shapeParams.x) {
						shapeParams.x += xAxis.minPixelPadding;
					}

					if (options.shape.type === 'path') {
						translatePath(shapeParams.d, xAxis, yAxis, x, y);
					}
				}

				// move the center of the circle to shape x/y
				if (options.shape.type === 'circle') {
					shapeParams.x += shapeParams.r;
					shapeParams.y += shapeParams.r;
				}

				shape.attr(shapeParams);
			}

			group.bBox = null;

			// If annotation width or height is not defined in options use bounding box size
			if (!isNumber(width)) {
				bbox = group.getBBox();
				width = bbox.width;
			}

			if (!isNumber(height)) {
				// get bbox only if it wasn't set before
				if (!bbox) {
					bbox = group.getBBox();
				}

				height = bbox.height;
			}

			// Calculate anchor point
			if (!isNumber(anchorX)) {
				anchorX = ALIGN_FACTOR.center;
			}

			if (!isNumber(anchorY)) {
				anchorY = ALIGN_FACTOR.center;
			}

			// Translate group according to its dimension and anchor point
			x = x - width * anchorX;
			y = y - height * anchorY;

			if (chart.animation && defined(group.translateX) && defined(group.translateY)) {
				group.animate({
					translateX: x,
					translateY: y
				});
			} else {
				group.translate(x, y);
			}
		},

		/*
		 * Destroy the annotation
		 */
		destroy: function () {
			var annotation = this,
				chart = this.chart,
				allItems = chart.annotations.allItems,
				index = allItems.indexOf(annotation);

			if (index > -1) {
				allItems.splice(index, 1);
			}

			each(['title', 'shape', 'group'], function (element) {
				if (annotation[element]) {
					annotation[element].destroy();
					annotation[element] = null;
				}
			});

			annotation.group = annotation.title = annotation.shape = annotation.chart = annotation.options = null;
		},

		/*
		 * Update the annotation with a given options
		 */
		update: function (options, redraw) {
			extend(this.options, options);

			// update link to point or series
			this.linkObjects();

			this.render(redraw);
		},

		linkObjects: function () {
			var annotation = this,
				chart = annotation.chart,
				linkedTo = annotation.linkedObject,
				linkedId = linkedTo && (linkedTo.id || linkedTo.options.id),
				options = annotation.options,
				id = options.linkedTo;

			if (!defined(id)) {
				annotation.linkedObject = null;
			} else if (!defined(linkedTo) || id !== linkedId) {
				annotation.linkedObject = chart.get(id);
			}
		}
	};


	// Add annotations methods to chart prototype
	extend(Chart.prototype, {
		annotations: {
			/*
			 * Unified method for adding annotations to the chart
			 */
			add: function (options, redraw) {
				var annotations = this.allItems,
					chart = this.chart,
					item,
					len;

				if (!isArray(options)) {
					options = [options];
				}

				len = options.length;

				while (len--) {
					item = new Annotation(chart, options[len]);
					annotations.push(item);
					item.render(redraw);
				}
			},

			/**
			 * Redraw all annotations, method used in chart events
			 */
			redraw: function () {
				each(this.allItems, function (annotation) {
					annotation.redraw();
				});
			}
		}
	});


	// Initialize on chart load
	Chart.prototype.callbacks.push(function (chart) {
		var options = chart.options.annotations,
			group;

		group = chart.renderer.g('annotations');
		group.attr({
			zIndex: 7
		});
		group.add();

		// initialize empty array for annotations
		chart.annotations.allItems = [];

		// link chart object to annotations
		chart.annotations.chart = chart;

		// link annotations group element to the chart
		chart.annotations.group = group;

		if (isArray(options) && options.length > 0) {
			chart.annotations.add(chart.options.annotations);
		}

		// update annotations after chart redraw
		H.addEvent(chart, 'redraw', function () {
			chart.annotations.redraw();
		});
	});
}));<|MERGE_RESOLUTION|>--- conflicted
+++ resolved
@@ -8,7 +8,6 @@
 	}
 }(function (H) {
 
-<<<<<<< HEAD
 	var defined = H.defined,
 		isNumber = H.isNumber,
 		inArray = H.inArray,
@@ -20,15 +19,6 @@
 
 	var ALIGN_FACTOR,
 		ALLOWED_SHAPES;
-=======
-	var UNDEFINED,
-		ALIGN_FACTOR,
-		ALLOWED_SHAPES,
-		Chart = Highcharts.Chart,
-		extend = Highcharts.extend,
-		each = Highcharts.each,
-		isNumber = Highcharts.isNumber;
->>>>>>> fae5b77c
 
 	ALLOWED_SHAPES = ['path', 'rect', 'circle'];
 
@@ -79,17 +69,6 @@
 		return options;
 	}
 
-<<<<<<< HEAD
-=======
-	function isArray(obj) {
-		return Object.prototype.toString.call(obj) === '[object Array]';
-	}
-
-	function defined(obj) {
-		return obj !== UNDEFINED && obj !== null;
-	}
-
->>>>>>> fae5b77c
 	function translatePath(d, xAxis, yAxis, xOffset, yOffset) {
 		var len = d.length,
 			i = 0;
