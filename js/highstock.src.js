--- conflicted
+++ resolved
@@ -5161,8 +5161,76 @@
 		return label ?
 			((this.labelBBox = label.getBBox()))[axis.horiz ? 'height' : 'width'] :
 			0;
-		},
-		
+	},
+
+	/**
+	 * Find how far the labels extend to the right and left of the tick's x position. Used for anti-collision
+	 * detection with overflow logic.
+	 */
+	getLabelSides: function () {
+		var bBox = this.labelBBox, // assume getLabelSize has run at this point
+			labelOptions = options.labels,
+			width = bBox.width,
+			leftSide = width * { left: 0, center: 0.5, right: 1 }[labelOptions.align] - labelOptions.x;
+
+		return [-leftSide, width - leftSide];
+	},
+
+	/**
+	 * Handle the label overflow by adjusting the labels to the left and right edge, or
+	 * hide them if they collide into the neighbour label.
+	 */
+	handleOverflow: function (index) {
+		var show = true,
+			isFirst = this.isFirst,
+			isLast = this.isLast,
+			label = this.label,
+			x = label.x;
+
+		if (isFirst || isLast) {
+
+			var sides = this.getLabelSides(),
+				leftSide = sides[0],
+				rightSide = sides[1],
+				plotLeft = chart.plotLeft,
+				plotRight = plotLeft + axis.len,
+				neighbour = ticks[tickPositions[index + (isFirst ? 1 : -1)]],
+				neighbourEdge = neighbour.label.x + neighbour.getLabelSides()[isFirst ? 0 : 1];
+
+			if ((isFirst && !reversed) || (isLast && reversed)) {
+				// Is the label spilling out to the left of the plot area?
+				if (x + leftSide < plotLeft) {
+
+					// Align it to plot left
+					x = plotLeft - leftSide;
+
+					// Hide it if it now overlaps the neighbour label
+					if (x + rightSide > neighbourEdge) {
+						show = false;
+					}
+				}
+
+			} else {
+				// Is the label spilling out to the right of the plot area?
+				if (x + rightSide > plotRight) {
+
+					// Align it to plot right
+					x = plotRight - rightSide;
+
+					// Hide it if it now overlaps the neighbour label
+					if (x + leftSide < neighbourEdge) {
+						show = false;
+					}
+
+				}
+			}
+
+			// Set the modified x position of the label
+			label.x = x;
+		}
+		return show;
+	},
+
 	/**
 	 * Get the x and y position for ticks and labels
 	 */
@@ -5229,6 +5297,7 @@
 			markPath,
 			step = labelOptions.step,
 			attribs,
+			show = true,
 			tickmarkOffset = (options.categories && options.tickmarkPlacement === 'between') ? 0.5 : 0,
 			xy = tick.getPosition(horiz, pos, tickmarkOffset, old),
 			x = xy.x,
@@ -5246,7 +5315,6 @@
 				if (dashStyle) {
 					attribs.dashstyle = dashStyle;
 				}
-<<<<<<< HEAD
 				if (!type) {
 					attribs.zIndex = 1;
 				}
@@ -5265,118 +5333,6 @@
 				});
 			}
 		}
-=======
-			},
-			/**
-			 * Get the offset height or width of the label
-			 */
-			getLabelSize: function () {
-				var label = this.label;
-				return label ?
-					((this.labelBBox = label.getBBox()))[horiz ? 'height' : 'width'] :
-					0;
-			},
-			
-			/**
-			 * Find how far the labels extend to the right and left of the tick's x position. Used for anti-collision
-			 * detection with overflow logic.
-			 */
-			getLabelSides: function () {
-				var bBox = this.labelBBox, // assume getLabelSize has run at this point
-					labelOptions = options.labels,
-					width = bBox.width,
-					leftSide = width * { left: 0, center: 0.5, right: 1 }[labelOptions.align] - labelOptions.x;
-					
-				return [-leftSide, width - leftSide];				
-			},
-			
-			/**
-			 * Handle the label overflow by adjusting the labels to the left and right edge, or
-			 * hide them if they collide into the neighbour label.
-			 */
-			handleOverflow: function (index) {
-				var show = true,
-					isFirst = this.isFirst,
-					isLast = this.isLast,
-					label = this.label,
-					x = label.x;
-					
-				if (isFirst || isLast) {
-					
-					var sides = this.getLabelSides(),
-						leftSide = sides[0],
-						rightSide = sides[1],
-						plotLeft = chart.plotLeft,
-						plotRight = plotLeft + axis.len,
-						neighbour = ticks[tickPositions[index + (isFirst ? 1 : -1)]],
-						neighbourEdge = neighbour.label.x + neighbour.getLabelSides()[isFirst ? 0 : 1];
-					
-					if ((isFirst && !reversed) || (isLast && reversed)) {
-						// Is the label spilling out to the left of the plot area?
-						if (x + leftSide < plotLeft) {
-							
-							// Align it to plot left
-							x = plotLeft - leftSide;
-							
-							// Hide it if it now overlaps the neighbour label
-							if (x + rightSide > neighbourEdge) {
-								show = false;
-							}
-						}
-										
-					} else {
-						// Is the label spilling out to the right of the plot area?
-						if (x + rightSide > plotRight) {
-							
-							// Align it to plot right
-							x = plotRight - rightSide;
-							
-							// Hide it if it now overlaps the neighbour label
-							if (x + leftSide < neighbourEdge) {
-								show = false;
-							}
-							
-						}
-					}
-					
-					// Set the modified x position of the label
-					label.x = x;
-				}
-				return show;
-			},
-			
-			/**
-			 * Put everything in place
-			 *
-			 * @param index {Number}
-			 * @param old {Boolean} Use old coordinates to prepare an animation into new position
-			 */
-			render: function (index, old) {
-				var tick = this,
-					type = tick.type,
-					label = tick.label,
-					pos = tick.pos,
-					labelOptions = options.labels,
-					gridLine = tick.gridLine,
-					gridPrefix = type ? type + 'Grid' : 'grid',
-					tickPrefix = type ? type + 'Tick' : 'tick',
-					gridLineWidth = options[gridPrefix + 'LineWidth'],
-					gridLineColor = options[gridPrefix + 'LineColor'],
-					dashStyle = options[gridPrefix + 'LineDashStyle'],
-					tickLength = options[tickPrefix + 'Length'],
-					tickWidth = options[tickPrefix + 'Width'] || 0,
-					tickColor = options[tickPrefix + 'Color'],
-					tickPosition = options[tickPrefix + 'Position'],
-					gridLinePath,
-					mark = tick.mark,
-					markPath,
-					step = labelOptions.step,
-					cHeight = (old && oldChartHeight) || chartHeight,
-					attribs,
-					show = true,
-					x,
-					y;
->>>>>>> d62463b6
 
 		// create the tick mark
 		if (tickWidth) {
@@ -5423,114 +5379,38 @@
 				y += (index / (step || 1) % axis.staggerLines) * 16;
 			}
 
+			// Cache x and y to be able to read final position before animation
+			label.x = x;
+			label.y = y;
+
 			// apply show first and show last
 			if ((tick.isFirst && !pick(options.showFirstLabel, 1)) ||
 					(tick.isLast && !pick(options.showLastLabel, 1))) {
-				label.hide();
-			} else {
-				// show those that may have been previously hidden, either by show first/last, or by step
-				label.show();
-
-				if (tick.isLast && horiz) {
-
-					var bBox = label.getBBox(),
-						rightOfX = bBox.width * { left: 1, center: 0.5, right: 0 }[labelOptions.align] + labelOptions.x,
-						leftOfX = bBox.width * { left: 0, center: 0.5, right: 1 }[labelOptions.align] + labelOptions.x,
-						plotRight = chart.plotLeft + axis.len;
-
-					if (x + rightOfX > plotRight) {
-						var neighbour = ticks[tickPositions[index - 1]],
-							neighbourBBox = neighbour.label.getBBox(),
-							neighbourX = neighbourBBox.x + neighbourBBox.width;
-
-<<<<<<< HEAD
-						x = plotRight - rightOfX;
-
-						if (x - leftOfX < neighbourX) {
-							label.hide();
-						}
-
-					}
-				} else if (tick.isFirst && horiz) {
-					var bBox = label.getBBox(),
-						rightOfX = bBox.width * { left: 1, center: 0.5, right: 0 }[labelOptions.align] + labelOptions.x,
-						leftOfX = bBox.width * { left: 0, center: 0.5, right: 1 }[labelOptions.align] + labelOptions.x;
-
-					if (x - leftOfX < chart.plotLeft) {
-						var neighbour = ticks[tickPositions[index + 1]],
-							neighbourBBox = neighbour.label.getBBox(),
-							neighbourX = neighbourBBox.x;
-
-						x = chart.plotLeft + leftOfX;
-
-						if (x + rightOfX > neighbourX) {
-							label.hide();
-						}
-					}
-				}
-=======
-					// correct for staggered labels
-					if (staggerLines) {
-						y += (index / (step || 1) % staggerLines) * 16;
-					}
-					
-					// Cache x and y to be able to read final position before animation
-					label.x = x;
-					label.y = y;
-
-					// apply show first and show last
-					if ((tick.isFirst && !pick(options.showFirstLabel, 1)) ||
-							(tick.isLast && !pick(options.showLastLabel, 1))) {
-						show = false;
-						
-					// Handle label overflow and show or hide accordingly
-					} else if (horiz && labelOptions.overflow === 'justify' && !tick.handleOverflow(index)) {						
-						show = false;
-					}
-
-					// apply step
-					if (step && index % step) {
-						// show those indices dividable by step
-						show = false;
-					}
-					
-					// Set the new position, and show or hide
-					if (show) {
-						label[tick.isNew ? 'attr' : 'animate']({
-							x: label.x,
-							y: label.y
-						});
-						label.show();
-						tick.isNew = false;
-					} else {
-						label.hide();
-					}
-				}
-
-				
-			},
-			
-			/**
-			 * Destructor for the tick prototype
-			 */
-			destroy: function () {
-				destroyObjectProperties(this);
->>>>>>> d62463b6
+				show = false;
+
+				// Handle label overflow and show or hide accordingly
+			} else if (horiz && labelOptions.overflow === 'justify' && !tick.handleOverflow(index)) {
+				show = false;
 			}
 
 			// apply step
 			if (step && index % step) {
 				// show those indices dividable by step
+				show = false;
+			}
+
+			// Set the new position, and show or hide
+			if (show) {
+				label[tick.isNew ? 'attr' : 'animate']({
+					x: label.x,
+					y: label.y
+				});
+				label.show();
+				tick.isNew = false;
+			} else {
 				label.hide();
 			}
-
-			label[tick.isNew ? 'attr' : 'animate']({
-				x: x,
-				y: y
-			});
-		}
-
-		tick.isNew = false;
+		}
 	},
 
 	/**
