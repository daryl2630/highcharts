// ==ClosureCompiler==
// @compilation_level SIMPLE_OPTIMIZATIONS

/**
 * @license Highstock JS v1.1.4 (2012-02-15)
 *
 * (c) 2009-2011 Torstein Hønsi
 *
 * License: www.highcharts.com/license
 */

// JSLint options:
/*global Highcharts, document, window, navigator, setInterval, clearInterval, clearTimeout, setTimeout, location, jQuery, $, console */

(function () {
// encapsulated variables
var UNDEFINED,
	doc = document,
	win = window,
	math = Math,
	mathRound = math.round,
	mathFloor = math.floor,
	mathCeil = math.ceil,
	mathMax = math.max,
	mathMin = math.min,
	mathAbs = math.abs,
	mathCos = math.cos,
	mathSin = math.sin,
	mathPI = math.PI,
	deg2rad = mathPI * 2 / 360,


	// some variables
	userAgent = navigator.userAgent,
	isIE = /msie/i.test(userAgent) && !win.opera,
	docMode8 = doc.documentMode === 8,
	isWebKit = /AppleWebKit/.test(userAgent),
	isFirefox = /Firefox/.test(userAgent),
	SVG_NS = 'http://www.w3.org/2000/svg',
	hasSVG = !!doc.createElementNS && !!doc.createElementNS(SVG_NS, 'svg').createSVGRect,
	hasBidiBug = isFirefox && parseInt(userAgent.split('Firefox/')[1], 10) < 4, // issue #38
	useCanVG = !hasSVG && !isIE && !!doc.createElement('canvas').getContext,
	Renderer,
	hasTouch = doc.documentElement.ontouchstart !== UNDEFINED,
	symbolSizes = {},
	idCounter = 0,
	garbageBin,
	defaultOptions,
	dateFormat, // function
	globalAnimation,
	pathAnim,
	timeUnits,
	noop = function () {},

	// some constants for frequently used strings
	DIV = 'div',
	ABSOLUTE = 'absolute',
	RELATIVE = 'relative',
	HIDDEN = 'hidden',
	PREFIX = 'highcharts-',
	VISIBLE = 'visible',
	PX = 'px',
	NONE = 'none',
	M = 'M',
	L = 'L',
	/*
	 * Empirical lowest possible opacities for TRACKER_FILL
	 * IE6: 0.002
	 * IE7: 0.002
	 * IE8: 0.002
	 * IE9: 0.00000000001 (unlimited)
	 * FF: 0.00000000001 (unlimited)
	 * Chrome: 0.000001
	 * Safari: 0.000001
	 * Opera: 0.00000000001 (unlimited)
	 */
	TRACKER_FILL = 'rgba(192,192,192,' + (hasSVG ? 0.000001 : 0.002) + ')', // invisible but clickable
	//TRACKER_FILL = 'rgba(192,192,192,0.5)',
	NORMAL_STATE = '',
	HOVER_STATE = 'hover',
	SELECT_STATE = 'select',
	MILLISECOND = 'millisecond',
	SECOND = 'second',
	MINUTE = 'minute',
	HOUR = 'hour',
	DAY = 'day',
	WEEK = 'week',
	MONTH = 'month',
	YEAR = 'year',

	// constants for attributes
	FILL = 'fill',
	LINEAR_GRADIENT = 'linearGradient',
	STOPS = 'stops',
	STROKE = 'stroke',
	STROKE_WIDTH = 'stroke-width',

	// time methods, changed based on whether or not UTC is used
	makeTime,
	getMinutes,
	getHours,
	getDay,
	getDate,
	getMonth,
	getFullYear,
	setMinutes,
	setHours,
	setDate,
	setMonth,
	setFullYear,

	// check for a custom HighchartsAdapter defined prior to this file
	globalAdapter = win.HighchartsAdapter,
	adapter = globalAdapter || {},

	// Utility functions. If the HighchartsAdapter is not defined, adapter is an empty object
	// and all the utility functions will be null. In that case they are populated by the
	// default adapters below.
	getScript = adapter.getScript,
	each = adapter.each,
	grep = adapter.grep,
	offset = adapter.offset,
	map = adapter.map,
	merge = adapter.merge,
	addEvent = adapter.addEvent,
	removeEvent = adapter.removeEvent,
	fireEvent = adapter.fireEvent,
	animate = adapter.animate,
	stop = adapter.stop,

	// lookup over the types and the associated classes
	seriesTypes = {};

// The Highcharts namespace
win.Highcharts = {};

/**
 * Extend an object with the members of another
 * @param {Object} a The object to be extended
 * @param {Object} b The object to add to the first one
 */
function extend(a, b) {
	var n;
	if (!a) {
		a = {};
	}
	for (n in b) {
		a[n] = b[n];
	}
	return a;
}

/**
 * Take an array and turn into a hash with even number arguments as keys and odd numbers as
 * values. Allows creating constants for commonly used style properties, attributes etc.
 * Avoid it in performance critical situations like looping
 */
function hash() {
	var i = 0,
		args = arguments,
		length = args.length,
		obj = {};
	for (; i < length; i++) {
		obj[args[i++]] = args[i];
	}
	return obj;
}

/**
 * Shortcut for parseInt
 * @param {Object} s
 * @param {Number} mag Magnitude
 */
function pInt(s, mag) {
	return parseInt(s, mag || 10);
}

/**
 * Check for string
 * @param {Object} s
 */
function isString(s) {
	return typeof s === 'string';
}

/**
 * Check for object
 * @param {Object} obj
 */
function isObject(obj) {
	return typeof obj === 'object';
}

/**
 * Check for array
 * @param {Object} obj
 */
function isArray(obj) {
	return Object.prototype.toString.call(obj) === '[object Array]';
}

/**
 * Check for number
 * @param {Object} n
 */
function isNumber(n) {
	return typeof n === 'number';
}

function log2lin(num) {
	return math.log(num) / math.LN10;
}
function lin2log(num) {
	return math.pow(10, num);
}

/**
 * Remove last occurence of an item from an array
 * @param {Array} arr
 * @param {Mixed} item
 */
function erase(arr, item) {
	var i = arr.length;
	while (i--) {
		if (arr[i] === item) {
			arr.splice(i, 1);
			break;
		}
	}
	//return arr;
}

/**
 * Returns true if the object is not null or undefined. Like MooTools' $.defined.
 * @param {Object} obj
 */
function defined(obj) {
	return obj !== UNDEFINED && obj !== null;
}

/**
 * Set or get an attribute or an object of attributes. Can't use jQuery attr because
 * it attempts to set expando properties on the SVG element, which is not allowed.
 *
 * @param {Object} elem The DOM element to receive the attribute(s)
 * @param {String|Object} prop The property or an abject of key-value pairs
 * @param {String} value The value if a single property is set
 */
function attr(elem, prop, value) {
	var key,
		setAttribute = 'setAttribute',
		ret;

	// if the prop is a string
	if (isString(prop)) {
		// set the value
		if (defined(value)) {

			elem[setAttribute](prop, value);

		// get the value
		} else if (elem && elem.getAttribute) { // elem not defined when printing pie demo...
			ret = elem.getAttribute(prop);
		}

	// else if prop is defined, it is a hash of key/value pairs
	} else if (defined(prop) && isObject(prop)) {
		for (key in prop) {
			elem[setAttribute](key, prop[key]);
		}
	}
	return ret;
}
/**
 * Check if an element is an array, and if not, make it into an array. Like
 * MooTools' $.splat.
 */
function splat(obj) {
	return isArray(obj) ? obj : [obj];
}


/**
 * Return the first value that is defined. Like MooTools' $.pick.
 */
function pick() {
	var args = arguments,
		i,
		arg,
		length = args.length;
	for (i = 0; i < length; i++) {
		arg = args[i];
		if (typeof arg !== 'undefined' && arg !== null) {
			return arg;
		}
	}
}

/**
 * Set CSS on a given element
 * @param {Object} el
 * @param {Object} styles Style object with camel case property names
 */
function css(el, styles) {
	if (isIE) {
		if (styles && styles.opacity !== UNDEFINED) {
			styles.filter = 'alpha(opacity=' + (styles.opacity * 100) + ')';
		}
	}
	extend(el.style, styles);
}

/**
 * Utility function to create element with attributes and styles
 * @param {Object} tag
 * @param {Object} attribs
 * @param {Object} styles
 * @param {Object} parent
 * @param {Object} nopad
 */
function createElement(tag, attribs, styles, parent, nopad) {
	var el = doc.createElement(tag);
	if (attribs) {
		extend(el, attribs);
	}
	if (nopad) {
		css(el, {padding: 0, border: NONE, margin: 0});
	}
	if (styles) {
		css(el, styles);
	}
	if (parent) {
		parent.appendChild(el);
	}
	return el;
}

/**
 * Extend a prototyped class by new members
 * @param {Object} parent
 * @param {Object} members
 */
function extendClass(parent, members) {
	var object = function () {};
	object.prototype = new parent();
	extend(object.prototype, members);
	return object;
}

/**
 * Format a number and return a string based on input settings
 * @param {Number} number The input number to format
 * @param {Number} decimals The amount of decimals
 * @param {String} decPoint The decimal point, defaults to the one given in the lang options
 * @param {String} thousandsSep The thousands separator, defaults to the one given in the lang options
 */
function numberFormat(number, decimals, decPoint, thousandsSep) {
	var lang = defaultOptions.lang,
		// http://kevin.vanzonneveld.net/techblog/article/javascript_equivalent_for_phps_number_format/
		n = number,
		c = isNaN(decimals = mathAbs(decimals)) ? 2 : decimals,
		d = decPoint === undefined ? lang.decimalPoint : decPoint,
		t = thousandsSep === undefined ? lang.thousandsSep : thousandsSep,
		s = n < 0 ? "-" : "",
		i = String(pInt(n = mathAbs(+n || 0).toFixed(c))),
		j = i.length > 3 ? i.length % 3 : 0;

	return s + (j ? i.substr(0, j) + t : "") + i.substr(j).replace(/(\d{3})(?=\d)/g, "$1" + t) +
		(c ? d + mathAbs(n - i).toFixed(c).slice(2) : "");
}

/**
 * Pad a string to a given length by adding 0 to the beginning
 * @param {Number} number
 * @param {Number} length
 */
function pad(number, length) {
	// Create an array of the remaining length +1 and join it with 0's
	return new Array((length || 2) + 1 - String(number).length).join(0) + number;
}

/**
 * Based on http://www.php.net/manual/en/function.strftime.php
 * @param {String} format
 * @param {Number} timestamp
 * @param {Boolean} capitalize
 */
dateFormat = function (format, timestamp, capitalize) {
	if (!defined(timestamp) || isNaN(timestamp)) {
		return 'Invalid date';
	}
	format = pick(format, '%Y-%m-%d %H:%M:%S');

	var date = new Date(timestamp),
		key, // used in for constuct below
		// get the basic time values
		hours = date[getHours](),
		day = date[getDay](),
		dayOfMonth = date[getDate](),
		month = date[getMonth](),
		fullYear = date[getFullYear](),
		lang = defaultOptions.lang,
		langWeekdays = lang.weekdays,
		/* // uncomment this and the 'W' format key below to enable week numbers
		weekNumber = function () {
			var clone = new Date(date.valueOf()),
				day = clone[getDay]() == 0 ? 7 : clone[getDay](),
				dayNumber;
			clone.setDate(clone[getDate]() + 4 - day);
			dayNumber = mathFloor((clone.getTime() - new Date(clone[getFullYear](), 0, 1, -6)) / 86400000);
			return 1 + mathFloor(dayNumber / 7);
		},
		*/

		// list all format keys
		replacements = {

			// Day
			'a': langWeekdays[day].substr(0, 3), // Short weekday, like 'Mon'
			'A': langWeekdays[day], // Long weekday, like 'Monday'
			'd': pad(dayOfMonth), // Two digit day of the month, 01 to 31
			'e': dayOfMonth, // Day of the month, 1 through 31

			// Week (none implemented)
			//'W': weekNumber(),

			// Month
			'b': lang.shortMonths[month], // Short month, like 'Jan'
			'B': lang.months[month], // Long month, like 'January'
			'm': pad(month + 1), // Two digit month number, 01 through 12

			// Year
			'y': fullYear.toString().substr(2, 2), // Two digits year, like 09 for 2009
			'Y': fullYear, // Four digits year, like 2009

			// Time
			'H': pad(hours), // Two digits hours in 24h format, 00 through 23
			'I': pad((hours % 12) || 12), // Two digits hours in 12h format, 00 through 11
			'l': (hours % 12) || 12, // Hours in 12h format, 1 through 12
			'M': pad(date[getMinutes]()), // Two digits minutes, 00 through 59
			'p': hours < 12 ? 'AM' : 'PM', // Upper case AM or PM
			'P': hours < 12 ? 'am' : 'pm', // Lower case AM or PM
			'S': pad(date.getSeconds()), // Two digits seconds, 00 through  59
			'L': pad(mathRound(timestamp % 1000), 3) // Milliseconds (naming from Ruby)
		};


	// do the replaces
	for (key in replacements) {
		format = format.replace('%' + key, replacements[key]);
	}

	// Optionally capitalize the string and return
	return capitalize ? format.substr(0, 1).toUpperCase() + format.substr(1) : format;
};

/**
 * Take an interval and normalize it to multiples of 1, 2, 2.5 and 5
 * @param {Number} interval
 * @param {Array} multiples
 * @param {Number} magnitude
 * @param {Object} options
 */
function normalizeTickInterval(interval, multiples, magnitude, options) {
	var normalized, i;

	// round to a tenfold of 1, 2, 2.5 or 5
	magnitude = pick(magnitude, 1);
	normalized = interval / magnitude;

	// multiples for a linear scale
	if (!multiples) {
		multiples = [1, 2, 2.5, 5, 10];

		// the allowDecimals option
		if (options && options.allowDecimals === false) {
			if (magnitude === 1) {
				multiples = [1, 2, 5, 10];
			} else if (magnitude <= 0.1) {
				multiples = [1 / magnitude];
			}
		}
	}

	// normalize the interval to the nearest multiple
	for (i = 0; i < multiples.length; i++) {
		interval = multiples[i];
		if (normalized <= (multiples[i] + (multiples[i + 1] || multiples[i])) / 2) {
			break;
		}
	}

	// multiply back to the correct magnitude
	interval *= magnitude;

	return interval;
}

/**
 * Get a normalized tick interval for dates. Returns a configuration object with
 * unit range (interval), count and name. Used to prepare data for getTimeTicks. 
 * Previously this logic was part of getTimeTicks, but as getTimeTicks now runs
 * of segments in stock charts, the normalizing logic was extracted in order to 
 * prevent it for running over again for each segment having the same interval. 
 * #662, #697.
 */
function normalizeTimeTickInterval(tickInterval, unitsOption) {
	var units = unitsOption || [[
				MILLISECOND, // unit name
				[1, 2, 5, 10, 20, 25, 50, 100, 200, 500] // allowed multiples
			], [
				SECOND,
				[1, 2, 5, 10, 15, 30]
			], [
				MINUTE,
				[1, 2, 5, 10, 15, 30]
			], [
				HOUR,
				[1, 2, 3, 4, 6, 8, 12]
			], [
				DAY,
				[1, 2]
			], [
				WEEK,
				[1, 2]
			], [
				MONTH,
				[1, 2, 3, 4, 6]
			], [
				YEAR,
				null
			]],
		unit = units[units.length - 1], // default unit is years
		interval = timeUnits[unit[0]],
		multiples = unit[1],
		count,
		i;
		
	// loop through the units to find the one that best fits the tickInterval
	for (i = 0; i < units.length; i++) {
		unit = units[i];
		interval = timeUnits[unit[0]];
		multiples = unit[1];


		if (units[i + 1]) {
			// lessThan is in the middle between the highest multiple and the next unit.
			var lessThan = (interval * multiples[multiples.length - 1] +
						timeUnits[units[i + 1][0]]) / 2;

			// break and keep the current unit
			if (tickInterval <= lessThan) {
				break;
			}
		}
	}

	// prevent 2.5 years intervals, though 25, 250 etc. are allowed
	if (interval === timeUnits[YEAR] && tickInterval < 5 * interval) {
		multiples = [1, 2, 5];
	}
	
	// prevent 2.5 years intervals, though 25, 250 etc. are allowed
	if (interval === timeUnits[YEAR] && tickInterval < 5 * interval) {
		multiples = [1, 2, 5];
	}

	// get the count
	count = normalizeTickInterval(tickInterval / interval, multiples);
	
	return {
		unitRange: interval,
		count: count,
		unitName: unit[0]
	};
}

/**
 * Set the tick positions to a time unit that makes sense, for example
 * on the first of each month or on every Monday. Return an array
 * with the time positions. Used in datetime axes as well as for grouping
 * data on a datetime axis.
 *
 * @param {Object} normalizedInterval The interval in axis values (ms) and the count
 * @param {Number} min The minimum in axis values
 * @param {Number} max The maximum in axis values
 * @param {Number} startOfWeek
 */
function getTimeTicks(normalizedInterval, min, max, startOfWeek) {
	var tickPositions = [],
		i,
		higherRanks = {},
		useUTC = defaultOptions.global.useUTC,
		minYear, // used in months and years as a basis for Date.UTC()
		minDate = new Date(min),
		interval = normalizedInterval.unitRange,
		count = normalizedInterval.count;

	

	if (interval >= timeUnits[SECOND]) { // second
		minDate.setMilliseconds(0);
		minDate.setSeconds(interval >= timeUnits[MINUTE] ? 0 :
			count * mathFloor(minDate.getSeconds() / count));
	}

	if (interval >= timeUnits[MINUTE]) { // minute
		minDate[setMinutes](interval >= timeUnits[HOUR] ? 0 :
			count * mathFloor(minDate[getMinutes]() / count));
	}

	if (interval >= timeUnits[HOUR]) { // hour
		minDate[setHours](interval >= timeUnits[DAY] ? 0 :
			count * mathFloor(minDate[getHours]() / count));
	}

	if (interval >= timeUnits[DAY]) { // day
		minDate[setDate](interval >= timeUnits[MONTH] ? 1 :
			count * mathFloor(minDate[getDate]() / count));
	}

	if (interval >= timeUnits[MONTH]) { // month
		minDate[setMonth](interval >= timeUnits[YEAR] ? 0 :
			count * mathFloor(minDate[getMonth]() / count));
		minYear = minDate[getFullYear]();
	}

	if (interval >= timeUnits[YEAR]) { // year
		minYear -= minYear % count;
		minDate[setFullYear](minYear);
	}

	// week is a special case that runs outside the hierarchy
	if (interval === timeUnits[WEEK]) {
		// get start of current week, independent of count
		minDate[setDate](minDate[getDate]() - minDate[getDay]() +
			pick(startOfWeek, 1));
	}


	// get tick positions
	i = 1;
	minYear = minDate[getFullYear]();
	var time = minDate.getTime(),
		minMonth = minDate[getMonth](),
		minDateDate = minDate[getDate]();

	// iterate and add tick positions at appropriate values
	while (time < max) {
		tickPositions.push(time);

		// if the interval is years, use Date.UTC to increase years
		if (interval === timeUnits[YEAR]) {
			time = makeTime(minYear + i * count, 0);

		// if the interval is months, use Date.UTC to increase months
		} else if (interval === timeUnits[MONTH]) {
			time = makeTime(minYear, minMonth + i * count);

		// if we're using global time, the interval is not fixed as it jumps
		// one hour at the DST crossover
		} else if (!useUTC && (interval === timeUnits[DAY] || interval === timeUnits[WEEK])) {
			time = makeTime(minYear, minMonth, minDateDate +
				i * count * (interval === timeUnits[DAY] ? 1 : 7));

		// else, the interval is fixed and we use simple addition
		} else {
			time += interval * count;
			
			// mark new days if the time is dividable by day
			if (interval <= timeUnits[HOUR] && time % timeUnits[DAY] === 0) {
				higherRanks[time] = DAY;
			}
		}

		i++;
	}
	
	// push the last time
	tickPositions.push(time);

	// record information on the chosen unit - for dynamic label formatter
	tickPositions.info = extend(normalizedInterval, {
		higherRanks: higherRanks,
		totalRange: interval * count
	});

	return tickPositions;
}

/**
 * Helper class that contains variuos counters that are local to the chart.
 */
function ChartCounters() {
	this.color = 0;
	this.symbol = 0;
}

ChartCounters.prototype =  {
	/**
	 * Wraps the color counter if it reaches the specified length.
	 */
	wrapColor: function (length) {
		if (this.color >= length) {
			this.color = 0;
		}
	},

	/**
	 * Wraps the symbol counter if it reaches the specified length.
	 */
	wrapSymbol: function (length) {
		if (this.symbol >= length) {
			this.symbol = 0;
		}
	}
};

/**
 * Utility method extracted from Tooltip code that places a tooltip in a chart without spilling over
 * and not covering the point it self.
 */
function placeBox(boxWidth, boxHeight, outerLeft, outerTop, outerWidth, outerHeight, point, distance, preferRight) {
	
	// keep the box within the chart area
	var pointX = point.x,
		pointY = point.y,
		x = pointX + outerLeft + (preferRight ? distance : -boxWidth - distance),
		y = pointY - boxHeight + outerTop + 15, // 15 means the point is 15 pixels up from the bottom of the tooltip
		alignedRight;

	// it is too far to the left, adjust it
	if (x < 7) {
		x = outerLeft + pointX + distance;
	}

	// Test to see if the tooltip is too far to the right,
	// if it is, move it back to be inside and then up to not cover the point.
	if ((x + boxWidth) > (outerLeft + outerWidth)) {
		x -= (x + boxWidth) - (outerLeft + outerWidth);
		y = pointY - boxHeight + outerTop - distance;
		alignedRight = true;
	}

	// if it is now above the plot area, align it to the top of the plot area
	if (y < outerTop + 5) {
		y = outerTop + 5;

		// If the tooltip is still covering the point, move it below instead
		if (alignedRight && pointY >= y && pointY <= (y + boxHeight)) {
			y = pointY + outerTop + distance; // below
		}
	} else if (y + boxHeight > outerTop + outerHeight) {
		y = outerTop + outerHeight - boxHeight - distance; // below
	}

	return {x: x, y: y};
}

/**
 * Utility method that sorts an object array and keeping the order of equal items.
 * ECMA script standard does not specify the behaviour when items are equal.
 */
function stableSort(arr, sortFunction) {
	var length = arr.length,
		sortValue,
		i;

	// Add index to each item
	for (i = 0; i < length; i++) {
		arr[i].ss_i = i; // stable sort index
	}

	arr.sort(function (a, b) {
		sortValue = sortFunction(a, b);
		return sortValue === 0 ? a.ss_i - b.ss_i : sortValue;
	});

	// Remove index from items
	for (i = 0; i < length; i++) {
		delete arr[i].ss_i; // stable sort index
	}
}

/**
 * Non-recursive method to find the lowest member of an array. Math.min raises a maximum
 * call stack size exceeded error in Chrome when trying to apply more than 150.000 points. This
 * method is slightly slower, but safe.
 */
function arrayMin(data) {
	var i = data.length,
		min = data[0];

	while (i--) {
		if (data[i] < min) {
			min = data[i];
		}
	}
	return min;
}

/**
 * Non-recursive method to find the lowest member of an array. Math.min raises a maximum
 * call stack size exceeded error in Chrome when trying to apply more than 150.000 points. This
 * method is slightly slower, but safe.
 */
function arrayMax(data) {
	var i = data.length,
		max = data[0];

	while (i--) {
		if (data[i] > max) {
			max = data[i];
		}
	}
	return max;
}

/**
 * Utility method that destroys any SVGElement or VMLElement that are properties on the given object.
 * It loops all properties and invokes destroy if there is a destroy method. The property is
 * then delete'ed.
 * @param {Object} The object to destroy properties on
 * @param {Object} Exception, do not destroy this property, only delete it.
 */
function destroyObjectProperties(obj, except) {
	var n;
	for (n in obj) {
		// If the object is non-null and destroy is defined
		if (obj[n] && obj[n] !== except && obj[n].destroy) {
			// Invoke the destroy
			obj[n].destroy();
		}

		// Delete the property from the object.
		delete obj[n];
	}
}


/**
 * Discard an element by moving it to the bin and delete
 * @param {Object} The HTML node to discard
 */
function discardElement(element) {
	// create a garbage bin element, not part of the DOM
	if (!garbageBin) {
		garbageBin = createElement(DIV);
	}

	// move the node and empty bin
	if (element) {
		garbageBin.appendChild(element);
	}
	garbageBin.innerHTML = '';
}

/**
 * Provide error messages for debugging, with links to online explanation 
 */
function error(code, stop) {
	var msg = 'Highcharts error #' + code + ': www.highcharts.com/errors/' + code;
	if (stop) {
		throw msg;
	} else if (win.console) {
		console.log(msg);
	}
}

/**
 * Fix JS round off float errors
 * @param {Number} num
 */
function correctFloat(num) {
	return parseFloat(
		num.toPrecision(14)
	);
}

/**
 * The time unit lookup
 */
/*jslint white: true*/
timeUnits = hash(
	MILLISECOND, 1,
	SECOND, 1000,
	MINUTE, 60000,
	HOUR, 3600000,
	DAY, 24 * 3600000,
	WEEK, 7 * 24 * 3600000,
	MONTH, 30 * 24 * 3600000,
	YEAR, 31556952000
);
/*jslint white: false*/
/**
 * Path interpolation algorithm used across adapters
 */
pathAnim = {
	/**
	 * Prepare start and end values so that the path can be animated one to one
	 */
	init: function (elem, fromD, toD) {
		fromD = fromD || '';
		var shift = elem.shift,
			bezier = fromD.indexOf('C') > -1,
			numParams = bezier ? 7 : 3,
			endLength,
			slice,
			i,
			start = fromD.split(' '),
			end = [].concat(toD), // copy
			startBaseLine,
			endBaseLine,
			sixify = function (arr) { // in splines make move points have six parameters like bezier curves
				i = arr.length;
				while (i--) {
					if (arr[i] === M) {
						arr.splice(i + 1, 0, arr[i + 1], arr[i + 2], arr[i + 1], arr[i + 2]);
					}
				}
			};

		if (bezier) {
			sixify(start);
			sixify(end);
		}

		// pull out the base lines before padding
		if (elem.isArea) {
			startBaseLine = start.splice(start.length - 6, 6);
			endBaseLine = end.splice(end.length - 6, 6);
		}

		// if shifting points, prepend a dummy point to the end path
		if (shift === 1) {

			end = [].concat(end).splice(0, numParams).concat(end);
		}
		elem.shift = 0; // reset for following animations

		// copy and append last point until the length matches the end length
		if (start.length) {
			endLength = end.length;
			while (start.length < endLength) {

				//bezier && sixify(start);
				slice = [].concat(start).splice(start.length - numParams, numParams);
				if (bezier) { // disable first control point
					slice[numParams - 6] = slice[numParams - 2];
					slice[numParams - 5] = slice[numParams - 1];
				}
				start = start.concat(slice);
			}
		}

		if (startBaseLine) { // append the base lines for areas
			start = start.concat(startBaseLine);
			end = end.concat(endBaseLine);
		}
		return [start, end];
	},

	/**
	 * Interpolate each value of the path and return the array
	 */
	step: function (start, end, pos, complete) {
		var ret = [],
			i = start.length,
			startVal;

		if (pos === 1) { // land on the final path without adjustment points appended in the ends
			ret = complete;

		} else if (i === end.length && pos < 1) {
			while (i--) {
				startVal = parseFloat(start[i]);
				ret[i] =
					isNaN(startVal) ? // a letter instruction like M or L
						start[i] :
						pos * (parseFloat(end[i] - startVal)) + startVal;

			}
		} else { // if animation is finished or length not matching, land on right value
			ret = end;
		}
		return ret;
	}
};


/**
 * Set the global animation to either a given value, or fall back to the
 * given chart's animation option
 * @param {Object} animation
 * @param {Object} chart
 */
function setAnimation(animation, chart) {
	globalAnimation = pick(animation, chart.animation);
}

/*
 * Define the adapter for frameworks. If an external adapter is not defined,
 * Highcharts reverts to the built-in jQuery adapter.
 */
if (globalAdapter && globalAdapter.init) {
	// Initialize the adapter with the pathAnim object that takes care
	// of path animations.
	globalAdapter.init(pathAnim);
}
if (!globalAdapter && win.jQuery) {
	var jQ = jQuery;

	/**
	 * Downloads a script and executes a callback when done.
	 * @param {String} scriptLocation
	 * @param {Function} callback
	 */
	getScript = jQ.getScript;

	/**
	 * Utility for iterating over an array. Parameters are reversed compared to jQuery.
	 * @param {Array} arr
	 * @param {Function} fn
	 */
	each = function (arr, fn) {
		var i = 0,
			len = arr.length;
		for (; i < len; i++) {
			if (fn.call(arr[i], arr[i], i, arr) === false) {
				return i;
			}
		}
	};

	/**
	 * Filter an array
	 */
	grep = jQ.grep;

	/**
	 * Map an array
	 * @param {Array} arr
	 * @param {Function} fn
	 */
	map = function (arr, fn) {
		//return jQuery.map(arr, fn);
		var results = [],
			i = 0,
			len = arr.length;
		for (; i < len; i++) {
			results[i] = fn.call(arr[i], arr[i], i, arr);
		}
		return results;

	};

	/**
	 * Deep merge two objects and return a third object
	 */
	merge = function () {
		var args = arguments;
		return jQ.extend(true, null, args[0], args[1], args[2], args[3]);
	};

	/**
	 * Get the position of an element relative to the top left of the page
	 */
	offset = function (el) {
		return jQ(el).offset();
	};

	/**
	 * Add an event listener
	 * @param {Object} el A HTML element or custom object
	 * @param {String} event The event type
	 * @param {Function} fn The event handler
	 */
	addEvent = function (el, event, fn) {
		jQ(el).bind(event, fn);
	};

	/**
	 * Remove event added with addEvent
	 * @param {Object} el The object
	 * @param {String} eventType The event type. Leave blank to remove all events.
	 * @param {Function} handler The function to remove
	 */
	removeEvent = function (el, eventType, handler) {
		// workaround for jQuery issue with unbinding custom events:
		// http://forum.jquery.com/topic/javascript-error-when-unbinding-a-custom-event-using-jquery-1-4-2
		var func = doc.removeEventListener ? 'removeEventListener' : 'detachEvent';
		if (doc[func] && !el[func]) {
			el[func] = function () {};
		}

		jQ(el).unbind(eventType, handler);
	};

	/**
	 * Fire an event on a custom object
	 * @param {Object} el
	 * @param {String} type
	 * @param {Object} eventArguments
	 * @param {Function} defaultFunction
	 */
	fireEvent = function (el, type, eventArguments, defaultFunction) {
		var event = jQ.Event(type),
			detachedType = 'detached' + type,
			defaultPrevented;

		extend(event, eventArguments);

		// Prevent jQuery from triggering the object method that is named the
		// same as the event. For example, if the event is 'select', jQuery
		// attempts calling el.select and it goes into a loop.
		if (el[type]) {
			el[detachedType] = el[type];
			el[type] = null;
		}

		// Wrap preventDefault and stopPropagation in try/catch blocks in
		// order to prevent JS errors when cancelling events on non-DOM
		// objects. #615.
		each(['preventDefault', 'stopPropagation'], function (fn) {
			var base = event[fn];
			event[fn] = function () {
				try {
					base.call(event);
				} catch (e) {
					if (fn === 'preventDefault') {
						defaultPrevented = true;
					}
				}
			};
		});

		// trigger it
		jQ(el).trigger(event);

		// attach the method
		if (el[detachedType]) {
			el[type] = el[detachedType];
			el[detachedType] = null;
		}

		if (defaultFunction && !event.isDefaultPrevented() && !defaultPrevented) {
			defaultFunction(event);
		}
	};

	/**
	 * Animate a HTML element or SVG element wrapper
	 * @param {Object} el
	 * @param {Object} params
	 * @param {Object} options jQuery-like animation options: duration, easing, callback
	 */
	animate = function (el, params, options) {
		var $el = jQ(el);
		if (params.d) {
			el.toD = params.d; // keep the array form for paths, used in jQ.fx.step.d
			params.d = 1; // because in jQuery, animating to an array has a different meaning
		}

		$el.stop();
		$el.animate(params, options);

	};
	/**
	 * Stop running animation
	 */
	stop = function (el) {
		jQ(el).stop();
	};


	//=== Extend jQuery on init

	/*jslint unparam: true*//* allow unused param x in this function */
	jQ.extend(jQ.easing, {
		easeOutQuad: function (x, t, b, c, d) {
			return -c * (t /= d) * (t - 2) + b;
		}
	});
	/*jslint unparam: false*/

	// extend the animate function to allow SVG animations
	var jFx = jQuery.fx,
		jStep = jFx.step;

	// extend some methods to check for elem.attr, which means it is a Highcharts SVG object
	each(['cur', '_default', 'width', 'height'], function (fn, i) {
		var obj = i ? jStep : jFx.prototype, // 'cur', the getter' relates to jFx.prototype
			base = obj[fn],
			elem;

		if (base) { // step.width and step.height don't exist in jQuery < 1.7

			// create the extended function replacement
			obj[fn] = function (fx) {

				// jFx.prototype.cur does not use fx argument
				fx = i ? fx : this;

				// shortcut
				elem = fx.elem;

				// jFX.prototype.cur returns the current value. The other ones are setters
				// and returning a value has no effect.
				return elem.attr ? // is SVG element wrapper
					elem.attr(fx.prop, fx.now) : // apply the SVG wrapper's method
					base.apply(this, arguments); // use jQuery's built-in method
			};
		}
	});

	// animate paths
	jStep.d = function (fx) {
		var elem = fx.elem;


		// Normally start and end should be set in state == 0, but sometimes,
		// for reasons unknown, this doesn't happen. Perhaps state == 0 is skipped
		// in these cases
		if (!fx.started) {
			var ends = pathAnim.init(elem, elem.d, elem.toD);
			fx.start = ends[0];
			fx.end = ends[1];
			fx.started = true;
		}


		// interpolate each value of the path
		elem.attr('d', pathAnim.step(fx.start, fx.end, fx.pos, elem.toD));

	};
}

/* ****************************************************************************
 * Handle the options                                                         *
 *****************************************************************************/
var

defaultLabelOptions = {
	enabled: true,
	// rotation: 0,
	align: 'center',
	x: 0,
	y: 15,
	/*formatter: function () {
		return this.value;
	},*/
	style: {
		color: '#666',
		fontSize: '11px',
		lineHeight: '14px'
	}
};

defaultOptions = {
	colors: ['#4572A7', '#AA4643', '#89A54E', '#80699B', '#3D96AE',
		'#DB843D', '#92A8CD', '#A47D7C', '#B5CA92'],
	symbols: ['circle', 'diamond', 'square', 'triangle', 'triangle-down'],
	lang: {
		loading: 'Loading...',
		months: ['January', 'February', 'March', 'April', 'May', 'June', 'July',
				'August', 'September', 'October', 'November', 'December'],
		shortMonths: ['Jan', 'Feb', 'Mar', 'Apr', 'May', 'Jun', 'Jul', 'Aug', 'Sep', 'Oct', 'Nov', 'Dec'],
		weekdays: ['Sunday', 'Monday', 'Tuesday', 'Wednesday', 'Thursday', 'Friday', 'Saturday'],
		decimalPoint: '.',
		resetZoom: 'Reset zoom',
		resetZoomTitle: 'Reset zoom level 1:1',
		thousandsSep: ','
	},
	global: {
		useUTC: true,
		canvasToolsURL: 'http://code.highcharts.com/stock/1.1.4/modules/canvas-tools.js'
	},
	chart: {
		//animation: true,
		//alignTicks: false,
		//reflow: true,
		//className: null,
		//events: { load, selection },
		//margin: [null],
		//marginTop: null,
		//marginRight: null,
		//marginBottom: null,
		//marginLeft: null,
		borderColor: '#4572A7',
		//borderWidth: 0,
		borderRadius: 5,
		defaultSeriesType: 'line',
		ignoreHiddenSeries: true,
		//inverted: false,
		//shadow: false,
		spacingTop: 10,
		spacingRight: 10,
		spacingBottom: 15,
		spacingLeft: 10,
		style: {
			fontFamily: '"Lucida Grande", "Lucida Sans Unicode", Verdana, Arial, Helvetica, sans-serif', // default font
			fontSize: '12px'
		},
		backgroundColor: '#FFFFFF',
		//plotBackgroundColor: null,
		plotBorderColor: '#C0C0C0',
		//plotBorderWidth: 0,
		//plotShadow: false,
		//zoomType: ''
		resetZoomButton: {
			theme: {
				zIndex: 20
			},
			position: {
				align: 'right',
				x: -10,
				//verticalAlign: 'top',
				y: 10
			}
			// relativeTo: 'plot'
		}
	},
	title: {
		text: 'Chart title',
		align: 'center',
		// floating: false,
		// margin: 15,
		// x: 0,
		// verticalAlign: 'top',
		y: 15,
		style: {
			color: '#3E576F',
			fontSize: '16px'
		}

	},
	subtitle: {
		text: '',
		align: 'center',
		// floating: false
		// x: 0,
		// verticalAlign: 'top',
		y: 30,
		style: {
			color: '#6D869F'
		}
	},

	plotOptions: {
		line: { // base series options
			allowPointSelect: false,
			showCheckbox: false,
			animation: {
				duration: 1000
			},
			//connectNulls: false,
			//cursor: 'default',
			//clip: true,
			//dashStyle: null,
			//enableMouseTracking: true,
			events: {},
			//legendIndex: 0,
			lineWidth: 2,
			shadow: true,
			// stacking: null,
			marker: {
				enabled: true,
				//symbol: null,
				lineWidth: 0,
				radius: 4,
				lineColor: '#FFFFFF',
				//fillColor: null,
				states: { // states for a single point
					hover: {
						//radius: base + 2
					},
					select: {
						fillColor: '#FFFFFF',
						lineColor: '#000000',
						lineWidth: 2
					}
				}
			},
			point: {
				events: {}
			},
			dataLabels: merge(defaultLabelOptions, {
				enabled: false,
				y: -6,
				formatter: function () {
					return this.y;
				}
				// backgroundColor: undefined, // docs - http://jsfiddle.net/highcharts/rAwN5/
				// borderColor: undefined, // docs
				// borderRadius: undefined, // docs
				// borderWidth: undefined, // docs
				// padding: 3, // docs
				// shadow: false // docs
			}),
			cropThreshold: 300, // draw points outside the plot area when the number of points is less than this
			pointRange: 0,
			//pointStart: 0,
			//pointInterval: 1,
			showInLegend: true,
			states: { // states for the entire series
				hover: {
					//enabled: false,
					//lineWidth: base + 1,
					marker: {
						// lineWidth: base + 1,
						// radius: base + 1
					}
				},
				select: {
					marker: {}
				}
			},
			stickyTracking: true
			//tooltip: {
				//pointFormat: '<span style="color:{series.color}">{series.name}</span>: <b>{point.y}</b>'
				//valueDecimals: null,
				//xDateFormat: '%A, %b %e, %Y',
				//valuePrefix: '',
				//ySuffix: ''				
			//}
			// turboThreshold: 1000
			// zIndex: null
		}
	},
	labels: {
		//items: [],
		style: {
			//font: defaultFont,
			position: ABSOLUTE,
			color: '#3E576F'
		}
	},
	legend: {
		enabled: true,
		align: 'center',
		//floating: false,
		layout: 'horizontal',
		labelFormatter: function () {
			return this.name;
		},
		borderWidth: 1,
		borderColor: '#909090',
		borderRadius: 5,
		// margin: 10,
		// reversed: false,
		shadow: false,
		// backgroundColor: null,
		/*style: {
			padding: '5px'
		},*/
		itemStyle: {
			cursor: 'pointer',
			color: '#3E576F',
			fontSize: '12px'
		},
		itemHoverStyle: {
			//cursor: 'pointer', removed as of #601
			color: '#000000'
		},
		itemHiddenStyle: {
			color: '#C0C0C0'
		},
		itemCheckboxStyle: {
			position: ABSOLUTE,
			width: '13px', // for IE precision
			height: '13px'
		},
		// itemWidth: undefined,
		symbolWidth: 16,
		symbolPadding: 5,
		verticalAlign: 'bottom',
		// width: undefined,
		x: 0,
		y: 0
	},

	loading: {
		// hideDuration: 100,
		labelStyle: {
			fontWeight: 'bold',
			position: RELATIVE,
			top: '1em'
		},
		// showDuration: 0,
		style: {
			position: ABSOLUTE,
			backgroundColor: 'white',
			opacity: 0.5,
			textAlign: 'center'
		}
	},

	tooltip: {
		enabled: true,
		//crosshairs: null,
		backgroundColor: 'rgba(255, 255, 255, .85)',
		borderWidth: 2,
		borderRadius: 5,
		//formatter: defaultFormatter,
		headerFormat: '<span style="font-size: 10px">{point.key}</span><br/>',
		pointFormat: '<span style="color:{series.color}">{series.name}</span>: <b>{point.y}</b><br/>',
		shadow: true,
		shared: useCanVG,
		snap: hasTouch ? 25 : 10,
		style: {
			color: '#333333',
			fontSize: '12px',
			padding: '5px',
			whiteSpace: 'nowrap'
		}
		//xDateFormat: '%A, %b %e, %Y',
		//valueDecimals: null,
		//valuePrefix: '',
		//valueSuffix: ''
	},

	credits: {
		enabled: true,
		text: 'Highcharts.com',
		href: 'http://www.highcharts.com',
		position: {
			align: 'right',
			x: -10,
			verticalAlign: 'bottom',
			y: -5
		},
		style: {
			cursor: 'pointer',
			color: '#909090',
			fontSize: '10px'
		}
	}
};

// Axis defaults
/*jslint white: true*/
var defaultXAxisOptions = {
	// allowDecimals: null,
	// alternateGridColor: null,
	// categories: [],
	dateTimeLabelFormats: hash(
		MILLISECOND, '%H:%M:%S.%L',
		SECOND, '%H:%M:%S',
		MINUTE, '%H:%M',
		HOUR, '%H:%M',
		DAY, '%e. %b',
		WEEK, '%e. %b',
		MONTH, '%b \'%y',
		YEAR, '%Y'
	),
	endOnTick: false,
	gridLineColor: '#C0C0C0',
	// gridLineDashStyle: 'solid',
	// gridLineWidth: 0,
	// reversed: false,

	labels: defaultLabelOptions,
		// { step: null },
	lineColor: '#C0D0E0',
	lineWidth: 1,
	//linkedTo: null,
	max: null,
	min: null,
	minPadding: 0.01,
	maxPadding: 0.01,
	//minRange: null,
	minorGridLineColor: '#E0E0E0',
	// minorGridLineDashStyle: null,
	minorGridLineWidth: 1,
	minorTickColor: '#A0A0A0',
	//minorTickInterval: null,
	minorTickLength: 2,
	minorTickPosition: 'outside', // inside or outside
	//minorTickWidth: 0,
	//opposite: false,
	//offset: 0,
	//plotBands: [{
	//	events: {},
	//	zIndex: 1,
	//	labels: { align, x, verticalAlign, y, style, rotation, textAlign }
	//}],
	//plotLines: [{
	//	events: {}
	//  dashStyle: {}
	//	zIndex:
	//	labels: { align, x, verticalAlign, y, style, rotation, textAlign }
	//}],
	//reversed: false,
	// showFirstLabel: true,
	// showLastLabel: true,
	startOfWeek: 1,
	startOnTick: false,
	tickColor: '#C0D0E0',
	//tickInterval: null,
	tickLength: 5,
	tickmarkPlacement: 'between', // on or between
	tickPixelInterval: 100,
	tickPosition: 'outside',
	tickWidth: 1,
	title: {
		//text: null,
		align: 'middle', // low, middle or high
		//margin: 0 for horizontal, 10 for vertical axes,
		//rotation: 0,
		//side: 'outside',
		style: {
			color: '#6D869F',
			//font: defaultFont.replace('normal', 'bold')
			fontWeight: 'bold'
		}
		//x: 0,
		//y: 0
	},
	type: 'linear' // linear, logarithmic or datetime
},

defaultYAxisOptions = merge(defaultXAxisOptions, {
	endOnTick: true,
	gridLineWidth: 1,
	tickPixelInterval: 72,
	showLastLabel: true,
	labels: {
		align: 'right',
		x: -8,
		y: 3
	},
	lineWidth: 0,
	maxPadding: 0.05,
	minPadding: 0.05,
	startOnTick: true,
	tickWidth: 0,
	title: {
		rotation: 270,
		text: 'Y-values'
	},
	stackLabels: {
		enabled: false,
		//align: dynamic,
		//y: dynamic,
		//x: dynamic,
		//verticalAlign: dynamic,
		//textAlign: dynamic,
		//rotation: 0,
		formatter: function () {
			return this.total;
		},
		style: defaultLabelOptions.style
	}
}),

defaultLeftAxisOptions = {
	labels: {
		align: 'right',
		x: -8,
		y: null
	},
	title: {
		rotation: 270
	}
},
defaultRightAxisOptions = {
	labels: {
		align: 'left',
		x: 8,
		y: null
	},
	title: {
		rotation: 90
	}
},
defaultBottomAxisOptions = { // horizontal axis
	labels: {
		align: 'center',
		x: 0,
		y: 14,
		overflow: 'justify' // docs
		// staggerLines: null
	},
	title: {
		rotation: 0
	}
},
defaultTopAxisOptions = merge(defaultBottomAxisOptions, {
	labels: {
		y: -5,
		overflow: 'justify'
		// staggerLines: null
	}
});
/*jslint white: false*/



// Series defaults
var defaultPlotOptions = defaultOptions.plotOptions,
	defaultSeriesOptions = defaultPlotOptions.line;

// set the default time methods
setTimeMethods();



/**
 * Set the time methods globally based on the useUTC option. Time method can be either
 * local time or UTC (default).
 */
function setTimeMethods() {
	var useUTC = defaultOptions.global.useUTC,
		GET = useUTC ? 'getUTC' : 'get',
		SET = useUTC ? 'setUTC' : 'set';

	makeTime = useUTC ? Date.UTC : function (year, month, date, hours, minutes, seconds) {
		return new Date(
			year,
			month,
			pick(date, 1),
			pick(hours, 0),
			pick(minutes, 0),
			pick(seconds, 0)
		).getTime();
	};
	getMinutes =  GET + 'Minutes';
	getHours =    GET + 'Hours';
	getDay =      GET + 'Day';
	getDate =     GET + 'Date';
	getMonth =    GET + 'Month';
	getFullYear = GET + 'FullYear';
	setMinutes =  SET + 'Minutes';
	setHours =    SET + 'Hours';
	setDate =     SET + 'Date';
	setMonth =    SET + 'Month';
	setFullYear = SET + 'FullYear';

}

/**
 * Merge the default options with custom options and return the new options structure
 * @param {Object} options The new custom options
 */
function setOptions(options) {
	
	// Pull out axis options and apply them to the respective default axis options 
	defaultXAxisOptions = merge(defaultXAxisOptions, options.xAxis);
	defaultYAxisOptions = merge(defaultYAxisOptions, options.yAxis);
	options.xAxis = options.yAxis = UNDEFINED;
	
	// Merge in the default options
	defaultOptions = merge(defaultOptions, options);
	
	// Apply UTC
	setTimeMethods();

	return defaultOptions;
}

/**
 * Get the updated default options. Merely exposing defaultOptions for outside modules
 * isn't enough because the setOptions method creates a new object.
 */
function getOptions() {
	return defaultOptions;
}



/**
 * Handle color operations. The object methods are chainable.
 * @param {String} input The input color in either rbga or hex format
 */
var Color = function (input) {
	// declare variables
	var rgba = [], result;

	/**
	 * Parse the input color to rgba array
	 * @param {String} input
	 */
	function init(input) {

		// rgba
		result = /rgba\(\s*([0-9]{1,3})\s*,\s*([0-9]{1,3})\s*,\s*([0-9]{1,3})\s*,\s*([0-9]?(?:\.[0-9]+)?)\s*\)/.exec(input);
		if (result) {
			rgba = [pInt(result[1]), pInt(result[2]), pInt(result[3]), parseFloat(result[4], 10)];
		} else { // hex
			result = /#([a-fA-F0-9]{2})([a-fA-F0-9]{2})([a-fA-F0-9]{2})/.exec(input);
			if (result) {
				rgba = [pInt(result[1], 16), pInt(result[2], 16), pInt(result[3], 16), 1];
			}
		}

	}
	/**
	 * Return the color a specified format
	 * @param {String} format
	 */
	function get(format) {
		var ret;

		// it's NaN if gradient colors on a column chart
		if (rgba && !isNaN(rgba[0])) {
			if (format === 'rgb') {
				ret = 'rgb(' + rgba[0] + ',' + rgba[1] + ',' + rgba[2] + ')';
			} else if (format === 'a') {
				ret = rgba[3];
			} else {
				ret = 'rgba(' + rgba.join(',') + ')';
			}
		} else {
			ret = input;
		}
		return ret;
	}

	/**
	 * Brighten the color
	 * @param {Number} alpha
	 */
	function brighten(alpha) {
		if (isNumber(alpha) && alpha !== 0) {
			var i;
			for (i = 0; i < 3; i++) {
				rgba[i] += pInt(alpha * 255);

				if (rgba[i] < 0) {
					rgba[i] = 0;
				}
				if (rgba[i] > 255) {
					rgba[i] = 255;
				}
			}
		}
		return this;
	}
	/**
	 * Set the color's opacity to a given alpha value
	 * @param {Number} alpha
	 */
	function setOpacity(alpha) {
		rgba[3] = alpha;
		return this;
	}

	// initialize: parse the input
	init(input);

	// public methods
	return {
		get: get,
		brighten: brighten,
		setOpacity: setOpacity
	};
};


/**
 * A wrapper object for SVG elements
 */
function SVGElement() {}

SVGElement.prototype = {
	/**
	 * Initialize the SVG renderer
	 * @param {Object} renderer
	 * @param {String} nodeName
	 */
	init: function (renderer, nodeName) {
		var wrapper = this;
		wrapper.element = nodeName === 'span' ?
			createElement(nodeName) :
			doc.createElementNS(SVG_NS, nodeName);
		wrapper.renderer = renderer;
		/**
		 * A collection of attribute setters. These methods, if defined, are called right before a certain
		 * attribute is set on an element wrapper. Returning false prevents the default attribute
		 * setter to run. Returning a value causes the default setter to set that value. Used in
		 * Renderer.label.
		 */
		wrapper.attrSetters = {};
	},
	/**
	 * Animate a given attribute
	 * @param {Object} params
	 * @param {Number} options The same options as in jQuery animation
	 * @param {Function} complete Function to perform at the end of animation
	 */
	animate: function (params, options, complete) {
		var animOptions = pick(options, globalAnimation, true);
		stop(this); // stop regardless of animation actually running, or reverting to .attr (#607)
		if (animOptions) {
			animOptions = merge(animOptions);
			if (complete) { // allows using a callback with the global animation without overwriting it
				animOptions.complete = complete;
			}
			animate(this, params, animOptions);
		} else {
			this.attr(params);
			if (complete) {
				complete();
			}
		}
	},
	/**
	 * Set or get a given attribute
	 * @param {Object|String} hash
	 * @param {Mixed|Undefined} val
	 */
	attr: function (hash, val) {
		var wrapper = this,
			key,
			value,
			result,
			i,
			child,
			element = wrapper.element,
			nodeName = element.nodeName,
			renderer = wrapper.renderer,
			skipAttr,
			attrSetters = wrapper.attrSetters,
			shadows = wrapper.shadows,
			hasSetSymbolSize,
			doTransform,
			ret = wrapper;

		// single key-value pair
		if (isString(hash) && defined(val)) {
			key = hash;
			hash = {};
			hash[key] = val;
		}

		// used as a getter: first argument is a string, second is undefined
		if (isString(hash)) {
			key = hash;
			if (nodeName === 'circle') {
				key = { x: 'cx', y: 'cy' }[key] || key;
			} else if (key === 'strokeWidth') {
				key = 'stroke-width';
			}
			ret = attr(element, key) || wrapper[key] || 0;

			if (key !== 'd' && key !== 'visibility') { // 'd' is string in animation step
				ret = parseFloat(ret);
			}

		// setter
		} else {

			for (key in hash) {
				skipAttr = false; // reset
				value = hash[key];

				// check for a specific attribute setter
				result = attrSetters[key] && attrSetters[key](value, key);

				if (result !== false) {

					if (result !== UNDEFINED) {
						value = result; // the attribute setter has returned a new value to set
					}

					// paths
					if (key === 'd') {
						if (value && value.join) { // join path
							value = value.join(' ');
						}
						if (/(NaN| {2}|^$)/.test(value)) {
							value = 'M 0 0';
						}
						//wrapper.d = value; // shortcut for animations

					// update child tspans x values
					} else if (key === 'x' && nodeName === 'text') {
						for (i = 0; i < element.childNodes.length; i++) {
							child = element.childNodes[i];
							// if the x values are equal, the tspan represents a linebreak
							if (attr(child, 'x') === attr(element, 'x')) {
								//child.setAttribute('x', value);
								attr(child, 'x', value);
							}
						}

						if (wrapper.rotation) {
							attr(element, 'transform', 'rotate(' + wrapper.rotation + ' ' + value + ' ' +
								pInt(hash.y || attr(element, 'y')) + ')');
						}

					// apply gradients
					} else if (key === 'fill') {
						value = renderer.color(value, element, key);

					// circle x and y
					} else if (nodeName === 'circle' && (key === 'x' || key === 'y')) {
						key = { x: 'cx', y: 'cy' }[key] || key;

					// rectangle border radius
					} else if (nodeName === 'rect' && key === 'r') {
						attr(element, {
							rx: value,
							ry: value
						});
						skipAttr = true;

					// translation and text rotation
					} else if (key === 'translateX' || key === 'translateY' || key === 'rotation' || key === 'verticalAlign') {
						doTransform = true;
						skipAttr = true;

					// apply opacity as subnode (required by legacy WebKit and Batik)
					} else if (key === 'stroke') {
						value = renderer.color(value, element, key);

					// emulate VML's dashstyle implementation
					} else if (key === 'dashstyle') {
						key = 'stroke-dasharray';
						value = value && value.toLowerCase();
						if (value === 'solid') {
							value = NONE;
						} else if (value) {
							value = value
								.replace('shortdashdotdot', '3,1,1,1,1,1,')
								.replace('shortdashdot', '3,1,1,1')
								.replace('shortdot', '1,1,')
								.replace('shortdash', '3,1,')
								.replace('longdash', '8,3,')
								.replace(/dot/g, '1,3,')
								.replace('dash', '4,3,')
								.replace(/,$/, '')
								.split(','); // ending comma

							i = value.length;
							while (i--) {
								value[i] = pInt(value[i]) * hash['stroke-width'];
							}
							value = value.join(',');
						}

					// special
					} else if (key === 'isTracker') {
						wrapper[key] = value;

					// IE9/MooTools combo: MooTools returns objects instead of numbers and IE9 Beta 2
					// is unable to cast them. Test again with final IE9.
					} else if (key === 'width') {
						value = pInt(value);

					// Text alignment
					} else if (key === 'align') {
						key = 'text-anchor';
						value = { left: 'start', center: 'middle', right: 'end' }[value];

					// Title requires a subnode, #431
					} else if (key === 'title') {
						var title = doc.createElementNS(SVG_NS, 'title');
						title.appendChild(doc.createTextNode(value));
						element.appendChild(title);
					}

					// jQuery animate changes case
					if (key === 'strokeWidth') {
						key = 'stroke-width';
					}

					// Chrome/Win < 6 bug (http://code.google.com/p/chromium/issues/detail?id=15461)
					if (isWebKit && key === 'stroke-width' && value === 0) {
						value = 0.000001;
					}

					// symbols
					if (wrapper.symbolName && /^(x|y|r|start|end|innerR|anchorX|anchorY)/.test(key)) {


						if (!hasSetSymbolSize) {
							wrapper.symbolAttr(hash);
							hasSetSymbolSize = true;
						}
						skipAttr = true;
					}

					// let the shadow follow the main element
					if (shadows && /^(width|height|visibility|x|y|d|transform)$/.test(key)) {
						i = shadows.length;
						while (i--) {
							attr(shadows[i], key, value);
						}
					}

					// validate heights
					if ((key === 'width' || key === 'height') && nodeName === 'rect' && value < 0) {
						value = 0;
					}

					// Record for animation and quick access without polling the DOM
					wrapper[key] = value;
					
					// Update transform
					if (doTransform) {
						wrapper.updateTransform();
					}


					if (key === 'text') {
						// only one node allowed
						wrapper.textStr = value;
						if (wrapper.added) {
							renderer.buildText(wrapper);
						}
					} else if (!skipAttr) {
						attr(element, key, value);
					}

				}

			}

		}
		
		// Workaround for our #732, WebKit's issue https://bugs.webkit.org/show_bug.cgi?id=78385
		// TODO: If the WebKit team fix this bug before the final release of Chrome 18, remove the workaround.
		if (isWebKit && /Chrome\/(18|19)/.test(userAgent)) {
			if (nodeName === 'text' && (hash.x !== UNDEFINED || hash.y !== UNDEFINED)) {
				var parent = element.parentNode,
					next = element.nextSibling;
			
				if (parent) {
					parent.removeChild(element);
					if (next) {
						parent.insertBefore(element, next);
					} else {
						parent.appendChild(element);
					}
				}
			}
		}
		// End of workaround for #732
		
		return ret;
	},

	/**
	 * If one of the symbol size affecting parameters are changed,
	 * check all the others only once for each call to an element's
	 * .attr() method
	 * @param {Object} hash
	 */
	symbolAttr: function (hash) {
		var wrapper = this;

		each(['x', 'y', 'r', 'start', 'end', 'width', 'height', 'innerR', 'anchorX', 'anchorY'], function (key) {
			wrapper[key] = pick(hash[key], wrapper[key]);
		});

		wrapper.attr({
			d: wrapper.renderer.symbols[wrapper.symbolName](wrapper.x, wrapper.y, wrapper.width, wrapper.height, wrapper)
		});
	},

	/**
	 * Apply a clipping path to this object
	 * @param {String} id
	 */
	clip: function (clipRect) {
		return this.attr('clip-path', 'url(' + this.renderer.url + '#' + clipRect.id + ')');
	},

	/**
	 * Calculate the coordinates needed for drawing a rectangle crisply and return the
	 * calculated attributes
	 * @param {Number} strokeWidth
	 * @param {Number} x
	 * @param {Number} y
	 * @param {Number} width
	 * @param {Number} height
	 */
	crisp: function (strokeWidth, x, y, width, height) {

		var wrapper = this,
			key,
			attribs = {},
			values = {},
			normalizer;

		strokeWidth = strokeWidth || wrapper.strokeWidth || (wrapper.attr && wrapper.attr('stroke-width')) || 0;
		normalizer = mathRound(strokeWidth) % 2 / 2; // mathRound because strokeWidth can sometimes have roundoff errors

		// normalize for crisp edges
		values.x = mathFloor(x || wrapper.x || 0) + normalizer;
		values.y = mathFloor(y || wrapper.y || 0) + normalizer;
		values.width = mathFloor((width || wrapper.width || 0) - 2 * normalizer);
		values.height = mathFloor((height || wrapper.height || 0) - 2 * normalizer);
		values.strokeWidth = strokeWidth;

		for (key in values) {
			if (wrapper[key] !== values[key]) { // only set attribute if changed
				wrapper[key] = attribs[key] = values[key];
			}
		}

		return attribs;
	},

	/**
	 * Set styles for the element
	 * @param {Object} styles
	 */
	css: function (styles) {
		/*jslint unparam: true*//* allow unused param a in the regexp function below */
		var elemWrapper = this,
			elem = elemWrapper.element,
			textWidth = styles && styles.width && elem.nodeName === 'text',
			n,
			serializedCss = '',
			hyphenate = function (a, b) { return '-' + b.toLowerCase(); };
		/*jslint unparam: false*/

		// convert legacy
		if (styles && styles.color) {
			styles.fill = styles.color;
		}

		// Merge the new styles with the old ones
		styles = extend(
			elemWrapper.styles,
			styles
		);

		// store object
		elemWrapper.styles = styles;

		// serialize and set style attribute
		if (isIE && !hasSVG) { // legacy IE doesn't support setting style attribute
			if (textWidth) {
				delete styles.width;
			}
			css(elemWrapper.element, styles);
		} else {
			for (n in styles) {
				serializedCss += n.replace(/([A-Z])/g, hyphenate) + ':' + styles[n] + ';';
			}
			elemWrapper.attr({
				style: serializedCss
			});
		}


		// re-build text
		if (textWidth && elemWrapper.added) {
			elemWrapper.renderer.buildText(elemWrapper);
		}

		return elemWrapper;
	},

	/**
	 * Add an event listener
	 * @param {String} eventType
	 * @param {Function} handler
	 */
	on: function (eventType, handler) {
		var fn = handler;
		// touch
		if (hasTouch && eventType === 'click') {
			eventType = 'touchstart';
			fn = function (e) {
				e.preventDefault();
				handler();
			};
		}
		// simplest possible event model for internal use
		this.element['on' + eventType] = fn;
		return this;
	},


	/**
	 * Move an object and its children by x and y values
	 * @param {Number} x
	 * @param {Number} y
	 */
	translate: function (x, y) {
		return this.attr({
			translateX: x,
			translateY: y
		});
	},

	/**
	 * Invert a group, rotate and flip
	 */
	invert: function () {
		var wrapper = this;
		wrapper.inverted = true;
		wrapper.updateTransform();
		return wrapper;
	},

	/**
	 * Apply CSS to HTML elements. This is used in text within SVG rendering and
	 * by the VML renderer
	 */
	htmlCss: function (styles) {
		var wrapper = this,
			element = wrapper.element,
			textWidth = styles && element.tagName === 'SPAN' && styles.width;

		if (textWidth) {
			delete styles.width;
			wrapper.textWidth = textWidth;
			wrapper.updateTransform();
		}

		wrapper.styles = extend(wrapper.styles, styles);
		css(wrapper.element, styles);

		return wrapper;
	},



	/**
	 * VML and useHTML method for calculating the bounding box based on offsets
	 * @param {Boolean} refresh Whether to force a fresh value from the DOM or to
	 * use the cached value
	 *
	 * @return {Object} A hash containing values for x, y, width and height
	 */

	htmlGetBBox: function (refresh) {
		var wrapper = this,
			element = wrapper.element,
			bBox = wrapper.bBox;

		// faking getBBox in exported SVG in legacy IE
		if (!bBox || refresh) {
			// faking getBBox in exported SVG in legacy IE
			if (element.nodeName === 'text') {
				element.style.position = ABSOLUTE;
			}

			bBox = wrapper.bBox = {
				x: element.offsetLeft,
				y: element.offsetTop,
				width: element.offsetWidth,
				height: element.offsetHeight
			};
		}

		return bBox;
	},

	/**
	 * VML override private method to update elements based on internal
	 * properties based on SVG transform
	 */
	htmlUpdateTransform: function () {
		// aligning non added elements is expensive
		if (!this.added) {
			this.alignOnAdd = true;
			return;
		}

		var wrapper = this,
			elem = wrapper.element,
			translateX = wrapper.translateX || 0,
			translateY = wrapper.translateY || 0,
			x = wrapper.x || 0,
			y = wrapper.y || 0,
			align = wrapper.textAlign || 'left',
			alignCorrection = { left: 0, center: 0.5, right: 1 }[align],
			nonLeft = align && align !== 'left',
			shadows = wrapper.shadows;

		// apply translate
		if (translateX || translateY) {
			css(elem, {
				marginLeft: translateX,
				marginTop: translateY
			});
			if (shadows) { // used in labels/tooltip
				each(shadows, function (shadow) {
					css(shadow, {
						marginLeft: translateX + 1,
						marginTop: translateY + 1
					});
				});
			}
		}

		// apply inversion
		if (wrapper.inverted) { // wrapper is a group
			each(elem.childNodes, function (child) {
				wrapper.renderer.invertChild(child, elem);
			});
		}

		if (elem.tagName === 'SPAN') {

			var width, height,
				rotation = wrapper.rotation,
				lineHeight,
				radians = 0,
				costheta = 1,
				sintheta = 0,
				quad,
				textWidth = pInt(wrapper.textWidth),
				xCorr = wrapper.xCorr || 0,
				yCorr = wrapper.yCorr || 0,
				currentTextTransform = [rotation, align, elem.innerHTML, wrapper.textWidth].join(',');

			if (currentTextTransform !== wrapper.cTT) { // do the calculations and DOM access only if properties changed

				if (defined(rotation)) {
					radians = rotation * deg2rad; // deg to rad
					costheta = mathCos(radians);
					sintheta = mathSin(radians);

					// Adjust for alignment and rotation. Rotation of useHTML content is not yet implemented
					// but it can probably be implemented for Firefox 3.5+ on user request. FF3.5+
					// has support for CSS3 transform. The getBBox method also needs to be updated
					// to compensate for the rotation, like it currently does for SVG.
					// Test case: http://highcharts.com/tests/?file=text-rotation
					css(elem, {
						filter: rotation ? ['progid:DXImageTransform.Microsoft.Matrix(M11=', costheta,
							', M12=', -sintheta, ', M21=', sintheta, ', M22=', costheta,
							', sizingMethod=\'auto expand\')'].join('') : NONE
					});
				}

				width = pick(wrapper.elemWidth, elem.offsetWidth);
				height = pick(wrapper.elemHeight, elem.offsetHeight);

				// update textWidth
				if (width > textWidth) {
					css(elem, {
						width: textWidth + PX,
						display: 'block',
						whiteSpace: 'normal'
					});
					width = textWidth;
				}

				// correct x and y
				lineHeight = mathRound((pInt(elem.style.fontSize) || 12) * 1.2);
				xCorr = costheta < 0 && -width;
				yCorr = sintheta < 0 && -height;

				// correct for lineHeight and corners spilling out after rotation
				quad = costheta * sintheta < 0;
				xCorr += sintheta * lineHeight * (quad ? 1 - alignCorrection : alignCorrection);
				yCorr -= costheta * lineHeight * (rotation ? (quad ? alignCorrection : 1 - alignCorrection) : 1);

				// correct for the length/height of the text
				if (nonLeft) {
					xCorr -= width * alignCorrection * (costheta < 0 ? -1 : 1);
					if (rotation) {
						yCorr -= height * alignCorrection * (sintheta < 0 ? -1 : 1);
					}
					css(elem, {
						textAlign: align
					});
				}

				// record correction
				wrapper.xCorr = xCorr;
				wrapper.yCorr = yCorr;
			}

			// apply position with correction
			css(elem, {
				left: (x + xCorr) + PX,
				top: (y + yCorr) + PX
			});

			// record current text transform
			wrapper.cTT = currentTextTransform;
		}
	},

	/**
	 * Private method to update the transform attribute based on internal
	 * properties
	 */
	updateTransform: function () {
		var wrapper = this,
			translateX = wrapper.translateX || 0,
			translateY = wrapper.translateY || 0,
			inverted = wrapper.inverted,
			rotation = wrapper.rotation,
			transform = [];

		// flipping affects translate as adjustment for flipping around the group's axis
		if (inverted) {
			translateX += wrapper.attr('width');
			translateY += wrapper.attr('height');
		}

		// apply translate
		if (translateX || translateY) {
			transform.push('translate(' + translateX + ',' + translateY + ')');
		}

		// apply rotation
		if (inverted) {
			transform.push('rotate(90) scale(-1,1)');
		} else if (rotation) { // text rotation
			transform.push('rotate(' + rotation + ' ' + wrapper.x + ' ' + wrapper.y + ')');
		}

		if (transform.length) {
			attr(wrapper.element, 'transform', transform.join(' '));
		}
	},
	/**
	 * Bring the element to the front
	 */
	toFront: function () {
		var element = this.element;
		element.parentNode.appendChild(element);
		return this;
	},


	/**
	 * Break down alignment options like align, verticalAlign, x and y
	 * to x and y relative to the chart.
	 *
	 * @param {Object} alignOptions
	 * @param {Boolean} alignByTranslate
	 * @param {Object} box The box to align to, needs a width and height
	 *
	 */
	align: function (alignOptions, alignByTranslate, box) {
		var elemWrapper = this;

		if (!alignOptions) { // called on resize
			alignOptions = elemWrapper.alignOptions;
			alignByTranslate = elemWrapper.alignByTranslate;
		} else { // first call on instanciate
			elemWrapper.alignOptions = alignOptions;
			elemWrapper.alignByTranslate = alignByTranslate;
			if (!box) { // boxes other than renderer handle this internally
				elemWrapper.renderer.alignedObjects.push(elemWrapper);
			}
		}

		box = pick(box, elemWrapper.renderer);

		var align = alignOptions.align,
			vAlign = alignOptions.verticalAlign,
			x = (box.x || 0) + (alignOptions.x || 0), // default: left align
			y = (box.y || 0) + (alignOptions.y || 0), // default: top align
			attribs = {};


		// align
		if (/^(right|center)$/.test(align)) {
			x += (box.width - (alignOptions.width || 0)) /
					{ right: 1, center: 2 }[align];
		}
		attribs[alignByTranslate ? 'translateX' : 'x'] = mathRound(x);


		// vertical align
		if (/^(bottom|middle)$/.test(vAlign)) {
			y += (box.height - (alignOptions.height || 0)) /
					({ bottom: 1, middle: 2 }[vAlign] || 1);

		}
		attribs[alignByTranslate ? 'translateY' : 'y'] = mathRound(y);

		// animate only if already placed
		elemWrapper[elemWrapper.placed ? 'animate' : 'attr'](attribs);
		elemWrapper.placed = true;
		elemWrapper.alignAttr = attribs;

		return elemWrapper;
	},

	/**
	 * Get the bounding box (width, height, x and y) for the element
	 */
	getBBox: function (refresh) {
		var wrapper = this,
			bBox,
			width,
			height,
			rotation = wrapper.rotation,
			element = wrapper.element,
			rad = rotation * deg2rad;

		// SVG elements
		if (element.namespaceURI === SVG_NS) {
			try { // Fails in Firefox if the container has display: none.
				
				bBox = element.getBBox ?
					// SVG: use extend because IE9 is not allowed to change width and height in case
					// of rotation (below)
					extend({}, element.getBBox()) :
					// Canvas renderer: // TODO: can this be removed now that we're checking for the SVG NS?
					{
						width: element.offsetWidth,
						height: element.offsetHeight
					};
			} catch (e) {}
			
			// If the bBox is not set, the try-catch block above failed. The other condition
			// is for Opera that returns a width of -Infinity on hidden elements.
			if (!bBox || bBox.width < 0) {
				bBox = { width: 0, height: 0 };
			}
			
			width = bBox.width;
			height = bBox.height;

			// adjust for rotated text
			if (rotation) {
				bBox.width = mathAbs(height * mathSin(rad)) + mathAbs(width * mathCos(rad));
				bBox.height = mathAbs(height * mathCos(rad)) + mathAbs(width * mathSin(rad));
			}

		// VML Renderer or useHTML within SVG
		} else {
			bBox = wrapper.htmlGetBBox(refresh);
		}

		return bBox;
	},

	/**
	 * Show the element
	 */
	show: function () {
		return this.attr({ visibility: VISIBLE });
	},

	/**
	 * Hide the element
	 */
	hide: function () {
		return this.attr({ visibility: HIDDEN });
	},

	/**
	 * Add the element
	 * @param {Object|Undefined} parent Can be an element, an element wrapper or undefined
	 *    to append the element to the renderer.box.
	 */
	add: function (parent) {

		var renderer = this.renderer,
			parentWrapper = parent || renderer,
			parentNode = parentWrapper.element || renderer.box,
			childNodes = parentNode.childNodes,
			element = this.element,
			zIndex = attr(element, 'zIndex'),
			otherElement,
			otherZIndex,
			i,
			inserted;

		// mark as inverted
		this.parentInverted = parent && parent.inverted;

		// build formatted text
		if (this.textStr !== undefined) {
			renderer.buildText(this);
		}

		// mark the container as having z indexed children
		if (zIndex) {
			parentWrapper.handleZ = true;
			zIndex = pInt(zIndex);
		}

		// insert according to this and other elements' zIndex
		if (parentWrapper.handleZ) { // this element or any of its siblings has a z index
			for (i = 0; i < childNodes.length; i++) {
				otherElement = childNodes[i];
				otherZIndex = attr(otherElement, 'zIndex');
				if (otherElement !== element && (
						// insert before the first element with a higher zIndex
						pInt(otherZIndex) > zIndex ||
						// if no zIndex given, insert before the first element with a zIndex
						(!defined(zIndex) && defined(otherZIndex))

						)) {
					parentNode.insertBefore(element, otherElement);
					inserted = true;
					break;
				}
			}
		}

		// default: append at the end
		if (!inserted) {
			parentNode.appendChild(element);
		}

		// mark as added
		this.added = true;

		// fire an event for internal hooks
		fireEvent(this, 'add');

		return this;
	},

	/**
	 * Removes a child either by removeChild or move to garbageBin.
	 * Issue 490; in VML removeChild results in Orphaned nodes according to sIEve, discardElement does not.
	 */
	safeRemoveChild: function (element) {
		var parentNode = element.parentNode;
		if (parentNode) {
			parentNode.removeChild(element);
		}
	},

	/**
	 * Destroy the element and element wrapper
	 */
	destroy: function () {
		var wrapper = this,
			element = wrapper.element || {},
			shadows = wrapper.shadows,
			box = wrapper.box,
			key,
			i;

		// remove events
		element.onclick = element.onmouseout = element.onmouseover = element.onmousemove = null;
		stop(wrapper); // stop running animations

		if (wrapper.clipPath) {
			wrapper.clipPath = wrapper.clipPath.destroy();
		}

		// Destroy stops in case this is a gradient object
		if (wrapper.stops) {
			for (i = 0; i < wrapper.stops.length; i++) {
				wrapper.stops[i] = wrapper.stops[i].destroy();
			}
			wrapper.stops = null;
		}

		// remove element
		wrapper.safeRemoveChild(element);

		// destroy shadows
		if (shadows) {
			each(shadows, function (shadow) {
				wrapper.safeRemoveChild(shadow);
			});
		}

		// destroy label box
		if (box) {
			box.destroy();
		}

		// remove from alignObjects
		erase(wrapper.renderer.alignedObjects, wrapper);

		for (key in wrapper) {
			delete wrapper[key];
		}

		return null;
	},

	/**
	 * Empty a group element
	 */
	empty: function () {
		var element = this.element,
			childNodes = element.childNodes,
			i = childNodes.length;

		while (i--) {
			element.removeChild(childNodes[i]);
		}
	},

	/**
	 * Add a shadow to the element. Must be done after the element is added to the DOM
	 * @param {Boolean} apply
	 */
	shadow: function (apply, group) {
		var shadows = [],
			i,
			shadow,
			element = this.element,

			// compensate for inverted plot area
			transform = this.parentInverted ? '(-1,-1)' : '(1,1)';


		if (apply) {
			for (i = 1; i <= 3; i++) {
				shadow = element.cloneNode(0);
				attr(shadow, {
					'isShadow': 'true',
					'stroke': 'rgb(0, 0, 0)',
					'stroke-opacity': 0.05 * i,
					'stroke-width': 7 - 2 * i,
					'transform': 'translate' + transform,
					'fill': NONE
				});

				if (group) {
					group.element.appendChild(shadow);
				} else {
					element.parentNode.insertBefore(shadow, element);
				}

				shadows.push(shadow);
			}

			this.shadows = shadows;
		}
		return this;

	}
};


/**
 * The default SVG renderer
 */
var SVGRenderer = function () {
	this.init.apply(this, arguments);
};
SVGRenderer.prototype = {
	Element: SVGElement,

	/**
	 * Initialize the SVGRenderer
	 * @param {Object} container
	 * @param {Number} width
	 * @param {Number} height
	 * @param {Boolean} forExport
	 */
	init: function (container, width, height, forExport) {
		var renderer = this,
			loc = location,
			boxWrapper;

		boxWrapper = renderer.createElement('svg')
			.attr({
				xmlns: SVG_NS,
				version: '1.1'
			});
		container.appendChild(boxWrapper.element);

		// object properties
		renderer.isSVG = true;
		renderer.box = boxWrapper.element;
		renderer.boxWrapper = boxWrapper;
		renderer.alignedObjects = [];
		renderer.url = isIE ? '' : loc.href.replace(/#.*?$/, '')
			.replace(/([\('\)])/g, '\\$1'); // Page url used for internal references. #24, #672.
		renderer.defs = this.createElement('defs').add();
		renderer.forExport = forExport;
		renderer.gradients = {}; // Object where gradient SvgElements are stored

		renderer.setSize(width, height, false);
	},

	/**
	 * Destroys the renderer and its allocated members.
	 */
	destroy: function () {
		var renderer = this,
			rendererDefs = renderer.defs;
		renderer.box = null;
		renderer.boxWrapper = renderer.boxWrapper.destroy();

		// Call destroy on all gradient elements
		destroyObjectProperties(renderer.gradients || {});
		renderer.gradients = null;

		// Defs are null in VMLRenderer
		// Otherwise, destroy them here.
		if (rendererDefs) {
			renderer.defs = rendererDefs.destroy();
		}

		renderer.alignedObjects = null;

		return null;
	},

	/**
	 * Create a wrapper for an SVG element
	 * @param {Object} nodeName
	 */
	createElement: function (nodeName) {
		var wrapper = new this.Element();
		wrapper.init(this, nodeName);
		return wrapper;
	},

	/**
	 * Dummy function for use in canvas renderer
	 */
	draw: function () {},

	/**
	 * Parse a simple HTML string into SVG tspans
	 *
	 * @param {Object} textNode The parent text SVG node
	 */
	buildText: function (wrapper) {
		var textNode = wrapper.element,
			lines = pick(wrapper.textStr, '').toString()
				.replace(/<(b|strong)>/g, '<span style="font-weight:bold">')
				.replace(/<(i|em)>/g, '<span style="font-style:italic">')
				.replace(/<a/g, '<span')
				.replace(/<\/(b|strong|i|em|a)>/g, '</span>')
				.split(/<br.*?>/g),
			childNodes = textNode.childNodes,
			styleRegex = /style="([^"]+)"/,
			hrefRegex = /href="([^"]+)"/,
			parentX = attr(textNode, 'x'),
			textStyles = wrapper.styles,
			width = textStyles && pInt(textStyles.width),
			textLineHeight = textStyles && textStyles.lineHeight,
			lastLine,
			GET_COMPUTED_STYLE = 'getComputedStyle',
			i = childNodes.length;

		// remove old text
		while (i--) {
			textNode.removeChild(childNodes[i]);
		}

		if (width && !wrapper.added) {
			this.box.appendChild(textNode); // attach it to the DOM to read offset width
		}

		// remove empty line at end
		if (lines[lines.length - 1] === '') {
			lines.pop();
		}

		// build the lines
		each(lines, function (line, lineNo) {
			var spans, spanNo = 0, lineHeight;

			line = line.replace(/<span/g, '|||<span').replace(/<\/span>/g, '</span>|||');
			spans = line.split('|||');

			each(spans, function (span) {
				if (span !== '' || spans.length === 1) {
					var attributes = {},
						tspan = doc.createElementNS(SVG_NS, 'tspan');
					if (styleRegex.test(span)) {
						attr(
							tspan,
							'style',
							span.match(styleRegex)[1].replace(/(;| |^)color([ :])/, '$1fill$2')
						);
					}
					if (hrefRegex.test(span)) {
						attr(tspan, 'onclick', 'location.href=\"' + span.match(hrefRegex)[1] + '\"');
						css(tspan, { cursor: 'pointer' });
					}

					span = (span.replace(/<(.|\n)*?>/g, '') || ' ')
						.replace(/&lt;/g, '<')
						.replace(/&gt;/g, '>');

					// issue #38 workaround.
					/*if (reverse) {
						arr = [];
						i = span.length;
						while (i--) {
							arr.push(span.charAt(i));
						}
						span = arr.join('');
					}*/

					// add the text node
					tspan.appendChild(doc.createTextNode(span));

					if (!spanNo) { // first span in a line, align it to the left
						attributes.x = parentX;
					} else {
						// Firefox ignores spaces at the front or end of the tspan
						attributes.dx = 3; // space
					}

					// first span on subsequent line, add the line height
					if (!spanNo) {
						if (lineNo) {

							// allow getting the right offset height in exporting in IE
							if (!hasSVG && wrapper.renderer.forExport) {
								css(tspan, { display: 'block' });
							}

							// Webkit and opera sometimes return 'normal' as the line height. In that
							// case, webkit uses offsetHeight, while Opera falls back to 18
							lineHeight = win[GET_COMPUTED_STYLE] &&
								pInt(win[GET_COMPUTED_STYLE](lastLine, null).getPropertyValue('line-height'));

							if (!lineHeight || isNaN(lineHeight)) {
								lineHeight = textLineHeight || lastLine.offsetHeight || 18;
							}
							attr(tspan, 'dy', lineHeight);
						}
						lastLine = tspan; // record for use in next line
					}

					// add attributes
					attr(tspan, attributes);

					// append it
					textNode.appendChild(tspan);

					spanNo++;

					// check width and apply soft breaks
					if (width) {
						var words = span.replace(/-/g, '- ').split(' '),
							tooLong,
							actualWidth,
							rest = [];

						while (words.length || rest.length) {
							actualWidth = wrapper.getBBox().width;
							tooLong = actualWidth > width;
							if (!tooLong || words.length === 1) { // new line needed
								words = rest;
								rest = [];
								if (words.length) {
									tspan = doc.createElementNS(SVG_NS, 'tspan');
									attr(tspan, {
										dy: textLineHeight || 16,
										x: parentX
									});
									textNode.appendChild(tspan);

									if (actualWidth > width) { // a single word is pressing it out
										width = actualWidth;
									}
								}
							} else { // append to existing line tspan
								tspan.removeChild(tspan.firstChild);
								rest.unshift(words.pop());
							}
							if (words.length) {
								tspan.appendChild(doc.createTextNode(words.join(' ').replace(/- /g, '-')));
							}
						}
					}
				}
			});
		});
	},

	/**
	 * Create a button with preset states
	 * @param {String} text
	 * @param {Number} x
	 * @param {Number} y
	 * @param {Function} callback
	 * @param {Object} normalState
	 * @param {Object} hoverState
	 * @param {Object} pressedState
	 */
	button: function (text, x, y, callback, normalState, hoverState, pressedState) {
		var label = this.label(text, x, y),
			curState = 0,
			stateOptions,
			stateStyle,
			normalStyle,
			hoverStyle,
			pressedStyle,
			STYLE = 'style',
			verticalGradient = { x1: 0, y1: 0, x2: 0, y2: 1 };

		// prepare the attributes
		/*jslint white: true*/
		normalState = merge(hash(
			STROKE_WIDTH, 1,
			STROKE, '#999',
			FILL, hash(
				LINEAR_GRADIENT, verticalGradient,
				STOPS, [
					[0, '#FFF'],
					[1, '#DDD']
				]
			),
			'r', 3,
			'padding', 3,
			STYLE, hash(
				'color', 'black'
			)
		), normalState);
		/*jslint white: false*/
		normalStyle = normalState[STYLE];
		delete normalState[STYLE];

		/*jslint white: true*/
		hoverState = merge(normalState, hash(
			STROKE, '#68A',
			FILL, hash(
				LINEAR_GRADIENT, verticalGradient,
				STOPS, [
					[0, '#FFF'],
					[1, '#ACF']
				]
			)
		), hoverState);
		/*jslint white: false*/
		hoverStyle = hoverState[STYLE];
		delete hoverState[STYLE];

		/*jslint white: true*/
		pressedState = merge(normalState, hash(
			STROKE, '#68A',
			FILL, hash(
				LINEAR_GRADIENT, verticalGradient,
				STOPS, [
					[0, '#9BD'],
					[1, '#CDF']
				]
			)
		), pressedState);
		/*jslint white: false*/
		pressedStyle = pressedState[STYLE];
		delete pressedState[STYLE];

		// add the events
		addEvent(label.element, 'mouseenter', function () {
			label.attr(hoverState)
				.css(hoverStyle);
		});
		addEvent(label.element, 'mouseleave', function () {
			stateOptions = [normalState, hoverState, pressedState][curState];
			stateStyle = [normalStyle, hoverStyle, pressedStyle][curState];
			label.attr(stateOptions)
				.css(stateStyle);
		});

		label.setState = function (state) {
			curState = state;
			if (!state) {
				label.attr(normalState)
					.css(normalStyle);
			} else if (state === 2) {
				label.attr(pressedState)
					.css(pressedStyle);
			}
		};

		return label
			.on('click', function () {
				callback.call(label);
			})
			.attr(normalState)
			.css(extend({ cursor: 'default' }, normalStyle));
	},

	/**
	 * Make a straight line crisper by not spilling out to neighbour pixels
	 * @param {Array} points
	 * @param {Number} width
	 */
	crispLine: function (points, width) {
		// points format: [M, 0, 0, L, 100, 0]
		// normalize to a crisp line
		if (points[1] === points[4]) {
			points[1] = points[4] = mathRound(points[1]) + (width % 2 / 2);
		}
		if (points[2] === points[5]) {
			points[2] = points[5] = mathRound(points[2]) + (width % 2 / 2);
		}
		return points;
	},


	/**
	 * Draw a path
	 * @param {Array} path An SVG path in array form
	 */
	path: function (path) {
		return this.createElement('path').attr({
			d: path,
			fill: NONE
		});
	},

	/**
	 * Draw and return an SVG circle
	 * @param {Number} x The x position
	 * @param {Number} y The y position
	 * @param {Number} r The radius
	 */
	circle: function (x, y, r) {
		var attr = isObject(x) ?
			x :
			{
				x: x,
				y: y,
				r: r
			};

		return this.createElement('circle').attr(attr);
	},

	/**
	 * Draw and return an arc
	 * @param {Number} x X position
	 * @param {Number} y Y position
	 * @param {Number} r Radius
	 * @param {Number} innerR Inner radius like used in donut charts
	 * @param {Number} start Starting angle
	 * @param {Number} end Ending angle
	 */
	arc: function (x, y, r, innerR, start, end) {
		// arcs are defined as symbols for the ability to set
		// attributes in attr and animate

		if (isObject(x)) {
			y = x.y;
			r = x.r;
			innerR = x.innerR;
			start = x.start;
			end = x.end;
			x = x.x;
		}
		return this.symbol('arc', x || 0, y || 0, r || 0, r || 0, {
			innerR: innerR || 0,
			start: start || 0,
			end: end || 0
		});
	},

	/**
	 * Draw and return a rectangle
	 * @param {Number} x Left position
	 * @param {Number} y Top position
	 * @param {Number} width
	 * @param {Number} height
	 * @param {Number} r Border corner radius
	 * @param {Number} strokeWidth A stroke width can be supplied to allow crisp drawing
	 */
	rect: function (x, y, width, height, r, strokeWidth) {
		if (isObject(x)) {
			y = x.y;
			width = x.width;
			height = x.height;
			r = x.r;
			strokeWidth = x.strokeWidth;
			x = x.x;
		}
		var wrapper = this.createElement('rect').attr({
			rx: r,
			ry: r,
			fill: NONE
		});

		return wrapper.attr(wrapper.crisp(strokeWidth, x, y, mathMax(width, 0), mathMax(height, 0)));
	},

	/**
	 * Resize the box and re-align all aligned elements
	 * @param {Object} width
	 * @param {Object} height
	 * @param {Boolean} animate
	 *
	 */
	setSize: function (width, height, animate) {
		var renderer = this,
			alignedObjects = renderer.alignedObjects,
			i = alignedObjects.length;

		renderer.width = width;
		renderer.height = height;

		renderer.boxWrapper[pick(animate, true) ? 'animate' : 'attr']({
			width: width,
			height: height
		});

		while (i--) {
			alignedObjects[i].align();
		}
	},

	/**
	 * Create a group
	 * @param {String} name The group will be given a class name of 'highcharts-{name}'.
	 *     This can be used for styling and scripting.
	 */
	g: function (name) {
		var elem = this.createElement('g');
		return defined(name) ? elem.attr({ 'class': PREFIX + name }) : elem;
	},

	/**
	 * Display an image
	 * @param {String} src
	 * @param {Number} x
	 * @param {Number} y
	 * @param {Number} width
	 * @param {Number} height
	 */
	image: function (src, x, y, width, height) {
		var attribs = {
				preserveAspectRatio: NONE
			},
			elemWrapper;

		// optional properties
		if (arguments.length > 1) {
			extend(attribs, {
				x: x,
				y: y,
				width: width,
				height: height
			});
		}

		elemWrapper = this.createElement('image').attr(attribs);

		// set the href in the xlink namespace
		if (elemWrapper.element.setAttributeNS) {
			elemWrapper.element.setAttributeNS('http://www.w3.org/1999/xlink',
				'href', src);
		} else {
			// could be exporting in IE
			// using href throws "not supported" in ie7 and under, requries regex shim to fix later
			elemWrapper.element.setAttribute('hc-svg-href', src);
	}

		return elemWrapper;
	},

	/**
	 * Draw a symbol out of pre-defined shape paths from the namespace 'symbol' object.
	 *
	 * @param {Object} symbol
	 * @param {Object} x
	 * @param {Object} y
	 * @param {Object} radius
	 * @param {Object} options
	 */
	symbol: function (symbol, x, y, width, height, options) {

		var obj,

			// get the symbol definition function
			symbolFn = this.symbols[symbol],

			// check if there's a path defined for this symbol
			path = symbolFn && symbolFn(
				mathRound(x),
				mathRound(y),
				width,
				height,
				options
			),

			imageRegex = /^url\((.*?)\)$/,
			imageSrc,
			imageSize;

		if (path) {

			obj = this.path(path);
			// expando properties for use in animate and attr
			extend(obj, {
				symbolName: symbol,
				x: x,
				y: y,
				width: width,
				height: height
			});
			if (options) {
				extend(obj, options);
			}


		// image symbols
		} else if (imageRegex.test(symbol)) {

			var centerImage = function (img, size) {
				img.attr({
					width: size[0],
					height: size[1]
				}).translate(
					-mathRound(size[0] / 2),
					-mathRound(size[1] / 2)
				);
			};

			imageSrc = symbol.match(imageRegex)[1];
			imageSize = symbolSizes[imageSrc];

			// create the image synchronously, add attribs async
			obj = this.image(imageSrc)
				.attr({
					x: x,
					y: y
				});

			if (imageSize) {
				centerImage(obj, imageSize);
			} else {
				// initialize image to be 0 size so export will still function if there's no cached sizes
				obj.attr({ width: 0, height: 0 });

				// create a dummy JavaScript image to get the width and height
				createElement('img', {
					onload: function () {
						var img = this;

						centerImage(obj, symbolSizes[imageSrc] = [img.width, img.height]);
					},
					src: imageSrc
				});
			}
		}

		return obj;
	},

	/**
	 * An extendable collection of functions for defining symbol paths.
	 */
	symbols: {
		'circle': function (x, y, w, h) {
			var cpw = 0.166 * w;
			return [
				M, x + w / 2, y,
				'C', x + w + cpw, y, x + w + cpw, y + h, x + w / 2, y + h,
				'C', x - cpw, y + h, x - cpw, y, x + w / 2, y,
				'Z'
			];
		},

		'square': function (x, y, w, h) {
			return [
				M, x, y,
				L, x + w, y,
				x + w, y + h,
				x, y + h,
				'Z'
			];
		},

		'triangle': function (x, y, w, h) {
			return [
				M, x + w / 2, y,
				L, x + w, y + h,
				x, y + h,
				'Z'
			];
		},

		'triangle-down': function (x, y, w, h) {
			return [
				M, x, y,
				L, x + w, y,
				x + w / 2, y + h,
				'Z'
			];
		},
		'diamond': function (x, y, w, h) {
			return [
				M, x + w / 2, y,
				L, x + w, y + h / 2,
				x + w / 2, y + h,
				x, y + h / 2,
				'Z'
			];
		},
		'arc': function (x, y, w, h, options) {
			var start = options.start,
				radius = options.r || w || h,
				end = options.end - 0.000001, // to prevent cos and sin of start and end from becoming equal on 360 arcs
				innerRadius = options.innerR,
				cosStart = mathCos(start),
				sinStart = mathSin(start),
				cosEnd = mathCos(end),
				sinEnd = mathSin(end),
				longArc = options.end - start < mathPI ? 0 : 1;

			return [
				M,
				x + radius * cosStart,
				y + radius * sinStart,
				'A', // arcTo
				radius, // x radius
				radius, // y radius
				0, // slanting
				longArc, // long or short arc
				1, // clockwise
				x + radius * cosEnd,
				y + radius * sinEnd,
				L,
				x + innerRadius * cosEnd,
				y + innerRadius * sinEnd,
				'A', // arcTo
				innerRadius, // x radius
				innerRadius, // y radius
				0, // slanting
				longArc, // long or short arc
				0, // clockwise
				x + innerRadius * cosStart,
				y + innerRadius * sinStart,

				'Z' // close
			];
		}
	},

	/**
	 * Define a clipping rectangle
	 * @param {String} id
	 * @param {Number} x
	 * @param {Number} y
	 * @param {Number} width
	 * @param {Number} height
	 */
	clipRect: function (x, y, width, height) {
		var wrapper,
			id = PREFIX + idCounter++,

			clipPath = this.createElement('clipPath').attr({
				id: id
			}).add(this.defs);

		wrapper = this.rect(x, y, width, height, 0).add(clipPath);
		wrapper.id = id;
		wrapper.clipPath = clipPath;

		return wrapper;
	},


	/**
	 * Take a color and return it if it's a string, make it a gradient if it's a
	 * gradient configuration object. Prior to Highstock, an array was used to define
	 * a linear gradient with pixel positions relative to the SVG. In newer versions
	 * we change the coordinates to apply relative to the shape, using coordinates
	 * 0-1 within the shape. To preserve backwards compatibility, linearGradient
	 * in this definition is an object of x1, y1, x2 and y2.
	 *
	 * @param {Object} color The color or config object
	 */
	color: function (color, elem, prop) {
		var colorObject,
			regexRgba = /^rgba/;
		if (color && color.linearGradient) {
			var renderer = this,
				linearGradient = color[LINEAR_GRADIENT],
				relativeToShape = !isArray(linearGradient), // keep backwards compatibility
				id,
				gradients = renderer.gradients,
				gradientObject,
				x1 = linearGradient.x1 || linearGradient[0] || 0,
				y1 = linearGradient.y1 || linearGradient[1] || 0,
				x2 = linearGradient.x2 || linearGradient[2] || 0,
				y2 = linearGradient.y2 || linearGradient[3] || 0,
				stopColor,
				stopOpacity,
				// Create a unique key in order to reuse gradient objects. #671.
				key = [relativeToShape, x1, y1, x2, y2, color.stops.join(',')].join(',');

			// If the gradient with the same setup is already created, reuse it
			if (gradients[key]) {
				id = attr(gradients[key].element, 'id');

			// If not, create a new one and keep the reference.
			} else {
				id = PREFIX + idCounter++;
				gradientObject = renderer.createElement(LINEAR_GRADIENT)
					.attr(extend({
						id: id,
						x1: x1,
						y1: y1,
						x2: x2,
						y2: y2
					}, relativeToShape ? null : { gradientUnits: 'userSpaceOnUse' }))
					.add(renderer.defs);

				// The gradient needs to keep a list of stops to be able to destroy them
				gradientObject.stops = [];
				each(color.stops, function (stop) {
					var stopObject;
					if (regexRgba.test(stop[1])) {
						colorObject = Color(stop[1]);
						stopColor = colorObject.get('rgb');
						stopOpacity = colorObject.get('a');
					} else {
						stopColor = stop[1];
						stopOpacity = 1;
					}
					stopObject = renderer.createElement('stop').attr({
						offset: stop[0],
						'stop-color': stopColor,
						'stop-opacity': stopOpacity
					}).add(gradientObject);

					// Add the stop element to the gradient
					gradientObject.stops.push(stopObject);
				});

				// Keep a reference to the gradient object so it is possible to reuse it and
				// destroy it later
				gradients[key] = gradientObject;
			}

			return 'url(' + this.url + '#' + id + ')';

		// Webkit and Batik can't show rgba.
		} else if (regexRgba.test(color)) {
			colorObject = Color(color);
			attr(elem, prop + '-opacity', colorObject.get('a'));

			return colorObject.get('rgb');


		} else {
			// Remove the opacity attribute added above. Does not throw if the attribute is not there.
			elem.removeAttribute(prop + '-opacity');

			return color;
		}

	},


	/**
	 * Add text to the SVG object
	 * @param {String} str
	 * @param {Number} x Left position
	 * @param {Number} y Top position
	 * @param {Boolean} useHTML Use HTML to render the text
	 */
	text: function (str, x, y, useHTML) {

		// declare variables
		var renderer = this,
			defaultChartStyle = defaultOptions.chart.style,
			wrapper;

		if (useHTML && !renderer.forExport) {
			return renderer.html(str, x, y);
		}

		x = mathRound(pick(x, 0));
		y = mathRound(pick(y, 0));

		wrapper = renderer.createElement('text')
			.attr({
				x: x,
				y: y,
				text: str
			})
			.css({
				fontFamily: defaultChartStyle.fontFamily,
				fontSize: defaultChartStyle.fontSize
			});

		wrapper.x = x;
		wrapper.y = y;
		return wrapper;
	},


	/**
	 * Create HTML text node. This is used by the VML renderer as well as the SVG
	 * renderer through the useHTML option.
	 *
	 * @param {String} str
	 * @param {Number} x
	 * @param {Number} y
	 */
	html: function (str, x, y) {
		var defaultChartStyle = defaultOptions.chart.style,
			wrapper = this.createElement('span'),
			attrSetters = wrapper.attrSetters,
			element = wrapper.element,
			renderer = wrapper.renderer;

		// Text setter
		attrSetters.text = function (value) {
			element.innerHTML = value;
			return false;
		};

		// Various setters which rely on update transform
		attrSetters.x = attrSetters.y = attrSetters.align = function (value, key) {
			if (key === 'align') {
				key = 'textAlign'; // Do not overwrite the SVGElement.align method. Same as VML.
			}
			wrapper[key] = value;
			wrapper.htmlUpdateTransform();
			return false;
		};

		// Set the default attributes
		wrapper.attr({
				text: str,
				x: mathRound(x),
				y: mathRound(y)
			})
			.css({
				position: ABSOLUTE,
				whiteSpace: 'nowrap',
				fontFamily: defaultChartStyle.fontFamily,
				fontSize: defaultChartStyle.fontSize
			});

		// Use the HTML specific .css method
		wrapper.css = wrapper.htmlCss;

		// This is specific for HTML within SVG
		if (renderer.isSVG) {
			wrapper.add = function (svgGroupWrapper) {

				var htmlGroup,
					htmlGroupStyle,
					container = renderer.box.parentNode;

				// Create a mock group to hold the HTML elements
				if (svgGroupWrapper) {
					htmlGroup = svgGroupWrapper.div;
					if (!htmlGroup) {
						htmlGroup = svgGroupWrapper.div = createElement(DIV, {
							className: attr(svgGroupWrapper.element, 'class')
						}, {
							position: ABSOLUTE,
							left: svgGroupWrapper.attr('translateX') + PX,
							top: svgGroupWrapper.attr('translateY') + PX
						}, container);

						// Ensure dynamic updating position
						htmlGroupStyle = htmlGroup.style;
						extend(svgGroupWrapper.attrSetters, {
							translateX: function (value) {
								htmlGroupStyle.left = value + PX;
							},
							translateY: function (value) {
								htmlGroupStyle.top = value + PX;
							},
							visibility: function (value, key) {
								htmlGroupStyle[key] = value;
							}
						});

					}
				} else {
					htmlGroup = container;
				}

				htmlGroup.appendChild(element);

				// Shared with VML:
				wrapper.added = true;
				if (wrapper.alignOnAdd) {
					wrapper.htmlUpdateTransform();
				}

				return wrapper;
			};
		}
		return wrapper;
	},

	/**
	 * Add a label, a text item that can hold a colored or gradient background
	 * as well as a border and shadow.
	 * @param {string} str
	 * @param {Number} x
	 * @param {Number} y
	 * @param {String} shape
	 * @param {Number} anchorX In case the shape has a pointer, like a flag, this is the
	 *    coordinates it should be pinned to
	 * @param {Number} anchorY
	 * @param {Boolean} baseline Whether to position the label relative to the text baseline,
	 *    like renderer.text, or to the upper border of the rectangle. 
	 */
	label: function (str, x, y, shape, anchorX, anchorY, useHTML, baseline) {

		var renderer = this,
			wrapper = renderer.g(),
			text = renderer.text('', 0, 0, useHTML)
				.attr({
					zIndex: 1
				})
				.add(wrapper),
			box,
			bBox,
			align = 'left',
			padding = 3,
			width,
			height,
			wrapperX,
			wrapperY,
			crispAdjust = 0,
			deferredAttr = {},
			baselineOffset,
			attrSetters = wrapper.attrSetters;

		/**
		 * This function runs after the label is added to the DOM (when the bounding box is
		 * available), and after the text of the label is updated to detect the new bounding
		 * box and reflect it in the border box.
		 */
		function updateBoxSize() {
			var boxY,
				style = wrapper.element.style;
				
			bBox = (width === undefined || height === undefined || wrapper.styles.textAlign) &&
				text.getBBox(true);
			wrapper.width = (width || bBox.width) + 2 * padding;
			wrapper.height = (height || bBox.height) + 2 * padding;
			
			// update the label-scoped y offset
			baselineOffset = padding + mathRound(pInt((style && style.fontSize) || 11) * 1.2);

			// create the border box if it is not already present
			if (!box) {
				boxY = baseline ? -baselineOffset : 0;
			
				wrapper.box = box = shape ?
					renderer.symbol(shape, 0, boxY, wrapper.width, wrapper.height) :
					renderer.rect(0, boxY, wrapper.width, wrapper.height, 0, deferredAttr[STROKE_WIDTH]);
				box.add(wrapper);
			}

			// apply the box attributes
			box.attr(merge({
				width: wrapper.width,
				height: wrapper.height
			}, deferredAttr));
			deferredAttr = null;
		}

		/**
		 * This function runs after setting text or padding, but only if padding is changed
		 */
		function updateTextPadding() {
			var styles = wrapper.styles,
				textAlign = styles && styles.textAlign,
				x = padding,
				y;
			
			// determin y based on the baseline
			y = baseline ? 0 : baselineOffset;

			// compensate for alignment
			if (defined(width) && (textAlign === 'center' || textAlign === 'right')) {
				x += { center: 0.5, right: 1 }[textAlign] * (width - bBox.width);
			}

			// update if anything changed
			if (x !== text.x || y !== text.y) {
				text.attr({
					x: x,
					y: y
				});
			}

			// record current values
			text.x = x;
			text.y = y;
		}

		/**
		 * Set a box attribute, or defer it if the box is not yet created
		 * @param {Object} key
		 * @param {Object} value
		 */
		function boxAttr(key, value) {
			if (box) {
				box.attr(key, value);
			} else {
				deferredAttr[key] = value;
			}
		}

		function getSizeAfterAdd() {
			wrapper.attr({
				text: str, // alignment is available now
				x: x,
				y: y,
				anchorX: anchorX,
				anchorY: anchorY
			});
		}

		/**
		 * After the text element is added, get the desired size of the border box
		 * and add it before the text in the DOM.
		 */
		addEvent(wrapper, 'add', getSizeAfterAdd);

		/*
		 * Add specific attribute setters.
		 */

		// only change local variables
		attrSetters.width = function (value) {
			width = value;
			return false;
		};
		attrSetters.height = function (value) {
			height = value;
			return false;
		};
		attrSetters.padding = function (value) {
			if (defined(value) && value !== padding) {
				padding = value;
				updateTextPadding();
			}

			return false;
		};

		// change local variable and set attribue as well
		attrSetters.align = function (value) {
			align = value;
			return false; // prevent setting text-anchor on the group
		};

		// apply these to the box and the text alike
		attrSetters.text = function (value, key) {
			text.attr(key, value);
			updateBoxSize();
			updateTextPadding();
			return false;
		};

		// apply these to the box but not to the text
		attrSetters[STROKE_WIDTH] = function (value, key) {
			crispAdjust = value % 2 / 2;
			boxAttr(key, value);
			return false;
		};
		attrSetters.stroke = attrSetters.fill = attrSetters.r = function (value, key) {
			boxAttr(key, value);
			return false;
		};
		attrSetters.anchorX = function (value, key) {
			anchorX = value;
			boxAttr(key, value + crispAdjust - wrapperX);
			return false;
		};
		attrSetters.anchorY = function (value, key) {
			anchorY = value;
			boxAttr(key, value - wrapperY);
			return false;
		};

		// rename attributes
		attrSetters.x = function (value) {
			value -= { left: 0, center: 0.5, right: 1 }[align] * ((width || bBox.width) + padding);
			wrapperX = wrapper.x = mathRound(value); // wrapper.x is for animation getter
			
			wrapper.attr('translateX', wrapperX);
			return false;
		};
		attrSetters.y = function (value) {
			wrapperY = wrapper.y = mathRound(value);
			wrapper.attr('translateY', value);
			return false;
		};

		// Redirect certain methods to either the box or the text
		var baseCss = wrapper.css;
		return extend(wrapper, {
			/**
			 * Pick up some properties and apply them to the text instead of the wrapper
			 */
			css: function (styles) {
				if (styles) {
					var textStyles = {};
					styles = merge({}, styles); // create a copy to avoid altering the original object (#537)
					each(['fontSize', 'fontWeight', 'fontFamily', 'color', 'lineHeight', 'width'], function (prop) {
						if (styles[prop] !== UNDEFINED) {
							textStyles[prop] = styles[prop];
							delete styles[prop];
						}
					});
					text.css(textStyles);
				}
				return baseCss.call(wrapper, styles);
			},
			/**
			 * Return the bounding box of the box, not the group
			 */
			getBBox: function () {
				return box.getBBox();
			},
			/**
			 * Apply the shadow to the box
			 */
			shadow: function (b) {
				box.shadow(b);
				return wrapper;
			},
			/**
			 * Destroy and release memory.
			 */
			destroy: function () {
				removeEvent(wrapper, 'add', getSizeAfterAdd);

				// Added by button implementation
				removeEvent(wrapper.element, 'mouseenter');
				removeEvent(wrapper.element, 'mouseleave');

				if (text) {
					// Destroy the text element
					text = text.destroy();
				}
				// Call base implementation to destroy the rest
				SVGElement.prototype.destroy.call(wrapper);
			}
		});
	}
}; // end SVGRenderer


// general renderer
Renderer = SVGRenderer;


/* ****************************************************************************
 *                                                                            *
 * START OF INTERNET EXPLORER <= 8 SPECIFIC CODE                              *
 *                                                                            *
 * For applications and websites that don't need IE support, like platform    *
 * targeted mobile apps and web apps, this code can be removed.               *
 *                                                                            *
 *****************************************************************************/

/**
 * @constructor
 */
var VMLRenderer;
if (!hasSVG && !useCanVG) {

/**
 * The VML element wrapper.
 */
var VMLElement = {

	/**
	 * Initialize a new VML element wrapper. It builds the markup as a string
	 * to minimize DOM traffic.
	 * @param {Object} renderer
	 * @param {Object} nodeName
	 */
	init: function (renderer, nodeName) {
		var wrapper = this,
			markup =  ['<', nodeName, ' filled="f" stroked="f"'],
			style = ['position: ', ABSOLUTE, ';'];

		// divs and shapes need size
		if (nodeName === 'shape' || nodeName === DIV) {
			style.push('left:0;top:0;width:10px;height:10px;');
		}
		if (docMode8) {
			style.push('visibility: ', nodeName === DIV ? HIDDEN : VISIBLE);
		}

		markup.push(' style="', style.join(''), '"/>');

		// create element with default attributes and style
		if (nodeName) {
			markup = nodeName === DIV || nodeName === 'span' || nodeName === 'img' ?
				markup.join('')
				: renderer.prepVML(markup);
			wrapper.element = createElement(markup);
		}

		wrapper.renderer = renderer;
		wrapper.attrSetters = {};
	},

	/**
	 * Add the node to the given parent
	 * @param {Object} parent
	 */
	add: function (parent) {
		var wrapper = this,
			renderer = wrapper.renderer,
			element = wrapper.element,
			box = renderer.box,
			inverted = parent && parent.inverted,

			// get the parent node
			parentNode = parent ?
				parent.element || parent :
				box;


		// if the parent group is inverted, apply inversion on all children
		if (inverted) { // only on groups
			renderer.invertChild(element, parentNode);
		}

		// issue #140 workaround - related to #61 and #74
		if (docMode8 && parentNode.gVis === HIDDEN) {
			css(element, { visibility: HIDDEN });
		}

		// append it
		parentNode.appendChild(element);

		// align text after adding to be able to read offset
		wrapper.added = true;
		if (wrapper.alignOnAdd && !wrapper.deferUpdateTransform) {
			wrapper.updateTransform();
		}

		// fire an event for internal hooks
		fireEvent(wrapper, 'add');

		return wrapper;
	},

	/**
	 * In IE8 documentMode 8, we need to recursively set the visibility down in the DOM
	 * tree for nested groups. Related to #61, #586.
	 */
	toggleChildren: function (element, visibility) {
		var childNodes = element.childNodes,
			i = childNodes.length;
			
		while (i--) {
			
			// apply the visibility
			css(childNodes[i], { visibility: visibility });
			
			// we have a nested group, apply it to its children again
			if (childNodes[i].nodeName === 'DIV') {
				this.toggleChildren(childNodes[i], visibility);
			}
		}
	},

	/**
	 * VML always uses htmlUpdateTransform
	 */
	updateTransform: SVGElement.prototype.htmlUpdateTransform,

	/**
	 * Get or set attributes
	 */
	attr: function (hash, val) {
		var wrapper = this,
			key,
			value,
			i,
			result,
			element = wrapper.element || {},
			elemStyle = element.style,
			nodeName = element.nodeName,
			renderer = wrapper.renderer,
			symbolName = wrapper.symbolName,
			hasSetSymbolSize,
			shadows = wrapper.shadows,
			skipAttr,
			attrSetters = wrapper.attrSetters,
			ret = wrapper;

		// single key-value pair
		if (isString(hash) && defined(val)) {
			key = hash;
			hash = {};
			hash[key] = val;
		}

		// used as a getter, val is undefined
		if (isString(hash)) {
			key = hash;
			if (key === 'strokeWidth' || key === 'stroke-width') {
				ret = wrapper.strokeweight;
			} else {
				ret = wrapper[key];
			}

		// setter
		} else {
			for (key in hash) {
				value = hash[key];
				skipAttr = false;

				// check for a specific attribute setter
				result = attrSetters[key] && attrSetters[key](value, key);

				if (result !== false && value !== null) { // #620

					if (result !== UNDEFINED) {
						value = result; // the attribute setter has returned a new value to set
					}


					// prepare paths
					// symbols
					if (symbolName && /^(x|y|r|start|end|width|height|innerR|anchorX|anchorY)/.test(key)) {
						// if one of the symbol size affecting parameters are changed,
						// check all the others only once for each call to an element's
						// .attr() method
						if (!hasSetSymbolSize) {
							wrapper.symbolAttr(hash);

							hasSetSymbolSize = true;
						}
						skipAttr = true;

					} else if (key === 'd') {
						value = value || [];
						wrapper.d = value.join(' '); // used in getter for animation

						// convert paths
						i = value.length;
						var convertedPath = [];
						while (i--) {

							// Multiply by 10 to allow subpixel precision.
							// Substracting half a pixel seems to make the coordinates
							// align with SVG, but this hasn't been tested thoroughly
							if (isNumber(value[i])) {
								convertedPath[i] = mathRound(value[i] * 10) - 5;
							} else if (value[i] === 'Z') { // close the path
								convertedPath[i] = 'x';
							} else {
								convertedPath[i] = value[i];
							}

						}
						value = convertedPath.join(' ') || 'x';
						element.path = value;

						// update shadows
						if (shadows) {
							i = shadows.length;
							while (i--) {
								shadows[i].path = value;
							}
						}
						skipAttr = true;

					// directly mapped to css
					} else if (key === 'zIndex' || key === 'visibility') {

						// workaround for #61 and #586
						if (docMode8 && key === 'visibility' && nodeName === 'DIV') {
							element.gVis = value;
							wrapper.toggleChildren(element, value);
							if (value === VISIBLE) { // #74
								value = null;
							}
						}

						if (value) {
							elemStyle[key] = value;
						}



						skipAttr = true;

					// width and height
					} else if (key === 'width' || key === 'height') {
						
						value = mathMax(0, value); // don't set width or height below zero (#311)
						
						this[key] = value; // used in getter

						// clipping rectangle special
						if (wrapper.updateClipping) {
							wrapper[key] = value;
							wrapper.updateClipping();
						} else {
							// normal
							elemStyle[key] = value;
						}

						skipAttr = true;

					// x and y
					} else if (key === 'x' || key === 'y') {

						wrapper[key] = value; // used in getter
						elemStyle[{ x: 'left', y: 'top' }[key]] = value;

					// class name
					} else if (key === 'class') {
						// IE8 Standards mode has problems retrieving the className
						element.className = value;

					// stroke
					} else if (key === 'stroke') {

						value = renderer.color(value, element, key);

						key = 'strokecolor';

					// stroke width
					} else if (key === 'stroke-width' || key === 'strokeWidth') {
						element.stroked = value ? true : false;
						key = 'strokeweight';
						wrapper[key] = value; // used in getter, issue #113
						if (isNumber(value)) {
							value += PX;
						}

					// dashStyle
					} else if (key === 'dashstyle') {
						var strokeElem = element.getElementsByTagName('stroke')[0] ||
							createElement(renderer.prepVML(['<stroke/>']), null, null, element);
						strokeElem[key] = value || 'solid';
						wrapper.dashstyle = value; /* because changing stroke-width will change the dash length
							and cause an epileptic effect */
						skipAttr = true;

					// fill
					} else if (key === 'fill') {

						if (nodeName === 'SPAN') { // text color
							elemStyle.color = value;
						} else {
							element.filled = value !== NONE ? true : false;

							value = renderer.color(value, element, key);

							key = 'fillcolor';
						}

					// translation for animation
					} else if (key === 'translateX' || key === 'translateY' || key === 'rotation') {
						wrapper[key] = value;
						wrapper.updateTransform();

						skipAttr = true;

					// text for rotated and non-rotated elements
					} else if (key === 'text') {
						this.bBox = null;
						element.innerHTML = value;
						skipAttr = true;
					}

					// let the shadow follow the main element
					if (shadows && key === 'visibility') {
						i = shadows.length;
						while (i--) {
							shadows[i].style[key] = value;
						}
					}



					if (!skipAttr) {
						if (docMode8) { // IE8 setAttribute bug
							element[key] = value;
						} else {
							attr(element, key, value);
						}
					}

				}
			}
		}
		return ret;
	},

	/**
	 * Set the element's clipping to a predefined rectangle
	 *
	 * @param {String} id The id of the clip rectangle
	 */
	clip: function (clipRect) {
		var wrapper = this,
			clipMembers = clipRect.members;

		clipMembers.push(wrapper);
		wrapper.destroyClip = function () {
			erase(clipMembers, wrapper);
		};
		return wrapper.css(clipRect.getCSS(wrapper.inverted));
	},

	/**
	 * Set styles for the element
	 * @param {Object} styles
	 */
	css: SVGElement.prototype.htmlCss,

	/**
	 * Removes a child either by removeChild or move to garbageBin.
	 * Issue 490; in VML removeChild results in Orphaned nodes according to sIEve, discardElement does not.
	 */
	safeRemoveChild: function (element) {
		// discardElement will detach the node from its parent before attaching it
		// to the garbage bin. Therefore it is important that the node is attached and have parent.
		var parentNode = element.parentNode;
		if (parentNode) {
			discardElement(element);
		}
	},

	/**
	 * Extend element.destroy by removing it from the clip members array
	 */
	destroy: function () {
		var wrapper = this;

		if (wrapper.destroyClip) {
			wrapper.destroyClip();
		}

		return SVGElement.prototype.destroy.apply(wrapper);
	},

	/**
	 * Remove all child nodes of a group, except the v:group element
	 */
	empty: function () {
		var element = this.element,
			childNodes = element.childNodes,
			i = childNodes.length,
			node;

		while (i--) {
			node = childNodes[i];
			node.parentNode.removeChild(node);
		}
	},

	/**
	 * Add an event listener. VML override for normalizing event parameters.
	 * @param {String} eventType
	 * @param {Function} handler
	 */
	on: function (eventType, handler) {
		// simplest possible event model for internal use
		this.element['on' + eventType] = function () {
			var evt = win.event;
			evt.target = evt.srcElement;
			handler(evt);
		};
		return this;
	},

	/**
	 * Apply a drop shadow by copying elements and giving them different strokes
	 * @param {Boolean} apply
	 */
	shadow: function (apply, group) {
		var shadows = [],
			i,
			element = this.element,
			renderer = this.renderer,
			shadow,
			elemStyle = element.style,
			markup,
			path = element.path;

		// some times empty paths are not strings
		if (path && typeof path.value !== 'string') {
			path = 'x';
		}

		if (apply) {
			for (i = 1; i <= 3; i++) {
				markup = ['<shape isShadow="true" strokeweight="', (7 - 2 * i),
					'" filled="false" path="', path,
					'" coordsize="100,100" style="', element.style.cssText, '" />'];
				shadow = createElement(renderer.prepVML(markup),
					null, {
						left: pInt(elemStyle.left) + 1,
						top: pInt(elemStyle.top) + 1
					}
				);

				// apply the opacity
				markup = ['<stroke color="black" opacity="', (0.05 * i), '"/>'];
				createElement(renderer.prepVML(markup), null, null, shadow);


				// insert it
				if (group) {
					group.element.appendChild(shadow);
				} else {
					element.parentNode.insertBefore(shadow, element);
				}

				// record it
				shadows.push(shadow);

			}

			this.shadows = shadows;
		}
		return this;

	}
};
VMLElement = extendClass(SVGElement, VMLElement);

/**
 * The VML renderer
 */
var VMLRendererExtension = { // inherit SVGRenderer

	Element: VMLElement,
	isIE8: userAgent.indexOf('MSIE 8.0') > -1,


	/**
	 * Initialize the VMLRenderer
	 * @param {Object} container
	 * @param {Number} width
	 * @param {Number} height
	 */
	init: function (container, width, height) {
		var renderer = this,
			boxWrapper;

		renderer.alignedObjects = [];

		boxWrapper = renderer.createElement(DIV);
		container.appendChild(boxWrapper.element);


		// generate the containing box
		renderer.box = boxWrapper.element;
		renderer.boxWrapper = boxWrapper;


		renderer.setSize(width, height, false);

		// The only way to make IE6 and IE7 print is to use a global namespace. However,
		// with IE8 the only way to make the dynamic shapes visible in screen and print mode
		// seems to be to add the xmlns attribute and the behaviour style inline.
		if (!doc.namespaces.hcv) {

			doc.namespaces.add('hcv', 'urn:schemas-microsoft-com:vml');

			// setup default css
			doc.createStyleSheet().cssText =
				'hcv\\:fill, hcv\\:path, hcv\\:shape, hcv\\:stroke' +
				'{ behavior:url(#default#VML); display: inline-block; } ';

		}
	},

	/**
	 * Define a clipping rectangle. In VML it is accomplished by storing the values
	 * for setting the CSS style to all associated members.
	 *
	 * @param {Number} x
	 * @param {Number} y
	 * @param {Number} width
	 * @param {Number} height
	 */
	clipRect: function (x, y, width, height) {

		// create a dummy element
		var clipRect = this.createElement();

		// mimic a rectangle with its style object for automatic updating in attr
		return extend(clipRect, {
			members: [],
			left: x,
			top: y,
			width: width,
			height: height,
			getCSS: function (inverted) {
				var rect = this,//clipRect.element.style,
					top = rect.top,
					left = rect.left,
					right = left + rect.width,
					bottom = top + rect.height,
					ret = {
						clip: 'rect(' +
							mathRound(inverted ? left : top) + 'px,' +
							mathRound(inverted ? bottom : right) + 'px,' +
							mathRound(inverted ? right : bottom) + 'px,' +
							mathRound(inverted ? top : left) + 'px)'
					};

				// issue 74 workaround
				if (!inverted && docMode8) {
					extend(ret, {
						width: right + PX,
						height: bottom + PX
					});
				}
				return ret;
			},

			// used in attr and animation to update the clipping of all members
			updateClipping: function () {
				each(clipRect.members, function (member) {
					member.css(clipRect.getCSS(member.inverted));
				});
			}
		});

	},


	/**
	 * Take a color and return it if it's a string, make it a gradient if it's a
	 * gradient configuration object, and apply opacity.
	 *
	 * @param {Object} color The color or config object
	 */
	color: function (color, elem, prop) {
		var colorObject,
			regexRgba = /^rgba/,
			markup;

		if (color && color[LINEAR_GRADIENT]) {

			var stopColor,
				stopOpacity,
				linearGradient = color[LINEAR_GRADIENT],
				x1 = linearGradient.x1 || linearGradient[0] || 0,
				y1 = linearGradient.y1 || linearGradient[1] || 0,
				x2 = linearGradient.x2 || linearGradient[2] || 0,
				y2 = linearGradient.y2 || linearGradient[3] || 0,
				angle,
				color1,
				opacity1,
				color2,
				opacity2;

			each(color.stops, function (stop, i) {
				if (regexRgba.test(stop[1])) {
					colorObject = Color(stop[1]);
					stopColor = colorObject.get('rgb');
					stopOpacity = colorObject.get('a');
				} else {
					stopColor = stop[1];
					stopOpacity = 1;
				}

				if (!i) { // first
					color1 = stopColor;
					opacity1 = stopOpacity;
				} else {
					color2 = stopColor;
					opacity2 = stopOpacity;
				}
			});

			// Apply the gradient to fills only.
			if (prop === 'fill') {
				// calculate the angle based on the linear vector
				angle = 90  - math.atan(
					(y2 - y1) / // y vector
					(x2 - x1) // x vector
					) * 180 / mathPI;
	
	
				// when colors attribute is used, the meanings of opacity and o:opacity2
				// are reversed.
				markup = ['<fill colors="0% ', color1, ',100% ', color2, '" angle="', angle,
					'" opacity="', opacity2, '" o:opacity2="', opacity1,
					'" type="gradient" focus="100%" method="sigma" />'];
				createElement(this.prepVML(markup), null, null, elem);
			
			// Gradients are not supported for VML stroke, return the first color. #722.
			} else {
				return stopColor;
			}


		// if the color is an rgba color, split it and add a fill node
		// to hold the opacity component
		} else if (regexRgba.test(color) && elem.tagName !== 'IMG') {

			colorObject = Color(color);

			markup = ['<', prop, ' opacity="', colorObject.get('a'), '"/>'];
			createElement(this.prepVML(markup), null, null, elem);

			return colorObject.get('rgb');


		} else {
			var strokeNodes = elem.getElementsByTagName(prop);
			if (strokeNodes.length) {
				strokeNodes[0].opacity = 1;
			}
			return color;
		}

	},

	/**
	 * Take a VML string and prepare it for either IE8 or IE6/IE7.
	 * @param {Array} markup A string array of the VML markup to prepare
	 */
	prepVML: function (markup) {
		var vmlStyle = 'display:inline-block;behavior:url(#default#VML);',
			isIE8 = this.isIE8;

		markup = markup.join('');

		if (isIE8) { // add xmlns and style inline
			markup = markup.replace('/>', ' xmlns="urn:schemas-microsoft-com:vml" />');
			if (markup.indexOf('style="') === -1) {
				markup = markup.replace('/>', ' style="' + vmlStyle + '" />');
			} else {
				markup = markup.replace('style="', 'style="' + vmlStyle);
			}

		} else { // add namespace
			markup = markup.replace('<', '<hcv:');
		}

		return markup;
	},

	/**
	 * Create rotated and aligned text
	 * @param {String} str
	 * @param {Number} x
	 * @param {Number} y
	 */
	text: SVGRenderer.prototype.html,

	/**
	 * Create and return a path element
	 * @param {Array} path
	 */
	path: function (path) {
		// create the shape
		return this.createElement('shape').attr({
			// subpixel precision down to 0.1 (width and height = 10px)
			coordsize: '100 100',
			d: path
		});
	},

	/**
	 * Create and return a circle element. In VML circles are implemented as
	 * shapes, which is faster than v:oval
	 * @param {Number} x
	 * @param {Number} y
	 * @param {Number} r
	 */
	circle: function (x, y, r) {
		return this.symbol('circle').attr({ x: x - r, y: y - r, width: 2 * r, height: 2 * r });
	},

	/**
	 * Create a group using an outer div and an inner v:group to allow rotating
	 * and flipping. A simple v:group would have problems with positioning
	 * child HTML elements and CSS clip.
	 *
	 * @param {String} name The name of the group
	 */
	g: function (name) {
		var wrapper,
			attribs;

		// set the class name
		if (name) {
			attribs = { 'className': PREFIX + name, 'class': PREFIX + name };
		}

		// the div to hold HTML and clipping
		wrapper = this.createElement(DIV).attr(attribs);

		return wrapper;
	},

	/**
	 * VML override to create a regular HTML image
	 * @param {String} src
	 * @param {Number} x
	 * @param {Number} y
	 * @param {Number} width
	 * @param {Number} height
	 */
	image: function (src, x, y, width, height) {
		var obj = this.createElement('img')
			.attr({ src: src });

		if (arguments.length > 1) {
			obj.css({
				left: x,
				top: y,
				width: width,
				height: height
			});
		}
		return obj;
	},

	/**
	 * VML uses a shape for rect to overcome bugs and rotation problems
	 */
	rect: function (x, y, width, height, r, strokeWidth) {

		if (isObject(x)) {
			y = x.y;
			width = x.width;
			height = x.height;
			strokeWidth = x.strokeWidth;
			x = x.x;
		}
		var wrapper = this.symbol('rect');
		wrapper.r = r;

		return wrapper.attr(wrapper.crisp(strokeWidth, x, y, mathMax(width, 0), mathMax(height, 0)));
	},

	/**
	 * In the VML renderer, each child of an inverted div (group) is inverted
	 * @param {Object} element
	 * @param {Object} parentNode
	 */
	invertChild: function (element, parentNode) {
		var parentStyle = parentNode.style;

		css(element, {
			flip: 'x',
			left: pInt(parentStyle.width) - 10,
			top: pInt(parentStyle.height) - 10,
			rotation: -90
		});
	},

	/**
	 * Symbol definitions that override the parent SVG renderer's symbols
	 *
	 */
	symbols: {
		// VML specific arc function
		arc: function (x, y, w, h, options) {
			var start = options.start,
				end = options.end,
				radius = options.r || w || h,
				cosStart = mathCos(start),
				sinStart = mathSin(start),
				cosEnd = mathCos(end),
				sinEnd = mathSin(end),
				innerRadius = options.innerR,
				circleCorrection = 0.08 / radius, // #760
				innerCorrection = (innerRadius && 0.25 / innerRadius) || 0;

			if (end - start === 0) { // no angle, don't show it.
				return ['x'];

			} else if (2 * mathPI - end + start < circleCorrection) { // full circle
				// empirical correction found by trying out the limits for different radii
				cosEnd = -circleCorrection;
			} else if (end - start < innerCorrection) { // issue #186, another mysterious VML arc problem
				cosEnd = mathCos(start + innerCorrection);
			}

			return [
				'wa', // clockwise arc to
				x - radius, // left
				y - radius, // top
				x + radius, // right
				y + radius, // bottom
				x + radius * cosStart, // start x
				y + radius * sinStart, // start y
				x + radius * cosEnd, // end x
				y + radius * sinEnd, // end y


				'at', // anti clockwise arc to
				x - innerRadius, // left
				y - innerRadius, // top
				x + innerRadius, // right
				y + innerRadius, // bottom
				x + innerRadius * cosEnd, // start x
				y + innerRadius * sinEnd, // start y
				x + innerRadius * cosStart, // end x
				y + innerRadius * sinStart, // end y

				'x', // finish path
				'e' // close
			];

		},
		// Add circle symbol path. This performs significantly faster than v:oval.
		circle: function (x, y, w, h) {

			return [
				'wa', // clockwisearcto
				x, // left
				y, // top
				x + w, // right
				y + h, // bottom
				x + w, // start x
				y + h / 2,     // start y
				x + w, // end x
				y + h / 2,     // end y
				//'x', // finish path
				'e' // close
			];
		},
		/**
		 * Add rectangle symbol path which eases rotation and omits arcsize problems
		 * compared to the built-in VML roundrect shape
		 *
		 * @param {Number} left Left position
		 * @param {Number} top Top position
		 * @param {Number} r Border radius
		 * @param {Object} options Width and height
		 */

		rect: function (left, top, width, height, options) {
			/*for (var n in r) {
				logTime && console .log(n)
				}*/

			if (!defined(options)) {
				return [];
			}
			var right = left + width,
				bottom = top + height,
				r = mathMin(options.r || 0, width, height);

			return [
				M,
				left + r, top,

				L,
				right - r, top,
				'wa',
				right - 2 * r, top,
				right, top + 2 * r,
				right - r, top,
				right, top + r,

				L,
				right, bottom - r,
				'wa',
				right - 2 * r, bottom - 2 * r,
				right, bottom,
				right, bottom - r,
				right - r, bottom,

				L,
				left + r, bottom,
				'wa',
				left, bottom - 2 * r,
				left + 2 * r, bottom,
				left + r, bottom,
				left, bottom - r,

				L,
				left, top + r,
				'wa',
				left, top,
				left + 2 * r, top + 2 * r,
				left, top + r,
				left + r, top,


				'x',
				'e'
			];

		}
	}
};
VMLRenderer = function () {
	this.init.apply(this, arguments);
};
VMLRenderer.prototype = merge(SVGRenderer.prototype, VMLRendererExtension);

	// general renderer
	Renderer = VMLRenderer;
}

/* ****************************************************************************
 *                                                                            *
 * END OF INTERNET EXPLORER <= 8 SPECIFIC CODE                                *
 *                                                                            *
 *****************************************************************************/
/* ****************************************************************************
 *                                                                            *
 * START OF ANDROID < 3 SPECIFIC CODE. THIS CAN BE REMOVED IF YOU'RE NOT      *
 * TARGETING THAT SYSTEM.                                                     *
 *                                                                            *
 *****************************************************************************/
var CanVGRenderer,
	CanVGController;

if (useCanVG) {
	/**
	 * The CanVGRenderer is empty from start to keep the source footprint small.
	 * When requested, the CanVGController downloads the rest of the source packaged
	 * together with the canvg library.
	 */
	CanVGRenderer = function () {
		// Empty constructor
	};

	/**
	 * Handles on demand download of canvg rendering support.
	 */
	CanVGController = (function () {
		// List of renderering calls
		var deferredRenderCalls = [];

		/**
		 * When downloaded, we are ready to draw deferred charts.
		 */
		function drawDeferred() {
			var callLength = deferredRenderCalls.length,
				callIndex;

			// Draw all pending render calls
			for (callIndex = 0; callIndex < callLength; callIndex++) {
				deferredRenderCalls[callIndex]();
			}
			// Clear the list
			deferredRenderCalls = [];
		}

		return {
			push: function (func, scriptLocation) {
				// Only get the script once
				if (deferredRenderCalls.length === 0) {
					getScript(scriptLocation, drawDeferred);
				}
				// Register render call
				deferredRenderCalls.push(func);
			}
		};
	}());
} // end CanVGRenderer

/* ****************************************************************************
 *                                                                            *
 * END OF ANDROID < 3 SPECIFIC CODE                                           *
 *                                                                            *
 *****************************************************************************/

/**
 * General renderer
 */
Renderer = VMLRenderer || CanVGRenderer || SVGRenderer;
/**
 * The Tick class
 */
function Tick(axis, pos, type) {
	this.axis = axis;
	this.pos = pos;
	this.type = type || '';
	this.isNew = true;

	if (!type) {
		this.addLabel();
	}
}

Tick.prototype = {
	/**
	 * Write the tick label
	 */
	addLabel: function () {
		var tick = this,
			axis = tick.axis,
			options = axis.options,
			chart = axis.chart,
			horiz = axis.horiz,
			categories = axis.categories,
			pos = tick.pos,
			labelOptions = options.labels,
			str,
			width = (categories && horiz && categories.length &&
				!labelOptions.step && !labelOptions.staggerLines &&
				!labelOptions.rotation &&
				chart.plotWidth / categories.length) ||
				(!horiz && chart.plotWidth / 2),
			tickPositions = axis.tickPositions,
			isFirst = pos === tickPositions[0],
			isLast = pos === tickPositions[tickPositions.length - 1],
			css,
			value = categories && defined(categories[pos]) ? categories[pos] : pos,
			label = tick.label,
			tickPositionInfo = tickPositions.info,
			dateTimeLabelFormat;

		// Set the datetime label format. If a higher rank is set for this position, use that. If not,
		// use the general format.
		if (axis.isDatetimeAxis && tickPositionInfo) {
			dateTimeLabelFormat = options.dateTimeLabelFormats[tickPositionInfo.higherRanks[pos] || tickPositionInfo.unitName];
		}

		// set properties for access in render method
		tick.isFirst = isFirst;
		tick.isLast = isLast;

		// get the string
		str = axis.labelFormatter.call({
			axis: axis,
			chart: chart,
			isFirst: isFirst,
			isLast: isLast,
			dateTimeLabelFormat: dateTimeLabelFormat,
			value: axis.isLog ? correctFloat(lin2log(value)) : value
		});

		// prepare CSS
		css = width && { width: mathMax(1, mathRound(width - 2 * (labelOptions.padding || 10))) + PX };
		css = extend(css, labelOptions.style);

		// first call
		if (!defined(label)) {
			tick.label =
				defined(str) && labelOptions.enabled ?
					chart.renderer.text(
							str,
							0,
							0,
							labelOptions.useHTML
						)
						.attr({
							align: labelOptions.align,
							rotation: labelOptions.rotation
						})
						// without position absolute, IE export sometimes is wrong
						.css(css)
						.add(axis.axisGroup) :
					null;

		// update
		} else if (label) {
			label.attr({
					text: str
				})
				.css(css);
		}
	},

	/**
	 * Get the offset height or width of the label
	 */
	getLabelSize: function () {
		var label = this.label,
			axis = this.axis;
		return label ?
			((this.labelBBox = label.getBBox()))[axis.horiz ? 'height' : 'width'] :
			0;
	},

	/**
	 * Find how far the labels extend to the right and left of the tick's x position. Used for anti-collision
	 * detection with overflow logic.
	 */
	getLabelSides: function () {
		var bBox = this.labelBBox, // assume getLabelSize has run at this point
			labelOptions = options.labels,
			width = bBox.width,
			leftSide = width * { left: 0, center: 0.5, right: 1 }[labelOptions.align] - labelOptions.x;

		return [-leftSide, width - leftSide];
	},

	/**
	 * Handle the label overflow by adjusting the labels to the left and right edge, or
	 * hide them if they collide into the neighbour label.
	 */
	handleOverflow: function (index) {
		var show = true,
			isFirst = this.isFirst,
			isLast = this.isLast,
			label = this.label,
			x = label.x;

		if (isFirst || isLast) {

			var sides = this.getLabelSides(),
				leftSide = sides[0],
				rightSide = sides[1],
				plotLeft = chart.plotLeft,
				plotRight = plotLeft + axis.len,
				neighbour = ticks[tickPositions[index + (isFirst ? 1 : -1)]],
				neighbourEdge = neighbour && neighbour.label.x + neighbour.getLabelSides()[isFirst ? 0 : 1];

			if ((isFirst && !reversed) || (isLast && reversed)) {
				// Is the label spilling out to the left of the plot area?
				if (x + leftSide < plotLeft) {

					// Align it to plot left
					x = plotLeft - leftSide;

					// Hide it if it now overlaps the neighbour label
					if (neighbour && x + rightSide > neighbourEdge) {
						show = false;
					}
				}

			} else {
				// Is the label spilling out to the right of the plot area?
				if (x + rightSide > plotRight) {

					// Align it to plot right
					x = plotRight - rightSide;

					// Hide it if it now overlaps the neighbour label
					if (neighbour && x + leftSide < neighbourEdge) {
						show = false;
					}

				}
			}

			// Set the modified x position of the label
			label.x = x;
		}
		return show;
	},

	/**
	 * Get the x and y position for ticks and labels
	 */
	getPosition: function (horiz, pos, tickmarkOffset, old) {
		var axis = this.axis,
			chart = axis.chart,
			cHeight = (old && chart.oldChartHeight) || chart.chartHeight;
		
		return {
			x: horiz ?
				axis.translate(pos + tickmarkOffset, null, null, old) + axis.transB :
				axis.left + axis.offset + (axis.opposite ? ((old && chart.oldChartWidth) || chart.chartWidth) - axis.right - axis.left : 0),

			y: horiz ?
				cHeight - axis.bottom + axis.offset - (axis.opposite ? axis.height : 0) :
				cHeight - axis.translate(pos + tickmarkOffset, null, null, old) - axis.transB
		};
		
	},
	
	/**
	 * Extendible method to return the path of the marker
	 */
	getMarkPath: function (x, y, tickLength, tickWidth, horiz, renderer) {
		return renderer.crispLine([
				M,
				x,
				y,
				L,
				x + (horiz ? 0 : -tickLength),
				y + (horiz ? tickLength : 0)
			], tickWidth);
	},

	/**
	 * Put everything in place
	 *
	 * @param index {Number}
	 * @param old {Boolean} Use old coordinates to prepare an animation into new position
	 */
	render: function (index, old) {
		var tick = this,
			axis = tick.axis,
			options = axis.options,
			chart = axis.chart,
			renderer = chart.renderer,
			horiz = axis.horiz,
			type = tick.type,
			label = tick.label,
			pos = tick.pos,
			labelOptions = options.labels,
			gridLine = tick.gridLine,
			gridPrefix = type ? type + 'Grid' : 'grid',
			tickPrefix = type ? type + 'Tick' : 'tick',
			gridLineWidth = options[gridPrefix + 'LineWidth'],
			gridLineColor = options[gridPrefix + 'LineColor'],
			dashStyle = options[gridPrefix + 'LineDashStyle'],
			tickLength = options[tickPrefix + 'Length'],
			tickWidth = options[tickPrefix + 'Width'] || 0,
			tickColor = options[tickPrefix + 'Color'],
			tickPosition = options[tickPrefix + 'Position'],
			gridLinePath,
			mark = tick.mark,
			markPath,
			step = labelOptions.step,
			attribs,
			show = true,
			tickmarkOffset = (options.categories && options.tickmarkPlacement === 'between') ? 0.5 : 0,
			xy = tick.getPosition(horiz, pos, tickmarkOffset, old),
			x = xy.x,
			y = xy.y;
		
		// create the grid line
		if (gridLineWidth) {
			gridLinePath = axis.getPlotLinePath(pos + tickmarkOffset, gridLineWidth, old);

			if (gridLine === UNDEFINED) {
				attribs = {
					stroke: gridLineColor,
					'stroke-width': gridLineWidth
				};
				if (dashStyle) {
					attribs.dashstyle = dashStyle;
				}
				if (!type) {
					attribs.zIndex = 1;
				}
				tick.gridLine = gridLine =
					gridLineWidth ?
						renderer.path(gridLinePath)
							.attr(attribs).add(axis.gridGroup) :
						null;
			}

			// If the parameter 'old' is set, the current call will be followed
			// by another call, therefore do not do any animations this time
			if (!old && gridLine && gridLinePath) {
				gridLine.animate({
					d: gridLinePath
				});
			}
		}

		// create the tick mark
		if (tickWidth) {

			// negate the length
			if (tickPosition === 'inside') {
				tickLength = -tickLength;
			}
			if (axis.opposite) {
				tickLength = -tickLength;
			}

			markPath = tick.getMarkPath(x, y, tickLength, tickWidth, horiz, renderer);

			if (mark) { // updating
				mark.animate({
					d: markPath
				});
			} else { // first time
				tick.mark = renderer.path(
					markPath
				).attr({
					stroke: tickColor,
					'stroke-width': tickWidth
				}).add(axis.axisGroup);
			}
		}

<<<<<<< HEAD
		// the label is created on init - now move it into place
		if (label && !isNaN(x)) {
			x = x + labelOptions.x - (tickmarkOffset && horiz ?
				tickmarkOffset * axis.transA * (axis.reversed ? -1 : 1) : 0);
			y = y + labelOptions.y - (tickmarkOffset && !horiz ?
				tickmarkOffset * axis.transA * (axis.reversed ? 1 : -1) : 0);
=======
					// apply show first and show last
					if ((tick.isFirst && !pick(options.showFirstLabel, 1)) ||
							(tick.isLast && !pick(options.showLastLabel, 1))) {
						show = false;
						
					// Handle label overflow and show or hide accordingly
					} else if (!staggerLines && horiz && labelOptions.overflow === 'justify' && !tick.handleOverflow(index)) {						
						show = false;
					}
>>>>>>> 1b98f0fa

			// vertically centered
			if (!defined(labelOptions.y)) {
				y += pInt(label.styles.lineHeight) * 0.9 - label.getBBox().height / 2;
			}


			// correct for staggered labels
			if (axis.staggerLines) {
				y += (index / (step || 1) % axis.staggerLines) * 16;
			}

			// Cache x and y to be able to read final position before animation
			label.x = x;
			label.y = y;

			// apply show first and show last
			if ((tick.isFirst && !pick(options.showFirstLabel, 1)) ||
					(tick.isLast && !pick(options.showLastLabel, 1))) {
				show = false;

				// Handle label overflow and show or hide accordingly
			} else if (horiz && labelOptions.overflow === 'justify' && !tick.handleOverflow(index)) {
				show = false;
			}

			// apply step
			if (step && index % step) {
				// show those indices dividable by step
				show = false;
			}

			// Set the new position, and show or hide
			if (show) {
				label[tick.isNew ? 'attr' : 'animate']({
					x: label.x,
					y: label.y
				});
				label.show();
				tick.isNew = false;
			} else {
				label.hide();
			}
		}
	},

	/**
	 * Destructor for the tick prototype
	 */
	destroy: function () {
		destroyObjectProperties(this, this.axis);
	}
};

/**
 * The object wrapper for plot lines and plot bands
 * @param {Object} options
 */
function PlotLineOrBand(axis, options) {
	this.axis = axis;

	if (options) {
		this.options = options;
		this.id = options.id;
	}

	//plotLine.render()
	return this;
}

PlotLineOrBand.prototype = {
	
	/**
	 * Render the plot line or plot band. If it is already existing,
	 * move it.
	 */
	render: function () {
		var plotLine = this,
			axis = plotLine.axis,
			halfPointRange = (axis.pointRange || 0) / 2,
			options = plotLine.options,
			optionsLabel = options.label,
			label = plotLine.label,
			width = options.width,
			to = options.to,
			from = options.from,
			value = options.value,
			toPath, // bands only
			dashStyle = options.dashStyle,
			svgElem = plotLine.svgElem,
			path = [],
			addEvent,
			eventType,
			xs,
			ys,
			x,
			y,
			color = options.color,
			zIndex = options.zIndex,
			events = options.events,
			attribs,
			renderer = axis.chart.renderer;

		// logarithmic conversion
		if (axis.isLog) {
			from = log2lin(from);
			to = log2lin(to);
			value = log2lin(value);
		}

		// plot line
		if (width) {
			path = axis.getPlotLinePath(value, width);
			attribs = {
				stroke: color,
				'stroke-width': width
			};
			if (dashStyle) {
				attribs.dashstyle = dashStyle;
			}
		} else if (defined(from) && defined(to)) { // plot band
			
			// keep within plot area
			from = mathMax(from, axis.min - halfPointRange);
			to = mathMin(to, axis.max + halfPointRange);
			
			path = axis.getPlotBandPath(from, to, options);
			attribs = {
				fill: color
			};
		} else {
			return;
		}
		// zIndex
		if (defined(zIndex)) {
			attribs.zIndex = zIndex;
		}

		// common for lines and bands
		if (svgElem) {
			if (path) {
				svgElem.animate({
					d: path
				}, null, svgElem.onGetPath);
			} else {
				svgElem.hide();
				svgElem.onGetPath = function () {
					svgElem.show();
				};
			}
		} else if (path && path.length) {
			plotLine.svgElem = svgElem = renderer.path(path)
				.attr(attribs).add();

			// events
			if (events) {
				addEvent = function (eventType) {
					svgElem.on(eventType, function (e) {
						events[eventType].apply(plotLine, [e]);
					});
				};
				for (eventType in events) {
					addEvent(eventType);
				}
			}
		}

		// the plot band/line label
		if (optionsLabel && defined(optionsLabel.text) && path && path.length && axis.width > 0 && axis.height > 0) {
			// apply defaults
			var horiz = axis.horiz;
			optionsLabel = merge({
				align: horiz && toPath && 'center',
				x: horiz ? !toPath && 4 : 10,
				verticalAlign : !horiz && toPath && 'middle',
				y: horiz ? toPath ? 16 : 10 : toPath ? 6 : -4,
				rotation: horiz && !toPath && 90
			}, optionsLabel);

			// add the SVG element
			if (!label) {
				plotLine.label = label = renderer.text(
						optionsLabel.text,
						0,
						0
					)
					.attr({
						align: optionsLabel.textAlign || optionsLabel.align,
						rotation: optionsLabel.rotation,
						zIndex: zIndex
					})
					.css(optionsLabel.style)
					.add();
			}

			// get the bounding box and align the label
			xs = [path[1], path[4], pick(path[6], path[1])];
			ys = [path[2], path[5], pick(path[7], path[2])];
			x = arrayMin(xs);
			y = arrayMin(ys);

			label.align(optionsLabel, false, {
				x: x,
				y: y,
				width: arrayMax(xs) - x,
				height: arrayMax(ys) - y
			});
			label.show();

		} else if (label) { // move out of sight
			label.hide();
		}

		// chainable
		return plotLine;
	},

	/**
	 * Remove the plot line or band
	 */
	destroy: function () {
		var plotLine = this,
			axis = plotLine.axis;

		// remove it from the lookup
		erase(axis.plotLinesAndBands, plotLine);

		destroyObjectProperties(plotLine, this.axis);
	}
};
/**
 * The class for stack items
 */
function StackItem(axis, options, isNegative, x, stackOption) {
	var inverted = axis.chart.inverted;

	this.axis = axis;

	// Tells if the stack is negative
	this.isNegative = isNegative;

	// Save the options to be able to style the label
	this.options = options;

	// Save the x value to be able to position the label later
	this.x = x;

	// Save the stack option on the series configuration object
	this.stack = stackOption;

	// The align options and text align varies on whether the stack is negative and
	// if the chart is inverted or not.
	// First test the user supplied value, then use the dynamic.
	this.alignOptions = {
		align: options.align || (inverted ? (isNegative ? 'left' : 'right') : 'center'),
		verticalAlign: options.verticalAlign || (inverted ? 'middle' : (isNegative ? 'bottom' : 'top')),
		y: pick(options.y, inverted ? 4 : (isNegative ? 14 : -6)),
		x: pick(options.x, inverted ? (isNegative ? -6 : 6) : 0)
	};

	this.textAlign = options.textAlign || (inverted ? (isNegative ? 'right' : 'left') : 'center');
}

StackItem.prototype = {
	destroy: function () {
		destroyObjectProperties(this, this.axis);
	},

	/**
	 * Sets the total of this stack. Should be called when a serie is hidden or shown
	 * since that will affect the total of other stacks.
	 */
	setTotal: function (total) {
		this.total = total;
		this.cum = total;
	},

	/**
	 * Renders the stack total label and adds it to the stack label group.
	 */
	render: function (group) {
		var str = this.options.formatter.call(this);  // format the text in the label

		// Change the text to reflect the new total and set visibility to hidden in case the serie is hidden
		if (this.label) {
			this.label.attr({text: str, visibility: HIDDEN});
		// Create new label
		} else {
			this.label =
				this.axis.chart.renderer.text(str, 0, 0)		// dummy positions, actual position updated with setOffset method in columnseries
					.css(this.options.style)				// apply style
					.attr({align: this.textAlign,			// fix the text-anchor
						rotation: this.options.rotation,	// rotation
						visibility: HIDDEN })				// hidden until setOffset is called
					.add(group);							// add to the labels-group
		}
	},

	/**
	 * Sets the offset that the stack has from the x value and repositions the label.
	 */
	setOffset: function (xOffset, xWidth) {
		var stackItem = this,
			axis = stackItem.axis,
			chart = axis.chart,
			inverted = chart.inverted,
			neg = this.isNegative,							// special treatment is needed for negative stacks
			y = axis.translate(this.total, 0, 0, 0, 1),		// stack value translated mapped to chart coordinates
			yZero = axis.translate(0),						// stack origin
			h = mathAbs(y - yZero),							// stack height
			x = chart.xAxis[0].translate(this.x) + xOffset,	// stack x position
			plotHeight = chart.plotHeight,
			stackBox = {	// this is the box for the complete stack
					x: inverted ? (neg ? y : y - h) : x,
					y: inverted ? plotHeight - x - xWidth : (neg ? (plotHeight - y - h) : plotHeight - y),
					width: inverted ? h : xWidth,
					height: inverted ? xWidth : h
			};

		if (this.label) {
			this.label
				.align(this.alignOptions, null, stackBox)	// align the label to the box
				.attr({visibility: VISIBLE});				// set visibility
		}
	}
};
/**
 * Create a new axis object
 * @param {Object} chart
 * @param {Object} options
 */
function Axis(chart, userOptions) {
	var options,
		isXAxis = userOptions.isX,
		axis = this;

	// Flag, is the axis horizontal
	axis.horiz = chart.inverted ? !isXAxis : isXAxis;

	axis.opposite = userOptions.opposite; // needed in setOptions
	axis.side = axis.horiz ?
			(axis.opposite ? 0 : 2) : // top : bottom
			(axis.opposite ? 1 : 3);  // right : left

	// Store the merged options
	axis.options = options = merge(
			isXAxis ? defaultXAxisOptions : defaultYAxisOptions,
			[defaultTopAxisOptions, defaultRightAxisOptions,
				defaultBottomAxisOptions, defaultLeftAxisOptions][axis.side],
			userOptions
		);

	var type = options.type,
		isDatetimeAxis = type === 'datetime';

	axis.labelFormatter = options.labels.formatter ||  // can be overwritten by dynamic format
			function () {
				var value = this.value,
					dateTimeLabelFormat = this.dateTimeLabelFormat,
					ret;

				if (dateTimeLabelFormat) { // datetime axis
					ret = dateFormat(dateTimeLabelFormat, value);

				} else if (axis.tickInterval % 1000000 === 0) { // use M abbreviation
					ret = (value / 1000000) + 'M';

				} else if (axis.tickInterval % 1000 === 0) { // use k abbreviation
					ret = (value / 1000) + 'k';

				} else if (!axis.categories && value >= 1000) { // add thousands separators
					ret = numberFormat(value, 0);

				} else { // strings (categories) and small numbers
					ret = value;
				}
				return ret;
			};

	// Flag, stagger lines or not
	axis.staggerLines = axis.horiz && options.labels.staggerLines;
	axis.userOptions = userOptions;

	//axis.axisTitleMargin = UNDEFINED,// = options.title.margin,
	axis.minPixelPadding = 0;
	//axis.ignoreMinPadding = UNDEFINED; // can be set to true by a column or bar series
	//axis.ignoreMaxPadding = UNDEFINED;

	axis.chart = chart;
	axis.reversed = options.reversed;

	// Initial categories
	axis.categories = options.categories;

	// Elements
	//axis.axisGroup = UNDEFINED;
	//axis.gridGroup = UNDEFINED;
	//axis.axisTitle = UNDEFINED;
	//axis.axisLine = UNDEFINED;

	// Flag if type === logarithmic
	axis.isLog = type === 'logarithmic';

	// Flag, if axis is linked to another axis
	axis.isLinked = defined(options.linkedTo);
	// Linked axis.
	//axis.linkedParent = UNDEFINED;

	// Flag if type === datetime
	axis.isDatetimeAxis = isDatetimeAxis;

	// Flag if percentage mode
	//axis.usePercentage = UNDEFINED;

	// Flag, isXAxis
	axis.isXAxis = isXAxis;
	axis.xOrY = isXAxis ? 'x' : 'y';

	// Tick positions
	//axis.tickPositions = UNDEFINED; // array containing predefined positions
	// Tick intervals
	//axis.tickInterval = UNDEFINED;
	//axis.minorTickInterval = UNDEFINED;

	// Major ticks
	axis.ticks = {};
	// Minor ticks
	axis.minorTicks = {};
	//axis.tickAmount = UNDEFINED;

	// List of plotLines/Bands
	axis.plotLinesAndBands = [];

	// Alternate bands
	axis.alternateBands = {};

	// Axis metrics
	//axis.left = UNDEFINED;
	//axis.top = UNDEFINED;
	//axis.width = UNDEFINED;
	//axis.height = UNDEFINED;
	//axis.bottom = UNDEFINED;
	//axis.right = UNDEFINED;
	//axis.transA = UNDEFINED;
	//axis.transB = UNDEFINED;
	//axis.oldTransA = UNDEFINED;
	axis.len = 0;
	//axis.oldMin = UNDEFINED;
	//axis.oldMax = UNDEFINED;
	//axis.oldUserMin = UNDEFINED;
	//axis.oldUserMax = UNDEFINED;
	//axis.oldAxisLength = UNDEFINED;
	axis.minRange = options.minRange || options.maxZoom;
	axis.range = options.range;
	axis.offset = options.offset || 0;


	// Dictionary for stacks
	axis.stacks = {};

	// Min and max in the data
	//axis.dataMin = UNDEFINED,
	//axis.dataMax = UNDEFINED,

	// The axis range
	axis.max = null;
	axis.min = null;

	// User set min and max
	//axis.userMin = UNDEFINED,
	//axis.userMax = UNDEFINED,

	axis.init();
}

Axis.prototype = {
	/**
	 * Get the minimum and maximum for the series of each axis
	 */
	getSeriesExtremes: function () {
		var axis = this,
			chart = axis.chart,
			stacks = axis.stacks,
			posStack = [],
			negStack = [],
			i;

		// reset dataMin and dataMax in case we're redrawing
		axis.dataMin = axis.dataMax = null;

		// loop through this axis' series
		each(axis.series, function (series) {

			if (series.visible || !chart.options.chart.ignoreHiddenSeries) {

				var seriesOptions = series.options,
					stacking,
					posPointStack,
					negPointStack,
					stackKey,
					stackOption,
					negKey,
					xData,
					yData,
					x,
					y,
					threshold = seriesOptions.threshold,
					yDataLength,
					activeYData = [],
					activeCounter = 0;
					
				// Validate threshold in logarithmic axes
				if (axis.isLog && threshold <= 0) {
					threshold = seriesOptions.threshold = null;
				}

				// Get dataMin and dataMax for X axes
				if (axis.isXAxis) {
					xData = series.xData;
					if (xData.length) {
						axis.dataMin = mathMin(pick(axis.dataMin, xData[0]), arrayMin(xData));
						axis.dataMax = mathMax(pick(axis.dataMax, xData[0]), arrayMax(xData));
					}

				// Get dataMin and dataMax for Y axes, as well as handle stacking and processed data
				} else {
					var isNegative,
						pointStack,
						key,
						cropped = series.cropped,
						xExtremes = series.xAxis.getExtremes(),
						//findPointRange,
						//pointRange,
						j,
						hasModifyValue = !!series.modifyValue;


					// Handle stacking
					stacking = seriesOptions.stacking;
					axis.usePercentage = stacking === 'percent';

					// create a stack for this particular series type
					if (stacking) {
						stackOption = seriesOptions.stack;
						stackKey = series.type + pick(stackOption, '');
						negKey = '-' + stackKey;
						series.stackKey = stackKey; // used in translate

						posPointStack = posStack[stackKey] || []; // contains the total values for each x
						posStack[stackKey] = posPointStack;

						negPointStack = negStack[negKey] || [];
						negStack[negKey] = negPointStack;
					}
					if (axis.usePercentage) {
						axis.dataMin = 0;
						axis.dataMax = 99;
					}

					// processData can alter series.pointRange, so this goes after
					//findPointRange = series.pointRange === null;

					xData = series.processedXData;
					yData = series.processedYData;
					yDataLength = yData.length;

					// loop over the non-null y values and read them into a local array
					for (i = 0; i < yDataLength; i++) {
						x = xData[i];
						y = yData[i];
						if (y !== null && y !== UNDEFINED) {

							// read stacked values into a stack based on the x value,
							// the sign of y and the stack key
							if (stacking) {
								isNegative = y < threshold;
								pointStack = isNegative ? negPointStack : posPointStack;
								key = isNegative ? negKey : stackKey;

								y = pointStack[x] =
									defined(pointStack[x]) ?
									pointStack[x] + y : y;


								// add the series
								if (!stacks[key]) {
									stacks[key] = {};
								}

								// If the StackItem is there, just update the values,
								// if not, create one first
								if (!stacks[key][x]) {
									stacks[key][x] = new StackItem(axis, axis.options.stackLabels, isNegative, x, stackOption);
								}
								stacks[key][x].setTotal(y);


							// general hook, used for Highstock compare values feature
							} else if (hasModifyValue) {
								y = series.modifyValue(y);
							}

							// get the smallest distance between points
							/*if (i) {
								distance = mathAbs(xData[i] - xData[i - 1]);
								pointRange = pointRange === UNDEFINED ? distance : mathMin(distance, pointRange);
							}*/

							// for points within the visible range, including the first point outside the
							// visible range, consider y extremes
							if (cropped || ((xData[i + 1] || x) >= xExtremes.min && (xData[i - 1] || x) <= xExtremes.max)) {

								j = y.length;
								if (j) { // array, like ohlc or range data
									while (j--) {
										if (y[j] !== null) {
											activeYData[activeCounter++] = y[j];
										}
									}
								} else {
									activeYData[activeCounter++] = y;
								}
							}
						}
					}

					// record the least unit distance
					/*if (findPointRange) {
						series.pointRange = pointRange || 1;
					}
					series.closestPointRange = pointRange;*/

					// Get the dataMin and dataMax so far. If percentage is used, the min and max are
					// always 0 and 100. If the length of activeYData is 0, continue with null values.
					if (!axis.usePercentage && activeYData.length) {
						axis.dataMin = mathMin(pick(axis.dataMin, activeYData[0]), arrayMin(activeYData));
						axis.dataMax = mathMax(pick(axis.dataMax, activeYData[0]), arrayMax(activeYData));
					}

					// Adjust to threshold
					if (defined(threshold)) {
						if (axis.dataMin >= threshold) {
							axis.dataMin = threshold;
							axis.ignoreMinPadding = true;
						} else if (axis.dataMax < threshold) {
							axis.dataMax = threshold;
							axis.ignoreMaxPadding = true;
						}
					}
				}
			}
		});
	},

	/**
	 * Translate from axis value to pixel position on the chart, or back
	 *
	 */
	translate: function (val, backwards, cvsCoord, old, handleLog) {
		var axis = this,
			axisLength = axis.len,
			sign = 1,
			cvsOffset = 0,
			localA = old ? axis.oldTransA : axis.transA,
			localMin = old ? axis.oldMin : axis.min,
			returnValue,
			postTranslate = axis.options.ordinal || (axis.isLog && handleLog);

		if (!localA) {
			localA = axis.transA;
		}

		if (cvsCoord) {
			sign *= -1; // canvas coordinates inverts the value
			cvsOffset = axisLength;
		}
		if (axis.reversed) { // reversed axis
			sign *= -1;
			cvsOffset -= sign * axisLength;
		}

		if (backwards) { // reverse translation
			if (axis.reversed) {
				val = axisLength - val;
			}
			returnValue = val / localA + localMin; // from chart pixel to value
			if (postTranslate) { // log and ordinal axes
				returnValue = axis.lin2val(returnValue);
			}

		} else { // normal translation, from axis value to pixel, relative to plot
			if (postTranslate) { // log and ordinal axes
				val = axis.val2lin(val);
			}

			returnValue = sign * (val - localMin) * localA + cvsOffset + (sign * axis.minPixelPadding);
		}

		return returnValue;
	},

	/**
	 * Create the path for a plot line that goes from the given value on
	 * this axis, across the plot to the opposite side
	 * @param {Number} value
	 * @param {Number} lineWidth Used for calculation crisp line
	 * @param {Number] old Use old coordinates (for resizing and rescaling)
	 */
	getPlotLinePath: function (value, lineWidth, old) {
		var axis = this,
			chart = axis.chart,
			axisLeft = axis.left,
			axisTop = axis.top,
			x1,
			y1,
			x2,
			y2,
			translatedValue = axis.translate(value, null, null, old),
			cHeight = (old && chart.oldChartHeight) || chart.chartHeight,
			cWidth = (old && chart.oldChartWidth) || chart.chartWidth,
			skip,
			transB = axis.transB;

		x1 = x2 = mathRound(translatedValue + transB);
		y1 = y2 = mathRound(cHeight - translatedValue - transB);

		if (isNaN(translatedValue)) { // no min or max
			skip = true;

		} else if (axis.horiz) {
			y1 = axisTop;
			y2 = cHeight - axis.bottom;
			if (x1 < axisLeft || x1 > axisLeft + axis.width) {
				skip = true;
			}
		} else {
			x1 = axisLeft;
			x2 = cWidth - axis.right;

			if (y1 < axisTop || y1 > axisTop + axis.height) {
				skip = true;
			}
		}
		return skip ?
			null :
			chart.renderer.crispLine([M, x1, y1, L, x2, y2], lineWidth || 0);
	},
	
	/**
	 * Create the path for a plot band
	 */
	getPlotBandPath: function (from, to) {

		var toPath = this.getPlotLinePath(to),
			path = this.getPlotLinePath(from);
			
		if (path && toPath) {
			path.push(
				toPath[4],
				toPath[5],
				toPath[1],
				toPath[2]
			);
		} else { // outside the axis area
			path = null;
		}
		
		return path;
	},
	
	/**
	 * Set the tick positions of a linear axis to round values like whole tens or every five.
	 */
	getLinearTickPositions: function (tickInterval, min, max) {
		var pos,
			lastPos,
			roundedMin = correctFloat(mathFloor(min / tickInterval) * tickInterval),
			roundedMax = correctFloat(mathCeil(max / tickInterval) * tickInterval),
			tickPositions = [];

		// Populate the intermediate values
		pos = roundedMin;
		while (pos <= roundedMax) {

			// Place the tick on the rounded value
			tickPositions.push(pos);

			// Always add the raw tickInterval, not the corrected one.
			pos = correctFloat(pos + tickInterval);

			// If the interval is not big enough in the current min - max range to actually increase
			// the loop variable, we need to break out to prevent endless loop. Issue #619
			if (pos === lastPos) {
				break;
			}

			// Record the last value
			lastPos = pos;
		}
		return tickPositions;
	},
	
	/**
	 * Set the tick positions of a logarithmic axis
	 */
	getLogTickPositions: function (interval, min, max, minor) {
		var axis = this,
			options = axis.options,
			axisLength = axis.len;

		// Since we use this method for both major and minor ticks,
		// use a local variable and return the result
		var positions = []; 
		
		// Reset
		if (!minor) {
			axis._minorAutoInterval = null;
		}
		
		// First case: All ticks fall on whole logarithms: 1, 10, 100 etc.
		if (interval >= 0.5) {
			interval = mathRound(interval);
			positions = axis.getLinearTickPositions(interval, min, max);
			
		// Second case: We need intermediary ticks. For example 
		// 1, 2, 4, 6, 8, 10, 20, 40 etc. 
		} else if (interval >= 0.08) {
			var roundedMin = mathFloor(min),
				intermediate,
				i,
				j,
				len,
				pos,
				lastPos,
				break2;
				
			if (interval > 0.3) {
				intermediate = [1, 2, 4];
			} else if (interval > 0.15) { // 0.2 equals five minor ticks per 1, 10, 100 etc
				intermediate = [1, 2, 4, 6, 8];
			} else { // 0.1 equals ten minor ticks per 1, 10, 100 etc
				intermediate = [1, 2, 3, 4, 5, 6, 7, 8, 9];
			}
			
			for (i = roundedMin; i < max + 1 && !break2; i++) {
				len = intermediate.length;
				for (j = 0; j < len && !break2; j++) {
					pos = log2lin(lin2log(i) * intermediate[j]);
					
					if (pos > min) {
						positions.push(lastPos);
					}
					
					if (lastPos > max) {
						break2 = true;
					}
					lastPos = pos;
				}
			}
			
		// Third case: We are so deep in between whole logarithmic values that
		// we might as well handle the tick positions like a linear axis. For
		// example 1.01, 1.02, 1.03, 1.04.
		} else {
			var realMin = lin2log(min),
				realMax = lin2log(max),
				tickIntervalOption = options[minor ? 'minorTickInterval' : 'tickInterval'],
				filteredTickIntervalOption = tickIntervalOption === 'auto' ? null : tickIntervalOption,
				tickPixelIntervalOption = options.tickPixelInterval / (minor ? 5 : 1),
				totalPixelLength = minor ? axisLength / axis.tickPositions.length : axisLength;
			
			interval = pick(
				filteredTickIntervalOption,
				axis._minorAutoInterval,
				(realMax - realMin) * tickPixelIntervalOption / (totalPixelLength || 1)
			);
			
			interval = normalizeTickInterval(
				interval, 
				null, 
				math.pow(10, mathFloor(math.log(interval) / math.LN10))
			);
			
			positions = map(axis.getLinearTickPositions(
				interval, 
				realMin,
				realMax	
			), log2lin);
			
			if (!minor) {
				axis._minorAutoInterval = interval / 5;
			}
		}
		
		// Set the axis-level tickInterval variable 
		if (!minor) {
			axis.tickInterval = interval;
		}
		return positions;
	},

	/**
	 * Return the minor tick positions. For logarithmic axes, reuse the same logic
	 * as for major ticks.
	 */
	getMinorTickPositions: function () {
		var axis = this,
			tickPositions = axis.tickPositions,
			minorTickInterval = axis.minorTickInterval;

		var minorTickPositions = [],
			pos,
			i,
			len;
		
		if (axis.isLog) {
			len = tickPositions.length;
			for (i = 1; i < len; i++) {
				minorTickPositions = minorTickPositions.concat(
					axis.getLogTickPositions(minorTickInterval, tickPositions[i - 1], tickPositions[i], true)
				);	
			}
		
		} else {			
			for (pos = axis.min + (tickPositions[0] - axis.min) % minorTickInterval; pos <= axis.max; pos += minorTickInterval) {
				minorTickPositions.push(pos);	
			}
		}
		
		return minorTickPositions;
	},

	/**
	 * Adjust the min and max for the minimum range. Keep in mind that the series data is 
	 * not yet processed, so we don't have information on data cropping and grouping, or 
	 * updated axis.pointRange or series.pointRange. The data can't be processed until
	 * we have finally established min and max.
	 */
	adjustForMinRange: function () {
		var axis = this,
			options = axis.options,
			min = axis.min,
			max = axis.max,
			zoomOffset,
			spaceAvailable = axis.dataMax - axis.dataMin >= axis.minRange,
			closestDataRange,
			i,
			distance,
			xData,
			loopLength,
			minArgs,
			maxArgs;

		// Set the automatic minimum range based on the closest point distance
		if (axis.isXAxis && axis.minRange === UNDEFINED && !axis.isLog) {

			if (defined(options.min) || defined(options.max)) {
				axis.minRange = null; // don't do this again

			} else {

				// Find the closest distance between raw data points, as opposed to
				// closestPointRange that applies to processed points (cropped and grouped)
				each(axis.series, function (series) {
					xData = series.xData;
					loopLength = series.xIncrement ? 1 : xData.length - 1;
					for (i = loopLength; i > 0; i--) {
						distance = xData[i] - xData[i - 1];
						if (closestDataRange === UNDEFINED || distance < closestDataRange) {
							closestDataRange = distance;
						}
					}
				});
				axis.minRange = mathMin(closestDataRange * 5, axis.dataMax - axis.dataMin);
			}
		}

		// if minRange is exceeded, adjust
		if (max - min < axis.minRange) {
			var minRange = axis.minRange;
			zoomOffset = (minRange - max + min) / 2;

			// if min and max options have been set, don't go beyond it
			minArgs = [min - zoomOffset, pick(options.min, min - zoomOffset)];
			if (spaceAvailable) { // if space is available, stay within the data range
				minArgs[2] = axis.dataMin;
			}
			axis.min = min = arrayMax(minArgs);

			maxArgs = [min + minRange, pick(options.max, min + minRange)];
			if (spaceAvailable) { // if space is availabe, stay within the data range
				maxArgs[2] = axis.dataMax;
			}

			axis.max = max = arrayMin(maxArgs);

			// now if the max is adjusted, adjust the min back
			if (max - min < minRange) {
				minArgs[0] = max - minRange;
				minArgs[1] = pick(options.min, max - minRange);
				axis.min = arrayMax(minArgs);
			}
		}
	},

	/**
	 * Update translation information
	 */
	setAxisTranslation: function () {
		var axis = this,
			range = axis.max - axis.min,
			pointRange = 0,
			closestPointRange,
			seriesClosestPointRange,
			transA = axis.transA;

		// adjust translation for padding
		if (axis.isXAxis) {
			if (axis.isLinked) {
				pointRange = axis.linkedParent.pointRange;
			} else {
				each(axis.series, function (series) {
					pointRange = mathMax(pointRange, series.pointRange);
					seriesClosestPointRange = series.closestPointRange;
					if (!series.noSharedTooltip && defined(seriesClosestPointRange)) {
						closestPointRange = defined(closestPointRange) ?
							mathMin(closestPointRange, seriesClosestPointRange) :
							seriesClosestPointRange;
					}
				});
			}

			// pointRange means the width reserved for each point, like in a column chart
			axis.pointRange = pointRange;

			// closestPointRange means the closest distance between points. In columns
			// it is mostly equal to pointRange, but in lines pointRange is 0 while closestPointRange
			// is some other value
			axis.closestPointRange = closestPointRange;
		}

		// secondary values
		axis.oldTransA = transA;
		axis.translationSlope = axis.transA = transA = axis.len / ((range + pointRange) || 1);
		axis.transB = axis.horiz ? axis.left : axis.bottom; // translation addend
		axis.minPixelPadding = transA * (pointRange / 2);
	},

	/**
	 * Set the tick positions to round values and optionally extend the extremes
	 * to the nearest tick
	 */
	setTickPositions: function (secondPass) {
		var axis = this,
			chart = axis.chart,
			options = axis.options,
			isLog = axis.isLog,
			isDatetimeAxis = axis.isDatetimeAxis,
			isXAxis = axis.isXAxis,
			isLinked = axis.isLinked,
			xOrY = axis.xOrY,
			tickPositioner = axis.options.tickPositioner,
			magnitude,
			maxPadding = options.maxPadding,
			minPadding = options.minPadding,
			length,
			linkedParentExtremes,
			tickIntervalOption = options.tickInterval,
			tickPixelIntervalOption = options.tickPixelInterval,
			tickPositions,
			categories = axis.categories,
			min,
			max;

		// linked axis gets the extremes from the parent axis
		if (isLinked) {
			axis.linkedParent = chart[isXAxis ? 'xAxis' : 'yAxis'][options.linkedTo];
			linkedParentExtremes = axis.linkedParent.getExtremes();
			axis.min = pick(linkedParentExtremes.min, linkedParentExtremes.dataMin);
			axis.max = pick(linkedParentExtremes.max, linkedParentExtremes.dataMax);
			if (options.type !== axis.linkedParent.options.type) {
				error(11, 1); // Can't link axes of different type
			}
		} else { // initial min and max from the extreme data values
			axis.min = pick(axis.userMin, options.min, axis.dataMin);
			axis.max = pick(axis.userMax, options.max, axis.dataMax);
		}

		min = axis.min;
		max = axis.max;

		if (isLog) {
			if (!secondPass && mathMin(min, dataMin) <= 0) {
				error(10, 1); // Can't plot negative values on log axis
			}
			axis.min = min = log2lin(min);
			axis.max = max = log2lin(max);
		}

		// handle zoomed range
		if (axis.range) {
			axis.userMin = axis.min = min = mathMax(min, max - axis.range); // #618
			axis.userMax = max;
			if (secondPass) {
				axis.range = null;  // don't use it when running setExtremes
			}
		}

		// adjust min and max for the minimum range
		axis.adjustForMinRange();

		// pad the values to get clear of the chart's edges
		if (!categories && !axis.usePercentage && !isLinked && defined(min) && defined(max)) {
			length = (max - min) || 1;
			if (!defined(options.min) && !defined(axis.userMin) && minPadding && (axis.dataMin < 0 || !axis.ignoreMinPadding)) {
				min = axis.min -= length * minPadding;
			}
			if (!defined(options.max) && !defined(axis.userMax)  && maxPadding && (axis.dataMax > 0 || !axis.ignoreMaxPadding)) {
				max = axis.max += length * maxPadding;
			}
		}

		// get tickInterval
		if (min === max || min === undefined || max === undefined) {
			axis.tickInterval = 1;
		} else if (isLinked && !tickIntervalOption &&
				tickPixelIntervalOption === axis.linkedParent.options.tickPixelInterval) {
			axis.tickInterval = axis.linkedParent.tickInterval;
		} else {
			axis.tickInterval = pick(
				tickIntervalOption,
				categories ? // for categoried axis, 1 is default, for linear axis use tickPix
					1 :
					(max - min) * tickPixelIntervalOption / (axis.len || 1)
			);
		}

		// Now we're finished detecting min and max, crop and group series data. This
		// is in turn needed in order to find tick positions in ordinal axes. 
		if (isXAxis && !secondPass) {
			each(axis.series, function (series) {
				series.processData(min !== axis.oldMin || max !== axis.oldMax);
			});
		}

		// set the translation factor used in translate function
		axis.setAxisTranslation();

		// hook for ordinal axes. To do: merge with below
		if (axis.beforeSetTickPositions) {
			axis.beforeSetTickPositions();
		}
		
		// hook for extensions, used in Highstock ordinal axes
		if (axis.postProcessTickInterval) {
			axis.tickInterval = axis.postProcessTickInterval(axis.tickInterval);
		}

		// for linear axes, get magnitude and normalize the interval
		if (!isDatetimeAxis && !isLog) { // linear
			magnitude = math.pow(10, mathFloor(math.log(axis.tickInterval) / math.LN10));
			if (!defined(options.tickInterval)) {
				axis.tickInterval = normalizeTickInterval(axis.tickInterval, null, magnitude, options);
			}
		}

		// get minorTickInterval
		axis.minorTickInterval = options.minorTickInterval === 'auto' && axis.tickInterval ?
				axis.tickInterval / 5 : options.minorTickInterval;

		// find the tick positions
		axis.tickPositions = tickPositions = options.tickPositions || (tickPositioner && tickPositioner.apply(axis, [min, max]));
		if (!tickPositions) {
			if (isDatetimeAxis) {
				tickPositions = (axis.getNonLinearTimeTicks || getTimeTicks)(
					normalizeTimeTickInterval(axis.tickInterval, options.units),
					min,
					max,
					options.startOfWeek,
					axis.ordinalPositions,
					axis.closestPointRange,
					true
				);
			} else if (isLog) {
				tickPositions = axis.getLogTickPositions(axis.tickInterval, min, max);
			} else {
				tickPositions = axis.getLinearTickPositions(axis.tickInterval, min, max);
			}
			axis.tickPositions = tickPositions;
		}

		if (!isLinked) {

			// reset min/max or remove extremes based on start/end on tick
			var roundedMin = tickPositions[0],
				roundedMax = tickPositions[tickPositions.length - 1];

			if (options.startOnTick) {
				axis.min = roundedMin;
			} else if (axis.min > roundedMin) {
				tickPositions.shift();
			}

			if (options.endOnTick) {
				axis.max = max = roundedMax;
			} else if (max < roundedMax) {
				tickPositions.pop();
			}

			// record the greatest number of ticks for multi axis
			var maxTicks = chart.maxTicks;
			if (!maxTicks) { // first call, or maxTicks have been reset after a zoom operation
				maxTicks = {
					x: 0,
					y: 0
				};
			}

			if (!isDatetimeAxis && tickPositions.length > maxTicks[xOrY] && options.alignTicks !== false) {
				maxTicks[xOrY] = tickPositions.length;
			}
			chart.maxTicks = maxTicks;
		}
	},

	/**
	 * When using multiple axes, adjust the number of ticks to match the highest
	 * number of ticks in that group
	 */
	adjustTickAmount: function () {
		var axis = this,
			chart = axis.chart,
			xOrY = axis.xOrY,
			tickPositions = axis.tickPositions,
			maxTicks = chart.maxTicks;

		if (maxTicks && maxTicks[xOrY] && !axis.isDatetimeAxis && !axis.categories && !axis.isLinked && axis.options.alignTicks !== false) { // only apply to linear scale
			var oldTickAmount = axis.tickAmount,
				calculatedTickAmount = tickPositions.length,
				tickAmount;

			// set the axis-level tickAmount to use below
			axis.tickAmount = tickAmount = maxTicks[xOrY];

			if (calculatedTickAmount < tickAmount) {
				while (tickPositions.length < tickAmount) {
					tickPositions.push(correctFloat(
						tickPositions[tickPositions.length - 1] + axis.tickInterval
					));
				}
				axis.transA *= (calculatedTickAmount - 1) / (tickAmount - 1);
				axis.max = tickPositions[tickPositions.length - 1];

			}
			if (defined(oldTickAmount) && tickAmount !== oldTickAmount) {
				axis.isDirty = true;
			}
		}
	},

	/**
	 * Set the scale based on data min and max, user set min and max or options
	 *
	 */
	setScale: function () {
		var axis = this,
			chart = axis.chart,
			stacks = axis.stacks,
			type,
			i,
			isDirtyData,
			isDirtyAxisLength;

		axis.oldMin = axis.min;
		axis.oldMax = axis.max;
		axis.oldAxisLength = axis.len;

		// set the new axisLength
		axis.len = axis.horiz ? axis.width : axis.height;
		isDirtyAxisLength = axis.len !== axis.oldAxisLength;

		// is there new data?
		each(axis.series, function (series) {
			if (series.isDirtyData || series.isDirty ||
					series.xAxis.isDirty) { // when x axis is dirty, we need new data extremes for y as well
				isDirtyData = true;
			}
		});

		// do we really need to go through all this?
		if (isDirtyAxisLength || isDirtyData || axis.isLinked ||
			axis.userMin !== axis.oldUserMin || axis.userMax !== axis.oldUserMax) {

			// get data extremes if needed
			axis.getSeriesExtremes();

			// get fixed positions based on tickInterval
			axis.setTickPositions();

			// record old values to decide whether a rescale is necessary later on (#540)
			axis.oldUserMin = axis.userMin;
			axis.oldUserMax = axis.userMax;

			// reset stacks
			if (!axis.isXAxis) {
				for (type in stacks) {
					for (i in stacks[type]) {
						stacks[type][i].cum = stacks[type][i].total;
					}
				}
			}

			// Mark as dirty if it is not already set to dirty and extremes have changed. #595.
			if (!axis.isDirty) {
				axis.isDirty = isDirtyAxisLength || axis.min !== axis.oldMin || axis.max !== axis.oldMax;
			}
		}
	},

	/**
	 * Set the extremes and optionally redraw
	 * @param {Number} newMin
	 * @param {Number} newMax
	 * @param {Boolean} redraw
	 * @param {Boolean|Object} animation Whether to apply animation, and optionally animation
	 *    configuration
	 * @param {Object} eventArguments 
	 *
	 */
	setExtremes: function (newMin, newMax, redraw, animation, eventArguments) {
		var axis = this,
			chart = axis.chart;

		redraw = pick(redraw, true); // defaults to true

		// Extend the arguments with min and max
		eventArguments = extend(eventArguments, {
			min: newMin,
			max: newMax
		});

		// Fire the event
		fireEvent(axis, 'setExtremes', eventArguments, function () { // the default event handler

			axis.userMin = newMin;
			axis.userMax = newMax;

			// Mark for running afterSetExtremes
			axis.isDirtyExtremes = true;

			// redraw
			if (redraw) {
				chart.redraw(animation);
			}
		});
	},
	
	/**
	 * Update the axis metrics
	 */
	setAxisSize: function () {
		var axis = this,
			chart = axis.chart,
			options = axis.options;

		var offsetLeft = options.offsetLeft || 0,
			offsetRight = options.offsetRight || 0;

		// basic values
		// expose to use in Series object and navigator
		axis.left = pick(options.left, chart.plotLeft + offsetLeft);
		axis.top = pick(options.top, chart.plotTop);
		axis.width = pick(options.width, chart.plotWidth - offsetLeft + offsetRight);
		axis.height = pick(options.height, chart.plotHeight);
		axis.bottom = chart.chartHeight - axis.height - axis.top;
		axis.right = chart.chartWidth - axis.width - axis.left;
		axis.len = axis.horiz ? axis.width : axis.height;
	},

	/**
	 * Get the actual axis extremes
	 */
	getExtremes: function () {
		var axis = this,
			isLog = axis.isLog;

		return {
			min: isLog ? correctFloat(lin2log(axis.min)) : axis.min,
			max: isLog ? correctFloat(lin2log(axis.max)) : axis.max,
			dataMin: axis.dataMin,
			dataMax: axis.dataMax,
			userMin: axis.userMin,
			userMax: axis.userMax
		};
	},

	/**
	 * Get the zero plane either based on zero or on the min or max value.
	 * Used in bar and area plots
	 */
	getThreshold: function (threshold) {
		var axis = this,
			isLog = axis.isLog;

		var realMin = isLog ? lin2log(axis.min) : axis.min,
			realMax = isLog ? lin2log(axis.max) : axis.max;
		
		if (realMin > threshold || threshold === null) {
			threshold = realMin;
		} else if (realMax < threshold) {
			threshold = realMax;
		}

		return axis.translate(threshold, 0, 1, 0, 1);
	},

	/**
	 * Add a plot band or plot line after render time
	 *
	 * @param options {Object} The plotBand or plotLine configuration object
	 */
	addPlotBandOrLine: function (options) {
		var obj = new PlotLineOrBand(this, options).render();
		this.plotLinesAndBands.push(obj);
		return obj;
	},

	/**
	 * Render the tick labels to a preliminary position to get their sizes
	 */
	getOffset: function () {
		var axis = this,
			chart = axis.chart,
			renderer = chart.renderer,
			options = axis.options,
			tickPositions = axis.tickPositions,
			ticks = axis.ticks,
			horiz = axis.horiz,
			side = axis.side,
			hasData = axis.series.length && defined(axis.min) && defined(axis.max),
			showAxis = hasData || pick(options.showEmpty, true),
			titleOffset = 0,
			titleOffsetOption,
			titleMargin = 0,
			axisTitleOptions = options.title,
			labelOptions = options.labels,
			directionFactor = [-1, 1, 1, -1][side],
			n;

		if (!axis.axisGroup) {
			axis.axisGroup = renderer.g('axis')
				.attr({ zIndex: 7 })
				.add();
			axis.gridGroup = renderer.g('grid')
				.attr({ zIndex: options.gridZIndex || 1 })
				.add();
		}

		var labelOffset = 0; // reset

		if (hasData || axis.isLinked) {
			each(tickPositions, function (pos) {
				if (!ticks[pos]) {
					ticks[pos] = new Tick(axis, pos);
				} else {
					ticks[pos].addLabel(); // update labels depending on tick interval
				}

			});

			each(tickPositions, function (pos) {
				// left side must be align: right and right side must have align: left for labels
				if (side === 0 || side === 2 || { 1: 'left', 3: 'right' }[side] === labelOptions.align) {

					// get the highest offset
					labelOffset = mathMax(
						ticks[pos].getLabelSize(),
						labelOffset
					);
				}

			});

			if (axis.staggerLines) {
				labelOffset += (axis.staggerLines - 1) * 16;
			}

		} else { // doesn't have data
			for (n in ticks) {
				ticks[n].destroy();
				delete ticks[n];
			}
		}

		if (axisTitleOptions && axisTitleOptions.text) {
			if (!axis.axisTitle) {
				axis.axisTitle = renderer.text(
					axisTitleOptions.text,
					0,
					0,
					axisTitleOptions.useHTML
				)
				.attr({
					zIndex: 7,
					rotation: axisTitleOptions.rotation || 0,
					align:
						axisTitleOptions.textAlign ||
						{ low: 'left', middle: 'center', high: 'right' }[axisTitleOptions.align]
				})
				.css(axisTitleOptions.style)
				.add();
				axis.axisTitle.isNew = true;
			}

			if (showAxis) {
				titleOffset = axis.axisTitle.getBBox()[horiz ? 'height' : 'width'];
				titleMargin = pick(axisTitleOptions.margin, horiz ? 5 : 10);
				titleOffsetOption = axisTitleOptions.offset;
			}

			// hide or show the title depending on whether showEmpty is set
			axis.axisTitle[showAxis ? 'show' : 'hide']();
		}

		// handle automatic or user set offset
		var axisOffset = chart.axisOffset;
		axis.offset = directionFactor * pick(options.offset, axisOffset[side]); // docs

		axis.axisTitleMargin =
			pick(titleOffsetOption,
				labelOffset + titleMargin +
				(side !== 2 && labelOffset && directionFactor * options.labels[horiz ? 'y' : 'x'])
			);

		axisOffset[side] = mathMax(
			axisOffset[side],
			axis.axisTitleMargin + titleOffset + directionFactor * axis.offset
		);

	},
	
	/**
	 * Get the path for the axis line
	 */
	getLinePath: function (lineWidth) {
		var chart = this.chart,
			opposite = this.opposite,
			offset = this.offset,
			horiz = this.horiz,
			lineLeft = this.left + (opposite ? this.width : 0) + offset,
			lineTop = chart.chartHeight - this.bottom - (opposite ? this.height : 0) + offset;

		return chart.renderer.crispLine([
				M,
				horiz ?
					this.left :
					lineLeft,
				horiz ?
					lineTop :
					this.top,
				L,
				horiz ?
					chart.chartWidth - this.right :
					lineLeft,
				horiz ?
					lineTop :
					chart.chartHeight - this.bottom
			], lineWidth);
	},
	
	/**
	 * Render the axis
	 */
	render: function () {
		var axis = this,
			chart = axis.chart,
			renderer = chart.renderer,
			options = axis.options,
			isLog = axis.isLog,
			isLinked = axis.isLinked,
			tickPositions = axis.tickPositions,
			axisLength = axis.len,
			axisTop = axis.top,
			axisLeft = axis.left,
			axisWidth = axis.width,
			axisHeight = axis.height,
			axisBottom = axis.bottom,
			stacks = axis.stacks,
			ticks = axis.ticks,
			minorTicks = axis.minorTicks,
			alternateBands = axis.alternateBands,
			horiz = axis.horiz,
			opposite = axis.opposite,
			axisTitleOptions = options.title,
			stackLabelOptions = options.stackLabels,
			alternateGridColor = options.alternateGridColor,
			lineWidth = options.lineWidth,
			linePath,
			hasRendered = chart.hasRendered,
			slideInTicks = hasRendered && defined(axis.oldMin) && !isNaN(axis.oldMin),
			hasData = axis.series.length && defined(axis.min) && defined(axis.max),
			showAxis = hasData || pick(options.showEmpty, true),
			from,
			to;

		// If the series has data draw the ticks. Else only the line and title
		if (hasData || isLinked) {

			// minor ticks
			if (axis.minorTickInterval && !axis.categories) {
				each(axis.getMinorTickPositions(), function (pos) {
					if (!minorTicks[pos]) {
						minorTicks[pos] = new Tick(axis, pos, 'minor');
					}

					// render new ticks in old position
					if (slideInTicks && minorTicks[pos].isNew) {
						minorTicks[pos].render(null, true);
					}


					minorTicks[pos].isActive = true;
					minorTicks[pos].render();
				});
			}

			// Major ticks. Pull out the first item and render it last so that
			// we can get the position of the neighbour label. #808.
			each(tickPositions.slice(1).concat([tickPositions[0]]), function (pos, i) {

				// Reorganize the indices
				i = (i === tickPositions.length - 1) ? 0 : i + 1;

				// linked axes need an extra check to find out if
				if (!isLinked || (pos >= axis.min && pos <= axis.max)) {

					if (!ticks[pos]) {
						ticks[pos] = new Tick(axis, pos);
					}

					// render new ticks in old position
					if (slideInTicks && ticks[pos].isNew) {
						ticks[pos].render(i, true);
					}

					ticks[pos].isActive = true;
					ticks[pos].render(i);
				}

			});

			// alternate grid color
			if (alternateGridColor) {
				each(tickPositions, function (pos, i) {
					if (i % 2 === 0 && pos < axis.max) {
						if (!alternateBands[pos]) {
							alternateBands[pos] = new PlotLineOrBand(axis);
						}
						from = pos;
						to = tickPositions[i + 1] !== UNDEFINED ? tickPositions[i + 1] : axis.max;
						alternateBands[pos].options = {
							from: isLog ? lin2log(from) : from,
							to: isLog ? lin2log(to) : to,
							color: alternateGridColor
						};
						alternateBands[pos].render();
						alternateBands[pos].isActive = true;
					}
				});
			}

			// custom plot lines and bands
			if (!axis._addedPlotLB) { // only first time
				each((options.plotLines || []).concat(options.plotBands || []), function (plotLineOptions) {
					//plotLinesAndBands.push(new PlotLineOrBand(plotLineOptions).render());
					axis.addPlotBandOrLine(plotLineOptions);
				});
				axis._addedPlotLB = true;
			}

		} // end if hasData

		// remove inactive ticks
		each([ticks, minorTicks, alternateBands], function (coll) {
			var pos;
			for (pos in coll) {
				if (!coll[pos].isActive) {
					coll[pos].destroy();
					delete coll[pos];
				} else {
					coll[pos].isActive = false; // reset
				}
			}
		});

		// Static items. As the axis group is cleared on subsequent calls
		// to render, these items are added outside the group.
		// axis line
		if (lineWidth) {
			linePath = axis.getLinePath(lineWidth);
			if (!axis.axisLine) {
				axis.axisLine = renderer.path(linePath)
					.attr({
						stroke: options.lineColor,
						'stroke-width': lineWidth,
						zIndex: 7
					})
					.add();
			} else {
				axis.axisLine.animate({ d: linePath });
			}

			// show or hide the line depending on options.showEmpty
			axis.axisLine[showAxis ? 'show' : 'hide']();

		}

		if (axis.axisTitle && showAxis) {
			// compute anchor points for each of the title align options
			var margin = horiz ? axisLeft : axisTop,
				fontSize = pInt(axisTitleOptions.style.fontSize || 12),
			// the position in the length direction of the axis
			alongAxis = {
				low: margin + (horiz ? 0 : axisLength),
				middle: margin + axisLength / 2,
				high: margin + (horiz ? axisLength : 0)
			}[axisTitleOptions.align],

			// the position in the perpendicular direction of the axis
			offAxis = (horiz ? axisTop + axisHeight : axisLeft) +
				(horiz ? 1 : -1) * // horizontal axis reverses the margin
				(opposite ? -1 : 1) * // so does opposite axes
				axis.axisTitleMargin +
				(axis.side === 2 ? fontSize : 0);

			axis.axisTitle[axis.axisTitle.isNew ? 'attr' : 'animate']({
				x: horiz ?
					alongAxis :
					offAxis + (opposite ? axisWidth : 0) + axis.offset +
						(axisTitleOptions.x || 0), // x
				y: horiz ?
					offAxis - (opposite ? axisHeight : 0) + axis.offset :
					alongAxis + (axisTitleOptions.y || 0) // y
			});
			axis.axisTitle.isNew = false;
		}

		// Stacked totals:
		if (stackLabelOptions && stackLabelOptions.enabled) {
			var stackKey, oneStack, stackCategory,
				stackTotalGroup = axis.stackTotalGroup;

			// Create a separate group for the stack total labels
			if (!stackTotalGroup) {
				axis.stackTotalGroup = stackTotalGroup =
					renderer.g('stack-labels')
						.attr({
							visibility: VISIBLE,
							zIndex: 6
						})
						.translate(chart.plotLeft, chart.plotTop)
						.add();
			}

			// Render each stack total
			for (stackKey in stacks) {
				oneStack = stacks[stackKey];
				for (stackCategory in oneStack) {
					oneStack[stackCategory].render(stackTotalGroup);
				}
			}
		}
		// End stacked totals

		axis.isDirty = false;
	},

	/**
	 * Remove a plot band or plot line from the chart by id
	 * @param {Object} id
	 */
	removePlotBandOrLine: function (id) {
		var plotLinesAndBands = this.plotLinesAndBands,
			i = plotLinesAndBands.length;
		while (i--) {
			if (plotLinesAndBands[i].id === id) {
				plotLinesAndBands[i].destroy();
			}
		}
	},

	/**
	 * Update the axis title by options
	 */
	setTitle: function (newTitleOptions, redraw) {
		var axis = this,
			chart = axis.chart,
			options = axis.options;

		options.title = merge(options.title, newTitleOptions);

		axis.axisTitle = axis.axisTitle.destroy();
		axis.isDirty = true;

		if (pick(redraw, true)) {
			chart.redraw();
		}
	},

	/**
	 * Redraw the axis to reflect changes in the data or axis extremes
	 */
	redraw: function () {
		var axis = this,
			chart = axis.chart;

		// hide tooltip and hover states
		if (chart.tracker.resetTracker) {
			chart.tracker.resetTracker();
		}

		// render the axis
		axis.render();

		// move plot lines and bands
		each(axis.plotLinesAndBands, function (plotLine) {
			plotLine.render();
		});

		// mark associated series as dirty and ready for redraw
		each(axis.series, function (series) {
			series.isDirty = true;
		});

	},

	/**
	 * Set new axis categories and optionally redraw
	 * @param {Array} newCategories
	 * @param {Boolean} doRedraw
	 */
	setCategories: function (newCategories, doRedraw) {
		var axis = this,
			chart = axis.chart;

		// set the categories
		axis.categories = axis.userOptions.categories = newCategories;

		// force reindexing tooltips
		each(axis.series, function (series) {
			series.translate();
			series.setTooltipPoints(true);
		});


		// optionally redraw
		axis.isDirty = true;

		if (pick(doRedraw, true)) {
			chart.redraw();
		}
	},

	/**
	 * Destroys an Axis instance.
	 */
	destroy: function () {
		var axis = this,
			stacks = axis.stacks,
			stackKey;

		// Remove the events
		removeEvent(axis);

		// Destroy each stack total
		for (stackKey in stacks) {
			destroyObjectProperties(stacks[stackKey]);

			stacks[stackKey] = null;
		}

		// Destroy collections
		each([axis.ticks, axis.minorTicks, axis.alternateBands, axis.plotLinesAndBands], function (coll) {
			destroyObjectProperties(coll);
		});

		// Destroy local variables
		each(['stackTotalGroup', 'axisLine', 'axisGroup', 'gridGroup', 'axisTitle'], function (prop) {
			if (axis[prop]) {
				axis[prop] = axis[prop].destroy();
			}
		});
	},


	init: function () {
		var axis = this,
			chart = axis.chart,
			isXAxis = axis.isXAxis,
			eventType,
			events = axis.options.events;

		// Run Axis

		// Register
		chart.axes.push(axis);
		chart[isXAxis ? 'xAxis' : 'yAxis'].push(axis);

		axis.series = []; // populated by Series

		// inverted charts have reversed xAxes as default
		if (chart.inverted && isXAxis && axis.reversed === UNDEFINED) {
			axis.reversed = true;
		}

		axis.removePlotBand = axis.removePlotBandOrLine;
		axis.removePlotLine = axis.removePlotBandOrLine;
		axis.addPlotBand = axis.addPlotBandOrLine;
		axis.addPlotLine = axis.addPlotBandOrLine;


		// register event listeners
		for (eventType in events) {
			addEvent(axis, eventType, events[eventType]);
		}

		// extend logarithmic axis
		if (axis.isLog) {
			axis.val2lin = log2lin;
			axis.lin2val = lin2log;
		}
	}
}; // end Axis

/**
 * The tooltip object
 * @param {Object} chart The chart instance
 * @param {Object} options Tooltip options
 */
function Tooltip(chart, options) {
	var borderWidth = options.borderWidth,
		style = options.style,
		shared = options.shared,
		padding = pInt(style.padding);

	// Save the chart and options
	this.chart = chart;
	this.options = options;

	// remove padding CSS and apply padding on box instead
	style.padding = 0;

	// Keep track of the current series
	//this.currentSeries = UNDEFINED;

	// List of crosshairs
	this.crosshairs = [];

	// Current values of x and y when animating
	this.currentX = 0;
	this.currentY = 0;

	// The tooltipTick function, initialized to nothing
	//this.tooltipTick = UNDEFINED;

	// The tooltip is initially hidden
	this.tooltipIsHidden = true;

	// create the label
	this.label = chart.renderer.label('', 0, 0, null, null, null, options.useHTML)
		.attr({
			padding: padding,
			fill: options.backgroundColor,
			'stroke-width': borderWidth,
			r: options.borderRadius,
			zIndex: 8
		})
		.css(style)
		.hide()
		.add();

	// When using canVG the shadow shows up as a gray circle
	// even if the tooltip is hidden.
	if (!useCanVG) {
		this.label.shadow(options.shadow);
	}

	// Public property for getting the shared state.
	this.shared = shared;
}

Tooltip.prototype = {
	/**
	 * Destroy the tooltip and its elements.
	 */
	destroy: function () {
		each(this.crosshairs, function (crosshair) {
			if (crosshair) {
				crosshair.destroy();
			}
		});

		// Destroy and clear local variables
		if (this.label) {
			this.label = this.label.destroy();
		}
	},

	/**
	 * Provide a soft movement for the tooltip
	 *
	 * @param {Number} finalX
	 * @param {Number} finalY
	 * @private
	 */
	move: function (finalX, finalY) {
		var tooltip = this;

		// get intermediate values for animation
		tooltip.currentX = tooltip.tooltipIsHidden ? finalX : (2 * tooltip.currentX + finalX) / 3;
		tooltip.currentY = tooltip.tooltipIsHidden ? finalY : (tooltip.currentY + finalY) / 2;

		// move to the intermediate value
		tooltip.label.attr({ x: tooltip.currentX, y: tooltip.currentY });

		// run on next tick of the mouse tracker
		if (mathAbs(finalX - tooltip.currentX) > 1 || mathAbs(finalY - tooltip.currentY) > 1) {
			tooltip.tooltipTick = function () {
				tooltip.move(finalX, finalY);
			};
		} else {
			tooltip.tooltipTick = null;
		}
	},

	/**
	 * Hide the tooltip
	 */
	hide: function () {
		if (!this.tooltipIsHidden) {
			var hoverPoints = this.chart.hoverPoints;

			this.label.hide();

			// hide previous hoverPoints and set new
			if (hoverPoints) {
				each(hoverPoints, function (point) {
					point.setState();
				});
			}

			this.chart.hoverPoints = null;
			this.tooltipIsHidden = true;
		}
	},

	/**
	 * Hide the crosshairs
	 */
	hideCrosshairs: function () {
		each(this.crosshairs, function (crosshair) {
			if (crosshair) {
				crosshair.hide();
			}
		});
	},
	
	/** 
	 * Extendable method to get the anchor position of the tooltip
	 * from a point or set of points
	 */
	getAnchor: function (points) {
		var ret,
			chart = this.chart,
			inverted = chart.inverted,
			plotX = 0,
			plotY = 0;
		
		points = splat(points);
		
		// Pie uses a special tooltipPos
		ret = points[0].tooltipPos;
		
		// When shared, use the average position
		if (!ret) {
			each(points, function (point) {
				plotX += point.plotX;
				plotY += point.plotLow ? (point.plotLow + point.plotHigh) / 2 : point.plotY;
			});
			
			plotX /= points.length;
			plotY /= points.length;
			
			ret = [
				inverted ? chart.plotWidth - plotY : plotX,
				inverted ? chart.plotHeight - plotX : plotY
			];
		}

		return map(ret, mathRound);
	},

	/**
	 * Refresh the tooltip's text and position.
	 * @param {Object} point
	 */
	refresh: function (point) {
		var tooltip = this,
			chart = tooltip.chart,
			label = tooltip.label,
			options = tooltip.options;

		/**
		 * In case no user defined formatter is given, this will be used
		 */
		function defaultFormatter() {
			var pThis = this,
				items = pThis.points || splat(pThis),
				series = items[0].series,
				s;

			// build the header
			s = [series.tooltipHeaderFormatter(items[0].key)];

			// build the values
			each(items, function (item) {
				series = item.series;
				s.push((series.tooltipFormatter && series.tooltipFormatter(item)) ||
					item.point.tooltipFormatter(series.tooltipOptions.pointFormat));
			});

			// footer
			s.push(options.footerFormat || '');

			return s.join('');
		}

		var x,
			y,
			show,
			anchor,
			textConfig = {},
			text,
			pointConfig = [],
			formatter = options.formatter || defaultFormatter,
			hoverPoints = chart.hoverPoints,
			placedTooltipPoint,
			borderColor,
			crosshairsOptions = options.crosshairs;
			
		// get the reference point coordinates (pie charts use tooltipPos)
		anchor = tooltip.getAnchor(point);
		x = anchor[0];
		y = anchor[1];

		// shared tooltip, array is sent over
		if (tooltip.shared && !(point.series && point.series.noSharedTooltip)) {
			
			// hide previous hoverPoints and set new
			if (hoverPoints) {
				each(hoverPoints, function (point) {
					point.setState();
				});
			}
			chart.hoverPoints = point;

			each(point, function (item) {
				item.setState(HOVER_STATE);

				pointConfig.push(item.getLabelConfig());
			});

			textConfig = {
				x: point[0].category
			};
			textConfig.points = pointConfig;
			point = point[0];

		// single point tooltip
		} else {
			textConfig = point.getLabelConfig();
		}
		text = formatter.call(textConfig);

		// register the current series
		tooltip.currentSeries = point.series;


		// For line type series, hide tooltip if the point falls outside the plot
		show = tooltip.shared || !tooltip.currentSeries.isCartesian || tooltip.currentSeries.tooltipOutsidePlot || chart.isInsidePlot(x, y);

		// update the inner HTML
		if (text === false || !show) {
			this.hide();
		} else {

			// show it
			if (tooltip.tooltipIsHidden) {
				label.show();
				tooltip.tooltipIsHidden = false;
			}

			// update text
			label.attr({
				text: text
			});

			// set the stroke color of the box
			borderColor = options.borderColor || point.color || tooltip.currentSeries.color || '#606060';
			label.attr({
				stroke: borderColor
			});

			placedTooltipPoint = placeBox(
				label.width,
				label.height,
				chart.plotLeft,
				chart.plotTop,
				chart.plotWidth,
				chart.plotHeight,
				{x: x, y: y},
				pick(options.distance, 12),
				chart.inverted
			);

			// do the move
			this.move(mathRound(placedTooltipPoint.x), mathRound(placedTooltipPoint.y));
		}

		// crosshairs
		if (crosshairsOptions) {
			crosshairsOptions = splat(crosshairsOptions); // [x, y]

			var path,
				i = crosshairsOptions.length,
				attribs,
				axis;

			while (i--) {
				axis = point.series[i ? 'yAxis' : 'xAxis'];
				if (crosshairsOptions[i] && axis) {

					path = axis.getPlotLinePath(
						i ? pick(point.stackY, point.y) : point.x, // #814
						1
					);

					if (tooltip.crosshairs[i]) {
						tooltip.crosshairs[i].attr({ d: path, visibility: VISIBLE });
					} else {
						attribs = {
							'stroke-width': crosshairsOptions[i].width || 1,
							stroke: crosshairsOptions[i].color || '#C0C0C0',
							zIndex: crosshairsOptions[i].zIndex || 2
						};
						if (crosshairsOptions[i].dashStyle) {
							attribs.dashstyle = crosshairsOptions[i].dashStyle;
						}
						tooltip.crosshairs[i] = chart.renderer.path(path)
							.attr(attribs)
							.add();
					}
				}
			}
		}
		fireEvent(chart, 'tooltipRefresh', {
				text: text,
				x: x + chart.plotLeft,
				y: y + chart.plotTop,
				borderColor: borderColor
			});
	},

	/**
	 * Runs the tooltip animation one tick.
	 */
	tick: function () {
		if (this.tooltipTick) {
			this.tooltipTick();
		}
	}
};
/**
 * The mouse tracker object
 * @param {Object} chart The Chart instance
 * @param {Object} options The root options object
 */
function MouseTracker(chart, options) {
	var zoomType = useCanVG ? '' : options.chart.zoomType;

	// Zoom status
	this.zoomX = /x/.test(zoomType);
	this.zoomY = /y/.test(zoomType);

	// Store reference to options
	this.options = options;

	// Reference to the chart
	this.chart = chart;

	// The interval id
	//this.tooltipInterval = UNDEFINED;

	// The cached x hover position
	//this.hoverX = UNDEFINED;

	// The chart position
	//this.chartPosition = UNDEFINED;

	// The selection marker element
	//this.selectionMarker = UNDEFINED;

	// False or a value > 0 if a dragging operation
	//this.mouseDownX = UNDEFINED;
	//this.mouseDownY = UNDEFINED;
	this.init(chart, options.tooltip);
}

MouseTracker.prototype = {
	/**
	 * Add crossbrowser support for chartX and chartY
	 * @param {Object} e The event object in standard browsers
	 */
	normalizeMouseEvent: function (e) {
		var chartPosition,
			chartX,
			chartY,
			ePos;

		// common IE normalizing
		e = e || win.event;
		if (!e.target) {
			e.target = e.srcElement;
		}

		// jQuery only copies over some properties. IE needs e.x and iOS needs touches.
		if (e.originalEvent) {
			e = e.originalEvent;
		}

		// The same for MooTools. It renames e.pageX to e.page.x. #445.
		if (e.event) {
			e = e.event;
		}

		// iOS
		ePos = e.touches ? e.touches.item(0) : e;

		// get mouse position
		this.chartPosition = chartPosition = offset(this.chart.container);

		// chartX and chartY
		if (isIE) { // IE including IE9 that has pageX but in a different meaning
			chartX = e.x;
			chartY = e.y;
		} else {
			chartX = ePos.pageX - chartPosition.left;
			chartY = ePos.pageY - chartPosition.top;
		}

		return extend(e, {
			chartX: mathRound(chartX),
			chartY: mathRound(chartY)
		});
	},

	/**
	 * Get the click position in terms of axis values.
	 *
	 * @param {Object} e A mouse event
	 */
	getMouseCoordinates: function (e) {
		var coordinates = {
				xAxis: [],
				yAxis: []
			},
			chart = this.chart;

		each(chart.axes, function (axis) {
			var isXAxis = axis.isXAxis,
				isHorizontal = chart.inverted ? !isXAxis : isXAxis;

			coordinates[isXAxis ? 'xAxis' : 'yAxis'].push({
				axis: axis,
				value: axis.translate(
					isHorizontal ?
						e.chartX - chart.plotLeft :
						chart.plotHeight - e.chartY + chart.plotTop,
					true
				)
			});
		});
		return coordinates;
	},

	/**
	 * With line type charts with a single tracker, get the point closest to the mouse
	 */
	onmousemove: function (e) {
		var mouseTracker = this,
			chart = mouseTracker.chart,
			series = chart.series,
			point,
			points,
			hoverPoint = chart.hoverPoint,
			hoverSeries = chart.hoverSeries,
			i,
			j,
			distance = chart.chartWidth,
			index = chart.inverted ? e.chartY : e.chartX - chart.plotLeft; // wtf?

		// shared tooltip
		if (chart.tooltip && mouseTracker.options.tooltip.shared && !(hoverSeries && hoverSeries.noSharedTooltip)) {
			points = [];

			// loop over all series and find the ones with points closest to the mouse
			i = series.length;
			for (j = 0; j < i; j++) {
				if (series[j].visible &&
						series[j].options.enableMouseTracking !== false &&
						!series[j].noSharedTooltip && series[j].tooltipPoints.length) {
					point = series[j].tooltipPoints[index];
					point._dist = mathAbs(index - point.plotX);
					distance = mathMin(distance, point._dist);
					points.push(point);
				}
			}
			// remove furthest points
			i = points.length;
			while (i--) {
				if (points[i]._dist > distance) {
					points.splice(i, 1);
				}
			}
			// refresh the tooltip if necessary
			if (points.length && (points[0].plotX !== mouseTracker.hoverX)) {
				chart.tooltip.refresh(points);
				mouseTracker.hoverX = points[0].plotX;
			}
		}

		// separate tooltip and general mouse events
		if (hoverSeries && hoverSeries.tracker) { // only use for line-type series with common tracker

			// get the point
			point = hoverSeries.tooltipPoints[index];

			// a new point is hovered, refresh the tooltip
			if (point && point !== hoverPoint) {

				// trigger the events
				point.onMouseOver();

			}
		}
	},



	/**
	 * Reset the tracking by hiding the tooltip, the hover series state and the hover point
	 */
	resetTracker: function () {
		var mouseTracker = this,
			chart = mouseTracker.chart,
			hoverSeries = chart.hoverSeries,
			hoverPoint = chart.hoverPoint;

		if (hoverPoint) {
			hoverPoint.onMouseOut();
		}

		if (hoverSeries) {
			hoverSeries.onMouseOut();
		}

		if (chart.tooltip) {
			chart.tooltip.hide();
			chart.tooltip.hideCrosshairs();
		}

		mouseTracker.hoverX = null;
	},

	/**
	 * Set the JS events on the container element
	 */
	setDOMEvents: function () {
		var lastWasOutsidePlot = true,
			mouseTracker = this,
			chart = mouseTracker.chart,
			container = chart.container,
			hasDragged,
			zoomHor = (mouseTracker.zoomX && !chart.inverted) || (mouseTracker.zoomY && chart.inverted),
			zoomVert = (mouseTracker.zoomY && !chart.inverted) || (mouseTracker.zoomX && chart.inverted);

		/**
		 * Mouse up or outside the plot area
		 */
		function drop() {
			if (mouseTracker.selectionMarker) {
				var selectionData = {
						xAxis: [],
						yAxis: []
					},
					selectionBox = mouseTracker.selectionMarker.getBBox(),
					selectionLeft = selectionBox.x - chart.plotLeft,
					selectionTop = selectionBox.y - chart.plotTop;


				// a selection has been made
				if (hasDragged) {

					// record each axis' min and max
					each(chart.axes, function (axis) {
						if (axis.options.zoomEnabled !== false) {
							var isXAxis = axis.isXAxis,
								isHorizontal = chart.inverted ? !isXAxis : isXAxis,
								selectionMin = axis.translate(
									isHorizontal ?
										selectionLeft :
										chart.plotHeight - selectionTop - selectionBox.height,
									true,
									0,
									0,
									1
								),
								selectionMax = axis.translate(
									isHorizontal ?
										selectionLeft + selectionBox.width :
										chart.plotHeight - selectionTop,
									true,
									0,
									0,
									1
								);

								selectionData[isXAxis ? 'xAxis' : 'yAxis'].push({
									axis: axis,
									min: mathMin(selectionMin, selectionMax), // for reversed axes,
									max: mathMax(selectionMin, selectionMax)
								});
						}
					});
					fireEvent(chart, 'selection', selectionData, function (args) { chart.zoom(args); });

				}
				mouseTracker.selectionMarker = mouseTracker.selectionMarker.destroy();
			}

			css(chart.container, { cursor: 'auto' });

			chart.mouseIsDown = hasDragged = false;
			removeEvent(doc, hasTouch ? 'touchend' : 'mouseup', drop);
		}

		/**
		 * Special handler for mouse move that will hide the tooltip when the mouse leaves the plotarea.
		 */
		mouseTracker.hideTooltipOnMouseMove = function (e) {
			var pageX = defined(e.pageX) ? e.pageX : e.page.x, // In mootools the event is wrapped and the page x/y position is named e.page.x
				pageY = defined(e.pageX) ? e.pageY : e.page.y; // Ref: http://mootools.net/docs/core/Types/DOMEvent

			if (mouseTracker.chartPosition &&
					!chart.isInsidePlot(pageX - mouseTracker.chartPosition.left - chart.plotLeft,
						pageY - mouseTracker.chartPosition.top - chart.plotTop)) {
				mouseTracker.resetTracker();
			}
		};

		/**
		 * When mouse leaves the container, hide the tooltip.
		 */
		mouseTracker.hideTooltipOnMouseLeave = function () {
			mouseTracker.resetTracker();
			mouseTracker.chartPosition = null; // also reset the chart position, used in #149 fix
		};


		/*
		 * Record the starting position of a dragoperation
		 */
		container.onmousedown = function (e) {
			e = mouseTracker.normalizeMouseEvent(e);

			// issue #295, dragging not always working in Firefox
			if (!hasTouch && e.preventDefault) {
				e.preventDefault();
			}

			// record the start position
			chart.mouseIsDown = true;
			chart.mouseDownX = mouseTracker.mouseDownX = e.chartX;
			mouseTracker.mouseDownY = e.chartY;

			addEvent(doc, hasTouch ? 'touchend' : 'mouseup', drop);
		};

		// The mousemove, touchmove and touchstart event handler
		var mouseMove = function (e) {
			// let the system handle multitouch operations like two finger scroll
			// and pinching
			if (e && e.touches && e.touches.length > 1) {
				return;
			}

			// normalize
			e = mouseTracker.normalizeMouseEvent(e);
			if (!hasTouch) { // not for touch devices
				e.returnValue = false;
			}

			var chartX = e.chartX,
				chartY = e.chartY,
				isOutsidePlot = !chart.isInsidePlot(chartX - chart.plotLeft, chartY - chart.plotTop);

			// on touch devices, only trigger click if a handler is defined
			if (hasTouch && e.type === 'touchstart') {
				if (attr(e.target, 'isTracker')) {
					if (!chart.runTrackerClick) {
						e.preventDefault();
					}
				} else if (!chart.runChartClick && !isOutsidePlot) {
					e.preventDefault();
				}
			}

			// cancel on mouse outside
			if (isOutsidePlot) {

				/*if (!lastWasOutsidePlot) {
					// reset the tracker
					resetTracker();
				}*/

				// drop the selection if any and reset mouseIsDown and hasDragged
				//drop();
				if (chartX < chart.plotLeft) {
					chartX = chart.plotLeft;
				} else if (chartX > chart.plotLeft + chart.plotWidth) {
					chartX = chart.plotLeft + chart.plotWidth;
				}

				if (chartY < chart.plotTop) {
					chartY = chart.plotTop;
				} else if (chartY > chart.plotTop + chart.plotHeight) {
					chartY = chart.plotTop + chart.plotHeight;
				}
			}

			if (chart.mouseIsDown && e.type !== 'touchstart') { // make selection

				// determine if the mouse has moved more than 10px
				hasDragged = Math.sqrt(
					Math.pow(mouseTracker.mouseDownX - chartX, 2) +
					Math.pow(mouseTracker.mouseDownY - chartY, 2)
				);
				if (hasDragged > 10) {
					var clickedInside = chart.isInsidePlot(mouseTracker.mouseDownX - chart.plotLeft, mouseTracker.mouseDownY - chart.plotTop);

					// make a selection
					if (chart.hasCartesianSeries && (mouseTracker.zoomX || mouseTracker.zoomY) && clickedInside) {
						if (!mouseTracker.selectionMarker) {
							mouseTracker.selectionMarker = chart.renderer.rect(
								chart.plotLeft,
								chart.plotTop,
								zoomHor ? 1 : chart.plotWidth,
								zoomVert ? 1 : chart.plotHeight,
								0
							)
							.attr({
								fill: mouseTracker.options.chart.selectionMarkerFill || 'rgba(69,114,167,0.25)',
								zIndex: 7
							})
							.add();
						}
					}

					// adjust the width of the selection marker
					if (mouseTracker.selectionMarker && zoomHor) {
						var xSize = chartX - mouseTracker.mouseDownX;
						mouseTracker.selectionMarker.attr({
							width: mathAbs(xSize),
							x: (xSize > 0 ? 0 : xSize) + mouseTracker.mouseDownX
						});
					}
					// adjust the height of the selection marker
					if (mouseTracker.selectionMarker && zoomVert) {
						var ySize = chartY - mouseTracker.mouseDownY;
						mouseTracker.selectionMarker.attr({
							height: mathAbs(ySize),
							y: (ySize > 0 ? 0 : ySize) + mouseTracker.mouseDownY
						});
					}

					// panning
					if (clickedInside && !mouseTracker.selectionMarker && mouseTracker.options.chart.panning) {
						chart.pan(chartX);
					}
				}

			} else if (!isOutsidePlot) {
				// show the tooltip
				mouseTracker.onmousemove(e);
			}

			lastWasOutsidePlot = isOutsidePlot;

			// when outside plot, allow touch-drag by returning true
			return isOutsidePlot || !chart.hasCartesianSeries;
		};

		/*
		 * When the mouse enters the container, run mouseMove
		 */
		container.onmousemove = mouseMove;

		/*
		 * When the mouse leaves the container, hide the tracking (tooltip).
		 */
		addEvent(container, 'mouseleave', mouseTracker.hideTooltipOnMouseLeave);

		// issue #149 workaround
		// The mouseleave event above does not always fire. Whenever the mouse is moving
		// outside the plotarea, hide the tooltip
		addEvent(doc, 'mousemove', mouseTracker.hideTooltipOnMouseMove);

		container.ontouchstart = function (e) {
			// For touch devices, use touchmove to zoom
			if (mouseTracker.zoomX || mouseTracker.zoomY) {
				container.onmousedown(e);
			}
			// Show tooltip and prevent the lower mouse pseudo event
			mouseMove(e);
		};

		/*
		 * Allow dragging the finger over the chart to read the values on touch
		 * devices
		 */
		container.ontouchmove = mouseMove;

		/*
		 * Allow dragging the finger over the chart to read the values on touch
		 * devices
		 */
		container.ontouchend = function () {
			if (hasDragged) {
				mouseTracker.resetTracker();
			}
		};


		// MooTools 1.2.3 doesn't fire this in IE when using addEvent
		container.onclick = function (e) {
			var hoverPoint = chart.hoverPoint;
			e = mouseTracker.normalizeMouseEvent(e);

			e.cancelBubble = true; // IE specific


			if (!hasDragged) {
				// Detect clicks on trackers or tracker groups, #783
				if (hoverPoint && (attr(e.target, 'isTracker') || attr(e.target.parentNode, 'isTracker'))) {
					var plotX = hoverPoint.plotX,
						plotY = hoverPoint.plotY;

					// add page position info
					extend(hoverPoint, {
						pageX: mouseTracker.chartPosition.left + chart.plotLeft +
							(chart.inverted ? chart.plotWidth - plotY : plotX),
						pageY: mouseTracker.chartPosition.top + chart.plotTop +
							(chart.inverted ? chart.plotHeight - plotX : plotY)
					});

					// the series click event
					fireEvent(hoverPoint.series, 'click', extend(e, {
						point: hoverPoint
					}));

					// the point click event
					hoverPoint.firePointEvent('click', e);

				} else {
					extend(e, mouseTracker.getMouseCoordinates(e));

					// fire a click event in the chart
					if (chart.isInsidePlot(e.chartX - chart.plotLeft, e.chartY - chart.plotTop)) {
						fireEvent(chart, 'click', e);
					}
				}


			}
			// reset mouseIsDown and hasDragged
			hasDragged = false;
		};

	},

	/**
	 * Destroys the MouseTracker object and disconnects DOM events.
	 */
	destroy: function () {
		var mouseTracker = this,
			chart = mouseTracker.chart,
			container = chart.container;

		// Destroy the tracker group element
		if (chart.trackerGroup) {
			chart.trackerGroup = chart.trackerGroup.destroy();
		}

		removeEvent(container, 'mouseleave', mouseTracker.hideTooltipOnMouseLeave);
		removeEvent(doc, 'mousemove', mouseTracker.hideTooltipOnMouseMove);
		container.onclick = container.onmousedown = container.onmousemove = container.ontouchstart = container.ontouchend = container.ontouchmove = null;

		// memory and CPU leak
		clearInterval(this.tooltipInterval);
	},

	// Run MouseTracker
	init: function (chart, options) {
		if (!chart.trackerGroup) {
			chart.trackerGroup = chart.renderer.g('tracker')
				.attr({ zIndex: 9 })
				.add();
		}

		if (options.enabled) {
			chart.tooltip = new Tooltip(chart, options);

			// set the fixed interval ticking for the smooth tooltip
			this.tooltipInterval = setInterval(function () { chart.tooltip.tick(); }, 32);
		}

		this.setDOMEvents();
	}
};
/**
 * The overview of the chart's series
 */
function Legend(chart) {
	var legend = this,
		options = legend.options = chart.options.legend;

	if (!options.enabled) {
		return;
	}

	var //style = options.style || {}, // deprecated
		itemStyle = options.itemStyle,
		itemHoverStyle = options.itemHoverStyle,
		itemHiddenStyle = merge(itemStyle, options.itemHiddenStyle),
		padding = pick(options.padding, 8), // docs
		itemMarginTop = options.itemMarginTop || 0;

	legend.baseline = pInt(itemStyle.fontSize) + 3 + itemMarginTop; // used in Series prototype
	legend.itemStyle = itemStyle;
	legend.itemHoverStyle = itemHoverStyle;
	legend.itemHiddenStyle = itemHiddenStyle;
	legend.itemMarginTop = itemMarginTop;
	legend.itemMarginBottom = options.itemMarginBottom || 0;
	legend.maxItemWidth = 0;
	legend.padding = padding;
	legend.initialItemX = 4 + padding + symbolWidth + symbolPadding;
	legend.initialItemY = padding + itemMarginTop + y - 5; // 5 is the number of pixels above the text
	legend.chart = chart;
	//legend.allItems = UNDEFINED;
	//legend.legendWidth = UNDEFINED;
	//legend.legendHeight = UNDEFINED;
	//legend.offsetWidth = UNDEFINED;
	legend.itemHeight = 0;
	//legend.itemX = UNDEFINED;
	//legend.itemY = UNDEFINED;
	//legend.lastItemY = UNDEFINED;

	// Elements
	//legend.group = UNDEFINED;
	//legend.box = UNDEFINED;

	legend.init();
}

Legend.prototype = {

	/**
	 * Set the colors for the legend item
	 * @param {Object} item A Series or Point instance
	 * @param {Object} visible Dimmed or colored
	 */
	colorizeItem: function (item, visible) {
		var legend = this,
			options = legend.options,
			legendItem = item.legendItem,
			legendLine = item.legendLine,
			legendSymbol = item.legendSymbol,
			hiddenColor = legend.itemHiddenStyle.color,
			textColor = visible ? options.itemStyle.color : hiddenColor,
			symbolColor = visible ? item.color : hiddenColor;

		if (legendItem) {
			legendItem.css({ fill: textColor });
		}
		if (legendLine) {
			legendLine.attr({ stroke: symbolColor });
		}
		if (legendSymbol) {
			legendSymbol.attr({
				stroke: symbolColor,
				fill: symbolColor
			});
		}
	},

	/**
	 * Position the legend item
	 * @param {Object} item A Series or Point instance
	 */
	positionItem: function (item) {
		var legend = this,
			options = legend.options,
			symbolPadding = options.symbolPadding,
			ltr = !options.rtl,
			legendItemPos = item._legendItemPos,
			itemX = legendItemPos[0],
			itemY = legendItemPos[1],
			checkbox = item.checkbox;

		if (item.legendGroup) {
			item.legendGroup.translate(
				ltr ? itemX : legend.legendWidth - itemX - 2 * symbolPadding - 4,
				itemY
			);
		}

		if (checkbox) {
			checkbox.x = itemX;
			checkbox.y = itemY;
		}
	},

	/**
	 * Destroy a single legend item
	 * @param {Object} item The series or point
	 */
	destroyItem: function (item) {
		var checkbox = item.checkbox;

		// destroy SVG elements
		each(['legendItem', 'legendLine', 'legendSymbol', 'legendGroup'], function (key) {
			if (item[key]) {
				item[key].destroy();
			}
		});

		if (checkbox) {
			discardElement(item.checkbox);
		}
	},

	/**
	 * Destroys the legend.
	 */
	destroy: function () {
		var legend = this,
			legendGroup = legend.group,
			box = legend.box;

		if (box) {
			legend.box = box.destroy();
		}

		if (legendGroup) {
			legend.group = legendGroup.destroy();
		}
	},

	/**
	 * Position the checkboxes after the width is determined
	 */
	positionCheckboxes: function () {
		var legend = this;

		each(legend.allItems, function (item) {
			var checkbox = item.checkbox,
				alignAttr = legend.group.alignAttr;
			if (checkbox) {
				css(checkbox, {
					left: (alignAttr.translateX + item.legendItemWidth + checkbox.x - 20) + PX,
					top: (alignAttr.translateY + checkbox.y + 3) + PX
				});
			}
		});
	},

	/**
	 * Render a single specific legend item
	 * @param {Object} item A series or point
	 */
	renderItem: function (item) {
		var legend = this,
			chart = legend.chart,
			renderer = chart.renderer,
			options = legend.options,
			horizontal = options.layout === 'horizontal',
			symbolWidth = options.symbolWidth,
			symbolPadding = options.symbolPadding,
			itemStyle = legend.itemStyle,
			itemHiddenStyle = legend.itemHiddenStyle,
			padding = legend.padding,
			ltr = !options.rtl,
			itemHeight,
			widthOption = options.width,
			itemMarginBottom = options.itemMarginBottom || 0,
			itemMarginTop = legend.itemMarginTop,
			initialItemX = legend.initialItemX,
			bBox,
			itemWidth,
			li = item.legendItem,
			series = item.series || item,
			itemOptions = series.options,
			showCheckbox = itemOptions.showCheckbox;

		if (!li) { // generate it once, later move it

			// Generate the group box
			// A group to hold the symbol and text. Text is to be appended in Legend class.
			item.legendGroup = renderer.g('legend-item')
				.attr({ zIndex: 1 })
				.add(legend.group);

			// Draw the legend symbol inside the group box
			series.drawLegendSymbol(legend, item);

			// Generate the list item text and add it to the group
			item.legendItem = li = renderer.text(
					options.labelFormatter.call(item),
					ltr ? symbolWidth + symbolPadding : -symbolPadding,
					legend.baseline,
					options.useHTML
				)
				.css(item.visible ? itemStyle : itemHiddenStyle)
				.attr({
					align: ltr ? 'left' : 'right',
					zIndex: 2
				})
				.add(item.legendGroup);

			// Set the events on the item group
			item.legendGroup.on('mouseover', function () {
					item.setState(HOVER_STATE);
					li.css(legend.itemHoverStyle);
				})
				.on('mouseout', function () {
					li.css(item.visible ? itemStyle : itemHiddenStyle);
					item.setState();
				})
				.on('click', function () {
					var strLegendItemClick = 'legendItemClick',
						fnLegendItemClick = function () {
							item.setVisible();
						};

					// click the name or symbol
					if (item.firePointEvent) { // point
						item.firePointEvent(strLegendItemClick, null, fnLegendItemClick);
					} else {
						fireEvent(item, strLegendItemClick, null, fnLegendItemClick);
					}
				});

			// Colorize the items
			legend.colorizeItem(item, item.visible);

			// add the HTML checkbox on top
			if (itemOptions && showCheckbox) {
				item.checkbox = createElement('input', {
					type: 'checkbox',
					checked: item.selected,
					defaultChecked: item.selected // required by IE7
				}, options.itemCheckboxStyle, chart.container);

				addEvent(item.checkbox, 'click', function (event) {
					var target = event.target;
					fireEvent(item, 'checkboxClick', {
							checked: target.checked
						},
						function () {
							item.select();
						}
					);
				});
			}
		}

		// calculate the positions for the next line
		bBox = li.getBBox();

		itemWidth = item.legendItemWidth =
			options.itemWidth || symbolWidth + symbolPadding + bBox.width + padding +
			(showCheckbox ? 20 : 0);
		legend.itemHeight = itemHeight = bBox.height;

		// if the item exceeds the width, start a new line
		if (horizontal && legend.itemX - initialItemX + itemWidth >
				(widthOption || (chart.chartWidth - 2 * padding - initialItemX))) {
			legend.itemX = initialItemX;
			legend.itemY += itemMarginTop + itemHeight + itemMarginBottom;
		}

		// If the item exceeds the height, start a new column
		if (!horizontal && legend.itemY + options.y + itemHeight > chartHeight - spacingTop - spacingBottom) {
			legend.itemY = initialItemY;
			legend.itemX += maxItemWidth;
			legend.maxItemWidth = 0;
		}

		// Set the edge positions
		legend.maxItemWidth = mathMax(legend.maxItemWidth, itemWidth);
		legend.lastItemY = mathMax(legend.lastItemY, legend.itemY + itemMarginBottom);

		// cache the position of the newly generated or reordered items
		item._legendItemPos = [legend.itemX, legend.itemY];

		// advance
		if (horizontal) {
			legend.itemX += itemWidth;
		} else {
			legend.itemY += itemMarginTop + itemHeight + itemMarginBottom;
		}

		// the width of the widest item
		legend.offsetWidth = widthOption || mathMax(
			(legend.itemX - initialItemX) + (horizontal ? 0 : itemWidth),
			legend.offsetWidth
		);
	},

	/**
	 * Render the legend. This method can be called both before and after
	 * chart.render. If called after, it will only rearrange items instead
	 * of creating new ones.
	 */
	renderLegend: function () {
		var legend = this,
			chart = legend.chart,
			renderer = chart.renderer,
			legendGroup = legend.group,
			allItems,
			legendWidth,
			legendHeight,
			box = legend.box,
			options = legend.options,
			padding = legend.padding,
			widthOption = options.width,
			legendBorderWidth = options.borderWidth,
			legendBackgroundColor = options.backgroundColor;

		legend.itemX = legend.initialItemX;
		legend.itemY = legend.initialItemY;
		legend.offsetWidth = 0;
		legend.lastItemY = 0;

		if (!legendGroup) {
			legend.group = legendGroup = renderer.g('legend')
				// #414, #759. Trackers will be drawn above the legend, but we have 
				// to sacrifice that because tooltips need to be above the legend
				// and trackers above tooltips
				.attr({ zIndex: 7 }) 
				.add();
		}

		// add each series or point
		allItems = [];
		each(chart.series, function (serie) {
			var seriesOptions = serie.options;

			if (!seriesOptions.showInLegend) {
				return;
			}

			// use points or series for the legend item depending on legendType
			allItems = allItems.concat(
					serie.legendItems ||
					(seriesOptions.legendType === 'point' ?
							serie.data :
							serie)
			);
		});

		// sort by legendIndex
		stableSort(allItems, function (a, b) {
			return (a.options.legendIndex || 0) - (b.options.legendIndex || 0);
		});

		// reversed legend
		if (options.reversed) {
			allItems.reverse();
		}

		legend.allItems = allItems;

		// render the items
		each(allItems, function (item) {
			legend.renderItem(item); 
		});

		// Draw the border
		legend.legendWidth = legendWidth = widthOption || legend.offsetWidth;
		legend.legendHeight = legendHeight = legend.lastItemY + legend.itemHeight;

		if (legendBorderWidth || legendBackgroundColor) {
			legend.legendWidth = legendWidth += padding;
			legend.legendHeight = legendHeight += padding;

			if (!box) {
				legend.box = box = renderer.rect(
					0,
					0,
					legendWidth,
					legendHeight,
					options.borderRadius,
					legendBorderWidth || 0
				).attr({
					stroke: options.borderColor,
					'stroke-width': legendBorderWidth || 0,
					fill: legendBackgroundColor || NONE
				})
				.add(legendGroup)
				.shadow(options.shadow);
				box.isNew = true;

			} else if (legendWidth > 0 && legendHeight > 0) {
				box[box.isNew ? 'attr' : 'animate'](
					box.crisp(null, null, null, legendWidth, legendHeight)
				);
				box.isNew = false;
			}

			// hide the border if no items
			box[allItems.length ? 'show' : 'hide']();
		}

		// Now that the legend width and height are extablished, put the items in the 
		// final position
		each(allItems, function (item) {
			legend.positionItem(item);
		});

		// 1.x compatibility: positioning based on style
		/*var props = ['left', 'right', 'top', 'bottom'],
			prop,
			i = 4;
		while (i--) {
			prop = props[i];
			if (style[prop] && style[prop] !== 'auto') {
				options[i < 2 ? 'align' : 'verticalAlign'] = prop;
				options[i < 2 ? 'x' : 'y'] = pInt(style[prop]) * (i % 2 ? -1 : 1);
			}
		}*/

		if (allItems.length) {
			legendGroup.align(extend(options, {
				width: legendWidth,
				height: legendHeight
			}), true, chart.spacingBox);
		}

		if (!chart.isResizing) {
			this.positionCheckboxes();
		}
	},

	init: function () {
		var legend = this;

		// run legend
		legend.renderLegend();

		// move checkboxes
		addEvent(legend.chart, 'endResize', function () { legend.positionCheckboxes(); });

/*		// expose
		return {
			colorizeItem: colorizeItem,
			destroyItem: destroyItem,
			renderLegend: renderLegend,
			destroy: destroy,
			getLegendWidth: getLegendWidth,
			getLegendHeight: getLegendHeight
		};*/
	}
};


/**
 * The chart class
 * @param {Object} options
 * @param {Function} callback Function to run when the chart has loaded
 */
function Chart(userOptions, callback) {
	// Handle regular options
	var options,
		seriesOptions = userOptions.series; // skip merging data points to increase performance
	userOptions.series = null;
	options = merge(defaultOptions, userOptions); // do the merge
	options.series = userOptions.series = seriesOptions; // set back the series data

	var optionsChart = options.chart,
		optionsMargin = optionsChart.margin,
		margin = isObject(optionsMargin) ?
			optionsMargin :
			[optionsMargin, optionsMargin, optionsMargin, optionsMargin];

	this.optionsMarginTop = pick(optionsChart.marginTop, margin[0]);
	this.optionsMarginRight = pick(optionsChart.marginRight, margin[1]);
	this.optionsMarginBottom = pick(optionsChart.marginBottom, margin[2]);
	this.optionsMarginLeft = pick(optionsChart.marginLeft, margin[3]);

	var chartEvents = optionsChart.events;

	this.runChartClick = chartEvents && !!chartEvents.click;
	this.callback = callback;
	this.isResizing = 0;
	this.options = options;
	//chartTitleOptions = UNDEFINED;
	//chartSubtitleOptions = UNDEFINED;

	this.axes = [];
	this.series = [];
	this.hasCartesianSeries = optionsChart.showAxes;
	//this.axisOffset = UNDEFINED;
	//this.maxTicks = UNDEFINED; // handle the greatest amount of ticks on grouped axes
	//this.inverted = UNDEFINED;
	//this.loadingShown = UNDEFINED;
	//this.container = UNDEFINED;
	//this.chartWidth = UNDEFINED;
	//this.chartHeight = UNDEFINED;
	//this.marginRight = UNDEFINED;
	//this.marginBottom = UNDEFINED;
	//this.containerWidth = UNDEFINED;
	//this.containerHeight = UNDEFINED;
	//this.oldChartWidth = UNDEFINED;
	//this.oldChartHeight = UNDEFINED;

	//this.renderTo = UNDEFINED;
	//this.renderToClone = UNDEFINED;
	//this.tracker = UNDEFINED;

	//this.spacingBox = UNDEFINED

	//this.legend = UNDEFINED;

	// Elements
	//this.chartBackground = UNDEFINED;
	//this.plotBackground = UNDEFINED;
	//this.plotBGImage = UNDEFINED;
	//this.plotBorder = UNDEFINED;
	//this.loadingDiv = UNDEFINED;
	//this.loadingSpan = UNDEFINED;

	this.init(chartEvents);
}

Chart.prototype = {

	/**
	 * Initialize an individual series, called internally before render time
	 */
	initSeries: function (options) {
		var chart = this,
			inverted = chart.inverted,
			optionsChart = chart.options.chart;

		var type = options.type || optionsChart.type || optionsChart.defaultSeriesType,
			typeClass = seriesTypes[type],
			serie,
			hasRendered = this.hasRendered;

		// an inverted chart can't take a column series and vice versa
		if (hasRendered) {
			if (inverted && type === 'column') {
				typeClass = seriesTypes.bar;
			} else if (!inverted && type === 'bar') {
				typeClass = seriesTypes.column;
			}
		}

		serie = new typeClass();

		serie.init(this, options);

		// set internal chart properties
		if (!hasRendered && serie.inverted) {
			inverted = true;
		}
		if (serie.isCartesian) {
			chart.hasCartesianSeries = serie.isCartesian;
		}

		chart.series.push(serie);

		return serie;
	},

	/**
	 * Add a series dynamically after  time
	 *
	 * @param {Object} options The config options
	 * @param {Boolean} redraw Whether to redraw the chart after adding. Defaults to true.
	 * @param {Boolean|Object} animation Whether to apply animation, and optionally animation
	 *    configuration
	 *
	 * @return {Object} series The newly created series object
	 */
	addSeries: function (options, redraw, animation) {
		var series,
			chart = this;

		if (options) {
			setAnimation(animation, chart);
			redraw = pick(redraw, true); // defaults to true

			fireEvent(chart, 'addSeries', { options: options }, function () {
				series = chart.initSeries(options);
				series.isDirty = true;

				chart.isDirtyLegend = true; // the series array is out of sync with the display
				if (redraw) {
					chart.redraw();
				}
			});
		}

		return series;
	},

	/**
	 * Check whether a given point is within the plot area
	 *
	 * @param {Number} x Pixel x relative to the plot area
	 * @param {Number} y Pixel y relative to the plot area
	 */
	isInsidePlot: function (x, y) {
		return x >= 0 &&
			x <= this.plotWidth &&
			y >= 0 &&
			y <= this.plotHeight;
	},

	/**
	 * Adjust all axes tick amounts
	 */
	adjustTickAmounts: function () {
		if (this.options.chart.alignTicks !== false) {
			each(this.axes, function (axis) {
				axis.adjustTickAmount();
			});
		}
		this.maxTicks = null;
	},

	/**
	 * Redraw legend, axes or series based on updated data
	 *
	 * @param {Boolean|Object} animation Whether to apply animation, and optionally animation
	 *    configuration
	 */
	redraw: function (animation) {
		var chart = this,
			axes = chart.axes,
			series = chart.series,
			tracker = chart.tracker,
			legend = chart.legend;

		var redrawLegend = chart.isDirtyLegend,
			hasStackedSeries,
			isDirtyBox = chart.isDirtyBox, // todo: check if it has actually changed?
			seriesLength = series.length,
			i = seriesLength,
			clipRect = chart.clipRect,
			serie;

		setAnimation(animation, chart);

		// link stacked series
		while (i--) {
			serie = series[i];
			if (serie.isDirty && serie.options.stacking) {
				hasStackedSeries = true;
				break;
			}
		}
		if (hasStackedSeries) { // mark others as dirty
			i = seriesLength;
			while (i--) {
				serie = series[i];
				if (serie.options.stacking) {
					serie.isDirty = true;
				}
			}
		}

		// handle updated data in the series
		each(series, function (serie) {
			if (serie.isDirty) { // prepare the data so axis can read it
				if (serie.options.legendType === 'point') {
					redrawLegend = true;
				}
			}
		});

		// handle added or removed series
		if (redrawLegend && legend.options.enabled) { // series or pie points are added or removed
			// draw legend graphics
			legend.renderLegend();

			chart.isDirtyLegend = false;
		}


		if (chart.hasCartesianSeries) {
			if (!chart.isResizing) {

				// reset maxTicks
				chart.maxTicks = null;

				// set axes scales
				each(axes, function (axis) {
					axis.setScale();
				});
			}
			chart.adjustTickAmounts();
			chart.getMargins();

			// redraw axes
			each(axes, function (axis) {
				
				// Fire 'afterSetExtremes' only if extremes are set
				if (axis.isDirtyExtremes) { // #821
					axis.isDirtyExtremes = false;
					fireEvent(axis, 'afterSetExtremes', axis.getExtremes()); // #747, #751
				}
								
				if (axis.isDirty || isDirtyBox) {					
					axis.redraw();
					isDirtyBox = true; // #792
				}
			});


		}

		// the plot areas size has changed
		if (isDirtyBox) {
			chart.drawChartBox();

			// move clip rect
			if (clipRect) {
				stop(clipRect);
				clipRect.animate({ // for chart resize
					width: chart.plotSizeX,
					height: chart.plotSizeY + 1
				});
			}

		}


		// redraw affected series
		each(series, function (serie) {
			if (serie.isDirty && serie.visible &&
					(!serie.isCartesian || serie.xAxis)) { // issue #153
				serie.redraw();
			}
		});


		// hide tooltip and hover states
		if (tracker && tracker.resetTracker) {
			tracker.resetTracker();
		}

		// redraw if canvas
		chart.renderer.draw();

		// fire the event
		fireEvent(chart, 'redraw'); // jQuery breaks this when calling it from addEvent. Overwrites chart.redraw
	},



	/**
	 * Dim the chart and show a loading text or symbol
	 * @param {String} str An optional text to show in the loading label instead of the default one
	 */
	showLoading: function (str) {
		var chart = this,
			options = chart.options,
			loadingDiv = chart.loadingDiv;

		var loadingOptions = options.loading;

		// create the layer at the first call
		if (!loadingDiv) {
			chart.loadingDiv = loadingDiv = createElement(DIV, {
				className: PREFIX + 'loading'
			}, extend(loadingOptions.style, {
				left: chart.plotLeft + PX,
				top: chart.plotTop + PX,
				width: chart.plotWidth + PX,
				height: chart.plotHeight + PX,
				zIndex: 10,
				display: NONE
			}), chart.container);

			chart.loadingSpan = createElement(
				'span',
				null,
				loadingOptions.labelStyle,
				loadingDiv
			);

		}

		// update text
		chart.loadingSpan.innerHTML = str || options.lang.loading;

		// show it
		if (!chart.loadingShown) {
			css(loadingDiv, { opacity: 0, display: '' });
			animate(loadingDiv, {
				opacity: loadingOptions.style.opacity
			}, {
				duration: loadingOptions.showDuration || 0
			});
			chart.loadingShown = true;
		}
	},

	/**
	 * Hide the loading layer
	 */
	hideLoading: function () {
		var options = this.options,
			loadingDiv = this.loadingDiv;

		if (loadingDiv) {
			animate(loadingDiv, {
				opacity: 0
			}, {
				duration: options.loading.hideDuration || 100,
				complete: function () {
					css(loadingDiv, { display: NONE });
				}
			});
		}
		this.loadingShown = false;
	},

	/**
	 * Get an axis, series or point object by id.
	 * @param id {String} The id as given in the configuration options
	 */
	get: function (id) {
		var chart = this,
			axes = chart.axes,
			series = chart.series;

		var i,
			j,
			points;

		// search axes
		for (i = 0; i < axes.length; i++) {
			if (axes[i].options.id === id) {
				return axes[i];
			}
		}

		// search series
		for (i = 0; i < series.length; i++) {
			if (series[i].options.id === id) {
				return series[i];
			}
		}

		// search points
		for (i = 0; i < series.length; i++) {
			points = series[i].points || [];
			for (j = 0; j < points.length; j++) {
				if (points[j].id === id) {
					return points[j];
				}
			}
		}
		return null;
	},

	/**
	 * Create the Axis instances based on the config options
	 */
	getAxes: function () {
		var chart = this,
			options = this.options;

		var xAxisOptions = options.xAxis || {},
			yAxisOptions = options.yAxis || {},
			optionsArray,
			axis;

		// make sure the options are arrays and add some members
		xAxisOptions = splat(xAxisOptions);
		each(xAxisOptions, function (axis, i) {
			axis.index = i;
			axis.isX = true;
		});

		yAxisOptions = splat(yAxisOptions);
		each(yAxisOptions, function (axis, i) {
			axis.index = i;
		});

		// concatenate all axis options into one array
		optionsArray = xAxisOptions.concat(yAxisOptions);

		each(optionsArray, function (axisOptions) {
			axis = new Axis(chart, axisOptions);
		});

		chart.adjustTickAmounts();
	},


	/**
	 * Get the currently selected points from all series
	 */
	getSelectedPoints: function () {
		var points = [];
		each(this.series, function (serie) {
			points = points.concat(grep(serie.points, function (point) {
				return point.selected;
			}));
		});
		return points;
	},

	/**
	 * Get the currently selected series
	 */
	getSelectedSeries: function () {
		return grep(this.series, function (serie) {
			return serie.selected;
		});
	},

	/**
	 * Display the zoom button
	 */
	showResetZoom: function () {
		var chart = this,
			lang = defaultOptions.lang,
			btnOptions = chart.options.chart.resetZoomButton,
			theme = btnOptions.theme,
			states = theme.states,
			box = btnOptions.relativeTo === 'chart' ? null : {
				x: chart.plotLeft,
				y: chart.plotTop,
				width: chart.plotWidth,
				height: chart.plotHeight
			};
		this.resetZoomButton = chart.renderer.button(lang.resetZoom, null, null, function () { chart.zoomOut(); }, theme, states && states.hover)
			.attr({
				align: btnOptions.position.align,
				title: lang.resetZoomTitle
			})
			.add()
			.align(btnOptions.position, false, box);
	},

	/**
	 * Zoom out to 1:1
	 */
	zoomOut: function () {
		var chart = this,
			resetZoomButton = chart.resetZoomButton;

		fireEvent(chart, 'selection', { resetSelection: true }, function () { chart.zoom(); });
		if (resetZoomButton) {
			chart.resetZoomButton = resetZoomButton.destroy();
		}
	},

	/**
	 * Zoom into a given portion of the chart given by axis coordinates
	 * @param {Object} event
	 */
	zoom: function (event) {
		// add button to reset selection
		var hasZoomed;

		if (chart.resetZoomEnabled !== false && !chart.resetZoomButton) { // hook for Stock charts etc.
			chart.showResetZoom();
		}

		// if zoom is called with no arguments, reset the axes
		if (!event || event.resetSelection) {
			each(chart.axes, function (axis) {
				if (axis.options.zoomEnabled !== false) {
					axis.setExtremes(null, null, false);
					hasZoomed = true;
				}
			});
		} else { // else, zoom in on all axes
			each(event.xAxis.concat(event.yAxis), function (axisData) {
				var axis = axisData.axis;

				// don't zoom more than minRange
				if (chart.tracker[axis.isXAxis ? 'zoomX' : 'zoomY']) {
					axis.setExtremes(axisData.min, axisData.max, false);
					hasZoomed = true;
				}
			});
		}

		// Redraw
		if (hasZoomed) {
			redraw( 
				pick(optionsChart.animation, chart.pointCount < 100) // animation
			);
		}
	},

	/**
	 * Pan the chart by dragging the mouse across the pane. This function is called
	 * on mouse move, and the distance to pan is computed from chartX compared to
	 * the first chartX position in the dragging operation.
	 */
	pan: function (chartX) {
		var chart = this;

		var xAxis = chart.xAxis[0],
			mouseDownX = chart.mouseDownX,
			halfPointRange = xAxis.pointRange / 2,
			extremes = xAxis.getExtremes(),
			newMin = xAxis.translate(mouseDownX - chartX, true) + halfPointRange,
			newMax = xAxis.translate(mouseDownX + chart.plotWidth - chartX, true) - halfPointRange,
			hoverPoints = chart.hoverPoints;

		// remove active points for shared tooltip
		if (hoverPoints) {
			each(hoverPoints, function (point) {
				point.setState();
			});
		}

		if (newMin > mathMin(extremes.dataMin, extremes.min) && newMax < mathMax(extremes.dataMax, extremes.max)) {
			xAxis.setExtremes(newMin, newMax, true, false);
		}

		chart.mouseDownX = chartX; // set new reference for next run
		css(chart.container, { cursor: 'move' });
	},

	/**
	 * Show the title and subtitle of the chart
	 *
	 * @param titleOptions {Object} New title options
	 * @param subtitleOptions {Object} New subtitle options
	 *
	 */
	setTitle: function (titleOptions, subtitleOptions) {
		var chart = this,
			options = chart.options,
			chartTitleOptions,
			chartSubtitleOptions;

		chart.chartTitleOptions = chartTitleOptions = merge(options.title, titleOptions);
		chart.chartSubtitleOptions = chartSubtitleOptions = merge(options.subtitle, subtitleOptions);

		// add title and subtitle
		each([
			['title', titleOptions, chartTitleOptions],
			['subtitle', subtitleOptions, chartSubtitleOptions]
		], function (arr) {
			var name = arr[0],
				title = chart[name],
				titleOptions = arr[1],
				chartTitleOptions = arr[2];

			if (title && titleOptions) {
				title = title.destroy(); // remove old
			}
			if (chartTitleOptions && chartTitleOptions.text && !title) {
				chart[name] = chart.renderer.text(
					chartTitleOptions.text,
					0,
					0,
					chartTitleOptions.useHTML
				)
				.attr({
					align: chartTitleOptions.align,
					'class': PREFIX + name,
					zIndex: chartTitleOptions.zIndex || 4
				})
				.css(chartTitleOptions.style)
				.add()
				.align(chartTitleOptions, false, chart.spacingBox);
			}
		});

	},

	/**
	 * Get chart width and height according to options and container size
	 */
	getChartSize: function () {
		var chart = this,
			optionsChart = chart.options.chart,
			renderTo = chart.renderTo,
			renderToClone = chart.renderToClone;

		chart.containerWidth = (renderToClone || renderTo).offsetWidth;
		chart.containerHeight = (renderToClone || renderTo).offsetHeight;
		chart.chartWidth = optionsChart.width || chart.containerWidth || 600;
		chart.chartHeight = optionsChart.height ||
			// the offsetHeight of an empty container is 0 in standard browsers, but 19 in IE7:
			(chart.containerHeight > 19 ? chart.containerHeight : 400);
	},

	/**
	 * Get the containing element, determine the size and create the inner container
	 * div to hold the chart
	 */
	getContainer: function () {
		var chart = this,
			container,
			optionsChart = chart.options.chart,
			chartWidth,
			chartHeight,
			renderTo,
			renderToClone,
			containerId;

		chart.renderTo = renderTo = optionsChart.renderTo;
		containerId = PREFIX + idCounter++;

		if (isString(renderTo)) {
			chart.renderTo = renderTo = doc.getElementById(renderTo);
		}
		
		// Display an error if the renderTo is wrong
		if (!renderTo) {
			error(13, true);
		}

		// remove previous chart
		renderTo.innerHTML = '';

		// If the container doesn't have an offsetWidth, it has or is a child of a node
		// that has display:none. We need to temporarily move it out to a visible
		// state to determine the size, else the legend and tooltips won't render
		// properly
		if (!renderTo.offsetWidth) {
			chart.renderToClone = renderToClone = renderTo.cloneNode(0);
			css(renderToClone, {
				position: ABSOLUTE,
				top: '-9999px',
				display: ''
			});
			doc.body.appendChild(renderToClone);
		}

		// get the width and height
		chart.getChartSize();
		chartWidth = chart.chartWidth;
		chartHeight = chart.chartHeight;

		// create the inner container
		chart.container = container = createElement(DIV, {
				className: PREFIX + 'container' +
					(optionsChart.className ? ' ' + optionsChart.className : ''),
				id: containerId
			}, extend({
				position: RELATIVE,
				overflow: HIDDEN, // needed for context menu (avoid scrollbars) and
					// content overflow in IE
				width: chartWidth + PX,
				height: chartHeight + PX,
				textAlign: 'left',
				lineHeight: 'normal' // #427
			}, optionsChart.style),
			renderToClone || renderTo
		);

		chart.renderer =
			optionsChart.forExport ? // force SVG, used for SVG export
				new SVGRenderer(container, chartWidth, chartHeight, true) :
				new Renderer(container, chartWidth, chartHeight);

		if (useCanVG) {
			// If we need canvg library, extend and configure the renderer
			// to get the tracker for translating mouse events
			chart.renderer.create(chart, container, chartWidth, chartHeight);
		}

		// Issue 110 workaround:
		// In Firefox, if a div is positioned by percentage, its pixel position may land
		// between pixels. The container itself doesn't display this, but an SVG element
		// inside this container will be drawn at subpixel precision. In order to draw
		// sharp lines, this must be compensated for. This doesn't seem to work inside
		// iframes though (like in jsFiddle).
		var subPixelFix, rect;
		if (isFirefox && container.getBoundingClientRect) {
			subPixelFix = function () {
				css(container, { left: 0, top: 0 });
				rect = container.getBoundingClientRect();
				css(container, {
					left: (-(rect.left - pInt(rect.left))) + PX,
					top: (-(rect.top - pInt(rect.top))) + PX
				});
			};

			// run the fix now
			subPixelFix();

			// run it on resize
			addEvent(win, 'resize', subPixelFix);

			// remove it on chart destroy
			addEvent(chart, 'destroy', function () {
				removeEvent(win, 'resize', subPixelFix);
			});
		}
	},

	/**
	 * Calculate margins by rendering axis labels in a preliminary position. Title,
	 * subtitle and legend have already been rendered at this stage, but will be
	 * moved into their final positions
	 */
	getMargins: function () {
		var chart = this,
			optionsChart = chart.options.chart,
			spacingTop = optionsChart.spacingTop,
			spacingRight = optionsChart.spacingRight,
			spacingBottom = optionsChart.spacingBottom,
			spacingLeft = optionsChart.spacingLeft,
			axisOffset,
			legend = chart.legend,
			optionsMarginTop = chart.optionsMarginTop,
			optionsMarginLeft = chart.optionsMarginLeft,
			optionsMarginRight = chart.optionsMarginRight,
			optionsMarginBottom = chart.optionsMarginBottom,
			chartTitleOptions = chart.chartTitleOptions,
			chartSubtitleOptions = chart.chartSubtitleOptions;


		var legendOptions = chart.options.legend,
			legendMargin = pick(legendOptions.margin, 10),
			legendX = legendOptions.x,
			legendY = legendOptions.y,
			align = legendOptions.align,
			verticalAlign = legendOptions.verticalAlign,
			titleOffset;

		chart.resetMargins();
		axisOffset = chart.axisOffset;

		// adjust for title and subtitle
		if ((chart.title || chart.subtitle) && !defined(chart.optionsMarginTop)) {
			titleOffset = mathMax(
				(chart.title && !chartTitleOptions.floating && !chartTitleOptions.verticalAlign && chartTitleOptions.y) || 0,
				(chart.subtitle && !chartSubtitleOptions.floating && !chartSubtitleOptions.verticalAlign && chartSubtitleOptions.y) || 0
			);
			if (titleOffset) {
				chart.plotTop = mathMax(chart.plotTop, titleOffset + pick(chartTitleOptions.margin, 15) + spacingTop);
			}
		}
		// adjust for legend
		if (legendOptions.enabled && !legendOptions.floating) {
			if (align === 'right') { // horizontal alignment handled first
				if (!defined(optionsMarginRight)) {
					chart.marginRight = mathMax(
						chart.marginRight,
						legend.legendWidth - legendX + legendMargin + spacingRight
					);
				}
			} else if (align === 'left') {
				if (!defined(optionsMarginLeft)) {
					chart.plotLeft = mathMax(
						chart.plotLeft,
						legend.legendWidth + legendX + legendMargin + spacingLeft
					);
				}

			} else if (verticalAlign === 'top') {
				if (!defined(optionsMarginTop)) {
					chart.plotTop = mathMax(
						chart.plotTop,
						legend.legendHeight + legendY + legendMargin + spacingTop
					);
				}

			} else if (verticalAlign === 'bottom') {
				if (!defined(optionsMarginBottom)) {
					chart.marginBottom = mathMax(
						chart.marginBottom,
						legend.legendHeight - legendY + legendMargin + spacingBottom
					);
				}
			}
		}

		// adjust for scroller
		if (chart.extraBottomMargin) {
			chart.marginBottom += chart.extraBottomMargin;
		}
		if (chart.extraTopMargin) {
			chart.plotTop += chart.extraTopMargin;
		}

		// pre-render axes to get labels offset width
		if (chart.hasCartesianSeries) {
			each(chart.axes, function (axis) {
				axis.getOffset();
			});
		}
		
		if (!defined(optionsMarginLeft)) {
			chart.plotLeft += axisOffset[3];
		}
		if (!defined(optionsMarginTop)) {
			chart.plotTop += axisOffset[0];
		}
		if (!defined(optionsMarginBottom)) {
			chart.marginBottom += axisOffset[2];
		}
		if (!defined(optionsMarginRight)) {
			chart.marginRight += axisOffset[1];
		}

		chart.setChartSize();

	},

	/**
	 * Add the event handlers necessary for auto resizing
	 *
	 */
	initReflow: function () {
		var chart = this,
			optionsChart = chart.options.chart,
			renderTo = chart.renderTo;

		var reflowTimeout;
		function reflow(e) {
			var width = optionsChart.width || renderTo.offsetWidth,
				height = optionsChart.height || renderTo.offsetHeight,
				target = e ? e.target : win; // #805 - MooTools doesn't supply e
				
			// Width and height checks for display:none. Target is doc in IE8 and Opera,
			// win in Firefox, Chrome and IE9.
			if (width && height && (target === win || target === doc)) {
				
				if (width !== chart.containerWidth || height !== chart.containerHeight) {
					clearTimeout(reflowTimeout);
					reflowTimeout = setTimeout(function () {
						chart.resize(width, height, false);
					}, 100);
				}
				chart.containerWidth = width;
				chart.containerHeight = height;
			}
		}
		addEvent(win, 'resize', reflow);
		addEvent(chart, 'destroy', function () {
			removeEvent(win, 'resize', reflow);
		});
	},

	/**
	 * Fires endResize event on chart instance.
	 */
	fireEndResize: function () {
		var chart = this;

		if (chart) {
			fireEvent(chart, 'endResize', null, function () {
				chart.isResizing -= 1;
			});
		}
	},

	/**
	 * Resize the chart to a given width and height
	 * @param {Number} width
	 * @param {Number} height
	 * @param {Object|Boolean} animation
	 */
	// TODO: This method is called setSize in the api
	resize: function (width, height, animation) {
		var chart = this,
			chartWidth,
			chartHeight,
			spacingBox = chart.spacingBox;

		var chartTitle = chart.title,
			chartSubtitle = chart.subtitle;

		chart.isResizing += 1;

		// set the animation for the current process
		setAnimation(animation, chart);

		chart.oldChartHeight = chart.chartHeight;
		chart.oldChartWidth = chart.chartWidth;
		if (defined(width)) {
			chart.chartWidth = chartWidth = mathRound(width);
		}
		if (defined(height)) {
			chart.chartHeight = chartHeight = mathRound(height);
		}

		css(chart.container, {
			width: chartWidth + PX,
			height: chartHeight + PX
		});
		chart.renderer.setSize(chartWidth, chartHeight, animation);

		// update axis lengths for more correct tick intervals:
		chart.plotWidth = chartWidth - chart.plotLeft - chart.marginRight;
		chart.plotHeight = chartHeight - chart.plotTop - chart.marginBottom;

		// handle axes
		chart.maxTicks = null;
		each(chart.axes, function (axis) {
			axis.isDirty = true;
			axis.setScale();
		});

		// make sure non-cartesian series are also handled
		each(chart.series, function (serie) {
			serie.isDirty = true;
		});

		chart.isDirtyLegend = true; // force legend redraw
		chart.isDirtyBox = true; // force redraw of plot and chart border

		chart.getMargins();

		// move titles
		if (chartTitle) {
			chartTitle.align(null, null, spacingBox);
		}
		if (chartSubtitle) {
			chartSubtitle.align(null, null, spacingBox);
		}

		chart.redraw(animation);


		chart.oldChartHeight = null;
		fireEvent(chart, 'resize');

		// fire endResize and set isResizing back
		// If animation is disabled, fire without delay
		if (globalAnimation === false) {
			chart.fireEndResize();
		} else { // else set a timeout with the animation duration
			setTimeout(chart.fireEndResize, (globalAnimation && globalAnimation.duration) || 500);
		}
	},

	/**
	 * Set the public chart properties. This is done before and after the pre-render
	 * to determine margin sizes
	 */
	setChartSize: function () {
		var chart = this,
			inverted = chart.inverted,
			chartWidth = chart.chartWidth,
			chartHeight = chart.chartHeight,
			optionsChart = chart.options.chart,
			spacingTop = optionsChart.spacingTop,
			spacingRight = optionsChart.spacingRight,
			spacingBottom = optionsChart.spacingBottom,
			spacingLeft = optionsChart.spacingLeft;

		chart.plotLeft = mathRound(chart.plotLeft);
		chart.plotTop = mathRound(chart.plotTop);
		chart.plotWidth = mathRound(chartWidth - chart.plotLeft - chart.marginRight);
		chart.plotHeight = mathRound(chartHeight - chart.plotTop - chart.marginBottom);

		chart.plotSizeX = inverted ? chart.plotHeight : chart.plotWidth;
		chart.plotSizeY = inverted ? chart.plotWidth : chart.plotHeight;

		chart.spacingBox = {
			x: spacingLeft,
			y: spacingTop,
			width: chartWidth - spacingLeft - spacingRight,
			height: chartHeight - spacingTop - spacingBottom
		};

		each(chart.axes, function (axis) {
			axis.setAxisSize();
			axis.setAxisTranslation();
		});
	},

	/**
	 * Initial margins before auto size margins are applied
	 */
	resetMargins: function () {
		var chart = this,
			optionsChart = chart.options.chart,
			spacingTop = optionsChart.spacingTop,
			spacingRight = optionsChart.spacingRight,
			spacingBottom = optionsChart.spacingBottom,
			spacingLeft = optionsChart.spacingLeft;

		chart.plotTop = pick(chart.optionsMarginTop, spacingTop);
		chart.marginRight = pick(chart.optionsMarginRight, spacingRight);
		chart.marginBottom = pick(chart.optionsMarginBottom, spacingBottom);
		chart.plotLeft = pick(chart.optionsMarginLeft, spacingLeft);
		chart.axisOffset = [0, 0, 0, 0]; // top, right, bottom, left
	},

	/**
	 * Draw the borders and backgrounds for chart and plot area
	 */
	drawChartBox: function () {
		var chart = this,
			optionsChart = chart.options.chart,
			renderer = chart.renderer,
			chartWidth = chart.chartWidth,
			chartHeight = chart.chartHeight,
			chartBackground = chart.chartBackground,
			plotBackground = chart.plotBackground,
			plotBorder = chart.plotBorder,
			plotBGImage = chart.plotBGImage;

		var chartBorderWidth = optionsChart.borderWidth || 0,
			chartBackgroundColor = optionsChart.backgroundColor,
			plotBackgroundColor = optionsChart.plotBackgroundColor,
			plotBackgroundImage = optionsChart.plotBackgroundImage,
			mgn,
			plotSize = {
				x: chart.plotLeft,
				y: chart.plotTop,
				width: chart.plotWidth,
				height: chart.plotHeight
			};

		// Chart area
		mgn = chartBorderWidth + (optionsChart.shadow ? 8 : 0);

		if (chartBorderWidth || chartBackgroundColor) {
			if (!chartBackground) {
				chart.chartBackground = renderer.rect(mgn / 2, mgn / 2, chartWidth - mgn, chartHeight - mgn,
						optionsChart.borderRadius, chartBorderWidth)
					.attr({
						stroke: optionsChart.borderColor,
						'stroke-width': chartBorderWidth,
						fill: chartBackgroundColor || NONE
					})
					.add()
					.shadow(optionsChart.shadow);
			} else { // resize
				chartBackground.animate(
					chartBackground.crisp(null, null, null, chartWidth - mgn, chartHeight - mgn)
				);
			}
		}


		// Plot background
		if (plotBackgroundColor) {
			if (!plotBackground) {
				chart.plotBackground = renderer.rect(chart.plotLeft, chart.plotTop, chart.plotWidth, chart.plotHeight, 0)
					.attr({
						fill: plotBackgroundColor
					})
					.add()
					.shadow(optionsChart.plotShadow);
			} else {
				plotBackground.animate(plotSize);
			}
		}
		if (plotBackgroundImage) {
			if (!plotBGImage) {
				chart.plotBGImage = renderer.image(plotBackgroundImage, chart.plotLeft, chart.plotTop, chart.plotWidth, chart.plotHeight)
					.add();
			} else {
				plotBGImage.animate(plotSize);
			}
		}

		// Plot area border
		if (optionsChart.plotBorderWidth) {
			if (!plotBorder) {
				chart.plotBorder = renderer.rect(chart.plotLeft, chart.plotTop, chart.plotWidth, chart.plotHeight, 0, optionsChart.plotBorderWidth)
					.attr({
						stroke: optionsChart.plotBorderColor,
						'stroke-width': optionsChart.plotBorderWidth,
						zIndex: 4
					})
					.add();
			} else {
				plotBorder.animate(
					plotBorder.crisp(null, chart.plotLeft, chart.plotTop, chart.plotWidth, chart.plotHeight)
				);
			}
		}

		// reset
		chart.isDirtyBox = false;
	},

	/**
	 * Detect whether the chart is inverted, either by setting the chart.inverted option
	 * or adding a bar series to the configuration options
	 */
	setInverted: function () {
		var chart = this,
			optionsChart = chart.options.chart;

		var BAR = 'bar',
			isInverted = (
				chart.inverted || // it is set before
				optionsChart.inverted ||
				optionsChart.type === BAR || // default series type
				optionsChart.defaultSeriesType === BAR // backwards compatible
			),
			seriesOptions = chart.options.series,
			i = seriesOptions && seriesOptions.length;

		// check if a bar series is present in the config options
		while (!isInverted && i--) {
			if (seriesOptions[i].type === BAR) {
				isInverted = true;
			}
		}

		// set the chart property
		chart.inverted = isInverted;
	},

	/**
	 * Render all graphics for the chart
	 */
	render: function () {
		var chart = this,
			axes = chart.axes,
			renderer = chart.renderer,
			options = chart.options;

		var labels = options.labels,
			credits = options.credits,
			creditsHref;

		// Title
		chart.setTitle();


		// Legend
		chart.legend = new Legend(chart);

		// Get margins by pre-rendering axes
		// set axes scales
		each(axes, function (axis) {
			axis.setScale();
		});
		chart.getMargins();
		each(axes, function (axis) {
			axis.setTickPositions(true); // update to reflect the new margins
		});
		chart.adjustTickAmounts();
		chart.getMargins(); // second pass to check for new labels


		// Draw the borders and backgrounds
		chart.drawChartBox();

		


		// The series
		if (!chart.seriesGroup) {
			chart.seriesGroup = renderer.g('series-group')
				.attr({ zIndex: 3 })
				.add();
		}
		each(chart.series, function (serie) {
			serie.translate();
			serie.setTooltipPoints();
			serie.render();
		});

		// Axes
		if (chart.hasCartesianSeries) {
			each(axes, function (axis) {
				axis.render();
			});
		}

		// Labels
		if (labels.items) {
			each(labels.items, function () {
				var style = extend(labels.style, this.style),
					x = pInt(style.left) + chart.plotLeft,
					y = pInt(style.top) + chart.plotTop + 12;

				// delete to prevent rewriting in IE
				delete style.left;
				delete style.top;

				renderer.text(
					this.html,
					x,
					y
				)
				.attr({ zIndex: 2 })
				.css(style)
				.add();

			});
		}

		// Credits
		if (credits.enabled && !chart.credits) {
			creditsHref = credits.href;
			chart.credits = renderer.text(
				credits.text,
				0,
				0
			)
			.on('click', function () {
				if (creditsHref) {
					location.href = creditsHref;
				}
			})
			.attr({
				align: credits.position.align,
				zIndex: 8
			})
			.css(credits.style)
			.add()
			.align(credits.position);
		}

		// Set flag
		chart.hasRendered = true;

	},

	/**
	 * Clean up memory usage
	 */
	destroy: function () {
		var chart = this,
			axes = chart.axes,
			series = chart.series,
			container = chart.container;

		var i,
			parentNode = container && container.parentNode;

		// If the chart is destroyed already, do nothing.
		// This will happen if if a script invokes chart.destroy and
		// then it will be called again on win.unload
		if (chart === null) {
			return;
		}

		// fire the chart.destoy event
		fireEvent(chart, 'destroy');

		// remove events
		removeEvent(chart);

		// ==== Destroy collections:
		// Destroy axes
		i = axes.length;
		while (i--) {
			axes[i] = axes[i].destroy();
		}

		// Destroy each series
		i = series.length;
		while (i--) {
			series[i] = series[i].destroy();
		}

		// ==== Destroy chart properties:
		each(['title', 'subtitle', 'chartBackground', 'plotBackground', 'plotBGImage', 'plotBorder', 'seriesGroup', 'clipRect', 'credits', 'tracker', 'scroller', 'rangeSelector', 'legend', 'resetZoomButton', 'tooltip', 'renderer'], function (name) {
			var prop = chart[name];

			if (prop) {
				chart[name] = prop.destroy();
			}
		});

		// remove container and all SVG
		if (container) { // can break in IE when destroyed before finished loading
			container.innerHTML = '';
			removeEvent(container);
			if (parentNode) {
				discardElement(container);
			}

			// IE6 leak
			container = null;
		}

		// clean it all up
		for (i in chart) {
			delete chart[i];
		}

		chart.options = null;
		chart = null;
	},

	/**
	 * Prepare for first rendering after all data are loaded
	 */
	firstRender: function () {
		var chart = this,
			options = chart.options,
			callback = chart.callback;

		// VML namespaces can't be added until after complete. Listening
		// for Perini's doScroll hack is not enough.
		var ONREADYSTATECHANGE = 'onreadystatechange',
		COMPLETE = 'complete';
		// Note: in spite of JSLint's complaints, win == win.top is required
		/*jslint eqeq: true*/
		if ((!hasSVG && (win == win.top && doc.readyState !== COMPLETE)) || (useCanVG && !win.canvg)) {
		/*jslint eqeq: false*/
			if (useCanVG) {
				// Delay rendering until canvg library is downloaded and ready
				CanVGController.push(chart.firstRender, options.global.canvasToolsURL);
			} else {
				doc.attachEvent(ONREADYSTATECHANGE, function () {
					doc.detachEvent(ONREADYSTATECHANGE, chart.firstRender);
					if (doc.readyState === COMPLETE) {
						chart.firstRender();
					}
				});
			}
			return;
		}

		// create the container
		chart.getContainer();

		// Run an early event after the container and renderer are established
		fireEvent(chart, 'init');

		// Initialize range selector for stock charts
		if (Highcharts.RangeSelector && options.rangeSelector.enabled) {
			chart.rangeSelector = new Highcharts.RangeSelector(chart);
		}

		chart.resetMargins();
		chart.setChartSize();

		// Set the common inversion and transformation for inverted series after initSeries
		chart.setInverted();

		// get axes
		chart.getAxes();

		// Initialize the series
		each(options.series || [], function (serieOptions) {
			chart.initSeries(serieOptions);
		});

		// Run an event where series and axes can be added
		//fireEvent(chart, 'beforeRender');

		// Initialize scroller for stock charts
		if (Highcharts.Scroller && (options.navigator.enabled || options.scrollbar.enabled)) {
			chart.scroller = new Highcharts.Scroller(chart);
		}

		// depends on inverted and on margins being set
		chart.tracker = new MouseTracker(chart, options);

		chart.render();

		// add canvas
		chart.renderer.draw();
		// run callbacks
		if (callback) {
			callback.apply(chart, [chart]);
		}
		each(chart.callbacks, function (fn) {
			fn.apply(chart, [chart]);
		});
		
		
		// If the chart was rendered outside the top container, put it back in
		if (chart.renderToClone) {
			chart.renderTo.appendChild(chart.container);
			discardElement(chart.renderToClone);
		}

		fireEvent(chart, 'load');

	},

	init: function (chartEvents) {
		var chart = this,
			optionsChart = chart.options.chart,
			eventType;

		// Run chart

		// Set up auto resize
		if (optionsChart.reflow !== false) {
			addEvent(chart, 'load', chart.initReflow);
		}

		// Chart event handlers
		if (chartEvents) {
			for (eventType in chartEvents) {
				addEvent(chart, eventType, chartEvents[eventType]);
			}
		}

		chart.xAxis = [];
		chart.yAxis = [];

		// Expose methods and variables
		chart.animation = useCanVG ? false : pick(optionsChart.animation, true);
		chart.setSize = chart.resize;
		chart.pointCount = 0;
		chart.counters = new ChartCounters();
		/*
		if ($) $(function () {
			$container = $('#container');
			var origChartWidth,
				origChartHeight;
			if ($container) {
				$('<button>+</button>')
					.insertBefore($container)
					.click(function () {
						if (origChartWidth === UNDEFINED) {
							origChartWidth = chartWidth;
							origChartHeight = chartHeight;
						}
						chart.resize(chartWidth *= 1.1, chartHeight *= 1.1);
					});
				$('<button>-</button>')
					.insertBefore($container)
					.click(function () {
						if (origChartWidth === UNDEFINED) {
							origChartWidth = chartWidth;
							origChartHeight = chartHeight;
						}
						chart.resize(chartWidth *= 0.9, chartHeight *= 0.9);
					});
				$('<button>1:1</button>')
					.insertBefore($container)
					.click(function () {
						if (origChartWidth === UNDEFINED) {
							origChartWidth = chartWidth;
							origChartHeight = chartHeight;
						}
						chart.resize(origChartWidth, origChartHeight);
					});
			}
		})
		*/

		chart.firstRender();
	}
}; // end Chart

// Hook for exporting module
Chart.prototype.callbacks = [];
/**
 * The Point object and prototype. Inheritable and used as base for PiePoint
 */
var Point = function () {};
Point.prototype = {

	/**
	 * Initialize the point
	 * @param {Object} series The series object containing this point
	 * @param {Object} options The data in either number, array or object format
	 */
	init: function (series, options, x) {
		var point = this,
			counters = series.chart.counters,
			defaultColors;
		point.series = series;
		point.applyOptions(options, x);
		point.pointAttr = {};

		if (series.options.colorByPoint) {
			defaultColors = series.chart.options.colors;
			if (!point.options) {
				point.options = {};
			}
			point.color = point.options.color = point.color || defaultColors[counters.color++];

			// loop back to zero
			counters.wrapColor(defaultColors.length);
		}

		series.chart.pointCount++;
		return point;
	},
	/**
	 * Apply the options containing the x and y data and possible some extra properties.
	 * This is called on point init or from point.update.
	 *
	 * @param {Object} options
	 */
	applyOptions: function (options, x) {
		var point = this,
			series = point.series,
			optionsType = typeof options;

		point.config = options;

		// onedimensional array input
		if (optionsType === 'number' || options === null) {
			point.y = options;
		} else if (typeof options[0] === 'number') { // two-dimentional array
			point.x = options[0];
			point.y = options[1];
		} else if (optionsType === 'object' && typeof options.length !== 'number') { // object input
			// copy options directly to point
			extend(point, options);
			point.options = options;
			
			// This is the fastest way to detect if there are individual point dataLabels that need 
			// to be considered in drawDataLabels. These can only occur in object configs.
			if (options.dataLabels) {
				series._hasPointLabels = true;
			}
		} else if (typeof options[0] === 'string') { // categorized data with name in first position
			point.name = options[0];
			point.y = options[1];
		}
		
		/*
		 * If no x is set by now, get auto incremented value. All points must have an
		 * x value, however the y value can be null to create a gap in the series
		 */
		// todo: skip this? It is only used in applyOptions, in translate it should not be used
		if (point.x === UNDEFINED) {
			point.x = x === UNDEFINED ? series.autoIncrement() : x;
		}
		
		

	},

	/**
	 * Destroy a point to clear memory. Its reference still stays in series.data.
	 */
	destroy: function () {
		var point = this,
			series = point.series,
			hoverPoints = series.chart.hoverPoints,
			prop;

		series.chart.pointCount--;

		if (hoverPoints) {
			point.setState();
			erase(hoverPoints, point);
		}
		if (point === series.chart.hoverPoint) {
			point.onMouseOut();
		}
		series.chart.hoverPoints = null;

		// remove all events
		if (point.graphic || point.dataLabel) { // removeEvent and destroyElements are performance expensive
			removeEvent(point);
			point.destroyElements();
		}

		if (point.legendItem) { // pies have legend items
			point.series.chart.legend.destroyItem(point);
		}

		for (prop in point) {
			point[prop] = null;
		}


	},

	/**
	 * Destroy SVG elements associated with the point
	 */
	destroyElements: function () {
		var point = this,
			props = ['graphic', 'tracker', 'dataLabel', 'group', 'connector', 'shadowGroup'],
			prop,
			i = 6;
		while (i--) {
			prop = props[i];
			if (point[prop]) {
				point[prop] = point[prop].destroy();
			}
		}
	},

	/**
	 * Return the configuration hash needed for the data label and tooltip formatters
	 */
	getLabelConfig: function () {
		var point = this;
		return {
			x: point.category,
			y: point.y,
			key: point.name || point.category,
			series: point.series,
			point: point,
			percentage: point.percentage,
			total: point.total || point.stackTotal
		};
	},

	/**
	 * Toggle the selection status of a point
	 * @param {Boolean} selected Whether to select or unselect the point.
	 * @param {Boolean} accumulate Whether to add to the previous selection. By default,
	 *     this happens if the control key (Cmd on Mac) was pressed during clicking.
	 */
	select: function (selected, accumulate) {
		var point = this,
			series = point.series,
			chart = series.chart;

		selected = pick(selected, !point.selected);

		// fire the event with the defalut handler
		point.firePointEvent(selected ? 'select' : 'unselect', { accumulate: accumulate }, function () {
			point.selected = selected;
			point.setState(selected && SELECT_STATE);

			// unselect all other points unless Ctrl or Cmd + click
			if (!accumulate) {
				each(chart.getSelectedPoints(), function (loopPoint) {
					if (loopPoint.selected && loopPoint !== point) {
						loopPoint.selected = false;
						loopPoint.setState(NORMAL_STATE);
						loopPoint.firePointEvent('unselect');
					}
				});
			}
		});
	},

	onMouseOver: function () {
		var point = this,
			series = point.series,
			chart = series.chart,
			tooltip = chart.tooltip,
			hoverPoint = chart.hoverPoint;

		// set normal state to previous series
		if (hoverPoint && hoverPoint !== point) {
			hoverPoint.onMouseOut();
		}

		// trigger the event
		point.firePointEvent('mouseOver');

		// update the tooltip
		if (tooltip && (!tooltip.shared || series.noSharedTooltip)) {
			tooltip.refresh(point);
		}

		// hover this
		point.setState(HOVER_STATE);
		chart.hoverPoint = point;
	},

	onMouseOut: function () {
		var point = this;
		point.firePointEvent('mouseOut');

		point.setState();
		point.series.chart.hoverPoint = null;
	},

	/**
	 * Extendable method for formatting each point's tooltip line
	 *
	 * @return {String} A string to be concatenated in to the common tooltip text
	 */
	tooltipFormatter: function (pointFormat) {
		var point = this,
			series = point.series,
			seriesTooltipOptions = series.tooltipOptions,
			split = String(point.y).split('.'),
			originalDecimals = split[1] ? split[1].length : 0,
			match = pointFormat.match(/\{(series|point)\.[a-zA-Z]+\}/g),
			splitter = /[{\.}]/,
			obj,
			key,
			replacement,
			parts,
			prop,
			i;

		// loop over the variables defined on the form {series.name}, {point.y} etc
		for (i in match) {
			key = match[i];
			if (isString(key) && key !== pointFormat) { // IE matches more than just the variables
				
				// Split it further into parts
				parts = (' ' + key).split(splitter); // add empty string because IE and the rest handles it differently
				obj = { 'point': point, 'series': series }[parts[1]];
				prop = parts[2];
				
				// Add some preformatting
				if (obj === point && (prop === 'y' || prop === 'open' || prop === 'high' || 
						prop === 'low' || prop === 'close')) { 
					replacement = (seriesTooltipOptions.valuePrefix || seriesTooltipOptions.yPrefix || '') + 
						numberFormat(point[prop], pick(seriesTooltipOptions.valueDecimals, seriesTooltipOptions.yDecimals, originalDecimals)) +
						(seriesTooltipOptions.valueSuffix || seriesTooltipOptions.ySuffix || '');
				
				// Automatic replacement
				} else {
					replacement = obj[prop];
				}
				
				pointFormat = pointFormat.replace(key, replacement);
			}
		}
		
		return pointFormat;
	},

	/**
	 * Update the point with new options (typically x/y data) and optionally redraw the series.
	 *
	 * @param {Object} options Point options as defined in the series.data array
	 * @param {Boolean} redraw Whether to redraw the chart or wait for an explicit call
	 * @param {Boolean|Object} animation Whether to apply animation, and optionally animation
	 *    configuration
	 *
	 */
	update: function (options, redraw, animation) {
		var point = this,
			series = point.series,
			graphic = point.graphic,
			i,
			data = series.data,
			dataLength = data.length,
			chart = series.chart;

		redraw = pick(redraw, true);

		// fire the event with a default handler of doing the update
		point.firePointEvent('update', { options: options }, function () {

			point.applyOptions(options);

			// update visuals
			if (isObject(options)) {
				series.getAttribs();
				if (graphic) {
					graphic.attr(point.pointAttr[series.state]);
				}
			}

			// record changes in the parallel arrays
			for (i = 0; i < dataLength; i++) {
				if (data[i] === point) {
					series.xData[i] = point.x;
					series.yData[i] = point.y;
					series.options.data[i] = options;
					break;
				}
			}

			// redraw
			series.isDirty = true;
			series.isDirtyData = true;
			if (redraw) {
				chart.redraw(animation);
			}
		});
	},

	/**
	 * Remove a point and optionally redraw the series and if necessary the axes
	 * @param {Boolean} redraw Whether to redraw the chart or wait for an explicit call
	 * @param {Boolean|Object} animation Whether to apply animation, and optionally animation
	 *    configuration
	 */
	remove: function (redraw, animation) {
		var point = this,
			series = point.series,
			chart = series.chart,
			i,
			data = series.data,
			dataLength = data.length;

		setAnimation(animation, chart);
		redraw = pick(redraw, true);

		// fire the event with a default handler of removing the point
		point.firePointEvent('remove', null, function () {

			//erase(series.data, point);

			for (i = 0; i < dataLength; i++) {
				if (data[i] === point) {

					// splice all the parallel arrays
					data.splice(i, 1);
					series.options.data.splice(i, 1);
					series.xData.splice(i, 1);
					series.yData.splice(i, 1);
					break;
				}
			}

			point.destroy();


			// redraw
			series.isDirty = true;
			series.isDirtyData = true;
			if (redraw) {
				chart.redraw();
			}
		});


	},

	/**
	 * Fire an event on the Point object. Must not be renamed to fireEvent, as this
	 * causes a name clash in MooTools
	 * @param {String} eventType
	 * @param {Object} eventArgs Additional event arguments
	 * @param {Function} defaultFunction Default event handler
	 */
	firePointEvent: function (eventType, eventArgs, defaultFunction) {
		var point = this,
			series = this.series,
			seriesOptions = series.options;

		// load event handlers on demand to save time on mouseover/out
		if (seriesOptions.point.events[eventType] || (point.options && point.options.events && point.options.events[eventType])) {
			this.importEvents();
		}

		// add default handler if in selection mode
		if (eventType === 'click' && seriesOptions.allowPointSelect) {
			defaultFunction = function (event) {
				// Control key is for Windows, meta (= Cmd key) for Mac, Shift for Opera
				point.select(null, event.ctrlKey || event.metaKey || event.shiftKey);
			};
		}

		fireEvent(this, eventType, eventArgs, defaultFunction);
	},
	/**
	 * Import events from the series' and point's options. Only do it on
	 * demand, to save processing time on hovering.
	 */
	importEvents: function () {
		if (!this.hasImportedEvents) {
			var point = this,
				options = merge(point.series.options.point, point.options),
				events = options.events,
				eventType;

			point.events = events;

			for (eventType in events) {
				addEvent(point, eventType, events[eventType]);
			}
			this.hasImportedEvents = true;

		}
	},

	/**
	 * Set the point's state
	 * @param {String} state
	 */
	setState: function (state) {
		var point = this,
			plotX = point.plotX,
			plotY = point.plotY,
			series = point.series,
			stateOptions = series.options.states,
			markerOptions = defaultPlotOptions[series.type].marker && series.options.marker,
			normalDisabled = markerOptions && !markerOptions.enabled,
			markerStateOptions = markerOptions && markerOptions.states[state],
			stateDisabled = markerStateOptions && markerStateOptions.enabled === false,
			stateMarkerGraphic = series.stateMarkerGraphic,
			chart = series.chart,
			radius,
			pointAttr = point.pointAttr;

		state = state || NORMAL_STATE; // empty string

		if (
				// already has this state
				state === point.state ||
				// selected points don't respond to hover
				(point.selected && state !== SELECT_STATE) ||
				// series' state options is disabled
				(stateOptions[state] && stateOptions[state].enabled === false) ||
				// point marker's state options is disabled
				(state && (stateDisabled || (normalDisabled && !markerStateOptions.enabled)))

			) {
			return;
		}

		// apply hover styles to the existing point
		if (point.graphic) {
			radius = markerOptions && point.graphic.symbolName && pointAttr[state].r;
			point.graphic.attr(merge(
				pointAttr[state],
				radius ? { // new symbol attributes (#507, #612)
					x: plotX - radius,
					y: plotY - radius,
					width: 2 * radius,
					height: 2 * radius
				} : {}
			));
		} else {
			// if a graphic is not applied to each point in the normal state, create a shared
			// graphic for the hover state
			if (state) {
				if (!stateMarkerGraphic) {
					radius = markerOptions.radius;
					series.stateMarkerGraphic = stateMarkerGraphic = chart.renderer.symbol(
						series.symbol,
						-radius,
						-radius,
						2 * radius,
						2 * radius
					)
					.attr(pointAttr[state])
					.add(series.group);
				}

				stateMarkerGraphic.translate(
					plotX,
					plotY
				);
			}

			if (stateMarkerGraphic) {
				stateMarkerGraphic[state ? 'show' : 'hide']();
			}
		}

		point.state = state;
	}
};

/**
 * @classDescription The base function which all other series types inherit from. The data in the series is stored
 * in various arrays.
 *
 * - First, series.options.data contains all the original config options for
 * each point whether added by options or methods like series.addPoint.
 * - Next, series.data contains those values converted to points, but in case the series data length
 * exceeds the cropThreshold, or if the data is grouped, series.data doesn't contain all the points. It
 * only contains the points that have been created on demand.
 * - Then there's series.points that contains all currently visible point objects. In case of cropping,
 * the cropped-away points are not part of this array. The series.points array starts at series.cropStart
 * compared to series.data and series.options.data. If however the series data is grouped, these can't
 * be correlated one to one.
 * - series.xData and series.processedXData contain clean x values, equivalent to series.data and series.points.
 * - series.yData and series.processedYData contain clean x values, equivalent to series.data and series.points.
 *
 * @param {Object} chart
 * @param {Object} options
 */
var Series = function () {};

Series.prototype = {

	isCartesian: true,
	type: 'line',
	pointClass: Point,
	sorted: true, // requires the data to be sorted
	pointAttrToOptions: { // mapping between SVG attributes and the corresponding options
		stroke: 'lineColor',
		'stroke-width': 'lineWidth',
		fill: 'fillColor',
		r: 'radius'
	},
	init: function (chart, options) {
		var series = this,
			eventType,
			events,
			//pointEvent,
			index = chart.series.length;

		series.chart = chart;
		series.options = options = series.setOptions(options); // merge with plotOptions
		
		// bind the axes
		series.bindAxes();

		// set some variables
		extend(series, {
			index: index,
			name: options.name || 'Series ' + (index + 1),
			state: NORMAL_STATE,
			pointAttr: {},
			visible: options.visible !== false, // true by default
			selected: options.selected === true // false by default
		});
		
		// special
		if (useCanVG) {
			options.animation = false;
		}

		// register event listeners
		events = options.events;
		for (eventType in events) {
			addEvent(series, eventType, events[eventType]);
		}
		if (
			(events && events.click) ||
			(options.point && options.point.events && options.point.events.click) ||
			options.allowPointSelect
		) {
			chart.runTrackerClick = true;
		}

		series.getColor();
		series.getSymbol();

		// set the data
		series.setData(options.data, false);

	},
	
	/**
	 * Set the xAxis and yAxis properties of cartesian series, and register the series
	 * in the axis.series array
	 */
	bindAxes: function () {
		var series = this,
			seriesOptions = series.options,
			chart = series.chart,
			axisOptions;
			
		if (series.isCartesian) {
			
			each(['xAxis', 'yAxis'], function (AXIS) { // repeat for xAxis and yAxis
				
				each(chart[AXIS], function (axis) { // loop through the chart's axis objects
					
					axisOptions = axis.options;
					
					// apply if the series xAxis or yAxis option mathches the number of the 
					// axis, or if undefined, use the first axis
					if ((seriesOptions[AXIS] === axisOptions.index) ||
							(seriesOptions[AXIS] === UNDEFINED && axisOptions.index === 0)) {
						
						// register this series in the axis.series lookup
						axis.series.push(series);
						
						// set this series.xAxis or series.yAxis reference
						series[AXIS] = axis;
						
						// mark dirty for redraw
						axis.isDirty = true;
					}
				});
				
			});
		}
	},


	/**
	 * Return an auto incremented x value based on the pointStart and pointInterval options.
	 * This is only used if an x value is not given for the point that calls autoIncrement.
	 */
	autoIncrement: function () {
		var series = this,
			options = series.options,
			xIncrement = series.xIncrement;

		xIncrement = pick(xIncrement, options.pointStart, 0);

		series.pointInterval = pick(series.pointInterval, options.pointInterval, 1);

		series.xIncrement = xIncrement + series.pointInterval;
		return xIncrement;
	},

	/**
	 * Divide the series data into segments divided by null values.
	 */
	getSegments: function () {
		var series = this,
			lastNull = -1,
			segments = [],
			i,
			points = series.points,
			pointsLength = points.length;

		if (pointsLength) { // no action required for []
			
			// if connect nulls, just remove null points
			if (series.options.connectNulls) {
				i = pointsLength;
				while (i--) {
					if (points[i].y === null) {
						points.splice(i, 1);
					}
				}
				if (points.length) {
					segments = [points];
				}
				
			// else, split on null points
			} else {
				each(points, function (point, i) {
					if (point.y === null) {
						if (i > lastNull + 1) {
							segments.push(points.slice(lastNull + 1, i));
						}
						lastNull = i;
					} else if (i === pointsLength - 1) { // last value
						segments.push(points.slice(lastNull + 1, i + 1));
					}
				});
			}
		}
		
		// register it
		series.segments = segments;
	},
	/**
	 * Set the series options by merging from the options tree
	 * @param {Object} itemOptions
	 */
	setOptions: function (itemOptions) {
		var series = this,
			chart = series.chart,
			chartOptions = chart.options,
			plotOptions = chartOptions.plotOptions,
			data = itemOptions.data,
			options;

		itemOptions.data = null; // remove from merge to prevent looping over the data set

		options = merge(
			plotOptions[this.type],
			plotOptions.series,
			itemOptions
		);
		
		// Re-insert the data array to the options and the original config (#717)
		options.data = itemOptions.data = data;
		
		// the tooltip options are merged between global and series specific options
		series.tooltipOptions = merge(chartOptions.tooltip, options.tooltip);
		
		return options;

	},
	/**
	 * Get the series' color
	 */
	getColor: function () {
		var defaultColors = this.chart.options.colors,
			counters = this.chart.counters;
		this.color = this.options.color || defaultColors[counters.color++] || '#0000ff';
		counters.wrapColor(defaultColors.length);
	},
	/**
	 * Get the series' symbol
	 */
	getSymbol: function () {
		var series = this,
			seriesMarkerOption = series.options.marker,
			chart = series.chart,
			defaultSymbols = chart.options.symbols,
			counters = chart.counters;
		series.symbol = seriesMarkerOption.symbol || defaultSymbols[counters.symbol++];
		
		// don't substract radius in image symbols (#604)
		if (/^url/.test(series.symbol)) {
			seriesMarkerOption.radius = 0;
		}
		counters.wrapSymbol(defaultSymbols.length);
	},

	/**
	 * Get the series' symbol in the legend. This method should be overridable to create custom 
	 * symbols through Highcharts.seriesTypes[type].prototype.drawLegendSymbols.
	 * 
	 * @param {Object} legend The legend object
	 */
	drawLegendSymbol: function (legend) {
		
		var options = this.options,
			markerOptions = options.marker,
			radius,
			legendOptions = legend.options,
			legendSymbol,
			symbolWidth = legendOptions.symbolWidth,
			renderer = this.chart.renderer,
			legendItemGroup = this.legendGroup,
			baseline = legend.baseline,
			attr;
			
		// Draw the line
		if (options.lineWidth) {
			attr = {
				'stroke-width': options.lineWidth
			};
			if (options.dashStyle) {
				attr.dashstyle = options.dashStyle;
			}
			this.legendLine = renderer.path([
				M,
				0,
				baseline - 4,
				L,
				symbolWidth,
				baseline - 4
			])
			.attr(attr)
			.add(legendItemGroup);
		}
		
		// Draw the marker
		if (markerOptions && markerOptions.enabled) {
			radius = markerOptions.radius;
			this.legendSymbol = legendSymbol = renderer.symbol(
				this.symbol,
				(symbolWidth / 2) - radius,
				baseline - 4 - radius,
				2 * radius,
				2 * radius
			)
			.attr(this.pointAttr[NORMAL_STATE])
			.add(legendItemGroup);
		}
	},

	/**
	 * Add a point dynamically after chart load time
	 * @param {Object} options Point options as given in series.data
	 * @param {Boolean} redraw Whether to redraw the chart or wait for an explicit call
	 * @param {Boolean} shift If shift is true, a point is shifted off the start
	 *    of the series as one is appended to the end.
	 * @param {Boolean|Object} animation Whether to apply animation, and optionally animation
	 *    configuration
	 */
	addPoint: function (options, redraw, shift, animation) {
		var series = this,
			data = series.data,
			graph = series.graph,
			area = series.area,
			chart = series.chart,
			xData = series.xData,
			yData = series.yData,
			currentShift = (graph && graph.shift) || 0,
			dataOptions = series.options.data,
			point;
			//point = (new series.pointClass()).init(series, options);

		setAnimation(animation, chart);

		// Make graph animate sideways
		if (graph && shift) { 
			graph.shift = currentShift + 1;
		}
		if (area) {
			if (shift) { // #780
				area.shift = currentShift + 1;
			}
			area.isArea = true; // needed in animation, both with and without shift
		}
		
		// Optional redraw, defaults to true
		redraw = pick(redraw, true);

		// Get options and push the point to xData, yData and series.options. In series.generatePoints
		// the Point instance will be created on demand and pushed to the series.data array.
		point = { series: series };
		series.pointClass.prototype.applyOptions.apply(point, [options]);
		xData.push(point.x);
		yData.push(series.valueCount === 4 ? [point.open, point.high, point.low, point.close] : point.y);
		dataOptions.push(options);


		// Shift the first point off the parallel arrays
		// todo: consider series.removePoint(i) method
		if (shift) {
			if (data[0]) {
				data[0].remove(false);
			} else {
				data.shift();
				xData.shift();
				yData.shift();
				dataOptions.shift();
			}
		}
		series.getAttribs();

		// redraw
		series.isDirty = true;
		series.isDirtyData = true;
		if (redraw) {
			chart.redraw();
		}
	},

	/**
	 * Replace the series data with a new set of data
	 * @param {Object} data
	 * @param {Object} redraw
	 */
	setData: function (data, redraw) {
		var series = this,
			oldData = series.points,
			options = series.options,
			initialColor = series.initialColor,
			chart = series.chart,
			firstPoint = null,
			i,
			pointProto = series.pointClass.prototype;

		// reset properties
		series.xIncrement = null;
		series.pointRange = (series.xAxis && series.xAxis.categories && 1) || options.pointRange;
		
		if (defined(initialColor)) { // reset colors for pie
			chart.counters.color = initialColor;
		}
		
		// parallel arrays
		var xData = [],
			yData = [],
			dataLength = data ? data.length : [],
			turboThreshold = options.turboThreshold || 1000,
			pt,
			valueCount = series.valueCount;

		// In turbo mode, only one- or twodimensional arrays of numbers are allowed. The
		// first value is tested, and we assume that all the rest are defined the same
		// way. Although the 'for' loops are similar, they are repeated inside each
		// if-else conditional for max performance.
		if (dataLength > turboThreshold) {
			
			// find the first non-null point
			i = 0;
			while (firstPoint === null && i < dataLength) {
				firstPoint = data[i];
				i++;
			}
		
		
			if (isNumber(firstPoint)) { // assume all points are numbers
				var x = pick(options.pointStart, 0),
					pointInterval = pick(options.pointInterval, 1);

				for (i = 0; i < dataLength; i++) {
					xData[i] = x;
					yData[i] = data[i];
					x += pointInterval;
				}
				series.xIncrement = x;
			} else if (isArray(firstPoint)) { // assume all points are arrays
				if (valueCount) { // [x, low, high] or [x, o, h, l, c]
					for (i = 0; i < dataLength; i++) {
						pt = data[i];
						xData[i] = pt[0];
						yData[i] = pt.slice(1, valueCount + 1);
					}
				} else { // [x, y]
					for (i = 0; i < dataLength; i++) {
						pt = data[i];
						xData[i] = pt[0];
						yData[i] = pt[1];
					}
				}
			} /* else {
				error(12); // Highcharts expects configs to be numbers or arrays in turbo mode
			}*/
		} else {
			for (i = 0; i < dataLength; i++) {
				pt = { series: series };
				pointProto.applyOptions.apply(pt, [data[i]]);
				xData[i] = pt.x;
				yData[i] = pointProto.toYData ? pointProto.toYData.apply(pt) : pt.y;
			}
		}

		series.data = [];
		series.options.data = data;
		series.xData = xData;
		series.yData = yData;

		// destroy old points
		i = (oldData && oldData.length) || 0;
		while (i--) {
			if (oldData[i] && oldData[i].destroy) {
				oldData[i].destroy();
			}
		}

		// redraw
		series.isDirty = series.isDirtyData = chart.isDirtyBox = true;
		if (pick(redraw, true)) {
			chart.redraw(false);
		}
	},

	/**
	 * Remove a series and optionally redraw the chart
	 *
	 * @param {Boolean} redraw Whether to redraw the chart or wait for an explicit call
	 * @param {Boolean|Object} animation Whether to apply animation, and optionally animation
	 *    configuration
	 */

	remove: function (redraw, animation) {
		var series = this,
			chart = series.chart;
		redraw = pick(redraw, true);

		if (!series.isRemoving) {  /* prevent triggering native event in jQuery
				(calling the remove function from the remove event) */
			series.isRemoving = true;

			// fire the event with a default handler of removing the point
			fireEvent(series, 'remove', null, function () {


				// destroy elements
				series.destroy();


				// redraw
				chart.isDirtyLegend = chart.isDirtyBox = true;
				if (redraw) {
					chart.redraw(animation);
				}
			});

		}
		series.isRemoving = false;
	},

	/**
	 * Process the data by cropping away unused data points if the series is longer
	 * than the crop threshold. This saves computing time for lage series.
	 */
	processData: function (force) {
		var series = this,
			processedXData = series.xData, // copied during slice operation below
			processedYData = series.yData,
			dataLength = processedXData.length,
			cropStart = 0,
			cropEnd = dataLength,
			cropped,
			distance,
			closestPointRange,
			xAxis = series.xAxis,
			i, // loop variable
			options = series.options,
			cropThreshold = options.cropThreshold,
			isCartesian = series.isCartesian;

		// If the series data or axes haven't changed, don't go through this. Return false to pass
		// the message on to override methods like in data grouping. 
		if (isCartesian && !series.isDirty && !xAxis.isDirty && !series.yAxis.isDirty && !force) {
			return false;
		}

		// optionally filter out points outside the plot area
		if (isCartesian && series.sorted && (!cropThreshold || dataLength > cropThreshold || series.forceCrop)) {
			var extremes = xAxis.getExtremes(),
				min = extremes.min,
				max = extremes.max;

			// it's outside current extremes
			if (processedXData[dataLength - 1] < min || processedXData[0] > max) {
				processedXData = [];
				processedYData = [];
			
			// only crop if it's actually spilling out
			} else if (processedXData[0] < min || processedXData[dataLength - 1] > max) {

				// iterate up to find slice start
				for (i = 0; i < dataLength; i++) {
					if (processedXData[i] >= min) {
						cropStart = mathMax(0, i - 1);
						break;
					}
				}
				// proceed to find slice end
				for (; i < dataLength; i++) {
					if (processedXData[i] > max) {
						cropEnd = i + 1;
						break;
					}
					
				}
				processedXData = processedXData.slice(cropStart, cropEnd);
				processedYData = processedYData.slice(cropStart, cropEnd);
				cropped = true;
			}
		}
		
		
		// Find the closest distance between processed points
		for (i = processedXData.length - 1; i > 0; i--) {
			distance = processedXData[i] - processedXData[i - 1];
			if (distance > 0 && (closestPointRange === UNDEFINED || distance < closestPointRange)) {
				closestPointRange = distance;
			}
		}
		
		// Record the properties
		series.cropped = cropped; // undefined or true
		series.cropStart = cropStart;
		series.processedXData = processedXData;
		series.processedYData = processedYData;
		
		if (options.pointRange === null) { // null means auto, as for columns, candlesticks and OHLC
			series.pointRange = closestPointRange || 1;
		}
		series.closestPointRange = closestPointRange;
		
	},

	/**
	 * Generate the data point after the data has been processed by cropping away
	 * unused points and optionally grouped in Highcharts Stock.
	 */
	generatePoints: function () {
		var series = this,
			options = series.options,
			dataOptions = options.data,
			data = series.data,
			dataLength,
			processedXData = series.processedXData,
			processedYData = series.processedYData,
			pointClass = series.pointClass,
			processedDataLength = processedXData.length,
			cropStart = series.cropStart || 0,
			cursor,
			hasGroupedData = series.hasGroupedData,
			point,
			points = [],
			i;

		if (!data && !hasGroupedData) {
			var arr = [];
			arr.length = dataOptions.length;
			data = series.data = arr;
		}

		for (i = 0; i < processedDataLength; i++) {
			cursor = cropStart + i;
			if (!hasGroupedData) {
				if (data[cursor]) {
					point = data[cursor];
				} else {
					data[cursor] = point = (new pointClass()).init(series, dataOptions[cursor], processedXData[i]);
				}
				points[i] = point;
			} else {
				// splat the y data in case of ohlc data array
				points[i] = (new pointClass()).init(series, [processedXData[i]].concat(splat(processedYData[i])));
			}
		}

		// Hide cropped-away points - this only runs when the number of points is above cropThreshold, or when
		// swithching view from non-grouped data to grouped data (#637)	
		if (data && (processedDataLength !== (dataLength = data.length) || hasGroupedData)) {
			for (i = 0; i < dataLength; i++) {
				if (i === cropStart && !hasGroupedData) { // when has grouped data, clear all points
					i += processedDataLength;
				}
				if (data[i]) {
					data[i].destroyElements();
				}
			}
		}

		series.data = data;
		series.points = points;
	},

	/**
	 * Translate data points from raw data values to chart specific positioning data
	 * needed later in drawPoints, drawGraph and drawTracker.
	 */
	translate: function () {
		if (!this.processedXData) { // hidden series
			this.processData();
		}
		this.generatePoints();
		var series = this,
			chart = series.chart,
			options = series.options,
			stacking = options.stacking,
			xAxis = series.xAxis,
			categories = xAxis.categories,
			yAxis = series.yAxis,
			points = series.points,
			dataLength = points.length,
			hasModifyValue = !!series.modifyValue,
			isLastSeries,
			allStackSeries = yAxis.series,
			i = allStackSeries.length;
			
		// Is it the last visible series?
		while (i--) {
			if (allStackSeries[i].visible) {
				if (i === series.index) {
					isLastSeries = true;
				}
				break;
			}
		}
		
		// Translate each point
		for (i = 0; i < dataLength; i++) {
			var point = points[i],
				xValue = point.x,
				yValue = point.y,
				yBottom = point.low,
				stack = yAxis.stacks[(yValue < options.threshold ? '-' : '') + series.stackKey],
				pointStack,
				pointStackTotal;
				
			// get the plotX translation
			point.plotX = mathRound(xAxis.translate(xValue, 0, 0, 0, 1) * 10) / 10; // Math.round fixes #591

			// calculate the bottom y value for stacked series
			if (stacking && series.visible && stack && stack[xValue]) {
				pointStack = stack[xValue];
				pointStackTotal = pointStack.total;
				pointStack.cum = yBottom = pointStack.cum - yValue; // start from top
				yValue = yBottom + yValue;
				
				if (isLastSeries) {
					yBottom = options.threshold;
				}
				
				if (stacking === 'percent') {
					yBottom = pointStackTotal ? yBottom * 100 / pointStackTotal : 0;
					yValue = pointStackTotal ? yValue * 100 / pointStackTotal : 0;
				}

				point.percentage = pointStackTotal ? point.y * 100 / pointStackTotal : 0;
				point.stackTotal = pointStackTotal;
				point.stackY = yValue;
			}

			// Set translated yBottom or remove it
			point.yBottom = defined(yBottom) ? 
				yAxis.translate(yBottom, 0, 1, 0, 1) :
				null;
			
			// general hook, used for Highstock compare mode
			if (hasModifyValue) {
				yValue = series.modifyValue(yValue, point);
			}

			// Set the the plotY value, reset it for redraws
			point.plotY = (typeof yValue === 'number') ? 
				mathRound(yAxis.translate(yValue, 0, 1, 0, 1) * 10) / 10 : // Math.round fixes #591
				UNDEFINED;

			// set client related positions for mouse tracking
			point.clientX = chart.inverted ?
				chart.plotHeight - point.plotX :
				point.plotX; // for mouse tracking

			// some API data
			point.category = categories && categories[point.x] !== UNDEFINED ?
				categories[point.x] : point.x;


		}

		// now that we have the cropped data, build the segments
		series.getSegments();
	},
	/**
	 * Memoize tooltip texts and positions
	 */
	setTooltipPoints: function (renew) {
		var series = this,
			chart = series.chart,
			inverted = chart.inverted,
			points = [],
			pointsLength,
			plotSize = mathRound((inverted ? chart.plotTop : chart.plotLeft) + chart.plotSizeX),
			low,
			high,
			xAxis = series.xAxis,
			point,
			i,
			tooltipPoints = []; // a lookup array for each pixel in the x dimension

		// don't waste resources if tracker is disabled
		if (series.options.enableMouseTracking === false) {
			return;
		}

		// renew
		if (renew) {
			series.tooltipPoints = null;
		}

		// concat segments to overcome null values
		each(series.segments || series.points, function (segment) {
			points = points.concat(segment);
		});

		// loop the concatenated points and apply each point to all the closest
		// pixel positions
		if (xAxis && xAxis.reversed) {
			points = points.reverse();//reverseArray(points);
		}

		//each(points, function (point, i) {
		pointsLength = points.length;
		for (i = 0; i < pointsLength; i++) {
			point = points[i];
			low = points[i - 1] ? points[i - 1]._high + 1 : 0;
			high = point._high = points[i + 1] ?
				(mathFloor((point.plotX + (points[i + 1] ? points[i + 1].plotX : plotSize)) / 2)) :
				plotSize;

			while (low <= high) {
				tooltipPoints[inverted ? plotSize - low++ : low++] = point;
			}
		}
		series.tooltipPoints = tooltipPoints;
	},

	/**
	 * Format the header of the tooltip
	 */
	tooltipHeaderFormatter: function (key) {
		var series = this,
			tooltipOptions = series.tooltipOptions,
			xDateFormat = tooltipOptions.xDateFormat || '%A, %b %e, %Y',
			xAxis = series.xAxis,
			isDateTime = xAxis && xAxis.options.type === 'datetime';
		
		return tooltipOptions.headerFormat
			.replace('{point.key}', isDateTime ? dateFormat(xDateFormat, key) :  key)
			.replace('{series.name}', series.name)
			.replace('{series.color}', series.color);
	},

	/**
	 * Series mouse over handler
	 */
	onMouseOver: function () {
		var series = this,
			chart = series.chart,
			hoverSeries = chart.hoverSeries;

		if (!hasTouch && chart.mouseIsDown) {
			return;
		}

		// set normal state to previous series
		if (hoverSeries && hoverSeries !== series) {
			hoverSeries.onMouseOut();
		}

		// trigger the event, but to save processing time,
		// only if defined
		if (series.options.events.mouseOver) {
			fireEvent(series, 'mouseOver');
		}

		// hover this
		series.setState(HOVER_STATE);
		chart.hoverSeries = series;
	},

	/**
	 * Series mouse out handler
	 */
	onMouseOut: function () {
		// trigger the event only if listeners exist
		var series = this,
			options = series.options,
			chart = series.chart,
			tooltip = chart.tooltip,
			hoverPoint = chart.hoverPoint;

		// trigger mouse out on the point, which must be in this series
		if (hoverPoint) {
			hoverPoint.onMouseOut();
		}

		// fire the mouse out event
		if (series && options.events.mouseOut) {
			fireEvent(series, 'mouseOut');
		}


		// hide the tooltip
		if (tooltip && !options.stickyTracking && !tooltip.shared) {
			tooltip.hide();
		}

		// set normal state
		series.setState();
		chart.hoverSeries = null;
	},

	/**
	 * Animate in the series
	 */
	animate: function (init) {
		var series = this,
			chart = series.chart,
			clipRect = series.clipRect,
			animation = series.options.animation;

		if (animation && !isObject(animation)) {
			animation = {};
		}

		if (init) { // initialize the animation
			if (!clipRect.isAnimating) { // apply it only for one of the series
				clipRect.attr('width', 0);
				clipRect.isAnimating = true;
			}

		} else { // run the animation
			clipRect.animate({
				width: chart.plotSizeX
			}, animation);

			// delete this function to allow it only once
			this.animate = null;
		}
	},


	/**
	 * Draw the markers
	 */
	drawPoints: function () {
		var series = this,
			pointAttr,
			points = series.points,
			chart = series.chart,
			plotX,
			plotY,
			i,
			point,
			radius,
			symbol,
			isImage,
			graphic;

		if (series.options.marker.enabled) {
			i = points.length;
			while (i--) {
				point = points[i];
				plotX = point.plotX;
				plotY = point.plotY;
				graphic = point.graphic;

				// only draw the point if y is defined
				if (plotY !== UNDEFINED && !isNaN(plotY)) {

					// shortcuts
					pointAttr = point.pointAttr[point.selected ? SELECT_STATE : NORMAL_STATE];
					radius = pointAttr.r;
					symbol = pick(point.marker && point.marker.symbol, series.symbol);
					isImage = symbol.indexOf('url') === 0;

					if (graphic) { // update
						graphic.animate(extend({
							x: plotX - radius,
							y: plotY - radius
						}, graphic.symbolName ? { // don't apply to image symbols #507
							width: 2 * radius,
							height: 2 * radius
						} : {}));
					} else if (radius > 0 || isImage) {
						point.graphic = chart.renderer.symbol(
							symbol,
							plotX - radius,
							plotY - radius,
							2 * radius,
							2 * radius
						)
						.attr(pointAttr)
						.add(series.group);
					}
				}
			}
		}

	},

	/**
	 * Convert state properties from API naming conventions to SVG attributes
	 *
	 * @param {Object} options API options object
	 * @param {Object} base1 SVG attribute object to inherit from
	 * @param {Object} base2 Second level SVG attribute object to inherit from
	 */
	convertAttribs: function (options, base1, base2, base3) {
		var conversion = this.pointAttrToOptions,
			attr,
			option,
			obj = {};

		options = options || {};
		base1 = base1 || {};
		base2 = base2 || {};
		base3 = base3 || {};

		for (attr in conversion) {
			option = conversion[attr];
			obj[attr] = pick(options[option], base1[attr], base2[attr], base3[attr]);
		}
		return obj;
	},

	/**
	 * Get the state attributes. Each series type has its own set of attributes
	 * that are allowed to change on a point's state change. Series wide attributes are stored for
	 * all series, and additionally point specific attributes are stored for all
	 * points with individual marker options. If such options are not defined for the point,
	 * a reference to the series wide attributes is stored in point.pointAttr.
	 */
	getAttribs: function () {
		var series = this,
			normalOptions = defaultPlotOptions[series.type].marker ? series.options.marker : series.options,
			stateOptions = normalOptions.states,
			stateOptionsHover = stateOptions[HOVER_STATE],
			pointStateOptionsHover,
			seriesColor = series.color,
			normalDefaults = {
				stroke: seriesColor,
				fill: seriesColor
			},
			points = series.points,
			i,
			point,
			seriesPointAttr = [],
			pointAttr,
			pointAttrToOptions = series.pointAttrToOptions,
			hasPointSpecificOptions,
			key;

		// series type specific modifications
		if (series.options.marker) { // line, spline, area, areaspline, scatter

			// if no hover radius is given, default to normal radius + 2
			stateOptionsHover.radius = stateOptionsHover.radius || normalOptions.radius + 2;
			stateOptionsHover.lineWidth = stateOptionsHover.lineWidth || normalOptions.lineWidth + 1;

		} else { // column, bar, pie

			// if no hover color is given, brighten the normal color
			stateOptionsHover.color = stateOptionsHover.color ||
				Color(stateOptionsHover.color || seriesColor)
					.brighten(stateOptionsHover.brightness).get();
		}

		// general point attributes for the series normal state
		seriesPointAttr[NORMAL_STATE] = series.convertAttribs(normalOptions, normalDefaults);

		// HOVER_STATE and SELECT_STATE states inherit from normal state except the default radius
		each([HOVER_STATE, SELECT_STATE], function (state) {
			seriesPointAttr[state] =
					series.convertAttribs(stateOptions[state], seriesPointAttr[NORMAL_STATE]);
		});

		// set it
		series.pointAttr = seriesPointAttr;


		// Generate the point-specific attribute collections if specific point
		// options are given. If not, create a referance to the series wide point
		// attributes
		i = points.length;
		while (i--) {
			point = points[i];
			normalOptions = (point.options && point.options.marker) || point.options;
			if (normalOptions && normalOptions.enabled === false) {
				normalOptions.radius = 0;
			}
			hasPointSpecificOptions = false;

			// check if the point has specific visual options
			if (point.options) {
				for (key in pointAttrToOptions) {
					if (defined(normalOptions[pointAttrToOptions[key]])) {
						hasPointSpecificOptions = true;
					}
				}
			}



			// a specific marker config object is defined for the individual point:
			// create it's own attribute collection
			if (hasPointSpecificOptions) {

				pointAttr = [];
				stateOptions = normalOptions.states || {}; // reassign for individual point
				pointStateOptionsHover = stateOptions[HOVER_STATE] = stateOptions[HOVER_STATE] || {};

				// if no hover color is given, brighten the normal color
				if (!series.options.marker) { // column, bar, point
					pointStateOptionsHover.color =
						Color(pointStateOptionsHover.color || point.options.color)
							.brighten(pointStateOptionsHover.brightness ||
								stateOptionsHover.brightness).get();

				}

				// normal point state inherits series wide normal state
				pointAttr[NORMAL_STATE] = series.convertAttribs(normalOptions, seriesPointAttr[NORMAL_STATE]);

				// inherit from point normal and series hover
				pointAttr[HOVER_STATE] = series.convertAttribs(
					stateOptions[HOVER_STATE],
					seriesPointAttr[HOVER_STATE],
					pointAttr[NORMAL_STATE]
				);
				// inherit from point normal and series hover
				pointAttr[SELECT_STATE] = series.convertAttribs(
					stateOptions[SELECT_STATE],
					seriesPointAttr[SELECT_STATE],
					pointAttr[NORMAL_STATE]
				);



			// no marker config object is created: copy a reference to the series-wide
			// attribute collection
			} else {
				pointAttr = seriesPointAttr;
			}

			point.pointAttr = pointAttr;

		}

	},


	/**
	 * Clear DOM objects and free up memory
	 */
	destroy: function () {
		var series = this,
			chart = series.chart,
			seriesClipRect = series.clipRect,
			issue134 = /AppleWebKit\/533/.test(userAgent),
			destroy,
			i,
			data = series.data || [],
			point,
			prop,
			axis;

		// add event hook
		fireEvent(series, 'destroy');

		// remove all events
		removeEvent(series);
		
		// erase from axes
		each(['xAxis', 'yAxis'], function (AXIS) {
			axis = series[AXIS];
			if (axis) {
				erase(axis.series, series);
				axis.isDirty = true;
			}
		});

		// remove legend items
		if (series.legendItem) {
			series.chart.legend.destroyItem(series);
		}

		// destroy all points with their elements
		i = data.length;
		while (i--) {
			point = data[i];
			if (point && point.destroy) {
				point.destroy();
			}
		}
		series.points = null;

		// If this series clipRect is not the global one (which is removed on chart.destroy) we
		// destroy it here.
		if (seriesClipRect && seriesClipRect !== chart.clipRect) {
			series.clipRect = seriesClipRect.destroy();
		}

		// destroy all SVGElements associated to the series
		each(['area', 'graph', 'dataLabelsGroup', 'group', 'tracker', 'trackerGroup'], function (prop) {
			if (series[prop]) {

				// issue 134 workaround
				destroy = issue134 && prop === 'group' ?
					'hide' :
					'destroy';

				series[prop][destroy]();
			}
		});

		// remove from hoverSeries
		if (chart.hoverSeries === series) {
			chart.hoverSeries = null;
		}
		erase(chart.series, series);

		// clear all members
		for (prop in series) {
			delete series[prop];
		}
	},

	/**
	 * Draw the data labels
	 */
	drawDataLabels: function () {
		
		var series = this,
			seriesOptions = series.options,
			options = seriesOptions.dataLabels;
		
		if (options.enabled || series._hasPointLabels) {
			var x,
				y,
				points = series.points,
				pointOptions,
				generalOptions,
				str,
				dataLabelsGroup = series.dataLabelsGroup,
				chart = series.chart,
				xAxis = series.xAxis,
				groupLeft = xAxis ? xAxis.left : chart.plotLeft,
				yAxis = series.yAxis,
				groupTop = yAxis ? yAxis.top : chart.plotTop,
				renderer = chart.renderer,
				inverted = chart.inverted,
				seriesType = series.type,
				stacking = seriesOptions.stacking,
				isBarLike = seriesType === 'column' || seriesType === 'bar',
				vAlignIsNull = options.verticalAlign === null,
				yIsNull = options.y === null,
				dataLabel,
				enabled;

			if (isBarLike) {
				if (stacking) {
					// In stacked series the default label placement is inside the bars
					if (vAlignIsNull) {
						options = merge(options, {verticalAlign: 'middle'});
					}

					// If no y delta is specified, try to create a good default
					if (yIsNull) {
						options = merge(options, {y: {top: 14, middle: 4, bottom: -6}[options.verticalAlign]});
					}
				} else {
					// In non stacked series the default label placement is on top of the bars
					if (vAlignIsNull) {
						options = merge(options, {verticalAlign: 'top'});
					}
				}
			}


			// create a separate group for the data labels to avoid rotation
			if (!dataLabelsGroup) {
				dataLabelsGroup = series.dataLabelsGroup =
					renderer.g('data-labels')
						.attr({
							visibility: series.visible ? VISIBLE : HIDDEN,
							zIndex: 6
						})
						.translate(groupLeft, groupTop)
						.add();
			} else {
				dataLabelsGroup.translate(groupLeft, groupTop);
			}
			
			// make the labels for each point
			generalOptions = options;
			each(points, function (point) {
				
				dataLabel = point.dataLabel;
				
				// Merge in individual options from point
				options = generalOptions; // reset changes from previous points
				pointOptions = point.options;
				if (pointOptions && pointOptions.dataLabels) {
					options = merge(options, pointOptions.dataLabels);
				}
				enabled = options.enabled;
				
				// Get the positions
				if (enabled) {
					var plotX = (point.barX && point.barX + point.barW / 2) || pick(point.plotX, -999),
						plotY = pick(point.plotY, -999),
						individualYDelta = yIsNull ? (point.y >= 0 ? -6 : 12) : options.y;
					
					x = (inverted ? chart.plotWidth - plotY : plotX) + options.x;
					y = (inverted ? chart.plotHeight - plotX : plotY) + individualYDelta;
					
				}
				
				// If the point is outside the plot area, destroy it. #678, #820
				if (dataLabel && series.isCartesian && (!chart.isInsidePlot(x, y) || !enabled)) {
					point.dataLabel = dataLabel.destroy();
				
				// Individual labels are disabled if the are explicitly disabled 
				// in the point options, or if they fall outside the plot area.
				} else if (enabled) {
					
					var align = options.align;
				
					// Get the string
					str = options.formatter.call(point.getLabelConfig(), options);
					
					// in columns, align the string to the column
					if (seriesType === 'column') {
						x += { left: -1, right: 1 }[align] * point.barW / 2 || 0;
					}
	
					if (!stacking && inverted && point.y < 0) {
						align = 'right';
						x -= 10;
					}
					
					// Determine the color
					options.style.color = pick(options.color, options.style.color, series.color, 'black');
	
					
					// update existing label
					if (dataLabel) {
						// vertically centered
						if (inverted && !options.y) {
							y = y + pInt(options.style.lineHeight) * 0.9 - dataLabel.getBBox().height / 2;
						}
						dataLabel
							.attr({
								text: str
							}).animate({
								x: x,
								y: y
							});
					// create new label
					} else if (defined(str)) {
						dataLabel = point.dataLabel = renderer.label(
							str,
							x,
							y,
							null,
							null,
							null,
							options.useHTML,
							true // baseline for backwards compat
						)
						.attr({
							align: align,
							fill: options.backgroundColor,
							stroke: options.borderColor,
							'stroke-width': options.borderWidth,
							r: options.borderRadius,
							rotation: options.rotation,
							padding: options.padding,
							zIndex: 1
						})
						.css(options.style)
						.add(dataLabelsGroup)
						.shadow(options.shadow);
						// vertically centered
						if (inverted && !options.y) {
							dataLabel.attr({
								y: y + pInt(options.style.lineHeight) * 0.9 - dataLabel.getBBox().height / 2
							});
						}
					}
	
					if (isBarLike && seriesOptions.stacking && dataLabel) {
						var barX = point.barX,
							barY = point.barY,
							barW = point.barW,
							barH = point.barH;
	
						dataLabel.align(options, null,
							{
								x: inverted ? chart.plotWidth - barY - barH : barX,
								y: inverted ? chart.plotHeight - barX - barW : barY,
								width: inverted ? barH : barW,
								height: inverted ? barW : barH
							});
					}
					
					
				}
			});
		}
	},
	
	/**
	 * Return the graph path of a segment
	 */
	getSegmentPath: function (segment) {		
		var series = this,
			segmentPath = [];
		
		// build the segment line
		each(segment, function (point, i) {

			if (series.getPointSpline) { // generate the spline as defined in the SplineSeries object
				segmentPath.push.apply(segmentPath, series.getPointSpline(segment, point, i));

			} else {

				// moveTo or lineTo
				segmentPath.push(i ? L : M);

				// step line?
				if (i && series.options.step) {
					var lastPoint = segment[i - 1];
					segmentPath.push(
						point.plotX,
						lastPoint.plotY
					);
				}

				// normal line to next point
				segmentPath.push(
					point.plotX,
					point.plotY
				);
			}
		});
		
		return segmentPath;
	},

	/**
	 * Draw the actual graph
	 */
	drawGraph: function () {
		var series = this,
			options = series.options,
			chart = series.chart,
			graph = series.graph,
			graphPath = [],
			group = series.group,
			color = options.lineColor || series.color,
			lineWidth = options.lineWidth,
			dashStyle =  options.dashStyle,
			segmentPath,
			renderer = chart.renderer,
			singlePoints = [], // used in drawTracker
			attribs;


		// divide into segments and build graph and area paths
		each(series.segments, function (segment) {
			
			segmentPath = series.getSegmentPath(segment);
			
			// add the segment to the graph, or a single point for tracking
			if (segment.length > 1) {
				graphPath = graphPath.concat(segmentPath);
			} else {
				singlePoints.push(segment[0]);
			}
		});

		// used in drawTracker:
		series.graphPath = graphPath;
		series.singlePoints = singlePoints;

		// draw the graph
		if (graph) {
			stop(graph); // cancel running animations, #459
			graph.animate({ d: graphPath });

		} else {
			if (lineWidth) {
				attribs = {
					stroke: color,
					'stroke-width': lineWidth
				};
				if (dashStyle) {
					attribs.dashstyle = dashStyle;
				}

				series.graph = renderer.path(graphPath)
					.attr(attribs).add(group).shadow(options.shadow);
			}
		}
	},

	/**
	 * Initialize and perform group inversion on series.group and series.trackerGroup
	 */
	invertGroups: function () {
		var series = this,
			group = series.group,
			trackerGroup = series.trackerGroup,
			chart = series.chart;
		
		// A fixed size is needed for inversion to work
		function setInvert() {			
			var size = {
				width: series.yAxis.len,
				height: series.xAxis.len
			};
			
			// Set the series.group size
			group.attr(size).invert();
			
			// Set the tracker group size
			if (trackerGroup) {
				trackerGroup.attr(size).invert();
			}
		}

		addEvent(chart, 'resize', setInvert); // do it on resize
		addEvent(series, 'destroy', function () {
			removeEvent(chart, 'resize', setInvert);
		});

		// Do it now
		setInvert(); // do it now
		
		// On subsequent render and redraw, just do setInvert without setting up events again
		series.invertGroups = setInvert;
	},
	
	/**
	 * Create the series group
	 */
	createGroup: function (doClip) {
		
		var chart = this.chart,
			group = this.group = chart.renderer.g('series');

		if (doClip) {
			group.clip(this.clipRect);
		}
		group.attr({
				visibility: this.visible ? VISIBLE : HIDDEN,
				zIndex: this.options.zIndex
			})
			.translate(this.xAxis.left, this.yAxis.top)
			.add(chart.seriesGroup);
		
		// Only run this once
		this.createGroup = noop;
	},

	/**
	 * Render the graph and markers
	 */
	render: function () {
		var series = this,
			chart = series.chart,
			group,
			options = series.options,
			doClip = options.clip !== false,
			animation = options.animation,
			doAnimation = animation && series.animate,
			duration = doAnimation ? (animation && animation.duration) || 500 : 0,
			clipRect = series.clipRect,
			renderer = chart.renderer;


		// Add plot area clipping rectangle. If this is before chart.hasRendered,
		// create one shared clipRect.

		// Todo: since creating the clip property, the clipRect is created but
		// never used when clip is false. A better way would be that the animation
		// would run, then the clipRect destroyed.
		if (!clipRect) {
			clipRect = series.clipRect = !chart.hasRendered && chart.clipRect ?
				chart.clipRect :
				renderer.clipRect(0, 0, chart.plotSizeX, chart.plotSizeY + 1);
			if (!chart.clipRect) {
				chart.clipRect = clipRect;
			}
		}
		

		// the group
		series.createGroup(doClip);
		if (!series.group) {
			group = series.group = renderer.g('series');

			group.attr({
					visibility: series.visible ? VISIBLE : HIDDEN,
					zIndex: options.zIndex
				})
				.translate(series.xAxis.left, series.yAxis.top)
				.add(chart.seriesGroup);
		}

		series.drawDataLabels();

		// initiate the animation
		if (doAnimation) {
			series.animate(true);
		}

		// cache attributes for shapes
		series.getAttribs();

		// draw the graph if any
		if (series.drawGraph) {
			series.drawGraph();
		}

		// draw the points
		series.drawPoints();

		// draw the mouse tracking area
		if (series.options.enableMouseTracking !== false) {
			series.drawTracker();
		}
		
		// Handle inverted series and tracker groups
		if (chart.inverted) {
			series.invertGroups();
		}
		
		// Do the initial clipping. This must be done after inverting for VML.
		if (doClip && !series.hasRendered) {
			group.clip(clipRect);
			if (series.trackerGroup) {
				series.trackerGroup.clip(chart.clipRect);
			}
		}
			

		// run the animation
		if (doAnimation) {
			series.animate();
		}

		// finish the individual clipRect
		setTimeout(function () {
			clipRect.isAnimating = false;
			group = series.group; // can be destroyed during the timeout
			if (group && clipRect !== chart.clipRect && clipRect.renderer) {
				if (doClip) {
					group.clip((series.clipRect = chart.clipRect));
				}
				clipRect.destroy();
			}
		}, duration);

		series.isDirty = series.isDirtyData = false; // means data is in accordance with what you see
		// (See #322) series.isDirty = series.isDirtyData = false; // means data is in accordance with what you see
		series.hasRendered = true;
	},

	/**
	 * Redraw the series after an update in the axes.
	 */
	redraw: function () {
		var series = this,
			chart = series.chart,
			wasDirtyData = series.isDirtyData, // cache it here as it is set to false in render, but used after
			group = series.group;

		// reposition on resize
		if (group) {
			if (chart.inverted) {
				group.attr({
					width: chart.plotWidth,
					height: chart.plotHeight
				});
			}

			group.animate({
				translateX: series.xAxis.left,
				translateY: series.yAxis.top
			});
		}

		series.translate();
		series.setTooltipPoints(true);

		series.render();
		if (wasDirtyData) {
			fireEvent(series, 'updatedData');
		}
	},

	/**
	 * Set the state of the graph
	 */
	setState: function (state) {
		var series = this,
			options = series.options,
			graph = series.graph,
			stateOptions = options.states,
			lineWidth = options.lineWidth;

		state = state || NORMAL_STATE;

		if (series.state !== state) {
			series.state = state;

			if (stateOptions[state] && stateOptions[state].enabled === false) {
				return;
			}

			if (state) {
				lineWidth = stateOptions[state].lineWidth || lineWidth + 1;
			}

			if (graph && !graph.dashstyle) { // hover is turned off for dashed lines in VML
				graph.attr({ // use attr because animate will cause any other animation on the graph to stop
					'stroke-width': lineWidth
				}, state ? 0 : 500);
			}
		}
	},

	/**
	 * Set the visibility of the graph
	 *
	 * @param vis {Boolean} True to show the series, false to hide. If UNDEFINED,
	 *        the visibility is toggled.
	 */
	setVisible: function (vis, redraw) {
		var series = this,
			chart = series.chart,
			legendItem = series.legendItem,
			seriesGroup = series.group,
			seriesTracker = series.tracker,
			dataLabelsGroup = series.dataLabelsGroup,
			showOrHide,
			i,
			points = series.points,
			point,
			ignoreHiddenSeries = chart.options.chart.ignoreHiddenSeries,
			oldVisibility = series.visible;

		// if called without an argument, toggle visibility
		series.visible = vis = vis === UNDEFINED ? !oldVisibility : vis;
		showOrHide = vis ? 'show' : 'hide';

		// show or hide series
		if (seriesGroup) { // pies don't have one
			seriesGroup[showOrHide]();
		}

		// show or hide trackers
		if (seriesTracker) {
			seriesTracker[showOrHide]();
		} else if (points) {
			i = points.length;
			while (i--) {
				point = points[i];
				if (point.tracker) {
					point.tracker[showOrHide]();
				}
			}
		}


		if (dataLabelsGroup) {
			dataLabelsGroup[showOrHide]();
		}

		if (legendItem) {
			chart.legend.colorizeItem(series, vis);
		}


		// rescale or adapt to resized chart
		series.isDirty = true;
		// in a stack, all other series are affected
		if (series.options.stacking) {
			each(chart.series, function (otherSeries) {
				if (otherSeries.options.stacking && otherSeries.visible) {
					otherSeries.isDirty = true;
				}
			});
		}

		if (ignoreHiddenSeries) {
			chart.isDirtyBox = true;
		}
		if (redraw !== false) {
			chart.redraw();
		}

		fireEvent(series, showOrHide);
	},

	/**
	 * Show the graph
	 */
	show: function () {
		this.setVisible(true);
	},

	/**
	 * Hide the graph
	 */
	hide: function () {
		this.setVisible(false);
	},


	/**
	 * Set the selected state of the graph
	 *
	 * @param selected {Boolean} True to select the series, false to unselect. If
	 *        UNDEFINED, the selection state is toggled.
	 */
	select: function (selected) {
		var series = this;
		// if called without an argument, toggle
		series.selected = selected = (selected === UNDEFINED) ? !series.selected : selected;

		if (series.checkbox) {
			series.checkbox.checked = selected;
		}

		fireEvent(series, selected ? 'select' : 'unselect');
	},

	/**
	 * Create a group that holds the tracking object or objects. This allows for
	 * individual clipping and placement of each series tracker.
	 */
	drawTrackerGroup: function () {
		var trackerGroup = this.trackerGroup,
			chart = this.chart;
		
		if (this.isCartesian) {
		
			// Generate it on first call
			if (!trackerGroup) {	
				this.trackerGroup = trackerGroup = chart.renderer.g()
					.attr({
						zIndex: this.options.zIndex || 1
					})
					.add(chart.trackerGroup);
					
			}
			// Place it on first and subsequent (redraw) calls
			trackerGroup.translate(this.xAxis.left, this.yAxis.top);
			
		}
		
		return trackerGroup;
	},
	
	/**
	 * Draw the tracker object that sits above all data labels and markers to
	 * track mouse events on the graph or points. For the line type charts
	 * the tracker uses the same graphPath, but with a greater stroke width
	 * for better control.
	 */
	drawTracker: function () {
		var series = this,
			options = series.options,
			trackByArea = options.trackByArea,
			trackerPath = [].concat(trackByArea ? series.areaPath : series.graphPath),
			trackerPathLength = trackerPath.length,
			chart = series.chart,
			renderer = chart.renderer,
			snap = chart.options.tooltip.snap,
			tracker = series.tracker,
			cursor = options.cursor,
			css = cursor && { cursor: cursor },
			singlePoints = series.singlePoints,
			trackerGroup = series.drawTrackerGroup(),
			singlePoint,
			i;

		// Extend end points. A better way would be to use round linecaps,
		// but those are not clickable in VML.
		if (trackerPathLength && !trackByArea) {
			i = trackerPathLength + 1;
			while (i--) {
				if (trackerPath[i] === M) { // extend left side
					trackerPath.splice(i + 1, 0, trackerPath[i + 1] - snap, trackerPath[i + 2], L);
				}
				if ((i && trackerPath[i] === M) || i === trackerPathLength) { // extend right side
					trackerPath.splice(i, 0, L, trackerPath[i - 2] + snap, trackerPath[i - 1]);
				}
			}
		}

		// handle single points
		for (i = 0; i < singlePoints.length; i++) {
			singlePoint = singlePoints[i];
			trackerPath.push(M, singlePoint.plotX - snap, singlePoint.plotY,
				L, singlePoint.plotX + snap, singlePoint.plotY);
		}
		
		

		// draw the tracker
		if (tracker) {
			tracker.attr({ d: trackerPath });

		} else { // create
				
			series.tracker = renderer.path(trackerPath)
				.attr({
					isTracker: true,
					'stroke-linejoin': 'bevel',
					visibility: series.visible ? VISIBLE : HIDDEN,
					stroke: TRACKER_FILL,
					fill: trackByArea ? TRACKER_FILL : NONE,
					'stroke-width' : options.lineWidth + (trackByArea ? 0 : 2 * snap)
				})
				.on(hasTouch ? 'touchstart' : 'mouseover', function () {
					if (chart.hoverSeries !== series) {
						series.onMouseOver();
					}
				})
				.on('mouseout', function () {
					if (!options.stickyTracking) {
						series.onMouseOut();
					}
				})
				.css(css)
				.add(trackerGroup);
		}

	}

}; // end Series prototype


/**
 * LineSeries object
 */
var LineSeries = extendClass(Series);
seriesTypes.line = LineSeries;

/**
 * Set the default options for area
 */
defaultPlotOptions.area = merge(defaultSeriesOptions, {
	threshold: 0
	// trackByArea: false, // docs
	// lineColor: null, // overrides color, but lets fillColor be unaltered
	// fillOpacity: 0.75,
	// fillColor: null
});

/**
 * AreaSeries object
 */
var AreaSeries = extendClass(Series, {
	type: 'area',
	
	/**
	 * Extend the base Series getSegmentPath method by adding the path for the area.
	 * This path is pushed to the series.areaPath property.
	 */
	getSegmentPath: function (segment) {
		
		var segmentPath = Series.prototype.getSegmentPath.call(this, segment), // call base method
			areaSegmentPath = [].concat(segmentPath), // work on a copy for the area path
			i,
			options = this.options,
			segLength = segmentPath.length,
			translatedThreshold = this.yAxis.getThreshold(options.threshold);
		
		if (segLength === 3) { // for animation from 1 to two points
			areaSegmentPath.push(L, segmentPath[1], segmentPath[2]);
		}
		if (options.stacking && this.type !== 'areaspline') {
			
			// Follow stack back. Todo: implement areaspline. A general solution could be to 
			// reverse the entire graphPath of the previous series, though may be hard with
			// splines and with series with different extremes
			for (i = segment.length - 1; i >= 0; i--) {
			
				// step line?
				if (i < segment.length - 1 && options.step) {
					areaSegmentPath.push(segment[i + 1].plotX, segment[i].yBottom);
				}
				
				areaSegmentPath.push(segment[i].plotX, segment[i].yBottom);
			}

		} else { // follow zero line back
			areaSegmentPath.push(
				L,
				segment[segment.length - 1].plotX,
				translatedThreshold,
				L,
				segment[0].plotX,
				translatedThreshold
			);
		}
		this.areaPath = this.areaPath.concat(areaSegmentPath);
		
		return segmentPath;
	},
	
	/**
	 * Draw the graph and the underlying area. This method calls the Series base
	 * function and adds the area. The areaPath is calculated in the getSegmentPath
	 * method called from Series.prototype.drawGraph.
	 */
	drawGraph: function () {
		
		// Define or reset areaPath
		this.areaPath = [];
		
		// Call the base method
		Series.prototype.drawGraph.apply(this);
		
		// Define local variables
		var areaPath = this.areaPath,
			options = this.options,
			area = this.area;
		
		// Create or update the area
		if (area) { // update
			area.animate({ d: areaPath });

		} else { // create
			this.area = this.chart.renderer.path(areaPath)
				.attr({
					fill: pick(
						options.fillColor,
						Color(this.color).setOpacity(options.fillOpacity || 0.75).get()
					)
				}).add(this.group);
		}
	}
});

seriesTypes.area = AreaSeries;/**
 * Set the default options for spline
 */
defaultPlotOptions.spline = merge(defaultSeriesOptions);

/**
 * SplineSeries object
 */
var SplineSeries = extendClass(Series, {
	type: 'spline',

	/**
	 * Draw the actual graph
	 */
	getPointSpline: function (segment, point, i) {
		var smoothing = 1.5, // 1 means control points midway between points, 2 means 1/3 from the point, 3 is 1/4 etc
			denom = smoothing + 1,
			plotX = point.plotX,
			plotY = point.plotY,
			lastPoint = segment[i - 1],
			nextPoint = segment[i + 1],
			leftContX,
			leftContY,
			rightContX,
			rightContY,
			ret;

		// find control points
		if (i && i < segment.length - 1) {
			var lastX = lastPoint.plotX,
				lastY = lastPoint.plotY,
				nextX = nextPoint.plotX,
				nextY = nextPoint.plotY,
				correction;

			leftContX = (smoothing * plotX + lastX) / denom;
			leftContY = (smoothing * plotY + lastY) / denom;
			rightContX = (smoothing * plotX + nextX) / denom;
			rightContY = (smoothing * plotY + nextY) / denom;

			// have the two control points make a straight line through main point
			correction = ((rightContY - leftContY) * (rightContX - plotX)) /
				(rightContX - leftContX) + plotY - rightContY;

			leftContY += correction;
			rightContY += correction;

			// to prevent false extremes, check that control points are between
			// neighbouring points' y values
			if (leftContY > lastY && leftContY > plotY) {
				leftContY = mathMax(lastY, plotY);
				rightContY = 2 * plotY - leftContY; // mirror of left control point
			} else if (leftContY < lastY && leftContY < plotY) {
				leftContY = mathMin(lastY, plotY);
				rightContY = 2 * plotY - leftContY;
			}
			if (rightContY > nextY && rightContY > plotY) {
				rightContY = mathMax(nextY, plotY);
				leftContY = 2 * plotY - rightContY;
			} else if (rightContY < nextY && rightContY < plotY) {
				rightContY = mathMin(nextY, plotY);
				leftContY = 2 * plotY - rightContY;
			}

			// record for drawing in next point
			point.rightContX = rightContX;
			point.rightContY = rightContY;

		}

		// moveTo or lineTo
		if (!i) {
			ret = [M, plotX, plotY];
		} else { // curve from last point to this
			ret = [
				'C',
				lastPoint.rightContX || lastPoint.plotX,
				lastPoint.rightContY || lastPoint.plotY,
				leftContX || plotX,
				leftContY || plotY,
				plotX,
				plotY
			];
			lastPoint.rightContX = lastPoint.rightContY = null; // reset for updating series later
		}
		return ret;
	}
});
seriesTypes.spline = SplineSeries;

/**
 * Set the default options for areaspline
 */
defaultPlotOptions.areaspline = merge(defaultPlotOptions.area);

/**
 * AreaSplineSeries object
 */
var areaProto = AreaSeries.prototype,
	AreaSplineSeries = extendClass(SplineSeries, {
		type: 'areaspline',
		
		// Mix in methods from the area series
		getSegmentPath: areaProto.getSegmentPath,
		drawGraph: areaProto.drawGraph
	});
seriesTypes.areaspline = AreaSplineSeries;

/**
 * Set the default options for column
 */
defaultPlotOptions.column = merge(defaultSeriesOptions, {
	borderColor: '#FFFFFF',
	borderWidth: 1,
	borderRadius: 0,
	//colorByPoint: undefined,
	groupPadding: 0.2,
	marker: null, // point options are specified in the base options
	pointPadding: 0.1,
	//pointWidth: null,
	minPointLength: 0,
	cropThreshold: 50, // when there are more points, they will not animate out of the chart on xAxis.setExtremes
	pointRange: null, // null means auto, meaning 1 in a categorized axis and least distance between points if not categories
	states: {
		hover: {
			brightness: 0.1,
			shadow: false
		},
		select: {
			color: '#C0C0C0',
			borderColor: '#000000',
			shadow: false
		}
	},
	dataLabels: {
		y: null,
		verticalAlign: null
	},
	threshold: 0
});

/**
 * ColumnSeries object
 */
var ColumnSeries = extendClass(Series, {
	type: 'column',
	tooltipOutsidePlot: true,
	pointAttrToOptions: { // mapping between SVG attributes and the corresponding options
		stroke: 'borderColor',
		'stroke-width': 'borderWidth',
		fill: 'color',
		r: 'borderRadius'
	},
	init: function () {
		Series.prototype.init.apply(this, arguments);

		var series = this,
			chart = series.chart;

		// if the series is added dynamically, force redraw of other
		// series affected by a new column
		if (chart.hasRendered) {
			each(chart.series, function (otherSeries) {
				if (otherSeries.type === series.type) {
					otherSeries.isDirty = true;
				}
			});
		}
	},

	/**
	 * Translate each point to the plot area coordinate system and find shape positions
	 */
	translate: function () {
		var series = this,
			chart = series.chart,
			options = series.options,
			stacking = options.stacking,
			borderWidth = options.borderWidth,
			columnCount = 0,
			xAxis = series.xAxis,
			reversedXAxis = xAxis.reversed,
			stackGroups = {},
			stackKey,
			columnIndex;

		Series.prototype.translate.apply(series);

		// Get the total number of column type series.
		// This is called on every series. Consider moving this logic to a
		// chart.orderStacks() function and call it on init, addSeries and removeSeries
		each(chart.series, function (otherSeries) {
			if (otherSeries.type === series.type && otherSeries.visible &&
					series.options.group === otherSeries.options.group) { // used in Stock charts navigator series
				if (otherSeries.options.stacking) {
					stackKey = otherSeries.stackKey;
					if (stackGroups[stackKey] === UNDEFINED) {
						stackGroups[stackKey] = columnCount++;
					}
					columnIndex = stackGroups[stackKey];
				} else {
					columnIndex = columnCount++;
				}
				otherSeries.columnIndex = columnIndex;
			}
		});

		// calculate the width and position of each column based on
		// the number of column series in the plot, the groupPadding
		// and the pointPadding options
		var points = series.points,
			categoryWidth = mathAbs(xAxis.translationSlope) * (xAxis.ordinalSlope || xAxis.closestPointRange || 1),
			groupPadding = categoryWidth * options.groupPadding,
			groupWidth = categoryWidth - 2 * groupPadding,
			pointOffsetWidth = groupWidth / columnCount,
			optionPointWidth = options.pointWidth,
			pointPadding = defined(optionPointWidth) ? (pointOffsetWidth - optionPointWidth) / 2 :
				pointOffsetWidth * options.pointPadding,
			pointWidth = mathCeil(mathMax(pick(optionPointWidth, pointOffsetWidth - 2 * pointPadding), 1 + 2 * borderWidth)),
			colIndex = (reversedXAxis ? columnCount -
				series.columnIndex : series.columnIndex) || 0,
			pointXOffset = pointPadding + (groupPadding + colIndex *
				pointOffsetWidth - (categoryWidth / 2)) *
				(reversedXAxis ? -1 : 1),
			threshold = options.threshold,
			translatedThreshold = series.yAxis.getThreshold(threshold),
			minPointLength = pick(options.minPointLength, 5);

		// record the new values
		each(points, function (point) {
			var plotY = point.plotY,
				yBottom = pick(point.yBottom, translatedThreshold),
				barX = point.plotX + pointXOffset,
				barY = mathCeil(mathMin(plotY, yBottom)),
				barH = mathCeil(mathMax(plotY, yBottom) - barY),
				stack = series.yAxis.stacks[(point.y < 0 ? '-' : '') + series.stackKey],
				shapeArgs;

			// Record the offset'ed position and width of the bar to be able to align the stacking total correctly
			if (stacking && series.visible && stack && stack[point.x]) {
				stack[point.x].setOffset(pointXOffset, pointWidth);
			}

			// handle options.minPointLength
			if (mathAbs(barH) < minPointLength) {
				if (minPointLength) {
					barH = minPointLength;
					barY =
						mathAbs(barY - translatedThreshold) > minPointLength ? // stacked
							yBottom - minPointLength : // keep position
							translatedThreshold - (plotY <= translatedThreshold ? minPointLength : 0);
				}
			}

			extend(point, {
				barX: barX,
				barY: barY,
				barW: pointWidth,
				barH: barH
			});

			// create shape type and shape args that are reused in drawPoints and drawTracker
			point.shapeType = 'rect';
			shapeArgs = {
				x: barX,
				y: barY,
				width: pointWidth,
				height: barH,
				r: options.borderRadius,
				strokeWidth: borderWidth
			};
			
			if (borderWidth % 2) { // correct for shorting in crisp method, visible in stacked columns with 1px border
				shapeArgs.y -= 1;
				shapeArgs.height += 1;
			}
			point.shapeArgs = shapeArgs;

			// make small columns responsive to mouse
			point.trackerArgs = mathAbs(barH) < 3 && merge(point.shapeArgs, {
				height: 6,
				y: barY - 3
			});
		});

	},

	getSymbol: function () {
	},

	/**
	 * Get the series' symbol in the legend
	 * 
	 * @param {Object} legend The legend object
	 * @param {Object} item The series (this) or point
	 */
	drawLegendSymbol: function (legend, item) {
		
		item.legendSymbol = this.chart.renderer.rect(
			0,
			legend.baseline - 11,
			legend.options.symbolWidth,
			12,
			2
		).attr({
			zIndex: 3
		}).add(item.legendGroup);		
		
	},
	
	/**
	 * Columns have no graph
	 */
	drawGraph: function () {},

	/**
	 * Draw the columns. For bars, the series.group is rotated, so the same coordinates
	 * apply for columns and bars. This method is inherited by scatter series.
	 *
	 */
	drawPoints: function () {
		var series = this,
			options = series.options,
			renderer = series.chart.renderer,
			graphic,
			shapeArgs;


		// draw the columns
		each(series.points, function (point) {
			var plotY = point.plotY;
			if (plotY !== UNDEFINED && !isNaN(plotY) && point.y !== null) {
				graphic = point.graphic;
				shapeArgs = point.shapeArgs;
				if (graphic) { // update
					stop(graphic);
					graphic.animate(renderer.Element.prototype.crisp.apply({}, [
						shapeArgs.strokeWidth,
						shapeArgs.x,
						shapeArgs.y,
						shapeArgs.width,
						shapeArgs.height
					]));

				} else {
					point.graphic = graphic = renderer[point.shapeType](shapeArgs)
						.attr(point.pointAttr[point.selected ? SELECT_STATE : NORMAL_STATE])
						.add(series.group)
						.shadow(options.shadow);
						
				}

			}
		});
	},
	/**
	 * Draw the individual tracker elements.
	 * This method is inherited by scatter and pie charts too.
	 */
	drawTracker: function () {
		var series = this,
			chart = series.chart,
			renderer = chart.renderer,
			shapeArgs,
			tracker,
			trackerLabel = +new Date(),
			options = series.options,
			cursor = options.cursor,
			css = cursor && { cursor: cursor },
			trackerGroup = series.drawTrackerGroup(),
			rel;
			
		each(series.points, function (point) {
			tracker = point.tracker;
			shapeArgs = point.trackerArgs || point.shapeArgs;
			delete shapeArgs.strokeWidth;
			if (point.y !== null) {
				if (tracker) {// update
					tracker.attr(shapeArgs);

				} else {
					point.tracker =
						renderer[point.shapeType](shapeArgs)
						.attr({
							isTracker: trackerLabel,
							fill: TRACKER_FILL,
							visibility: series.visible ? VISIBLE : HIDDEN
						})
						.on(hasTouch ? 'touchstart' : 'mouseover', function (event) {
							rel = event.relatedTarget || event.fromElement;
							if (chart.hoverSeries !== series && attr(rel, 'isTracker') !== trackerLabel) {
								series.onMouseOver();
							}
							point.onMouseOver();

						})
						.on('mouseout', function (event) {
							if (!options.stickyTracking) {
								rel = event.relatedTarget || event.toElement;
								if (attr(rel, 'isTracker') !== trackerLabel) {
									series.onMouseOut();
								}
							}
						})
						.css(css)
						.add(point.group || trackerGroup); // pies have point group - see issue #118
				}
			}
		});
	},


	/**
	 * Animate the column heights one by one from zero
	 * @param {Boolean} init Whether to initialize the animation or run it
	 */
	animate: function (init) {
		var series = this,
			points = series.points,
			options = series.options;

		if (!init) { // run the animation
			/*
			 * Note: Ideally the animation should be initialized by calling
			 * series.group.hide(), and then calling series.group.show()
			 * after the animation was started. But this rendered the shadows
			 * invisible in IE8 standards mode. If the columns flicker on large
			 * datasets, this is the cause.
			 */

			each(points, function (point) {
				var graphic = point.graphic,
					shapeArgs = point.shapeArgs,
					yAxis = series.yAxis,
					threshold = options.threshold;

				if (graphic) {
					// start values
					graphic.attr({
						height: 0,
						y: defined(threshold) ? 
							yAxis.getThreshold(threshold) :
							yAxis.translate(yAxis.getExtremes().min, 0, 1, 0, 1)
					});

					// animate
					graphic.animate({
						height: shapeArgs.height,
						y: shapeArgs.y
					}, options.animation);
				}
			});


			// delete this function to allow it only once
			series.animate = null;
		}

	},
	/**
	 * Remove this series from the chart
	 */
	remove: function () {
		var series = this,
			chart = series.chart;

		// column and bar series affects other series of the same type
		// as they are either stacked or grouped
		if (chart.hasRendered) {
			each(chart.series, function (otherSeries) {
				if (otherSeries.type === series.type) {
					otherSeries.isDirty = true;
				}
			});
		}

		Series.prototype.remove.apply(series, arguments);
	}
});
seriesTypes.column = ColumnSeries;
/**
 * Set the default options for bar
 */
defaultPlotOptions.bar = merge(defaultPlotOptions.column, {
	dataLabels: {
		align: 'left',
		x: 5,
		y: 0
	}
});
/**
 * The Bar series class
 */
var BarSeries = extendClass(ColumnSeries, {
	type: 'bar',
	init: function () {
		this.inverted = true;
		ColumnSeries.prototype.init.apply(this, arguments);
	}
});
seriesTypes.bar = BarSeries;

/**
 * Set the default options for scatter
 */
defaultPlotOptions.scatter = merge(defaultSeriesOptions, {
	lineWidth: 0,
	states: {
		hover: {
			lineWidth: 0
		}
	},
	tooltip: {
		headerFormat: '<span style="font-size: 10px; color:{series.color}">{series.name}</span><br/>',
		pointFormat: 'x: <b>{point.x}</b><br/>y: <b>{point.y}</b><br/>'
	}
});

/**
 * The scatter series class
 */
var ScatterSeries = extendClass(Series, {
	type: 'scatter',
	sorted: false,
	/**
	 * Extend the base Series' translate method by adding shape type and
	 * arguments for the point trackers
	 */
	translate: function () {
		var series = this;

		Series.prototype.translate.apply(series);

		each(series.points, function (point) {
			point.shapeType = 'circle';
			point.shapeArgs = {
				x: point.plotX,
				y: point.plotY,
				r: series.chart.options.tooltip.snap
			};
		});
	},

	/**
	 * Add tracking event listener to the series group, so the point graphics
	 * themselves act as trackers
	 */
	drawTracker: function () {
		var series = this,
			cursor = series.options.cursor,
			css = cursor && { cursor: cursor },
			points = series.points,
			i = points.length,
			graphic;

		// Set an expando property for the point index, used below
		while (i--) {
			graphic = points[i].graphic;
			if (graphic) { // doesn't exist for null points
				graphic.element._index = i; 
			}
		}
		
		// Add the event listeners, we need to do this only once
		if (!series._hasTracking) {
			series.group
				.attr({
					isTracker: true
				})
				.on(hasTouch ? 'touchstart' : 'mouseover', function (e) {
					series.onMouseOver();
					points[e.target._index].onMouseOver();
				})
				.on('mouseout', function () {
					if (!series.options.stickyTracking) {
						series.onMouseOut();
					}
				})
				.css(css);
		} else {
			series._hasTracking = true;
		}

	}
});
seriesTypes.scatter = ScatterSeries;

/**
 * Set the default options for pie
 */
defaultPlotOptions.pie = merge(defaultSeriesOptions, {
	borderColor: '#FFFFFF',
	borderWidth: 1,
	center: ['50%', '50%'],
	colorByPoint: true, // always true for pies
	dataLabels: {
		// align: null,
		// connectorWidth: 1,
		// connectorColor: point.color,
		// connectorPadding: 5,
		distance: 30,
		enabled: true,
		formatter: function () {
			return this.point.name;
		},
		// softConnector: true,
		y: 5
	},
	//innerSize: 0,
	legendType: 'point',
	marker: null, // point options are specified in the base options
	size: '75%',
	showInLegend: false,
	slicedOffset: 10,
	states: {
		hover: {
			brightness: 0.1,
			shadow: false
		}
	}
});

/**
 * Extended point object for pies
 */
var PiePoint = extendClass(Point, {
	/**
	 * Initiate the pie slice
	 */
	init: function () {

		Point.prototype.init.apply(this, arguments);

		var point = this,
			toggleSlice;

		//visible: options.visible !== false,
		extend(point, {
			visible: point.visible !== false,
			name: pick(point.name, 'Slice')
		});

		// add event listener for select
		toggleSlice = function () {
			point.slice();
		};
		addEvent(point, 'select', toggleSlice);
		addEvent(point, 'unselect', toggleSlice);

		return point;
	},

	/**
	 * Toggle the visibility of the pie slice
	 * @param {Boolean} vis Whether to show the slice or not. If undefined, the
	 *    visibility is toggled
	 */
	setVisible: function (vis) {
		var point = this,
			chart = point.series.chart,
			tracker = point.tracker,
			dataLabel = point.dataLabel,
			connector = point.connector,
			shadowGroup = point.shadowGroup,
			method;

		// if called without an argument, toggle visibility
		point.visible = vis = vis === UNDEFINED ? !point.visible : vis;

		method = vis ? 'show' : 'hide';

		point.group[method]();
		if (tracker) {
			tracker[method]();
		}
		if (dataLabel) {
			dataLabel[method]();
		}
		if (connector) {
			connector[method]();
		}
		if (shadowGroup) {
			shadowGroup[method]();
		}
		if (point.legendItem) {
			chart.legend.colorizeItem(point, vis);
		}
	},

	/**
	 * Set or toggle whether the slice is cut out from the pie
	 * @param {Boolean} sliced When undefined, the slice state is toggled
	 * @param {Boolean} redraw Whether to redraw the chart. True by default.
	 */
	slice: function (sliced, redraw, animation) {
		var point = this,
			series = point.series,
			chart = series.chart,
			slicedTranslation = point.slicedTranslation,
			translation;

		setAnimation(animation, chart);

		// redraw is true by default
		redraw = pick(redraw, true);

		// if called without an argument, toggle
		sliced = point.sliced = defined(sliced) ? sliced : !point.sliced;

		translation = {
			translateX: (sliced ? slicedTranslation[0] : chart.plotLeft),
			translateY: (sliced ? slicedTranslation[1] : chart.plotTop)
		};
		point.group.animate(translation);
		if (point.shadowGroup) {
			point.shadowGroup.animate(translation);
		}

	}
});

/**
 * The Pie series class
 */
var PieSeries = {
	type: 'pie',
	isCartesian: false,
	pointClass: PiePoint,
	pointAttrToOptions: { // mapping between SVG attributes and the corresponding options
		stroke: 'borderColor',
		'stroke-width': 'borderWidth',
		fill: 'color'
	},

	/**
	 * Pies have one color each point
	 */
	getColor: function () {
		// record first color for use in setData
		this.initialColor = this.chart.counters.color;
	},

	/**
	 * Animate the pies in
	 */
	animate: function () {
		var series = this,
			points = series.points;

		each(points, function (point) {
			var graphic = point.graphic,
				args = point.shapeArgs,
				up = -mathPI / 2;

			if (graphic) {
				// start values
				graphic.attr({
					r: 0,
					start: up,
					end: up
				});

				// animate
				graphic.animate({
					r: args.r,
					start: args.start,
					end: args.end
				}, series.options.animation);
			}
		});

		// delete this function to allow it only once
		series.animate = null;

	},

	/**
	 * Extend the basic setData method by running processData and generatePoints immediately,
	 * in order to access the points from the legend.
	 */
	setData: function () {
		Series.prototype.setData.apply(this, arguments);
		this.processData();
		this.generatePoints();
	},
	
	/**
	 * Get the center of the pie based on the size and center options relative to the  
	 * plot area. Borrowed by the polar and gauge series types.
	 */
	getCenter: function () {
		
		var options = this.options,
			chart = this.chart,
			plotWidth = chart.plotWidth,
			plotHeight = chart.plotHeight,
			positions = options.center.concat([options.size, options.innerSize || 0]),
			smallestSize = mathMin(plotWidth, plotHeight),
			isPercent;			
		
		return map(positions, function (length, i) {

			isPercent = /%$/.test(length);
			return isPercent ?
				// i == 0: centerX, relative to width
				// i == 1: centerY, relative to height
				// i == 2: size, relative to smallestSize
				// i == 4: innerSize, relative to smallestSize
				[plotWidth, plotHeight, smallestSize, smallestSize][i] *
					pInt(length) / 100 :
				length;
		});
	},
	
	/**
	 * Do translation for pie slices
	 */
	translate: function () {
		this.generatePoints();
		
		var total = 0,
			series = this,
			cumulative = -0.25, // start at top
			precision = 1000, // issue #172
			options = series.options,
			slicedOffset = options.slicedOffset,
			connectorOffset = slicedOffset + options.borderWidth,
			positions,
			chart = series.chart,
			start,
			end,
			angle,
			points = series.points,
			circ = 2 * mathPI,
			fraction,
			radiusX, // the x component of the radius vector for a given point
			radiusY,
			labelDistance = options.dataLabels.distance;

		// get positions - either an integer or a percentage string must be given
		series.center = positions = series.getCenter();

		// utility for getting the x value from a given y, used for anticollision logic in data labels
		series.getX = function (y, left) {

			angle = math.asin((y - positions[1]) / (positions[2] / 2 + labelDistance));

			return positions[0] +
				(left ? -1 : 1) *
				(mathCos(angle) * (positions[2] / 2 + labelDistance));
		};

		// get the total sum
		each(points, function (point) {
			total += point.y;
		});

		each(points, function (point) {
			// set start and end angle
			fraction = total ? point.y / total : 0;
			start = mathRound(cumulative * circ * precision) / precision;
			cumulative += fraction;
			end = mathRound(cumulative * circ * precision) / precision;

			// set the shape
			point.shapeType = 'arc';
			point.shapeArgs = {
				x: positions[0],
				y: positions[1],
				r: positions[2] / 2,
				innerR: positions[3] / 2,
				start: start,
				end: end
			};

			// center for the sliced out slice
			angle = (end + start) / 2;
			point.slicedTranslation = map([
				mathCos(angle) * slicedOffset + chart.plotLeft,
				mathSin(angle) * slicedOffset + chart.plotTop
			], mathRound);

			// set the anchor point for tooltips
			radiusX = mathCos(angle) * positions[2] / 2;
			radiusY = mathSin(angle) * positions[2] / 2;
			point.tooltipPos = [
				positions[0] + radiusX * 0.7,
				positions[1] + radiusY * 0.7
			];

			// set the anchor point for data labels
			point.labelPos = [
				positions[0] + radiusX + mathCos(angle) * labelDistance, // first break of connector
				positions[1] + radiusY + mathSin(angle) * labelDistance, // a/a
				positions[0] + radiusX + mathCos(angle) * connectorOffset, // second break, right outside pie
				positions[1] + radiusY + mathSin(angle) * connectorOffset, // a/a
				positions[0] + radiusX, // landing point for connector
				positions[1] + radiusY, // a/a
				labelDistance < 0 ? // alignment
					'center' :
					angle < circ / 4 ? 'left' : 'right', // alignment
				angle // center angle
			];

			// API properties
			point.percentage = fraction * 100;
			point.total = total;

		});


		this.setTooltipPoints();
	},

	/**
	 * Render the slices
	 */
	render: function () {
		var series = this;

		// cache attributes for shapes
		series.getAttribs();

		this.drawPoints();

		// draw the mouse tracking area
		if (series.options.enableMouseTracking !== false) {
			series.drawTracker();
		}

		this.drawDataLabels();

		if (series.options.animation && series.animate) {
			series.animate();
		}

		// (See #322) series.isDirty = series.isDirtyData = false; // means data is in accordance with what you see
		series.isDirty = false; // means data is in accordance with what you see
	},

	/**
	 * Draw the data points
	 */
	drawPoints: function () {
		var series = this,
			chart = series.chart,
			renderer = chart.renderer,
			groupTranslation,
			//center,
			graphic,
			group,
			shadow = series.options.shadow,
			shadowGroup,
			shapeArgs;

		// draw the slices
		each(series.points, function (point) {
			graphic = point.graphic;
			shapeArgs = point.shapeArgs;
			group = point.group;
			shadowGroup = point.shadowGroup;

			// put the shadow behind all points
			if (shadow && !shadowGroup) {
				shadowGroup = point.shadowGroup = renderer.g('shadow')
					.attr({ zIndex: 4 })
					.add();
			}

			// create the group the first time
			if (!group) {
				group = point.group = renderer.g('point')
					.attr({ zIndex: 5 })
					.add();
			}

			// if the point is sliced, use special translation, else use plot area traslation
			groupTranslation = point.sliced ? point.slicedTranslation : [chart.plotLeft, chart.plotTop];
			group.translate(groupTranslation[0], groupTranslation[1]);
			if (shadowGroup) {
				shadowGroup.translate(groupTranslation[0], groupTranslation[1]);
			}

			// draw the slice
			if (graphic) {
				graphic.animate(shapeArgs);
			} else {
				point.graphic =
					renderer.arc(shapeArgs)
					.attr(extend(
						point.pointAttr[NORMAL_STATE],
						{ 'stroke-linejoin': 'round' }
					))
					.add(point.group)
					.shadow(shadow, shadowGroup);
			}

			// detect point specific visibility
			if (point.visible === false) {
				point.setVisible(false);
			}

		});

	},

	/**
	 * Override the base drawDataLabels method by pie specific functionality
	 */
	drawDataLabels: function () {
		var series = this,
			data = series.data,
			point,
			chart = series.chart,
			options = series.options.dataLabels,
			connectorPadding = pick(options.connectorPadding, 10),
			connectorWidth = pick(options.connectorWidth, 1),
			connector,
			connectorPath,
			softConnector = pick(options.softConnector, true),
			distanceOption = options.distance,
			seriesCenter = series.center,
			radius = seriesCenter[2] / 2,
			centerY = seriesCenter[1],
			outside = distanceOption > 0,
			dataLabel,
			labelPos,
			labelHeight,
			halves = [// divide the points into right and left halves for anti collision
				[], // right
				[]  // left
			],
			x,
			y,
			visibility,
			rankArr,
			sort,
			i = 2,
			j;

		// get out if not enabled
		if (!options.enabled) {
			return;
		}

		// run parent method
		Series.prototype.drawDataLabels.apply(series);

		// arrange points for detection collision
		each(data, function (point) {
			if (point.dataLabel) { // it may have been cancelled in the base method (#407)
				halves[
					point.labelPos[7] < mathPI / 2 ? 0 : 1
				].push(point);
			}
		});
		halves[1].reverse();

		// define the sorting algorithm
		sort = function (a, b) {
			return b.y - a.y;
		};

		// assume equal label heights
		labelHeight = halves[0][0] && halves[0][0].dataLabel && halves[0][0].dataLabel.getBBox().height;

		/* Loop over the points in each quartile, starting from the top and bottom
		 * of the pie to detect overlapping labels.
		 */
		while (i--) {

			var slots = [],
				slotsLength,
				usedSlots = [],
				points = halves[i],
				pos,
				length = points.length,
				slotIndex;


			// build the slots
			for (pos = centerY - radius - distanceOption; pos <= centerY + radius + distanceOption; pos += labelHeight) {
				slots.push(pos);
				// visualize the slot
				/*
				var slotX = series.getX(pos, i) + chart.plotLeft - (i ? 100 : 0),
					slotY = pos + chart.plotTop;
				if (!isNaN(slotX)) {
					chart.renderer.rect(slotX, slotY - 7, 100, labelHeight)
						.attr({
							'stroke-width': 1,
							stroke: 'silver'
						})
						.add();
					chart.renderer.text('Slot '+ (slots.length - 1), slotX, slotY + 4)
						.attr({
							fill: 'silver'
						}).add();
				}
				// */
			}
			slotsLength = slots.length;

			// if there are more values than available slots, remove lowest values
			if (length > slotsLength) {
				// create an array for sorting and ranking the points within each quarter
				rankArr = [].concat(points);
				rankArr.sort(sort);
				j = length;
				while (j--) {
					rankArr[j].rank = j;
				}
				j = length;
				while (j--) {
					if (points[j].rank >= slotsLength) {
						points.splice(j, 1);
					}
				}
				length = points.length;
			}

			// The label goes to the nearest open slot, but not closer to the edge than
			// the label's index.
			for (j = 0; j < length; j++) {

				point = points[j];
				labelPos = point.labelPos;

				var closest = 9999,
					distance,
					slotI;

				// find the closest slot index
				for (slotI = 0; slotI < slotsLength; slotI++) {
					distance = mathAbs(slots[slotI] - labelPos[1]);
					if (distance < closest) {
						closest = distance;
						slotIndex = slotI;
					}
				}

				// if that slot index is closer to the edges of the slots, move it
				// to the closest appropriate slot
				if (slotIndex < j && slots[j] !== null) { // cluster at the top
					slotIndex = j;
				} else if (slotsLength  < length - j + slotIndex && slots[j] !== null) { // cluster at the bottom
					slotIndex = slotsLength - length + j;
					while (slots[slotIndex] === null) { // make sure it is not taken
						slotIndex++;
					}
				} else {
					// Slot is taken, find next free slot below. In the next run, the next slice will find the
					// slot above these, because it is the closest one
					while (slots[slotIndex] === null) { // make sure it is not taken
						slotIndex++;
					}
				}

				usedSlots.push({ i: slotIndex, y: slots[slotIndex] });
				slots[slotIndex] = null; // mark as taken
			}
			// sort them in order to fill in from the top
			usedSlots.sort(sort);


			// now the used slots are sorted, fill them up sequentially
			for (j = 0; j < length; j++) {

				point = points[j];
				labelPos = point.labelPos;
				dataLabel = point.dataLabel;
				var slot = usedSlots.pop(),
					naturalY = labelPos[1];

				visibility = point.visible === false ? HIDDEN : VISIBLE;
				slotIndex = slot.i;

				// if the slot next to currrent slot is free, the y value is allowed
				// to fall back to the natural position
				y = slot.y;
				if ((naturalY > y && slots[slotIndex + 1] !== null) ||
						(naturalY < y &&  slots[slotIndex - 1] !== null)) {
					y = naturalY;
				}

				// get the x - use the natural x position for first and last slot, to prevent the top
				// and botton slice connectors from touching each other on either side
				x = series.getX(slotIndex === 0 || slotIndex === slots.length - 1 ? naturalY : y, i);

				// move or place the data label
				dataLabel
					.attr({
						visibility: visibility,
						align: labelPos[6]
					})[dataLabel.moved ? 'animate' : 'attr']({
						x: x + options.x +
							({ left: connectorPadding, right: -connectorPadding }[labelPos[6]] || 0),
						y: y + options.y
					});
				dataLabel.moved = true;

				// draw the connector
				if (outside && connectorWidth) {
					connector = point.connector;

					connectorPath = softConnector ? [
						M,
						x + (labelPos[6] === 'left' ? 5 : -5), y, // end of the string at the label
						'C',
						x, y, // first break, next to the label
						2 * labelPos[2] - labelPos[4], 2 * labelPos[3] - labelPos[5],
						labelPos[2], labelPos[3], // second break
						L,
						labelPos[4], labelPos[5] // base
					] : [
						M,
						x + (labelPos[6] === 'left' ? 5 : -5), y, // end of the string at the label
						L,
						labelPos[2], labelPos[3], // second break
						L,
						labelPos[4], labelPos[5] // base
					];

					if (connector) {
						connector.animate({ d: connectorPath });
						connector.attr('visibility', visibility);

					} else {
						point.connector = connector = series.chart.renderer.path(connectorPath).attr({
							'stroke-width': connectorWidth,
							stroke: options.connectorColor || point.color || '#606060',
							visibility: visibility,
							zIndex: 3
						})
						.translate(chart.plotLeft, chart.plotTop)
						.add();
					}
				}
			}
		}
	},

	/**
	 * Draw point specific tracker objects. Inherit directly from column series.
	 */
	drawTracker: ColumnSeries.prototype.drawTracker,

	/**
	 * Use a simple symbol from column prototype
	 */
	drawLegendSymbol: ColumnSeries.prototype.drawLegendSymbol,

	/**
	 * Pies don't have point marker symbols
	 */
	getSymbol: function () {}

};
PieSeries = extendClass(Series, PieSeries);
seriesTypes.pie = PieSeries;

/* ****************************************************************************
 * Start data grouping module												 *
 ******************************************************************************/
/*jslint white:true */
var DATA_GROUPING = 'dataGrouping',
	seriesProto = Series.prototype,
	baseProcessData = seriesProto.processData,
	baseGeneratePoints = seriesProto.generatePoints,
	baseDestroy = seriesProto.destroy,
	baseTooltipHeaderFormatter = seriesProto.tooltipHeaderFormatter,
	NUMBER = 'number',
	
	commonOptions = {
			approximation: 'average', // average, open, high, low, close, sum
			//forced: undefined,
			groupPixelWidth: 2,
			// the first one is the point or start value, the second is the start value if we're dealing with range,
			// the third one is the end value if dealing with a range
			dateTimeLabelFormats: hash( 
				MILLISECOND, ['%A, %b %e, %H:%M:%S.%L', '%A, %b %e, %H:%M:%S.%L', '-%H:%M:%S.%L'],
				SECOND, ['%A, %b %e, %H:%M:%S', '%A, %b %e, %H:%M:%S', '-%H:%M:%S'],
				MINUTE, ['%A, %b %e, %H:%M', '%A, %b %e, %H:%M', '-%H:%M'],
				HOUR, ['%A, %b %e, %H:%M', '%A, %b %e, %H:%M', '-%H:%M'],
				DAY, ['%A, %b %e, %Y', '%A, %b %e', '-%A, %b %e, %Y'],
				WEEK, ['Week from %A, %b %e, %Y', '%A, %b %e', '-%A, %b %e, %Y'],
				MONTH, ['%B %Y', '%B', '-%B %Y'],
				YEAR, ['%Y', '%Y', '-%Y']
			)
			// smoothed = false, // enable this for navigator series only
		},
		
		// units are defined in a separate array to allow complete overriding in case of a user option
		defaultDataGroupingUnits = [[
				MILLISECOND, // unit name
				[1, 2, 5, 10, 20, 25, 50, 100, 200, 500] // allowed multiples
			], [
				SECOND,
				[1, 2, 5, 10, 15, 30]
			], [
				MINUTE,
				[1, 2, 5, 10, 15, 30]
			], [
				HOUR,
				[1, 2, 3, 4, 6, 8, 12]
			], [
				DAY,
				[1]
			], [
				WEEK,
				[1]
			], [
				MONTH,
				[1, 3, 6]
			], [
				YEAR,
				null
			]
		],
	
	/**
	 * Define the available approximation types. The data grouping approximations takes an array
	 * or numbers as the first parameter. In case of ohlc, four arrays are sent in as four parameters.
	 * Each array consists only of numbers. In case null values belong to the group, the property
	 * .hasNulls will be set to true on the array.
	 */
	approximations = {
		sum: function (arr) {
			var len = arr.length, 
				ret;
				
			// 1. it consists of nulls exclusively
			if (!len && arr.hasNulls) {
				ret = null;
			// 2. it has a length and real values
			} else if (len) {
				ret = 0;
				while (len--) {
					ret += arr[len];
				}
			}
			// 3. it has zero length, so just return undefined 
			// => doNothing()
			
			return ret;
		},
		average: function (arr) {
			var len = arr.length,
				ret = approximations.sum(arr);
				
			// If we have a number, return it divided by the length. If not, return
			// null or undefined based on what the sum method finds.
			if (typeof ret === NUMBER && len) {
				ret = ret / len;
			}
			
			return ret;
		},
		open: function (arr) {
			return arr.length ? arr[0] : (arr.hasNulls ? null : UNDEFINED);
		},
		high: function (arr) {
			return arr.length ? arrayMax(arr) : (arr.hasNulls ? null : UNDEFINED);
		},
		low: function (arr) {
			return arr.length ? arrayMin(arr) : (arr.hasNulls ? null : UNDEFINED);
		},
		close: function (arr) {
			return arr.length ? arr[arr.length - 1] : (arr.hasNulls ? null : UNDEFINED);
		},
		// ohlc is a special case where a multidimensional array is input and an array is output
		ohlc: function (open, high, low, close) {
			open = approximations.open(open);
			high = approximations.high(high);
			low = approximations.low(low);
			close = approximations.close(close);
			
			if (typeof open === NUMBER || typeof high === NUMBER || typeof low === NUMBER || typeof close === NUMBER) {
				return [open, high, low, close];
			} 
			// else, return is undefined
		}
	};

/*jslint white:false */

/**
 * Takes parallel arrays of x and y data and groups the data into intervals defined by groupPositions, a collection
 * of starting x values for each group.
 */
seriesProto.groupData = function (xData, yData, groupPositions, approximation) {
	var series = this,
		data = series.data,
		dataOptions = series.options.data,
		groupedXData = [],
		groupedYData = [],
		dataLength = xData.length,
		pointX,
		pointY,
		groupedY,
		handleYData = !!yData, // when grouping the fake extended axis for panning, we don't need to consider y
		values1 = [],
		values2 = [],
		values3 = [],
		values4 = [],
		approximationFn = typeof approximation === 'function' ? approximation : approximations[approximation],
		i;
	
		for (i = 0; i <= dataLength; i++) {

			// when a new group is entered, summarize and initiate the previous group
			while ((groupPositions[1] !== UNDEFINED && xData[i] >= groupPositions[1]) ||
					i === dataLength) { // get the last group

				// get group x and y 
				pointX = groupPositions.shift();				
				groupedY = approximationFn(values1, values2, values3, values4);
				
				// push the grouped data		
				if (groupedY !== UNDEFINED) {
					groupedXData.push(pointX);
					groupedYData.push(groupedY);
				}
				
				// reset the aggregate arrays
				values1 = [];
				values2 = [];
				values3 = [];
				values4 = [];
				
				// don't loop beyond the last group
				if (i === dataLength) {
					break;
				}
			}
			
			// break out
			if (i === dataLength) {
				break;
			}
			
			// for each raw data point, push it to an array that contains all values for this specific group
			pointY = handleYData ? yData[i] : null;
			if (approximation === 'ohlc') {
				
				var index = series.cropStart + i,
					point = (data && data[index]) || series.pointClass.prototype.applyOptions.apply({}, [dataOptions[index]]),
					open = point.open,
					high = point.high,
					low = point.low,
					close = point.close;
				
				
				if (typeof open === NUMBER) {
					values1.push(open);
				} else if (open === null) {
					values1.hasNulls = true;
				}
				
				if (typeof high === NUMBER) {
					values2.push(high);
				} else if (high === null) {
					values2.hasNulls = true;
				}
				
				if (typeof low === NUMBER) {
					values3.push(low);
				} else if (low === null) {
					values3.hasNulls = true;
				}
				
				if (typeof close === NUMBER) {
					values4.push(close);
				} else if (close === null) {
					values4.hasNulls = true;
				}
			} else {
				if (typeof pointY === NUMBER) {
					values1.push(pointY);
				} else if (pointY === null) {
					values1.hasNulls = true;
				}
			}

		}
	return [groupedXData, groupedYData];
};

/**
 * Extend the basic processData method, that crops the data to the current zoom
 * range, with data grouping logic.
 */
seriesProto.processData = function () {
	var series = this,
		options = series.options,
		dataGroupingOptions = options[DATA_GROUPING],
		groupingEnabled = dataGroupingOptions && dataGroupingOptions.enabled,
		groupedData = series.groupedData,
		hasGroupedData;

	// run base method
	series.forceCrop = groupingEnabled; // #334
	
	// skip if processData returns false or if grouping is disabled (in that order)
	if (baseProcessData.apply(series, arguments) === false || !groupingEnabled) {
		return;
		
	} else {
		// clear previous groups, #622, #740
		each(groupedData || [], function (point, i) {
			if (point) {
				groupedData[i] = point.destroy ? point.destroy() : null;
			}
		});
	}
	
	var i,
		chart = series.chart,
		processedXData = series.processedXData,
		processedYData = series.processedYData,
		plotSizeX = chart.plotSizeX,
		xAxis = series.xAxis,
		groupPixelWidth = pick(xAxis.groupPixelWidth, dataGroupingOptions.groupPixelWidth),
		dataLength = processedXData.length,
		chartSeries = chart.series,
		nonGroupedPointRange = series.pointRange;

	// attempt to solve #334: if multiple series are compared on the same x axis, give them the same
	// group pixel width
	if (!xAxis.groupPixelWidth) {
		i = chartSeries.length;
		while (i--) {
			if (chartSeries[i].xAxis === xAxis && chartSeries[i].options[DATA_GROUPING]) {
				groupPixelWidth = mathMax(groupPixelWidth, chartSeries[i].options[DATA_GROUPING].groupPixelWidth);
			}
		}
		xAxis.groupPixelWidth = groupPixelWidth;
		
	}

	// Execute grouping if the amount of points is greater than the limit defined in groupPixelWidth
	if (dataLength > (plotSizeX / groupPixelWidth) || dataGroupingOptions.forced) {
		hasGroupedData = true;

		series.points = null; // force recreation of point instances in series.translate

		var extremes = xAxis.getExtremes(),
			xMin = extremes.min,
			xMax = extremes.max,
			groupIntervalFactor = (xAxis.getGroupIntervalFactor && xAxis.getGroupIntervalFactor(xMin, xMax, processedXData)) || 1,
			interval = (groupPixelWidth * (xMax - xMin) / plotSizeX) * groupIntervalFactor,			
			groupPositions = (xAxis.getNonLinearTimeTicks || getTimeTicks)(
				normalizeTimeTickInterval(interval, dataGroupingOptions.units || defaultDataGroupingUnits),
				xMin, 
				xMax, 
				null, 
				processedXData, 
				series.closestPointRange
			),
			groupedXandY = seriesProto.groupData.apply(series, [processedXData, processedYData, groupPositions, dataGroupingOptions.approximation]),
			groupedXData = groupedXandY[0],
			groupedYData = groupedXandY[1];
			
		// prevent the smoothed data to spill out left and right, and make
		// sure data is not shifted to the left
		if (dataGroupingOptions.smoothed) {
			i = groupedXData.length - 1;
			groupedXData[i] = xMax;
			while (i-- && i > 0) {
				groupedXData[i] += interval / 2;
			}
			groupedXData[0] = xMin;
		}

		// record what data grouping values were used
		series.currentDataGrouping = groupPositions.info;
		if (options.pointRange === null) { // null means auto, as for columns, candlesticks and OHLC
			series.pointRange = groupPositions.info.totalRange;
		}
		series.closestPointRange = groupPositions.info.totalRange;
		
		// set series props
		series.processedXData = groupedXData;
		series.processedYData = groupedYData;
	} else {
		series.currentDataGrouping = null;
		series.pointRange = nonGroupedPointRange;
	}

	series.hasGroupedData = hasGroupedData;
};

seriesProto.generatePoints = function () {
	var series = this;

	baseGeneratePoints.apply(series);

	// record grouped data in order to let it be destroyed the next time processData runs
	series.groupedData = series.hasGroupedData ? series.points : null;
};

/**
 * Make the tooltip's header reflect the grouped range
 */
seriesProto.tooltipHeaderFormatter = function (key) {
	var series = this,
		options = series.options,
		tooltipOptions = series.tooltipOptions,
		dataGroupingOptions = options.dataGrouping,
		xDateFormat = tooltipOptions.xDateFormat,
		xDateFormatEnd,
		xAxis = series.xAxis,
		currentDataGrouping,
		dateTimeLabelFormats,
		labelFormats,
		formattedKey,
		n,
		ret;
	
	// apply only to grouped series
	if (xAxis && xAxis.options.type === 'datetime' && dataGroupingOptions) {
		
		// set variables
		currentDataGrouping = series.currentDataGrouping;		
		dateTimeLabelFormats = dataGroupingOptions.dateTimeLabelFormats;
		
		// if we have grouped data, use the grouping information to get the right format
		if (currentDataGrouping) {
			labelFormats = dateTimeLabelFormats[currentDataGrouping.unitName];
			if (currentDataGrouping.count === 1) {
				xDateFormat = labelFormats[0];
			} else {
				xDateFormat = labelFormats[1];
				xDateFormatEnd = labelFormats[2];
			} 
		// if not grouped, and we don't have set the xDateFormat option, get the best fit,
		// so if the least distance between points is one minute, show it, but if the 
		// least distance is one day, skip hours and minutes etc.
		} else if (!xDateFormat) {
			for (n in timeUnits) {
				if (timeUnits[n] >= xAxis.closestPointRange) {
					xDateFormat = dateTimeLabelFormats[n][0];
					break;
				}	
			}		
		}
		
		// now format the key
		formattedKey = dateFormat(xDateFormat, key);
		if (xDateFormatEnd) {
			formattedKey += dateFormat(xDateFormatEnd, key + currentDataGrouping.totalRange - 1);
		}
		
		// return the replaced format
		ret = tooltipOptions.headerFormat.replace('{point.key}', formattedKey);
	
	// else, fall back to the regular formatter
	} else {
		ret = baseTooltipHeaderFormatter.apply(series, [key]);
	}
	
	return ret;
};

/**
 * Extend the series destroyer
 */
seriesProto.destroy = function () {
	var series = this,
		groupedData = series.groupedData || [],
		i = groupedData.length;

	while (i--) {
		if (groupedData[i]) {
			groupedData[i].destroy();
		}
	}
	baseDestroy.apply(series);
};


// Extend the plot options

// line types
defaultPlotOptions.line[DATA_GROUPING] =
	defaultPlotOptions.spline[DATA_GROUPING] =
	defaultPlotOptions.area[DATA_GROUPING] =
	defaultPlotOptions.areaspline[DATA_GROUPING] = commonOptions;

// bar-like types (OHLC and candleticks inherit this as the classes are not yet built)
defaultPlotOptions.column[DATA_GROUPING] = merge(commonOptions, {
		approximation: 'sum',
		groupPixelWidth: 10
});
/* ****************************************************************************
 * End data grouping module												   *
 ******************************************************************************//* ****************************************************************************
 * Start OHLC series code													 *
 *****************************************************************************/

// 1 - Set default options
defaultPlotOptions.ohlc = merge(defaultPlotOptions.column, {
	lineWidth: 1,
	dataGrouping: {
		approximation: 'ohlc',
		enabled: true,
		groupPixelWidth: 5 // allows to be packed tighter than candlesticks
	},
	tooltip: {
		pointFormat: '<span style="color:{series.color};font-weight:bold">{series.name}</span><br/>' +
			'Open: {point.open}<br/>' +
			'High: {point.high}<br/>' +
			'Low: {point.low}<br/>' +
			'Close: {point.close}'	
	},
	states: {
		hover: {
			lineWidth: 3
		}
	},
	threshold: null
});

// 2- Create the OHLCPoint object
var OHLCPoint = extendClass(Point, {
	/**
	 * Apply the options containing the x and OHLC data and possible some extra properties.
	 * This is called on point init or from point.update. Extends base Point by adding
	 * multiple y-like values.
	 *
	 * @param {Object} options
	 */
	applyOptions: function (options) {
		var point = this,
			series = point.series,
			i = 0;


		// object input for example:
		// { x: Date(2010, 0, 1), open: 7.88, high: 7.99, low: 7.02, close: 7.65 }
		if (typeof options === 'object' && typeof options.length !== 'number') {

			// copy options directly to point
			extend(point, options);

			point.options = options;
		} else if (options.length) { // array
			// with leading x value
			if (options.length === 5) {
				if (typeof options[0] === 'string') {
					point.name = options[0];
				} else if (typeof options[0] === 'number') {
					point.x = options[0];
				}
				i++;
			}
			point.open = options[i++];
			point.high = options[i++];
			point.low = options[i++];
			point.close = options[i++];
		}

		/*
		 * If no x is set by now, get auto incremented value. All points must have an
		 * x value, however the y value can be null to create a gap in the series
		 */
		point.y = point.high;
		if (point.x === UNDEFINED && series) {
			point.x = series.autoIncrement();
		}
		return point;
	},

	/**
	 * A specific OHLC tooltip formatter
	 */
	tooltipFormatter: function () {
		var point = this,
			series = point.series;

		return ['<span style="color:' + series.color + ';font-weight:bold">', (point.name || series.name), '</span><br/>',
			'Open: ', point.open, '<br/>',
			'High: ', point.high, '<br/>',
			'Low: ', point.low, '<br/>',
			'Close: ', point.close, '<br/>'].join('');

	},
	
	/**
	 * Return a plain array for speedy calculation
	 */
	toYData: function () {
		return [this.open, this.high, this.low, this.close];
	}

});

// 3 - Create the OHLCSeries object
var OHLCSeries = extendClass(seriesTypes.column, {
	type: 'ohlc',
	valueCount: 4, // four values per point
	pointClass: OHLCPoint,

	pointAttrToOptions: { // mapping between SVG attributes and the corresponding options
		stroke: 'color',
		'stroke-width': 'lineWidth'
	},


	/**
	 * Translate data points from raw values x and y to plotX and plotY
	 */
	translate: function () {
		var series = this,
			yAxis = series.yAxis;

		seriesTypes.column.prototype.translate.apply(series);

		// do the translation
		each(series.points, function (point) {
			// the graphics
			if (point.open !== null) {
				point.plotOpen = yAxis.translate(point.open, 0, 1, 0, 1);
			}
			if (point.close !== null) {
				point.plotClose = yAxis.translate(point.close, 0, 1, 0, 1);
			}

		});
	},

	/**
	 * Draw the data points
	 */
	drawPoints: function () {
		var series = this,
			points = series.points,
			chart = series.chart,
			pointAttr,
			plotOpen,
			plotClose,
			crispCorr,
			halfWidth,
			path,
			graphic,
			crispX;


		each(points, function (point) {
			if (point.plotY !== UNDEFINED) {

				graphic = point.graphic;
				pointAttr = point.pointAttr[point.selected ? 'selected' : ''];

				// crisp vector coordinates
				crispCorr = (pointAttr['stroke-width'] % 2) / 2;
				crispX = mathRound(point.plotX) + crispCorr;
				halfWidth = mathRound(point.barW / 2);

				// the vertical stem
				path = [
					'M',
					crispX, mathRound(point.yBottom),
					'L',
					crispX, mathRound(point.plotY)
				];

				// open
				if (point.open !== null) {
					plotOpen = mathRound(point.plotOpen) + crispCorr;
					path.push(
						'M',
						crispX,
						plotOpen,
						'L',
						crispX - halfWidth,
						plotOpen
					);
				}

				// close
				if (point.close !== null) {
					plotClose = mathRound(point.plotClose) + crispCorr;
					path.push(
						'M',
						crispX,
						plotClose,
						'L',
						crispX + halfWidth,
						plotClose
					);
				}

				// create and/or update the graphic
				if (graphic) {
					graphic.animate({ d: path });
				} else {
					point.graphic = chart.renderer.path(path)
						.attr(pointAttr)
						.add(series.group);
				}

			}


		});

	},

	/**
	 * Disable animation
	 */
	animate: null


});
seriesTypes.ohlc = OHLCSeries;
/* ****************************************************************************
 * End OHLC series code													   *
 *****************************************************************************/
/* ****************************************************************************
 * Start Candlestick series code											  *
 *****************************************************************************/

// 1 - set default options
defaultPlotOptions.candlestick = merge(defaultPlotOptions.column, {
	dataGrouping: {
		approximation: 'ohlc',
		enabled: true
	},
	lineColor: 'black',
	lineWidth: 1,
	states: {
		hover: {
			lineWidth: 2
		}
	},
	tooltip: defaultPlotOptions.ohlc.tooltip,
	threshold: null,
	upColor: 'white'
});

// 2 - Create the CandlestickSeries object
var CandlestickSeries = extendClass(OHLCSeries, {
	type: 'candlestick',

	/**
	 * One-to-one mapping from options to SVG attributes
	 */
	pointAttrToOptions: { // mapping between SVG attributes and the corresponding options
		fill: 'color',
		stroke: 'lineColor',
		'stroke-width': 'lineWidth'
	},

	/**
	 * Postprocess mapping between options and SVG attributes
	 */
	getAttribs: function () {
		OHLCSeries.prototype.getAttribs.apply(this, arguments);
		var series = this,
			options = series.options,
			stateOptions = options.states,
			upColor = options.upColor,
			seriesDownPointAttr = merge(series.pointAttr);

		seriesDownPointAttr[''].fill = upColor;
		seriesDownPointAttr.hover.fill = stateOptions.hover.upColor || upColor;
		seriesDownPointAttr.select.fill = stateOptions.select.upColor || upColor;

		each(series.points, function (point) {
			if (point.open < point.close) {
				point.pointAttr = seriesDownPointAttr;
			}
		});
	},

	/**
	 * Draw the data points
	 */
	drawPoints: function () {
		var series = this,  //state = series.state,
			points = series.points,
			chart = series.chart,
			pointAttr,
			plotOpen,
			plotClose,
			topBox,
			bottomBox,
			crispCorr,
			crispX,
			graphic,
			path,
			halfWidth;


		each(points, function (point) {

			graphic = point.graphic;
			if (point.plotY !== UNDEFINED) {

				pointAttr = point.pointAttr[point.selected ? 'selected' : ''];

				// crisp vector coordinates
				crispCorr = (pointAttr['stroke-width'] % 2) / 2;
				crispX = mathRound(point.plotX) + crispCorr;
				plotOpen = mathRound(point.plotOpen) + crispCorr;
				plotClose = mathRound(point.plotClose) + crispCorr;
				topBox = math.min(plotOpen, plotClose);
				bottomBox = math.max(plotOpen, plotClose);
				halfWidth = mathRound(point.barW / 2);

				// create the path
				path = [
					'M',
					crispX - halfWidth, bottomBox,
					'L',
					crispX - halfWidth, topBox,
					'L',
					crispX + halfWidth, topBox,
					'L',
					crispX + halfWidth, bottomBox,
					'L',
					crispX - halfWidth, bottomBox,
					'M',
					crispX, bottomBox,
					'L',
					crispX, mathRound(point.yBottom),
					'M',
					crispX, topBox,
					'L',
					crispX, mathRound(point.plotY),
					'Z'
				];

				if (graphic) {
					graphic.animate({ d: path });
				} else {
					point.graphic = chart.renderer.path(path)
						.attr(pointAttr)
						.add(series.group);
				}

			}
		});

	}


});

seriesTypes.candlestick = CandlestickSeries;

/* ****************************************************************************
 * End Candlestick series code												*
 *****************************************************************************/
/* ****************************************************************************
 * Start Flags series code													*
 *****************************************************************************/

var symbols = SVGRenderer.prototype.symbols;

// 1 - set default options
defaultPlotOptions.flags = merge(defaultPlotOptions.column, {
	dataGrouping: null,
	fillColor: 'white',
	lineWidth: 1,
	pointRange: 0, // #673
	//radius: 2,
	shape: 'flag',
	stackDistance: 7,
	states: {
		hover: {
			lineColor: 'black',
			fillColor: '#FCFFC5'
		}
	},
	style: {
		fontSize: '11px',
		fontWeight: 'bold',
		textAlign: 'center'
	},
	threshold: null,
	y: -30
});

// 2 - Create the CandlestickSeries object
seriesTypes.flags = extendClass(seriesTypes.column, {
	type: 'flags',
	sorted: false,
	noSharedTooltip: true,
	/**
	 * Inherit the initialization from base Series
	 */
	init: Series.prototype.init,

	/**
	 * One-to-one mapping from options to SVG attributes
	 */
	pointAttrToOptions: { // mapping between SVG attributes and the corresponding options
		fill: 'fillColor',
		stroke: 'color',
		'stroke-width': 'lineWidth',
		r: 'radius'
	},

	/**
	 * Extend the translate method by placing the point on the related series
	 */
	translate: function () {

		seriesTypes.column.prototype.translate.apply(this);

		var series = this,
			options = series.options,
			chart = series.chart,
			points = series.points,
			cursor = points.length - 1,
			point,
			lastPoint,
			optionsOnSeries = options.onSeries,
			onSeries = optionsOnSeries && chart.get(optionsOnSeries),
			step = onSeries && onSeries.options.step,
			onData = onSeries && onSeries.points,
			i = onData && onData.length,
			leftPoint,
			lastX,
			rightPoint;

		// relate to a master series
		if (onSeries && onSeries.visible && i) {
			lastX = onData[i - 1].x;

			// sort the data points
			points.sort(function (a, b) {
				return (a.x - b.x);
			});

			while (i-- && points[cursor]) {
				point = points[cursor];
				leftPoint = onData[i];
				
				
				if (leftPoint.x <= point.x && leftPoint.plotY !== UNDEFINED) {
					
					if (point.x <= lastX) { // #803
					
						point.plotY = leftPoint.plotY;
					
						// interpolate between points, #666
						if (leftPoint.x < point.x && !step) { 
							rightPoint = onData[i + 1];
							if (rightPoint && rightPoint.plotY !== UNDEFINED) {
								point.plotY += 
									((point.x - leftPoint.x) / (rightPoint.x - leftPoint.x)) * // the distance ratio, between 0 and 1 
									(rightPoint.plotY - leftPoint.plotY); // the y distance
							}
						}
					}
					cursor--;
					i++; // check again for points in the same x position
					if (cursor < 0) {
						break;
					}
				}
			}
		}

		each(points, function (point, i) {
			// place on y axis or custom position
			if (point.plotY === UNDEFINED) { // either on axis, outside series range or hidden series
				point.plotY = chart.plotHeight;
			}
			// if multiple flags appear at the same x, order them into a stack
			lastPoint = points[i - 1];
			if (lastPoint && lastPoint.plotX === point.plotX) {
				if (lastPoint.stackIndex === UNDEFINED) {
					lastPoint.stackIndex = 0;
				}
				point.stackIndex = lastPoint.stackIndex + 1;
			}
					
		});


	},

	/**
	 * Draw the markers
	 */
	drawPoints: function () {
		var series = this,
			pointAttr,
			points = series.points,
			chart = series.chart,
			renderer = chart.renderer,
			plotX,
			plotY,
			options = series.options,
			optionsY = options.y,
			shape = options.shape,
			box,
			bBox,
			i,
			point,
			graphic,
			connector,
			stackIndex,
			crisp = (options.lineWidth % 2 / 2),
			anchorX,
			anchorY;

		i = points.length;
		while (i--) {
			point = points[i];
			plotX = point.plotX + crisp;
			stackIndex = point.stackIndex;
			plotY = point.plotY;
			if (plotY !== UNDEFINED) {
				plotY = point.plotY + optionsY + crisp - (stackIndex !== UNDEFINED && stackIndex * options.stackDistance);
			}
			anchorX = stackIndex ? UNDEFINED : point.plotX + crisp; // skip connectors for higher level stacked points
			anchorY = stackIndex ? UNDEFINED : point.plotY;

			graphic = point.graphic;
			connector = point.connector;

			// only draw the point if y is defined
			if (plotY !== UNDEFINED) {
				// shortcuts
				pointAttr = point.pointAttr[point.selected ? 'select' : ''];
				if (graphic) { // update
					graphic.attr({
						x: plotX,
						y: plotY,
						r: pointAttr.r,
						anchorX: anchorX,
						anchorY: anchorY
					});
				} else {
					graphic = point.graphic = renderer.label(
						point.options.title || options.title || 'A',
						plotX,
						plotY,
						shape,
						anchorX,
						anchorY
					)
					.css(merge(options.style, point.style))
					.attr(pointAttr)
					.attr({
						align: shape === 'flag' ? 'left' : 'center',
						width: options.width,
						height: options.height
					})
					.add(series.group)
					.shadow(options.shadow);

				}

				// get the bounding box
				box = graphic.box;
				bBox = box.getBBox();

				// set the shape arguments for the tracker element
				point.shapeArgs = extend(
					bBox,
					{
						x: plotX - (shape === 'flag' ? 0 : box.attr('width') / 2), // flags align left, else align center
						y: plotY
					}
				);

			} else if (graphic) {
				point.graphic = graphic.destroy();
			}

		}

	},

	/**
	 * Extend the column trackers with listeners to expand and contract stacks
	 */
	drawTracker: function () {
		var series = this;

		seriesTypes.column.prototype.drawTracker.apply(series);

		// put each point in front on mouse over, this allows readability of vertically
		// stacked elements as well as tight points on the x axis
		each(series.points, function (point) {
			addEvent(point.tracker.element, 'mouseover', function () {
				point.graphic.toFront();
			});
		});
	},

	/**
	 * Override the regular tooltip formatter by returning the point text given
	 * in the options
	 */
	tooltipFormatter: function (item) {
		return item.point.text;
	},

	/**
	 * Disable animation
	 */
	animate: function () {}

});

// create the flag icon with anchor
symbols.flag = function (x, y, w, h, options) {
	var anchorX = (options && options.anchorX) || x,
		anchorY = (options &&  options.anchorY) || y;

	return [
		'M', anchorX, anchorY,
		'L', x, y + h,
		x, y,
		x + w, y,
		x + w, y + h,
		x, y + h,
		'M', anchorX, anchorY,
		'Z'
	];
};

// create the circlepin and squarepin icons with anchor
each(['circle', 'square'], function (shape) {
	symbols[shape + 'pin'] = function (x, y, w, h, options) {

		var anchorX = options && options.anchorX,
			anchorY = options &&  options.anchorY,
			path = symbols[shape](x, y, w, h);

		if (anchorX && anchorY) {
			path.push('M', anchorX, y + h, 'L', anchorX, anchorY);
		}

		return path;
	};
});

// The symbol callbacks are generated on the SVGRenderer object in all browsers. Even
// VML browsers need this in order to generate shapes in export. Now share
// them with the VMLRenderer.
if (Renderer === VMLRenderer) {
	each(['flag', 'circlepin', 'squarepin'], function (shape) {
		VMLRenderer.prototype.symbols[shape] = symbols[shape];
	});
}

/* ****************************************************************************
 * End Flags series code													  *
 *****************************************************************************/
// constants
var MOUSEDOWN = hasTouch ? 'touchstart' : 'mousedown',
	MOUSEMOVE = hasTouch ? 'touchmove' : 'mousemove',
	MOUSEUP = hasTouch ? 'touchend' : 'mouseup';

/* ****************************************************************************
 * Start Scroller code														*
 *****************************************************************************/
/*jslint white:true */
var buttonGradient = hash(
		LINEAR_GRADIENT, { x1: 0, y1: 0, x2: 0, y2: 1 },
		STOPS, [
			[0, '#FFF'],
			[1, '#CCC']
		]
	),
	units = [].concat(defaultDataGroupingUnits); // copy

// add more resolution to units
units[4] = [DAY, [1, 2, 3, 4]]; // allow more days
units[5] = [WEEK, [1, 2, 3]]; // allow more weeks

extend(defaultOptions, {
	navigator: {
		//enabled: true,
		handles: {
			backgroundColor: '#FFF',
			borderColor: '#666'
		},
		height: 40,
		margin: 10,
		maskFill: 'rgba(255, 255, 255, 0.75)',
		outlineColor: '#444',
		outlineWidth: 1,
		series: {
			type: 'areaspline',
			color: '#4572A7',
			compare: null,
			fillOpacity: 0.4,
			dataGrouping: {
				approximation: 'average',
				groupPixelWidth: 2,
				smoothed: true,
				units: units
			},
			dataLabels: {
				enabled: false
			},
			id: PREFIX + 'navigator-series',
			lineColor: '#4572A7',
			lineWidth: 1,
			marker: {
				enabled: false
			},
			pointRange: 0,
			shadow: false
		},
		//top: undefined, // docs
		xAxis: {
			tickWidth: 0,
			lineWidth: 0,
			gridLineWidth: 1,
			tickPixelInterval: 200,
			labels: {
				align: 'left',
				x: 3,
				y: -4
			}
		},
		yAxis: {
			gridLineWidth: 0,
			startOnTick: false,
			endOnTick: false,
			minPadding: 0.1,
			maxPadding: 0.1,
			labels: {
				enabled: false
			},
			title: {
				text: null
			},
			tickWidth: 0
		}
	},
	scrollbar: {
		//enabled: true
		height: hasTouch ? 20 : 14,
		barBackgroundColor: buttonGradient,
		barBorderRadius: 2,
		barBorderWidth: 1,
		barBorderColor: '#666',
		buttonArrowColor: '#666',
		buttonBackgroundColor: buttonGradient,
		buttonBorderColor: '#666',
		buttonBorderRadius: 2,
		buttonBorderWidth: 1,
		rifleColor: '#666',
		trackBackgroundColor: hash(
			LINEAR_GRADIENT, { x1: 0, y1: 0, x2: 0, y2: 1 },
			STOPS, [
				[0, '#EEE'],
				[1, '#FFF']
			]
		),
		trackBorderColor: '#CCC',
		trackBorderWidth: 1
		// trackBorderRadius: 0
	}
});
/*jslint white:false */

/**
 * The Scroller class
 * @param {Object} chart
 */
function Scroller(chart) {
	var chartOptions = chart.options,
		navigatorOptions = chartOptions.navigator,
		navigatorEnabled = navigatorOptions.enabled,
		scrollbarOptions = chartOptions.scrollbar,
		scrollbarEnabled = scrollbarOptions.enabled,
		height = navigatorEnabled ? navigatorOptions.height : 0,
		scrollbarHeight = scrollbarEnabled ? scrollbarOptions.height : 0,
		baseSeriesOption = navigatorOptions.baseSeries;

	this.baseSeries = chart.series[baseSeriesOption] ||
			(typeof baseSeriesOption === 'string' && chart.get(baseSeriesOption)) ||
			chart.series[0];

	this.handles = [];
	this.scrollbarButtons = [];
	this.elementsToDestroy = []; // Array containing the elements to destroy when Scroller is destroyed

	chart.resetZoomEnabled = false;

	this.chart = chart;
	this.height = height;
	this.scrollbarHeight = scrollbarHeight;
	this.scrollbarEnabled = scrollbarEnabled;
	this.navigatorEnabled = navigatorEnabled;
	this.navigatorOptions = navigatorOptions;
	this.scrollbarOptions = scrollbarOptions;
	this.outlineHeight = height + scrollbarHeight;

	// Run scroller
	this.init();
}

Scroller.prototype = {
	/**
	 * Return the top of the navigation 
	 */
	getAxisTop: function (chartHeight) {
		return this.navigatorOptions.top || chartHeight - this.height - this.scrollbarHeight - this.chart.options.chart.spacingBottom;
	},

	/**
	 * Draw one of the handles on the side of the zoomed range in the navigator
	 * @param {Number} x The x center for the handle
	 * @param {Number} index 0 for left and 1 for right
	 */
	drawHandle: function (x, index) {
		var scroller = this,
			chart = scroller.chart,
			renderer = chart.renderer,
			elementsToDestroy = scroller.elementsToDestroy,
			handles = scroller.handles,
			handlesOptions = scroller.navigatorOptions.handles,
			attr = {
				fill: handlesOptions.backgroundColor,
				stroke: handlesOptions.borderColor,
				'stroke-width': 1
			},
			tempElem;

		// create the elements
		if (!scroller.rendered) {
			// the group
			handles[index] = renderer.g()
				.css({ cursor: 'e-resize' })
				.attr({ zIndex: 4 - index }) // zIndex = 3 for right handle, 4 for left
				.add();

			// the rectangle
			tempElem = renderer.rect(-4.5, 0, 9, 16, 3, 1)
				.attr(attr)
				.add(handles[index]);
			elementsToDestroy.push(tempElem);

			// the rifles
			tempElem = renderer.path([
					'M',
					-1.5, 4,
					'L',
					-1.5, 12,
					'M',
					0.5, 4,
					'L',
					0.5, 12
				]).attr(attr)
				.add(handles[index]);
			elementsToDestroy.push(tempElem);
		}

		handles[index].translate(scroller.scrollerLeft + scroller.scrollbarHeight + parseInt(x, 10), scroller.top + scroller.height / 2 - 8);
	},

	/**
	 * Draw the scrollbar buttons with arrows
	 * @param {Number} index 0 is left, 1 is right
	 */
	drawScrollbarButton: function (index) {
		var scroller = this,
			chart = scroller.chart,
			renderer = chart.renderer,
			elementsToDestroy = scroller.elementsToDestroy,
			scrollbarButtons = scroller.scrollbarButtons,
			scrollbarHeight = scroller.scrollbarHeight,
			scrollbarOptions = scroller.scrollbarOptions,
			tempElem;

		if (!scroller.rendered) {
			scrollbarButtons[index] = renderer.g().add(scroller.scrollbarGroup);

			tempElem = renderer.rect(
					-0.5,
					-0.5,
					scrollbarHeight + 1, // +1 to compensate for crispifying in rect method
					scrollbarHeight + 1,
					scrollbarOptions.buttonBorderRadius,
					scrollbarOptions.buttonBorderWidth
				).attr({
					stroke: scrollbarOptions.buttonBorderColor,
					'stroke-width': scrollbarOptions.buttonBorderWidth,
					fill: scrollbarOptions.buttonBackgroundColor
				}).add(scrollbarButtons[index]);
			elementsToDestroy.push(tempElem);

			tempElem = renderer.path([
					'M',
					scrollbarHeight / 2 + (index ? -1 : 1), scrollbarHeight / 2 - 3,
					'L',
					scrollbarHeight / 2 + (index ? -1 : 1), scrollbarHeight / 2 + 3,
					scrollbarHeight / 2 + (index ? 2 : -2), scrollbarHeight / 2
				]).attr({
					fill: scrollbarOptions.buttonArrowColor
				}).add(scrollbarButtons[index]);
			elementsToDestroy.push(tempElem);
		}

		// adjust the right side button to the varying length of the scroll track
		if (index) {
			scrollbarButtons[index].attr({
				translateX: scroller.scrollerWidth - scrollbarHeight
			});
		}
	},

	/**
	 * Render the navigator and scroll bar
	 * @param {Number} min X axis value minimum
	 * @param {Number} max X axis value maximum
	 * @param {Number} pxMin Pixel value minimum
	 * @param {Number} pxMax Pixel value maximum
	 */
	render: function (min, max, pxMin, pxMax) {
		var scroller = this,
			chart = scroller.chart,
			renderer = chart.renderer,
			navigatorLeft,
			navigatorWidth,
			scrollerLeft,
			scrollerWidth,
			scrollbarGroup = scroller.scrollbarGroup,
			scrollbar = scroller.scrollbar,
			xAxis = scroller.xAxis,
			scrollbarTrack = scroller.scrollbarTrack,
			scrollbarHeight = scroller.scrollbarHeight,
			scrollbarEnabled = scroller.scrollbarEnabled,
			navigatorOptions = scroller.navigatorOptions,
			scrollbarOptions = scroller.scrollbarOptions,
			height = scroller.height,
			top = scroller.top,
			navigatorEnabled = scroller.navigatorEnabled,
			outlineWidth = navigatorOptions.outlineWidth,
			halfOutline = outlineWidth / 2,
			zoomedMin,
			zoomedMax,
			range,
			outlineHeight = scroller.outlineHeight,
			barBorderRadius = scrollbarOptions.barBorderRadius,
			strokeWidth,
			scrollbarStrokeWidth = scrollbarOptions.barBorderWidth,
			centerBarX,
			outlineTop = top + halfOutline;

		// don't render the navigator until we have data (#486)
		if (isNaN(min)) {
			return;
		}

		scroller.navigatorLeft = navigatorLeft = pick(
			xAxis.left,
			chart.plotLeft + scrollbarHeight // in case of scrollbar only, without navigator
		);
		scroller.navigatorWidth = navigatorWidth = pick(xAxis.len, chart.plotWidth - 2 * scrollbarHeight);
		scroller.scrollerLeft = scrollerLeft = navigatorLeft - scrollbarHeight;
		scroller.scrollerWidth = scrollerWidth = scrollerWidth = navigatorWidth + 2 * scrollbarHeight;

		// Set the scroller x axis extremes to reflect the total. The navigator extremes
		// should always be the extremes of the union of all series in the chart as
		// well as the navigator series.
		if (xAxis.getExtremes) {
			var baseExtremes = chart.xAxis[0].getExtremes(), // the base
				noBase = baseExtremes.dataMin === null,
				navExtremes = xAxis.getExtremes(),
				newMin = mathMin(baseExtremes.dataMin, navExtremes.dataMin),
				newMax = mathMax(baseExtremes.dataMax, navExtremes.dataMax);

			if (!noBase && (newMin !== navExtremes.min || newMax !== navExtremes.max)) {
				xAxis.setExtremes(newMin, newMax, true, false);
			}
		}

		// get the pixel position of the handles
		pxMin = pick(pxMin, xAxis.translate(min));
		pxMax = pick(pxMax, xAxis.translate(max));

		// handles are allowed to cross
		scroller.zoomedMin = zoomedMin = pInt(mathMin(pxMin, pxMax));
		scroller.zoomedMax = zoomedMax = pInt(mathMax(pxMin, pxMax));
		scroller.range = range = zoomedMax - zoomedMin;

		// on first render, create all elements
		if (!scroller.rendered) {

			if (navigatorEnabled) {

				scroller.leftShade = renderer.rect()
					.attr({
						fill: navigatorOptions.maskFill,
						zIndex: 3
					}).add();
				scroller.rightShade = renderer.rect()
					.attr({
						fill: navigatorOptions.maskFill,
						zIndex: 3
					}).add();
				scroller.outline = renderer.path()
					.attr({
						'stroke-width': outlineWidth,
						stroke: navigatorOptions.outlineColor,
						zIndex: 3
					})
					.add();
			}

			if (scrollbarEnabled) {

				// draw the scrollbar group
				scroller.scrollbarGroup = scrollbarGroup = renderer.g().add();

				// the scrollbar track
				strokeWidth = scrollbarOptions.trackBorderWidth;
				scroller.scrollbarTrack = scrollbarTrack = renderer.rect().attr({
					y: -strokeWidth % 2 / 2,
					fill: scrollbarOptions.trackBackgroundColor,
					stroke: scrollbarOptions.trackBorderColor,
					'stroke-width': strokeWidth,
					r: scrollbarOptions.trackBorderRadius || 0,
					height: scrollbarHeight
				}).add(scrollbarGroup);

				// the scrollbar itself
				scroller.scrollbar = scrollbar = renderer.rect()
					.attr({
						y: -scrollbarStrokeWidth % 2 / 2,
						height: scrollbarHeight,
						fill: scrollbarOptions.barBackgroundColor,
						stroke: scrollbarOptions.barBorderColor,
						'stroke-width': scrollbarStrokeWidth,
						r: barBorderRadius
					})
					.add(scrollbarGroup);

				scroller.scrollbarRifles = renderer.path()
					.attr({
						stroke: scrollbarOptions.rifleColor,
						'stroke-width': 1
					})
					.add(scrollbarGroup);
			}
		}

		// place elements
		if (navigatorEnabled) {
			scroller.leftShade.attr({
				x: navigatorLeft,
				y: top,
				width: zoomedMin,
				height: height
			});
			scroller.rightShade.attr({
				x: navigatorLeft + zoomedMax,
				y: top,
				width: navigatorWidth - zoomedMax,
				height: height
			});
			scroller.outline.attr({ d: [
				M,
				scrollerLeft, outlineTop, // left
				L,
				navigatorLeft + zoomedMin + halfOutline, outlineTop, // upper left of zoomed range
				navigatorLeft + zoomedMin + halfOutline, outlineTop + outlineHeight - scrollbarHeight, // lower left of z.r.
				M,
				navigatorLeft + zoomedMax - halfOutline, outlineTop + outlineHeight - scrollbarHeight, // lower right of z.r.
				L,
				navigatorLeft + zoomedMax - halfOutline, outlineTop, // upper right of z.r.
				scrollerLeft + scrollerWidth, outlineTop // right
			]});
			// draw handles
			scroller.drawHandle(zoomedMin + halfOutline, 0);
			scroller.drawHandle(zoomedMax + halfOutline, 1);
		}

		// draw the scrollbar
		if (scrollbarEnabled) {

			// draw the buttons
			scroller.drawScrollbarButton(0);
			scroller.drawScrollbarButton(1);

			scrollbarGroup.translate(scrollerLeft, mathRound(outlineTop + height));

			scrollbarTrack.attr({
				width: scrollerWidth
			});

			scrollbar.attr({
				x: mathRound(scrollbarHeight + zoomedMin) + (scrollbarStrokeWidth % 2 / 2),
				width: range - scrollbarStrokeWidth
			});

			centerBarX = scrollbarHeight + zoomedMin + range / 2 - 0.5;

			scroller.scrollbarRifles.attr({ d: [
					M,
					centerBarX - 3, scrollbarHeight / 4,
					L,
					centerBarX - 3, 2 * scrollbarHeight / 3,
					M,
					centerBarX, scrollbarHeight / 4,
					L,
					centerBarX, 2 * scrollbarHeight / 3,
					M,
					centerBarX + 3, scrollbarHeight / 4,
					L,
					centerBarX + 3, 2 * scrollbarHeight / 3
				],
				visibility: range > 12 ? VISIBLE : HIDDEN
			});
		}

		scroller.rendered = true;
	},

	/**
	 * Set up the mouse and touch events for the navigator and scrollbar
	 */
	addEvents: function () {
		var scroller = this,
			chart = scroller.chart;

		addEvent(chart.container, MOUSEDOWN, scroller.mouseDownHandler);
		addEvent(chart.container, MOUSEMOVE, scroller.mouseMoveHandler);
		addEvent(document, MOUSEUP, scroller.mouseUpHandler);
	},

	/**
	 * Removes the event handlers attached previously with addEvents.
	 */
	removeEvents: function () {
		var scroller = this,
			chart = scroller.chart;

		removeEvent(chart.container, MOUSEDOWN, scroller.mouseDownHandler);
		removeEvent(chart.container, MOUSEMOVE, scroller.mouseMoveHandler);
		removeEvent(document, MOUSEUP, scroller.mouseUpHandler);
		if (scroller.navigatorEnabled) {
			removeEvent(scroller.baseSeries, 'updatedData', scroller.updatedDataHandler);
		}
	},

	/**
	 * Initiate the Scroller object
	 */
	init: function () {
		var scroller = this,
			chart = scroller.chart,
			xAxis,
			yAxis,
			scrollbarHeight = scroller.scrollbarHeight,
			navigatorOptions = scroller.navigatorOptions,
			height = scroller.height,
			top = scroller.top,
			navigatorSeries,
			dragOffset,
			hasDragged,
			bodyStyle = document.body.style,
			defaultBodyCursor,
			baseSeries = scroller.baseSeries,
			navigatorData;

		/**
		 * Event handler for the mouse down event.
		 */
		scroller.mouseDownHandler = function (e) {
			var zoomedMin = scroller.zoomedMin,
				zoomedMax = scroller.zoomedMax,
				top = scroller.top,
				scrollbarHeight = scroller.scrollbarHeight,
				scrollerLeft = scroller.scrollerLeft,
				scrollerWidth = scroller.scrollerWidth,
				navigatorLeft = scroller.navigatorLeft,
				navigatorWidth = scroller.navigatorWidth,
				range = scroller.range,
				chartX = e.chartX,
				chartY = e.chartY,
				handleSensitivity = hasTouch ? 10 : 7,
				left,
				isOnNavigator;

			e = chart.tracker.normalizeMouseEvent(e);

			if (chartY > top && chartY < top + height + scrollbarHeight) { // we're vertically inside the navigator
				isOnNavigator = !scroller.scrollbarEnabled || chartY < top + height;

				// grab the left handle
				if (isOnNavigator && math.abs(chartX - zoomedMin - navigatorLeft) < handleSensitivity) {
					scroller.grabbedLeft = true;
					scroller.otherHandlePos = zoomedMax;

				// grab the right handle
				} else if (isOnNavigator && math.abs(chartX - zoomedMax - navigatorLeft) < handleSensitivity) {
					scroller.grabbedRight = true;
					scroller.otherHandlePos = zoomedMin;

				// grab the zoomed range
				} else if (chartX > navigatorLeft + zoomedMin && chartX < navigatorLeft + zoomedMax) {
					scroller.grabbedCenter = chartX;
					defaultBodyCursor = bodyStyle.cursor;
					bodyStyle.cursor = 'ew-resize';

					dragOffset = chartX - zoomedMin;

				// shift the range by clicking on shaded areas, scrollbar track or scrollbar buttons
				} else if (chartX > scrollerLeft && chartX < scrollerLeft + scrollerWidth) {

					if (isOnNavigator) { // center around the clicked point
						left = chartX - navigatorLeft - range / 2;
					} else { // click on scrollbar
						if (chartX < navigatorLeft) { // click left scrollbar button
							left = zoomedMin - mathMin(10, range);
						} else if (chartX > scrollerLeft + scrollerWidth - scrollbarHeight) {
							left = zoomedMin + mathMin(10, range);
						} else {
							// click on scrollbar track, shift the scrollbar by one range
							left = chartX < navigatorLeft + zoomedMin ? // on the left
								zoomedMin - range :
								zoomedMax;
						}
					}
					if (left < 0) {
						left = 0;
					} else if (left + range > navigatorWidth) {
						left = navigatorWidth - range;
					}
					if (left !== zoomedMin) { // it has actually moved
						chart.xAxis[0].setExtremes(
							xAxis.translate(left, true),
							xAxis.translate(left + range, true),
							true,
							false
						);
					}
				}
			}
		};

		/**
		 * Event handler for the mouse move event.
		 */
		scroller.mouseMoveHandler = function (e) {
			var scrollbarHeight = scroller.scrollbarHeight,
				navigatorLeft = scroller.navigatorLeft,
				navigatorWidth = scroller.navigatorWidth,
				scrollerLeft = scroller.scrollerLeft,
				scrollerWidth = scroller.scrollerWidth,
				range = scroller.range;

			e = chart.tracker.normalizeMouseEvent(e);
			var chartX = e.chartX;

			// validation for handle dragging
			if (chartX < navigatorLeft) {
				chartX = navigatorLeft;
			} else if (chartX > scrollerLeft + scrollerWidth - scrollbarHeight) {
				chartX = scrollerLeft + scrollerWidth - scrollbarHeight;
			}

			// drag left handle
			if (scroller.grabbedLeft) {
				hasDragged = true;
				scroller.render(0, 0, chartX - navigatorLeft, scroller.otherHandlePos);

			// drag right handle
			} else if (scroller.grabbedRight) {
				hasDragged = true;
				scroller.render(0, 0, scroller.otherHandlePos, chartX - navigatorLeft);

			// drag scrollbar or open area in navigator
			} else if (scroller.grabbedCenter) {
				hasDragged = true;
				if (chartX < dragOffset) { // outside left
					chartX = dragOffset;
				} else if (chartX > navigatorWidth + dragOffset - range) { // outside right
					chartX = navigatorWidth + dragOffset - range;
				}

				scroller.render(0, 0, chartX - dragOffset, chartX - dragOffset + range);
			}
		};

		/**
		 * Event handler for the mouse up event.
		 */
		scroller.mouseUpHandler = function () {
			var zoomedMin = scroller.zoomedMin,
				zoomedMax = scroller.zoomedMax;

			if (hasDragged) {
				chart.xAxis[0].setExtremes(
					xAxis.translate(zoomedMin, true),
					xAxis.translate(zoomedMax, true),
					true,
					false
				);
			}
			scroller.grabbedLeft = scroller.grabbedRight = scroller.grabbedCenter = hasDragged = dragOffset = null;
			bodyStyle.cursor = defaultBodyCursor;
		};

		scroller.updatedDataHandler = function () {
			var baseXAxis = baseSeries.xAxis,
				baseExtremes = baseXAxis.getExtremes(),
				baseMin = baseExtremes.min,
				baseMax = baseExtremes.max,
				baseDataMin = baseExtremes.dataMin,
				baseDataMax = baseExtremes.dataMax,
				range = baseMax - baseMin,
				stickToMin,
				stickToMax,
				newMax,
				newMin,
				doRedraw,
				navXData = navigatorSeries.xData,
				hasSetExtremes = !!baseXAxis.setExtremes;

			// detect whether to move the range
			stickToMax = baseMax >= navXData[navXData.length - 1];
			stickToMin = baseMin <= baseDataMin;

			// set the navigator series data to the new data of the base series
			if (!navigatorData) {
				navigatorSeries.options.pointStart = baseSeries.xData[0];
				navigatorSeries.setData(baseSeries.options.data, false);
				doRedraw = true;
			}

			// if the zoomed range is already at the min, move it to the right as new data
			// comes in
			if (stickToMin) {
				newMin = baseDataMin;
				newMax = newMin + range;
			}

			// if the zoomed range is already at the max, move it to the right as new data
			// comes in
			if (stickToMax) {
				newMax = baseDataMax;
				if (!stickToMin) { // if stickToMin is true, the new min value is set above
					newMin = mathMax(newMax - range, navigatorSeries.xData[0]);
				}
			}

			// update the extremes
			if (hasSetExtremes && (stickToMin || stickToMax)) {
				baseXAxis.setExtremes(newMin, newMax, true, false);
			// if it is not at any edge, just move the scroller window to reflect the new series data
			} else {
				if (doRedraw) {
					chart.redraw(false);
				}

				scroller.render(
					mathMax(baseMin, baseDataMin),
					mathMin(baseMax, baseDataMax)
				);
			}
		};

		var xAxisIndex = chart.xAxis.length,
			yAxisIndex = chart.yAxis.length,
			baseChartSetSize = chart.setSize;

		// make room below the chart
		chart.extraBottomMargin = scroller.outlineHeight + navigatorOptions.margin;
		// get the top offset
		scroller.top = top = scroller.getAxisTop(chart.chartHeight);

		if (scroller.navigatorEnabled) {
			var baseOptions = baseSeries.options,
				mergedNavSeriesOptions,
				baseData = baseOptions.data,
				navigatorSeriesOptions = navigatorOptions.series;

			// remove it to prevent merging one by one
			navigatorData = navigatorSeriesOptions.data;
			baseOptions.data = navigatorSeriesOptions.data = null;

			// an x axis is required for scrollbar also
			scroller.xAxis = xAxis = new Axis(chart, merge({
				ordinal: baseSeries.xAxis.options.ordinal // inherit base xAxis' ordinal option
			}, navigatorOptions.xAxis, {
				isX: true,
				type: 'datetime',
				index: xAxisIndex,
				height: height, // docs + width
				top: top, // docs + left
				offset: 0,
				offsetLeft: scrollbarHeight, // docs
				offsetRight: -scrollbarHeight, // docs
				startOnTick: false,
				endOnTick: false,
				minPadding: 0,
				maxPadding: 0,
				zoomEnabled: false
			}));

			scroller.yAxis = yAxis = new Axis(chart, merge(navigatorOptions.yAxis, {
				alignTicks: false, // docs
				height: height,
				top: top,
				offset: 0,
				index: yAxisIndex,
				zoomEnabled: false
			}));

			// dmerge the series options
			mergedNavSeriesOptions = merge(baseSeries.options, navigatorSeriesOptions, {
				threshold: null, // docs
				clip: false, // docs
				enableMouseTracking: false,
				group: 'nav', // for columns
				padXAxis: false,
				xAxis: xAxisIndex,
				yAxis: yAxisIndex,
				name: 'Navigator',
				showInLegend: false,
				isInternal: true,
				visible: true
			});

			// set the data back
			baseOptions.data = baseData;
			navigatorSeriesOptions.data = navigatorData;
			mergedNavSeriesOptions.data = navigatorData || baseData;

			// add the series
			navigatorSeries = chart.initSeries(mergedNavSeriesOptions);

			// respond to updated data in the base series
			// todo: use similiar hook when base series is not yet initialized
			addEvent(baseSeries, 'updatedData', scroller.updatedDataHandler);

		// in case of scrollbar only, fake an x axis to get translation
		} else {
			scroller.xAxis = xAxis = {
				translate: function (value, reverse) {
					var ext = chart.xAxis[0].getExtremes(),
						scrollTrackWidth = chart.plotWidth - 2 * scrollbarHeight,
						dataMin = ext.dataMin,
						valueRange = ext.dataMax - dataMin;

					return reverse ?
						// from pixel to value
						(value * valueRange / scrollTrackWidth) + dataMin :
						// from value to pixel
						scrollTrackWidth * (value - dataMin) / valueRange;
				}
			};
		}

		// Expose the navigator seris
		scroller.series = navigatorSeries;

		// Override the chart.setSize method to adjust the xAxis and yAxis top option as well.
		// This needs to be done prior to chart.resize
		chart.setSize = function (width, height, animation) {
			xAxis.options.top = yAxis.options.top = scroller.top = top = scroller.getAxisTop(height);
			baseChartSetSize.call(chart, width, height, animation);
		};

		scroller.addEvents();
	},

	/**
	 * Destroys allocated elements.
	 */
	destroy: function () {
		var scroller = this;

		// Disconnect events added in addEvents
		scroller.removeEvents();

		// Destroy properties
		each([scroller.xAxis, scroller.yAxis, scroller.leftShade, scroller.rightShade, scroller.outline, scroller.scrollbarTrack, scroller.scrollbarRifles, scroller.scrollbarGroup, scroller.scrollbar], function (prop) {
			if (prop && prop.destroy) {
				prop.destroy();
			}
		});
		scroller.xAxis = scroller.yAxis = scroller.leftShade = scroller.rightShade = scroller.outline = scroller.scrollbarTrack = scroller.scrollbarRifles = scroller.scrollbarGroup = scroller.scrollbar = null;

		// Destroy elements in collection
		each([scroller.scrollbarButtons, scroller.handles, scroller.elementsToDestroy], function (coll) {
			destroyObjectProperties(coll);
		});
	}
};

Highcharts.Scroller = Scroller;

/* ****************************************************************************
 * End Scroller code														  *
 *****************************************************************************/
/* ****************************************************************************
 * Start Range Selector code												  *
 *****************************************************************************/
extend(defaultOptions, {
	rangeSelector: {
		// enabled: true,
		// buttons: {Object}
		// buttonSpacing: 0,
		buttonTheme: {
			width: 28,
			height: 16,
			padding: 1,
			r: 0,
			zIndex: 10 // #484
		//	states: {
		//		hover: {},
		//		select: {}
		// }
		}
		// inputDateFormat: '%b %e, %Y',
		// inputEditDateFormat: '%Y-%m-%d',
		// inputEnabled: true,
		// inputStyle: {}
		// labelStyle: {}
		// selected: undefined
		// todo:
		// - button styles for normal, hover and select state
		// - CSS text styles
		// - styles for the inputs and labels
	}
});
defaultOptions.lang = merge(defaultOptions.lang, {
	rangeSelectorZoom: 'Zoom',
	rangeSelectorFrom: 'From:',
	rangeSelectorTo: 'To:'
});

/**
 * The object constructor for the range selector
 * @param {Object} chart
 */
function RangeSelector(chart) {
	var defaultButtons = [{
			type: 'month',
			count: 1,
			text: '1m'
		}, {
			type: 'month',
			count: 3,
			text: '3m'
		}, {
			type: 'month',
			count: 6,
			text: '6m'
		}, {
			type: 'ytd',
			text: 'YTD'
		}, {
			type: 'year',
			count: 1,
			text: '1y'
		}, {
			type: 'all',
			text: 'All'
		}];

	chart.resetZoomEnabled = false;

	this.chart = chart;
	this.buttons = [];
	this.boxSpanElements = {};

	// Run RangeSelector
	this.init(defaultButtons);
}

RangeSelector.prototype = {
	/**
	 * The method to run when one of the buttons in the range selectors is clicked
	 * @param {Number} i The index of the button
	 * @param {Object} rangeOptions
	 * @param {Boolean} redraw
	 */
	clickButton: function (i, rangeOptions, redraw) {
		var rangeSelector = this,
			chart = rangeSelector.chart,
			buttons = rangeSelector.buttons,
			baseAxis = chart.xAxis[0],
			extremes = baseAxis && baseAxis.getExtremes(),
			navAxis = chart.scroller && chart.scroller.xAxis,
			navExtremes = navAxis && navAxis.getExtremes && navAxis.getExtremes(),
			navDataMin = navExtremes && navExtremes.dataMin,
			navDataMax = navExtremes && navExtremes.dataMax,
			baseDataMin = extremes && extremes.dataMin,
			baseDataMax = extremes && extremes.dataMax,
			dataMin = mathMin(baseDataMin, pick(navDataMin, baseDataMin)),
			dataMax = mathMax(baseDataMax, pick(navDataMax, baseDataMax)),
			newMin,
			newMax = baseAxis && mathMin(extremes.max, dataMax),
			now,
			date = new Date(newMax),
			type = rangeOptions.type,
			count = rangeOptions.count,
			baseXAxisOptions,
			range,
			rangeMin,
			year,
			// these time intervals have a fixed number of milliseconds, as opposed
			// to month, ytd and year
			fixedTimes = {
				millisecond: 1,
				second: 1000,
				minute: 60 * 1000,
				hour: 3600 * 1000,
				day: 24 * 3600 * 1000,
				week: 7 * 24 * 3600 * 1000
			};

		if (dataMin === null || dataMax === null || // chart has no data, base series is removed
				i === rangeSelector.selected) { // same button is clicked twice
			return;
		}

		if (fixedTimes[type]) {
			range = fixedTimes[type] * count;
			newMin = mathMax(newMax - range, dataMin);
		} else if (type === 'month') {
			date.setMonth(date.getMonth() - count);
			newMin = mathMax(date.getTime(), dataMin);
			range = 30 * 24 * 3600 * 1000 * count;
		} else if (type === 'ytd') {
			date = new Date(0);
			now = new Date(dataMax);
			year = now.getFullYear();
			date.setFullYear(year);

			// workaround for IE6 bug, which sets year to next year instead of current
			if (String(year) !== dateFormat('%Y', date)) {
				date.setFullYear(year - 1);
			}

			newMin = rangeMin = mathMax(dataMin || 0, date.getTime());
			now = now.getTime();
			newMax = mathMin(dataMax || now, now);
		} else if (type === 'year') {
			date.setFullYear(date.getFullYear() - count);
			newMin = mathMax(dataMin, date.getTime());
			range = 365 * 24 * 3600 * 1000 * count;
		} else if (type === 'all' && baseAxis) {
			newMin = dataMin;
			newMax = dataMax;
		}

		// mark the button pressed
		if (buttons[i]) {
			buttons[i].setState(2);
		}

		// update the chart
		if (!baseAxis) { // axis not yet instanciated
			baseXAxisOptions = chart.options.xAxis;
			baseXAxisOptions[0] = merge(
				baseXAxisOptions[0],
				{
					range: range,
					min: rangeMin
				}
			);
			rangeSelector.selected = i;
		} else { // existing axis object; after render time
			setTimeout(function () { // make sure the visual state is set before the heavy process begins
				baseAxis.setExtremes(
					newMin,
					newMax,
					pick(redraw, 1),
					0,
					{ rangeSelectorButton: rangeOptions }
				);
				rangeSelector.selected = i;
			}, 1);
		}
	},

	/**
	 * Initialize the range selector
	 */
	init: function (defaultButtons) {
		var rangeSelector = this,
			chart = rangeSelector.chart,
			options = chart.options.rangeSelector,
			buttonOptions = options.buttons || defaultButtons,
			buttons = rangeSelector.buttons,
			leftBox = rangeSelector.leftBox,
			rightBox = rangeSelector.rightBox,
			selectedOption = options.selected;

		chart.extraTopMargin = 25;
		rangeSelector.buttonOptions = buttonOptions;

		/**
		 * The handler connected to container that handles mousedown.
		 */
		rangeSelector.mouseDownHandler = function () {
			if (leftBox) {
				leftBox.blur();
			}
			if (rightBox) {
				rightBox.blur();
			}
		};

		addEvent(chart.container, MOUSEDOWN, rangeSelector.mouseDownHandler);

		// zoomed range based on a pre-selected button index
		if (selectedOption !== UNDEFINED && buttonOptions[selectedOption]) {
			this.clickButton(selectedOption, buttonOptions[selectedOption], false);
		}

		// normalize the pressed button whenever a new range is selected
		addEvent(chart, 'load', function () {
			addEvent(chart.xAxis[0], 'afterSetExtremes', function () {
				if (this.isDirty) {
					if (buttons[rangeSelector.selected]) {
						buttons[rangeSelector.selected].setState(0);
					}
					rangeSelector.selected = null;
				}
			});
		});
	},


	/**
	 * Set the internal and displayed value of a HTML input for the dates
	 * @param {Object} input
	 * @param {Number} time
	 */
	setInputValue: function (input, time) {
		var rangeSelector = this,
			chart = rangeSelector.chart,
			options = chart.options.rangeSelector,
			format = input.hasFocus ? options.inputEditDateFormat || '%Y-%m-%d' : options.inputDateFormat || '%b %e, %Y';

		if (time) {
			input.HCTime = time;
		}

		input.value = dateFormat(format, input.HCTime);
	},

	/**
	 * Draw either the 'from' or the 'to' HTML input box of the range selector
	 * @param {Object} name
	 */
	drawInput: function (name) {
		var rangeSelector = this,
			chart = rangeSelector.chart,
			options = chart.options.rangeSelector,
			boxSpanElements = rangeSelector.boxSpanElements,
			lang = defaultOptions.lang,
			div = rangeSelector.div,
			isMin = name === 'min',
			input;

		// create the text label
		boxSpanElements[name] = createElement('span', {
			innerHTML: lang[isMin ? 'rangeSelectorFrom' : 'rangeSelectorTo']
		}, options.labelStyle, div);

		// create the input element
		input = createElement('input', {
			name: name,
			className: PREFIX + 'range-selector',
			type: 'text'
		}, extend({
			width: '80px',
			height: '16px',
			border: '1px solid silver',
			marginLeft: '5px',
			marginRight: isMin ? '5px' : '0',
			textAlign: 'center'
		}, options.inputStyle), div);


		input.onfocus = input.onblur = function (e) {
			e = e || window.event;
			input.hasFocus = e.type === 'focus';
			rangeSelector.setInputValue(input);
		};

		// handle changes in the input boxes
		input.onchange = function () {
			var inputValue = input.value,
				value = Date.parse(inputValue),
				extremes = chart.xAxis[0].getExtremes();

			// if the value isn't parsed directly to a value by the browser's Date.parse method,
			// like YYYY-MM-DD in IE, try parsing it a different way
			if (isNaN(value)) {
				value = inputValue.split('-');
				value = Date.UTC(pInt(value[0]), pInt(value[1]) - 1, pInt(value[2]));
			}

			if (!isNaN(value) &&
				((isMin && (value >= extremes.dataMin && value <= rangeSelector.rightBox.HCTime)) ||
				(!isMin && (value <= extremes.dataMax && value >= rangeSelector.leftBox.HCTime)))
			) {
				chart.xAxis[0].setExtremes(
					isMin ? value : extremes.min,
					isMin ? extremes.max : value
				);
			}
		};

		return input;
	},

	/**
	 * Render the range selector including the buttons and the inputs. The first time render
	 * is called, the elements are created and positioned. On subsequent calls, they are
	 * moved and updated.
	 * @param {Number} min X axis minimum
	 * @param {Number} max X axis maximum
	 */
	render: function (min, max) {
		var rangeSelector = this,
			chart = rangeSelector.chart,
			renderer = chart.renderer,
			container = chart.container,
			options = chart.options.rangeSelector,
			buttons = rangeSelector.buttons,
			lang = defaultOptions.lang,
			div = rangeSelector.div,
			chartStyle = chart.options.chart.style,
			buttonTheme = options.buttonTheme,
			inputEnabled = options.inputEnabled !== false,
			states = buttonTheme && buttonTheme.states,
			plotLeft = chart.plotLeft,
			buttonLeft;

		// create the elements
		if (!rangeSelector.rendered) {
			rangeSelector.zoomText = renderer.text(lang.rangeSelectorZoom, plotLeft, chart.plotTop - 10)
				.css(options.labelStyle)
				.add();

			// button starting position
			buttonLeft = plotLeft + rangeSelector.zoomText.getBBox().width + 5;

			each(rangeSelector.buttonOptions, function (rangeOptions, i) {
				buttons[i] = renderer.button(
						rangeOptions.text,
						buttonLeft,
						chart.plotTop - 25,
						function () {
							rangeSelector.clickButton(i, rangeOptions);
							rangeSelector.isActive = true;
						},
						buttonTheme,
						states && states.hover,
						states && states.select
					)
					.css({
						textAlign: 'center'
					})
					.add();

				// increase button position for the next button
				buttonLeft += buttons[i].width + (options.buttonSpacing || 0);

				if (rangeSelector.selected === i) {
					buttons[i].setState(2);
				}
			});

			// first create a wrapper outside the container in order to make
			// the inputs work and make export correct
			if (inputEnabled) {
				rangeSelector.divRelative = div = createElement('div', null, {
					position: 'relative',
					height: 0,
					fontFamily: chartStyle.fontFamily,
					fontSize: chartStyle.fontSize,
					zIndex: 1 // above container
				});

				container.parentNode.insertBefore(div, container);

				// create an absolutely positionied div to keep the inputs
				rangeSelector.divAbsolute = rangeSelector.div = div = createElement('div', null, extend({
					position: 'absolute',
					top: (chart.plotTop - 25) + 'px',
					right: (chart.chartWidth - chart.plotLeft - chart.plotWidth) + 'px'
				}, options.inputBoxStyle), div);

				rangeSelector.leftBox = rangeSelector.drawInput('min');
				rangeSelector.rightBox = rangeSelector.drawInput('max');
			}
		}

		if (inputEnabled) {
			rangeSelector.setInputValue(rangeSelector.leftBox, min);
			rangeSelector.setInputValue(rangeSelector.rightBox, max);
		}

		rangeSelector.rendered = true;
	},

	/**
	 * Destroys allocated elements.
	 */
	destroy: function () {
		var rangeSelector = this,
			leftBox = rangeSelector.leftBox,
			rightBox = rangeSelector.rightBox,
			boxSpanElements = rangeSelector.boxSpanElements,
			divRelative = rangeSelector.divRelative,
			divAbsolute = rangeSelector.divAbsolute,
			zoomText = rangeSelector.zoomText;

		removeEvent(rangeSelector.chart.container, MOUSEDOWN, rangeSelector.mouseDownHandler);

		// Destroy elements in collections
		each([rangeSelector.buttons], function (coll) {
			destroyObjectProperties(coll);
		});

		// Destroy zoomText
		if (zoomText) {
			rangeSelector.zoomText = zoomText.destroy();
		}

		// Clear input element events
		if (leftBox) {
			leftBox.onfocus = leftBox.onblur = leftBox.onchange = null;
		}
		if (rightBox) {
			rightBox.onfocus = rightBox.onblur = rightBox.onchange = null;
		}

		// Discard divs and spans
		each([leftBox, rightBox, boxSpanElements.min, boxSpanElements.max, divAbsolute, divRelative], function (item) {
			discardElement(item);
		});

		// Null the references
		rangeSelector.leftBox = rangeSelector.rightBox = rangeSelector.boxSpanElements = rangeSelector.div = rangeSelector.divAbsolute = rangeSelector.divRelative = null;
	}
};

Highcharts.RangeSelector = RangeSelector;

/* ****************************************************************************
 * End Range Selector code													*
 *****************************************************************************/



Chart.prototype.callbacks.push(function (chart) {
	var extremes,
		scroller = chart.scroller,
		rangeSelector = chart.rangeSelector;

	function renderScroller() {
		extremes = chart.xAxis[0].getExtremes();
		scroller.render(
			mathMax(extremes.min, extremes.dataMin),
			mathMin(extremes.max, extremes.dataMax)
		);
	}

	function renderRangeSelector() {
		extremes = chart.xAxis[0].getExtremes();
		rangeSelector.render(extremes.min, extremes.max);
	}

	function afterSetExtremesHandlerScroller(e) {
		scroller.render(e.min, e.max);
	}

	function afterSetExtremesHandlerRangeSelector(e) {
		rangeSelector.render(e.min, e.max);
	}

	function destroyEvents() {
		if (scroller) {
			removeEvent(chart, 'resize', renderScroller);
			removeEvent(chart.xAxis[0], 'afterSetExtremes', afterSetExtremesHandlerScroller);
		}
		if (rangeSelector) {
			removeEvent(chart, 'resize', renderRangeSelector);
			removeEvent(chart.xAxis[0], 'afterSetExtremes', afterSetExtremesHandlerRangeSelector);
		}
	}

	// initiate the scroller
	if (scroller) {
		// redraw the scroller on setExtremes
		addEvent(chart.xAxis[0], 'afterSetExtremes', afterSetExtremesHandlerScroller);

		// redraw the scroller chart resize
		addEvent(chart, 'resize', renderScroller);

		// do it now
		renderScroller();
	}
	if (rangeSelector) {
		// redraw the scroller on setExtremes
		addEvent(chart.xAxis[0], 'afterSetExtremes', afterSetExtremesHandlerRangeSelector);

		// redraw the scroller chart resize
		addEvent(chart, 'resize', renderRangeSelector);

		// do it now
		renderRangeSelector();
	}

	// Remove resize/afterSetExtremes at chart destroy
	addEvent(chart, 'destroy', destroyEvents);
});
/**
 * A wrapper for Chart with all the default values for a Stock chart
 */
Highcharts.StockChart = function (options, callback) {
	var seriesOptions = options.series, // to increase performance, don't merge the data 
		opposite,
		lineOptions = {

			marker: {
				enabled: false,
				states: {
					hover: {
						enabled: true,
						radius: 5
					}
				}
			},
			// gapSize: 0, // docs
			shadow: false,
			states: {
				hover: {
					lineWidth: 2
				}
			},
			dataGrouping: {
				enabled: true
			}
		};

	// apply X axis options to both single and multi y axes
	options.xAxis = map(splat(options.xAxis || {}), function (xAxisOptions) {
		return merge({ // defaults
				minPadding: 0,
				maxPadding: 0,
				ordinal: true,
				title: {
					text: null
				},
				showLastLabel: true
			}, xAxisOptions, // user options 
			{ // forced options
				type: 'datetime',
				categories: null
			});
	});

	// apply Y axis options to both single and multi y axes
	options.yAxis = map(splat(options.yAxis || {}), function (yAxisOptions) {
		opposite = yAxisOptions.opposite;
		return merge({ // defaults
			labels: {
				align: opposite ? 'right' : 'left',
				x: opposite ? -2 : 2,
				y: -2
			},
			showLastLabel: false,
			title: {
				text: null
			}
		}, yAxisOptions // user options
		);
	});

	options.series = null;

	options = merge({
		chart: {
			panning: true
		},
		navigator: {
			enabled: true
		},
		scrollbar: {
			enabled: true
		},
		rangeSelector: {
			enabled: true
		},
		title: {
			text: null
		},
		tooltip: {
			shared: true,
			crosshairs: true
		},
		legend: {
			enabled: false
		},

		plotOptions: {
			line: lineOptions,
			spline: lineOptions,
			area: lineOptions,
			areaspline: lineOptions,
			column: {
				shadow: false,
				borderWidth: 0,
				dataGrouping: {
					enabled: true
				}
			}
		}

	},
	options, // user's options

	{ // forced options
		chart: {
			inverted: false
		}
	});

	options.series = seriesOptions;


	return new Chart(options, callback);
};


/* ****************************************************************************
 * Start value compare logic                                                  *
 *****************************************************************************/
 
var seriesInit = seriesProto.init, 
	seriesProcessData = seriesProto.processData,
	pointTooltipFormatter = Point.prototype.tooltipFormatter;
	
/**
 * Extend series.init by adding a method to modify the y value used for plotting
 * on the y axis. This method is called both from the axis when finding dataMin
 * and dataMax, and from the series.translate method.
 */
seriesProto.init = function () {
	
	// call base method
	seriesInit.apply(this, arguments);
	
	// local variables
	var series = this,
		compare = series.options.compare;
	
	if (compare) {
		series.modifyValue = function (value, point) {
			var compareValue = this.compareValue;
			
			// get the modified value
			value = compare === 'value' ? 
				value - compareValue : // compare value
				value = 100 * (value / compareValue) - 100; // compare percent
				
			// record for tooltip etc.
			if (point) {
				point.change = value;
			}
			
			return value;
		};
	}	
};

/**
 * Extend series.processData by finding the first y value in the plot area,
 * used for comparing the following values 
 */
seriesProto.processData = function () {
	var series = this;
	
	// call base method
	seriesProcessData.apply(this, arguments);
	
	if (series.options.compare) {
		
		// local variables
		var i = 0,
			processedXData = series.processedXData,
			processedYData = series.processedYData,
			length = processedYData.length,
			min = series.xAxis.getExtremes().min;
		
		// find the first value for comparison
		for (; i < length; i++) {
			if (typeof processedYData[i] === NUMBER && processedXData[i] >= min) {
				series.compareValue = processedYData[i];
				break;
			}
		}
	}
};

/**
 * Extend the tooltip formatter by adding support for the point.change variable
 * as well as the changeDecimals option
 */
Point.prototype.tooltipFormatter = function (pointFormat) {
	var point = this;
	
	pointFormat = pointFormat.replace(
		'{point.change}',
		(point.change > 0 ? '+' : '') + numberFormat(point.change, point.series.tooltipOptions.changeDecimals || 2)
	); 
	
	return pointTooltipFormatter.apply(this, [pointFormat]);
};

/* ****************************************************************************
 * End value compare logic                                                    *
 *****************************************************************************/

/* ****************************************************************************
 * Start ordinal axis logic                                                   *
 *****************************************************************************/

(function () {
	var baseInit = seriesProto.init,
		baseGetSegments = seriesProto.getSegments;
		
	seriesProto.init = function () {
		var series = this,
			chart,
			xAxis;
		
		// call base method
		baseInit.apply(series, arguments);
		
		// chart and xAxis are set in base init
		chart = series.chart;
		xAxis = series.xAxis;
		
		// Destroy the extended ordinal index on updated data
		if (xAxis && xAxis.options.ordinal) {
			addEvent(series, 'updatedData', function () {
				delete xAxis.ordinalIndex;
			});
		}
		
		/**
		 * Extend the ordinal axis object. If we rewrite the axis object to a prototype model,
		 * we should add these properties to the prototype instead.
		 */
		if (xAxis && xAxis.options.ordinal && !xAxis.hasOrdinalExtension) {
				
			xAxis.hasOrdinalExtension = true;
		
			/**
			 * Calculate the ordinal positions before tick positions are calculated. 
			 * TODO: When we rewrite Axis to use a prototype model, this should be implemented
			 * as a method extension to avoid overhead in the core.
			 */
			xAxis.beforeSetTickPositions = function () {
				var axis = this,
					len,
					ordinalPositions = [],
					useOrdinal = false,
					dist,
					extremes = axis.getExtremes(),
					min = extremes.min,
					max = extremes.max,
					minIndex,
					maxIndex,
					slope,
					i;
				
				// apply the ordinal logic
				if (axis.options.ordinal) {
					
					each(axis.series, function (series, i) {
						
						if (series.visible !== false) {
							
							// concatenate the processed X data into the existing positions, or the empty array 
							ordinalPositions = ordinalPositions.concat(series.processedXData);
							len = ordinalPositions.length;
							
							// if we're dealing with more than one series, remove duplicates
							if (i && len) {
							
								ordinalPositions.sort(function (a, b) {
									return a - b; // without a custom function it is sorted as strings
								});
							
								i = len - 1;
								while (i--) {
									if (ordinalPositions[i] === ordinalPositions[i + 1]) {
										ordinalPositions.splice(i, 1);
									}
								}
							}
						}
						
					});
					
					// cache the length
					len = ordinalPositions.length;					
					
					// Check if we really need the overhead of mapping axis data against the ordinal positions.
					// If the series consist of evenly spaced data any way, we don't need any ordinal logic.
					if (len > 2) { // two points have equal distance by default
						dist = ordinalPositions[1] - ordinalPositions[0]; 
						i = len - 1;
						while (i-- && !useOrdinal) {
							if (ordinalPositions[i + 1] - ordinalPositions[i] !== dist) {
								useOrdinal = true;
							}
						}
					}
					
					// Record the slope and offset to compute the linear values from the array index.
					// Since the ordinal positions may exceed the current range, get the start and 
					// end positions within it (#719, #665b)
					if (useOrdinal) {
						
						// Register
						axis.ordinalPositions = ordinalPositions;
						
						// This relies on the ordinalPositions being set
						minIndex = xAxis.val2lin(min, true);
						maxIndex = xAxis.val2lin(max, true);
				
						// Set the slope and offset of the values compared to the indices in the ordinal positions
						axis.ordinalSlope = slope = (max - min) / (maxIndex - minIndex);
						axis.ordinalOffset = min - (minIndex * slope);
						
					} else {
						axis.ordinalPositions = axis.ordinalSlope = axis.ordinalOffset = UNDEFINED;
					}
				}
			};
			
			/**
			 * Translate from a linear axis value to the corresponding ordinal axis position. If there
			 * are no gaps in the ordinal axis this will be the same. The translated value is the value
			 * that the point would have if the axis were linear, using the same min and max.
			 * 
			 * @param Number val The axis value
			 * @param Boolean toIndex Whether to return the index in the ordinalPositions or the new value
			 */
			xAxis.val2lin = function (val, toIndex) {
				
				var axis = this,
					ordinalPositions = axis.ordinalPositions;
				
				if (!ordinalPositions) {
					return val;
				
				} else {
				
					var ordinalLength = ordinalPositions.length,
						i,
						distance,
						ordinalIndex;
						
					// first look for an exact match in the ordinalpositions array
					i = ordinalLength;
					while (i--) {
						if (ordinalPositions[i] === val) {
							ordinalIndex = i;
							break;
						}
					}
					
					// if that failed, find the intermediate position between the two nearest values
					i = ordinalLength - 1;
					while (i--) {
						if (val > ordinalPositions[i] || i === 0) { // interpolate
							distance = (val - ordinalPositions[i]) / (ordinalPositions[i + 1] - ordinalPositions[i]); // something between 0 and 1
							ordinalIndex = i + distance;
							break;
						}
					}
					return toIndex ?
						ordinalIndex :
						axis.ordinalSlope * (ordinalIndex || 0) + axis.ordinalOffset;
				}
			};
			
			/**
			 * Translate from linear (internal) to axis value
			 * 
			 * @param Number val The linear abstracted value
			 * @param Boolean fromIndex Translate from an index in the ordinal positions rather than a value
			 */
			xAxis.lin2val = function (val, fromIndex) {
				var axis = this,
					ordinalPositions = axis.ordinalPositions;
				
				if (!ordinalPositions) { // the visible range contains only equally spaced values
					return val;
				
				} else {
				
					var ordinalSlope = axis.ordinalSlope,
						ordinalOffset = axis.ordinalOffset,
						i = ordinalPositions.length - 1,
						linearEquivalentLeft,
						linearEquivalentRight,
						distance;
						
					
					// Handle the case where we translate from the index directly, used only 
					// when panning an ordinal axis
					if (fromIndex) {
						
						if (val < 0) { // out of range, in effect panning to the left
							val = ordinalPositions[0];
						} else if (val > i) { // out of range, panning to the right
							val = ordinalPositions[i];
						} else { // split it up
							i = mathFloor(val);
							distance = val - i; // the decimal
						}
						
					// Loop down along the ordinal positions. When the linear equivalent of i matches
					// an ordinal position, interpolate between the left and right values.
					} else {
						while (i--) {
							linearEquivalentLeft = (ordinalSlope * i) + ordinalOffset;
							if (val >= linearEquivalentLeft) {
								linearEquivalentRight = (ordinalSlope * (i + 1)) + ordinalOffset;
								distance = (val - linearEquivalentLeft) / (linearEquivalentRight - linearEquivalentLeft); // something between 0 and 1
								break;
							}
						}
					}
					
					// If the index is within the range of the ordinal positions, return the associated
					// or interpolated value. If not, just return the value
					return distance !== UNDEFINED && ordinalPositions[i] !== UNDEFINED ?
						ordinalPositions[i] + (distance ? distance * (ordinalPositions[i + 1] - ordinalPositions[i]) : 0) : 
						val;
				}
			};
			
			/**
			 * Get the ordinal positions for the entire data set. This is necessary in chart panning
			 * because we need to find out what points or data groups are available outside the 
			 * visible range. When a panning operation starts, if an index for the given grouping
			 * does not exists, it is created and cached. This index is deleted on updated data, so
			 * it will be regenerated the next time a panning operation starts.
			 */
			xAxis.getExtendedPositions = function () {
				var grouping = xAxis.series[0].currentDataGrouping,
					ordinalIndex = xAxis.ordinalIndex,
					key = grouping ? grouping.count + grouping.unitName : 'raw',
					extremes = xAxis.getExtremes(),
					fakeAxis,
					fakeSeries;
					
				// If this is the first time, or the ordinal index is deleted by updatedData,
				// create it.
				if (!ordinalIndex) {
					ordinalIndex = xAxis.ordinalIndex = {};
				}
				
				
				if (!ordinalIndex[key]) {
					
					// Create a fake axis object where the extended ordinal positions are emulated
					fakeAxis = {
						series: [],
						getExtremes: function () {
							return {
								min: extremes.dataMin,
								max: extremes.dataMax
							};
						},
						options: {
							ordinal: true
						}
					};
					
					// Add the fake series to hold the full data, then apply processData to it
					each(xAxis.series, function (series) {
						fakeSeries = {
							xAxis: fakeAxis,
							xData: series.xData,
							chart: chart
						};
						fakeSeries.options = {
							dataGrouping : grouping ? {
								enabled: true,
								forced: true,
								approximation: 'open', // doesn't matter which, use the fastest
								units: [[grouping.unitName, [grouping.count]]]
							} : {
								enabled: false
							}
						};
						series.processData.apply(fakeSeries);
						
						fakeAxis.series.push(fakeSeries);
					});
					
					// Run beforeSetTickPositions to compute the ordinalPositions
					xAxis.beforeSetTickPositions.apply(fakeAxis);
					
					// Cache it
					ordinalIndex[key] = fakeAxis.ordinalPositions;
				}
				return ordinalIndex[key];
			};
			
			/**
			 * Find the factor to estimate how wide the plot area would have been if ordinal
			 * gaps were included. This value is used to compute an imagined plot width in order
			 * to establish the data grouping interval. 
			 * 
			 * A real world case is the intraday-candlestick
			 * example. Without this logic, it would show the correct data grouping when viewing
			 * a range within each day, but once moving the range to include the gap between two
			 * days, the interval would include the cut-away night hours and the data grouping
			 * would be wrong. So the below method tries to compensate by identifying the most
			 * common point interval, in this case days. 
			 * 
			 * An opposite case is presented in issue #718. We have a long array of daily data,
			 * then one point is appended one hour after the last point. We expect the data grouping
			 * not to change.
			 * 
			 * In the future, if we find cases where this estimation doesn't work optimally, we
			 * might need to add a second pass to the data grouping logic, where we do another run
			 * with a greater interval if the number of data groups is more than a certain fraction
			 * of the desired group count.
			 */
			xAxis.getGroupIntervalFactor = function (xMin, xMax, processedXData) {
				var i = 0,
					len = processedXData.length, 
					distances = [],
					median;
					
				// Register all the distances in an array
				for (; i < len - 1; i++) {
					distances[i] = processedXData[i + 1] - processedXData[i];
				}
				
				// Sort them and find the median
				distances.sort(function (a, b) {
					return a - b;
				});
				median = distances[mathFloor(len / 2)];
				
				// Return the factor needed for data grouping
				return (len * median) / (xMax - xMin);
			};
			
			/**
			 * Make the tick intervals closer because the ordinal gaps make the ticks spread out or cluster
			 */
			xAxis.postProcessTickInterval = function (tickInterval) {
				// TODO: http://jsfiddle.net/highcharts/FQm4E/1/
				// This is a case where this algorithm doesn't work optimally. In this case, the 
				// tick labels are spread out per week, but all the gaps reside within weeks. So 
				// we have a situation where the labels are courser than the ordinal gaps, and 
				// thus the tick interval should not be altered				
				var ordinalSlope = this.ordinalSlope;
				
				return ordinalSlope ? 
					tickInterval / (ordinalSlope / xAxis.closestPointRange) : 
					tickInterval;
			};
			
			/**
			 * In an ordinal axis, there might be areas with dense consentrations of points, then large
			 * gaps between some. Creating equally distributed ticks over this entire range
			 * may lead to a huge number of ticks that will later be removed. So instead, break the 
			 * positions up in segments, find the tick positions for each segment then concatenize them.
			 * This method is used from both data grouping logic and X axis tick position logic. 
			 */
			xAxis.getNonLinearTimeTicks = function (normalizedInterval, min, max, startOfWeek, positions, closestDistance, findHigherRanks) {
				
				var start = 0,
					end = 0,
					segmentPositions,
					higherRanks = {},
					hasCrossedHigherRank,
					info,
					posLength,
					outsideMax,
					groupPositions = [],
					tickPixelIntervalOption = xAxis.options.tickPixelInterval;
					
				// The positions are not always defined, for example for ordinal positions when data
				// has regular interval
				if (!positions || min === UNDEFINED) {
					return getTimeTicks(normalizedInterval, min, max, startOfWeek);
				}
				
				// Analyze the positions array to split it into segments on gaps larger than 5 times
				// the closest distance. The closest distance is already found at this point, so 
				// we reuse that instead of computing it again.
				posLength = positions.length;
				for (; end < posLength; end++) {
					
					outsideMax = end && positions[end - 1] > max;
					
					if (positions[end] < min) { // Set the last position before min
						start = end;						
					}
					
					if (end === posLength - 1 || positions[end + 1] - positions[end] > closestDistance * 5 || outsideMax) {
						
						// For each segment, calculate the tick positions from the getTimeTicks utility
						// function. The interval will be the same regardless of how long the segment is.
						segmentPositions = getTimeTicks(normalizedInterval, positions[start], positions[end], startOfWeek);		
						
						groupPositions = groupPositions.concat(segmentPositions);
						
						// Set start of next segment
						start = end + 1;						
					}
					
					if (outsideMax) {
						break;
					}
				}
				
				// Get the grouping info from the last of the segments. The info is the same for
				// all segments.
				info = segmentPositions.info;
				
				// Optionally identify ticks with higher rank, for example when the ticks
				// have crossed midnight.
				if (findHigherRanks && info.unitRange <= timeUnits[HOUR]) {
					end = groupPositions.length - 1;
					
					// Compare points two by two
					for (start = 1; start < end; start++) {
						if (new Date(groupPositions[start])[getDate]() !== new Date(groupPositions[start - 1])[getDate]()) {
							higherRanks[groupPositions[start]] = DAY;
							hasCrossedHigherRank = true;
						}
					}
					
					// If the complete array has crossed midnight, we want to mark the first
					// positions also as higher rank
					if (hasCrossedHigherRank) {
						higherRanks[groupPositions[0]] = DAY;
					}
					info.higherRanks = higherRanks;
				}
				
				// Save the info
				groupPositions.info = info;
				
				
				
				// Don't show ticks within a gap in the ordinal axis, where the space between
				// two points is greater than a portion of the tick pixel interval
				if (findHigherRanks && defined(tickPixelIntervalOption)) { // check for squashed ticks
					
					var length = groupPositions.length,
						i = length,
						itemToRemove,
						translated,
						translatedArr = [],
						lastTranslated,
						medianDistance,
						distance,
						distances = [];
						
					// Find median pixel distance in order to keep a reasonably even distance between
					// ticks (#748)
					while (i--) {
						translated = xAxis.translate(groupPositions[i]);
						if (lastTranslated) {
							distances[i] = lastTranslated - translated;
						}
						translatedArr[i] = lastTranslated = translated; 
					}
					distances.sort();
					medianDistance = distances[mathFloor(distances.length / 2)];
					if (medianDistance < tickPixelIntervalOption * 0.6) {
						medianDistance = null;
					}
					
					// Now loop over again and remove ticks where needed
					i = groupPositions[length - 1] > max ? length - 1 : length; // #817
					lastTranslated = undefined;
					while (i--) {
						translated = translatedArr[i];
						distance = lastTranslated - translated;
	
						// Remove ticks that are closer than 0.6 times the pixel interval from the one to the right,
						// but not if it is close to the median distance (#748).
						if (lastTranslated && distance < tickPixelIntervalOption * 0.8 && 
								(medianDistance === null || distance < medianDistance * 0.8)) {
							
							// Is this a higher ranked position with a normal position to the right?
							if (higherRanks[groupPositions[i]] && !higherRanks[groupPositions[i + 1]]) {
								
								// Yes: remove the lower ranked neighbour to the right
								itemToRemove = i + 1;
								lastTranslated = translated; // #709
								
							} else {
								
								// No: remove this one
								itemToRemove = i;
							}
							
							groupPositions.splice(itemToRemove, 1);
							
						} else {
							lastTranslated = translated;
						}
					}
				}
				
				return groupPositions;
			};
			
			
			/**
			 * Overrride the chart.pan method for ordinal axes. 
			 */
			
			var baseChartPan = chart.pan;
			chart.pan = function (chartX) {
				var xAxis = chart.xAxis[0],
					runBase = false;
				if (xAxis.options.ordinal) {
					
					var mouseDownX = chart.mouseDownX,
						extremes = xAxis.getExtremes(),
						dataMax = extremes.dataMax,
						min = extremes.min,
						max = extremes.max,
						newMin,
						newMax,
						hoverPoints = chart.hoverPoints,
						closestPointRange = xAxis.closestPointRange,
						pointPixelWidth = xAxis.translationSlope * (xAxis.ordinalSlope || closestPointRange),
						movedUnits = (mouseDownX - chartX) / pointPixelWidth, // how many ordinal units did we move?
						extendedAxis = { ordinalPositions: xAxis.getExtendedPositions() }, // get index of all the chart's points
						ordinalPositions,
						searchAxisLeft,
						lin2val = xAxis.lin2val,
						val2lin = xAxis.val2lin,
						searchAxisRight;
					
					if (!extendedAxis.ordinalPositions) { // we have an ordinal axis, but the data is equally spaced
						runBase = true;
					
					} else if (mathAbs(movedUnits) > 1) {
						
						// Remove active points for shared tooltip
						if (hoverPoints) {
							each(hoverPoints, function (point) {
								point.setState();
							});
						}
						
						if (movedUnits < 0) {
							searchAxisLeft = extendedAxis;
							searchAxisRight = xAxis.ordinalPositions ? xAxis : extendedAxis;
						} else {
							searchAxisLeft = xAxis.ordinalPositions ? xAxis : extendedAxis;
							searchAxisRight = extendedAxis;
						}
						
						// In grouped data series, the last ordinal position represents the grouped data, which is 
						// to the left of the real data max. If we don't compensate for this, we will be allowed
						// to pan grouped data series passed the right of the plot area. 
						ordinalPositions = searchAxisRight.ordinalPositions;
						if (dataMax > ordinalPositions[ordinalPositions.length - 1]) {
							ordinalPositions.push(dataMax);
						}
						
						// Get the new min and max values by getting the ordinal index for the current extreme, 
						// then add the moved units and translate back to values. This happens on the 
						// extended ordinal positions if the new position is out of range, else it happens
						// on the current x axis which is smaller and faster.
						newMin = lin2val.apply(searchAxisLeft, [
							val2lin.apply(searchAxisLeft, [min, true]) + movedUnits, // the new index 
							true // translate from index
						]);
						newMax = lin2val.apply(searchAxisRight, [
							val2lin.apply(searchAxisRight, [max, true]) + movedUnits, // the new index 
							true // translate from index
						]);
						
						// Apply it if it is within the available data range
						if (newMin > mathMin(extremes.dataMin, min) && newMax < mathMax(dataMax, max)) {
							xAxis.setExtremes(newMin, newMax, true, false);
						}
				
						chart.mouseDownX = chartX; // set new reference for next run
						css(chart.container, { cursor: 'move' });
					}
				
				} else {
					runBase = true;
				}
				
				// revert to the linear chart.pan version
				if (runBase) {
					baseChartPan.apply(chart, arguments);
				}
			}; 
		}
	};
			
	/**
	 * Extend getSegments by identifying gaps in the ordinal data so that we can draw a gap in the 
	 * line or area
	 */
	seriesProto.getSegments = function () {
		
		var series = this,
			segments,
			gapSize = series.options.gapSize;
	
		// call base method
		baseGetSegments.apply(series);
		
		if (series.xAxis.options.ordinal && gapSize) {
		
			// properties
			segments = series.segments;
			
			// extension for ordinal breaks
			each(segments, function (segment, no) {
				var i = segment.length - 1;
				while (i--) {
					if (segment[i + 1].x - segment[i].x > series.xAxis.closestPointRange * gapSize) {
						segments.splice( // insert after this one
							no + 1,
							0,
							segment.splice(i + 1, segment.length - i)
						);
					}
				}
			});
		}
	};
}());

/* ****************************************************************************
 * End ordinal axis logic                                                   *
 *****************************************************************************/
// global variables
extend(Highcharts, {
	Chart: Chart,
	dateFormat: dateFormat,
	pathAnim: pathAnim,
	getOptions: getOptions,
	hasBidiBug: hasBidiBug,
	numberFormat: numberFormat,
	Point: Point,
	Color: Color,
	Renderer: Renderer,
	SVGRenderer: SVGRenderer,
	VMLRenderer: VMLRenderer,
	CanVGRenderer: CanVGRenderer,
	seriesTypes: seriesTypes,
	setOptions: setOptions,
	Series: Series,

	// Expose utility funcitons for modules
	addEvent: addEvent,
	removeEvent: removeEvent,
	createElement: createElement,
	discardElement: discardElement,
	css: css,
	each: each,
	extend: extend,
	map: map,
	merge: merge,
	pick: pick,
	splat: splat,
	extendClass: extendClass,
	placeBox: placeBox,
	product: 'Highstock',
	version: '1.1.4'
});
}());<|MERGE_RESOLUTION|>--- conflicted
+++ resolved
@@ -5360,24 +5360,12 @@
 			}
 		}
 
-<<<<<<< HEAD
 		// the label is created on init - now move it into place
 		if (label && !isNaN(x)) {
 			x = x + labelOptions.x - (tickmarkOffset && horiz ?
 				tickmarkOffset * axis.transA * (axis.reversed ? -1 : 1) : 0);
 			y = y + labelOptions.y - (tickmarkOffset && !horiz ?
 				tickmarkOffset * axis.transA * (axis.reversed ? 1 : -1) : 0);
-=======
-					// apply show first and show last
-					if ((tick.isFirst && !pick(options.showFirstLabel, 1)) ||
-							(tick.isLast && !pick(options.showLastLabel, 1))) {
-						show = false;
-						
-					// Handle label overflow and show or hide accordingly
-					} else if (!staggerLines && horiz && labelOptions.overflow === 'justify' && !tick.handleOverflow(index)) {						
-						show = false;
-					}
->>>>>>> 1b98f0fa
 
 			// vertically centered
 			if (!defined(labelOptions.y)) {
@@ -5400,7 +5388,7 @@
 				show = false;
 
 				// Handle label overflow and show or hide accordingly
-			} else if (horiz && labelOptions.overflow === 'justify' && !tick.handleOverflow(index)) {
+			} else if (!staggerLines && horiz && labelOptions.overflow === 'justify' && !tick.handleOverflow(index)) {
 				show = false;
 			}
 
