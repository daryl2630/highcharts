--- conflicted
+++ resolved
@@ -1333,20 +1333,14 @@
 			this[key] = value;
 			this.doTransform = true;
 		};
-
-<<<<<<< HEAD
-/*= if (build.classic) { =*/
-// WebKit and Batik have problems with a stroke-width of zero, so in this case we remove the 
-=======
 // These setters both set the key on the instance itself plus as an attribute
 SVGElement.prototype.opacitySetter = SVGElement.prototype.displaySetter = function (value, key, element) {
 	this[key] = value;
 	element.setAttribute(key, value);
 };
-	
-
-// WebKit and Batik have problems with a stroke-width of zero, so in this case we remove the
->>>>>>> 7922d4a0
+
+/*= if (build.classic) { =*/
+// WebKit and Batik have problems with a stroke-width of zero, so in this case we remove the 
 // stroke attribute altogether. #1270, #1369, #3065, #3072.
 SVGElement.prototype['stroke-widthSetter'] = SVGElement.prototype.strokeSetter = function (value, key, element) {
 	this[key] = value;
@@ -1370,11 +1364,7 @@
 };
 SVGRenderer.prototype = {
 	Element: SVGElement,
-<<<<<<< HEAD
 	SVG_NS: SVG_NS,
-	urlSymbolRX: /^url\((.*?)\)$/,
-=======
->>>>>>> 7922d4a0
 	/**
 	 * Initialize the SVGRenderer
 	 * @param {Object} container
@@ -1785,16 +1775,8 @@
 										words = rest;
 										rest = [];
 
-<<<<<<< HEAD
-										if (words.length) {
-											
-											tspan = doc.createElementNS(renderer.SVG_NS, 'tspan');
-=======
 										if (words.length && !noWrap) {
-											softLineNo++;
-
 											tspan = doc.createElementNS(SVG_NS, 'tspan');
->>>>>>> 7922d4a0
 											attr(tspan, {
 												dy: dy,
 												x: parentX
@@ -2254,7 +2236,7 @@
 		} else if (imageRegex.test(symbol)) {
 
 			
-			imageSrc = symbol.match(this.urlSymbolRX)[1];
+			imageSrc = symbol.match(imageRegex)[1];
 
 			// Create the image synchronously, add attribs async
 			obj = this.image(imageSrc);
@@ -2273,7 +2255,6 @@
 				});
 			};
 
-<<<<<<< HEAD
 			/**
 			 * Width and height setters that take both the image's physical size and the label size into 
 			 * consideration, and translates the image to center within the label.
@@ -2295,10 +2276,6 @@
 				};
 			});
 			
-=======
-			imageSrc = symbol.match(imageRegex)[1];
-			imageSize = symbolSizes[imageSrc] || (options && options.width && options.height && [options.width, options.height]);
->>>>>>> 7922d4a0
 
 			if (defined(x)) {
 				obj.attr({
