
/**
 * A wrapper object for SVG elements
 */
function SVGElement() {}

SVGElement.prototype = {
	/**
	 * Initialize the SVG renderer
	 * @param {Object} renderer
	 * @param {String} nodeName
	 */
	init: function (renderer, nodeName) {
		var wrapper = this;
		wrapper.element = doc.createElementNS(SVG_NS, nodeName);
		wrapper.renderer = renderer;
		/**
		 * A collection of attribute setters. These methods, if defined, are called right before a certain
		 * attribute is set on an element wrapper. Returning false prevents the default attribute
		 * setter to run. Returning a value causes the default setter to set that value. Used in
		 * Renderer.label.
		 */
		wrapper.attrSetters = {};
	},
	/**
	 * Animate a given attribute
	 * @param {Object} params
	 * @param {Number} options The same options as in jQuery animation
	 * @param {Function} complete Function to perform at the end of animation
	 */
	animate: function (params, options, complete) {
		var animOptions = pick(options, globalAnimation, true);
		if (animOptions) {
			animOptions = merge(animOptions);
			if (complete) { // allows using a callback with the global animation without overwriting it
				animOptions.complete = complete;
			}
			animate(this, params, animOptions);
		} else {
			this.attr(params);
			if (complete) {
				complete();
			}
		}
	},
	/**
	 * Set or get a given attribute
	 * @param {Object|String} hash
	 * @param {Mixed|Undefined} val
	 */
	attr: function (hash, val) {
		var wrapper = this,
			key,
			value,
			result,
			i,
			child,
			element = wrapper.element,
			nodeName = element.nodeName,
			renderer = wrapper.renderer,
			skipAttr,
			attrSetters = wrapper.attrSetters,
			shadows = wrapper.shadows,
			htmlNode = wrapper.htmlNode,
			hasSetSymbolSize,
			ret = wrapper;

		// single key-value pair
		if (isString(hash) && defined(val)) {
			key = hash;
			hash = {};
			hash[key] = val;
		}

		// used as a getter: first argument is a string, second is undefined
		if (isString(hash)) {
			key = hash;
			if (nodeName === 'circle') {
				key = { x: 'cx', y: 'cy' }[key] || key;
			} else if (key === 'strokeWidth') {
				key = 'stroke-width';
			}
			ret = attr(element, key) || wrapper[key] || 0;

			if (key !== 'd' && key !== 'visibility') { // 'd' is string in animation step
				ret = parseFloat(ret);
			}

		// setter
		} else {

			for (key in hash) {
				skipAttr = false; // reset
				value = hash[key];

				// check for a specific attribute setter
				result = attrSetters[key] && attrSetters[key](value, key);

				if (result !== false) {

					if (result !== UNDEFINED) {
						value = result; // the attribute setter has returned a new value to set
					}

					// paths
					if (key === 'd') {
						if (value && value.join) { // join path
							value = value.join(' ');
						}
						if (/(NaN| {2}|^$)/.test(value)) {
							value = 'M 0 0';
						}
						wrapper.d = value; // shortcut for animations

					// update child tspans x values
					} else if (key === 'x' && nodeName === 'text') {
						for (i = 0; i < element.childNodes.length; i++) {
							child = element.childNodes[i];
							// if the x values are equal, the tspan represents a linebreak
							if (attr(child, 'x') === attr(element, 'x')) {
								//child.setAttribute('x', value);
								attr(child, 'x', value);
							}
						}

						if (wrapper.rotation) {
							attr(element, 'transform', 'rotate(' + wrapper.rotation + ' ' + value + ' ' +
								pInt(hash.y || attr(element, 'y')) + ')');
						}

					// apply gradients
					} else if (key === 'fill') {
						value = renderer.color(value, element, key);

					// circle x and y
					} else if (nodeName === 'circle' && (key === 'x' || key === 'y')) {
						key = { x: 'cx', y: 'cy' }[key] || key;

					// rectangle border radius
					} else if (nodeName === 'rect' && key === 'r') {
						attr(element, {
							rx: value,
							ry: value
						});
						skipAttr = true;

					// translation and text rotation
					} else if (key === 'translateX' || key === 'translateY' || key === 'rotation' || key === 'verticalAlign') {
						wrapper[key] = value;
						wrapper.updateTransform();
						skipAttr = true;

					// apply opacity as subnode (required by legacy WebKit and Batik)
					} else if (key === 'stroke') {
						value = renderer.color(value, element, key);

					// emulate VML's dashstyle implementation
					} else if (key === 'dashstyle') {
						key = 'stroke-dasharray';
						value = value && value.toLowerCase();
						if (value === 'solid') {
							value = NONE;
						} else if (value) {
							value = value
								.replace('shortdashdotdot', '3,1,1,1,1,1,')
								.replace('shortdashdot', '3,1,1,1')
								.replace('shortdot', '1,1,')
								.replace('shortdash', '3,1,')
								.replace('longdash', '8,3,')
								.replace(/dot/g, '1,3,')
								.replace('dash', '4,3,')
								.replace(/,$/, '')
								.split(','); // ending comma

							i = value.length;
							while (i--) {
								value[i] = pInt(value[i]) * hash['stroke-width'];
							}
							value = value.join(',');
						}

					// special
					} else if (key === 'isTracker') {
						wrapper[key] = value;

					// IE9/MooTools combo: MooTools returns objects instead of numbers and IE9 Beta 2
					// is unable to cast them. Test again with final IE9.
					} else if (key === 'width') {
						value = pInt(value);

					// Text alignment
					} else if (key === 'align') {
						key = 'text-anchor';
						value = { left: 'start', center: 'middle', right: 'end' }[value];

					// Title requires a subnode, #431
					} else if (key === 'title') {
						var title = doc.createElementNS(SVG_NS, 'title');
						title.appendChild(doc.createTextNode(value));
						element.appendChild(title);
					}

					// jQuery animate changes case
					if (key === 'strokeWidth') {
						key = 'stroke-width';
					}

					// Chrome/Win < 6 bug (http://code.google.com/p/chromium/issues/detail?id=15461)
					if (isWebKit && key === 'stroke-width' && value === 0) {
						value = 0.000001;
					}

					// symbols
					if (wrapper.symbolName && /^(x|y|r|start|end|innerR|anchorX|anchorY)/.test(key)) {


						if (!hasSetSymbolSize) {
							wrapper.symbolAttr(hash);
							hasSetSymbolSize = true;
						}
						skipAttr = true;
					}

					// let the shadow follow the main element
					if (shadows && /^(width|height|visibility|x|y|d|transform)$/.test(key)) {
						i = shadows.length;
						while (i--) {
							attr(shadows[i], key, value);
						}
					}

					// validate heights
					if ((key === 'width' || key === 'height') && nodeName === 'rect' && value < 0) {
						value = 0;
					}




					if (key === 'text') {
						// only one node allowed
						wrapper.textStr = value;
						if (wrapper.added) {
							renderer.buildText(wrapper);
						}
					} else if (!skipAttr) {
						attr(element, key, value);
					}

				}

				// Issue #38
				if (htmlNode && (key === 'x' || key === 'y' ||
						key === 'translateX' || key === 'translateY' || key === 'visibility')) {
					var bBox,
						arr = htmlNode.length ? htmlNode : [this],
						length = arr.length,
						itemWrapper,
						j;

					for (j = 0; j < length; j++) {
						itemWrapper = arr[j];
						bBox = itemWrapper.getBBox();
						htmlNode = itemWrapper.htmlNode; // reassign to child item
						css(htmlNode, extend(wrapper.styles, {
							left: (bBox.x + (wrapper.translateX || 0)) + PX,
							top: (bBox.y + (wrapper.translateY || 0)) + PX
						}));

						if (key === 'visibility') {
							css(htmlNode, {
								visibility: value
							});
						}
					}
				}

			}

		}
		return ret;
	},

	/**
	 * If one of the symbol size affecting parameters are changed,
	 * check all the others only once for each call to an element's
	 * .attr() method
	 * @param {Object} hash
	 */
	symbolAttr: function (hash) {
		var wrapper = this;

		each(['x', 'y', 'r', 'start', 'end', 'width', 'height', 'innerR', 'anchorX', 'anchorY'], function (key) {
			wrapper[key] = pick(hash[key], wrapper[key]);
		});

		wrapper.attr({
			d: wrapper.renderer.symbols[wrapper.symbolName](wrapper.x, wrapper.y, wrapper.width, wrapper.height, wrapper)
		});
	},

	/**
	 * Apply a clipping path to this object
	 * @param {String} id
	 */
	clip: function (clipRect) {
		return this.attr('clip-path', 'url(' + this.renderer.url + '#' + clipRect.id + ')');
	},

	/**
	 * Calculate the coordinates needed for drawing a rectangle crisply and return the
	 * calculated attributes
	 * @param {Number} strokeWidth
	 * @param {Number} x
	 * @param {Number} y
	 * @param {Number} width
	 * @param {Number} height
	 */
	crisp: function (strokeWidth, x, y, width, height) {

		var wrapper = this,
			key,
			attribs = {},
			values = {},
			normalizer;

		strokeWidth = strokeWidth || wrapper.strokeWidth || (wrapper.attr && wrapper.attr('stroke-width')) || 0;
		normalizer = mathRound(strokeWidth) % 2 / 2; // mathRound because strokeWidth can sometimes have roundoff errors

		// normalize for crisp edges
		values.x = mathFloor(x || wrapper.x || 0) + normalizer;
		values.y = mathFloor(y || wrapper.y || 0) + normalizer;
		values.width = mathFloor((width || wrapper.width || 0) - 2 * normalizer);
		values.height = mathFloor((height || wrapper.height || 0) - 2 * normalizer);
		values.strokeWidth = strokeWidth;

		for (key in values) {
			if (wrapper[key] !== values[key]) { // only set attribute if changed
				wrapper[key] = attribs[key] = values[key];
			}
		}

		return attribs;
	},

	/**
	 * Set styles for the element
	 * @param {Object} styles
	 */
	css: function (styles) {
		/*jslint unparam: true*//* allow unused param a in the regexp function below */
		var elemWrapper = this,
			elem = elemWrapper.element,
			textWidth = styles && styles.width && elem.nodeName === 'text',
			n,
			serializedCss = '',
			hyphenate = function (a, b) { return '-' + b.toLowerCase(); };
		/*jslint unparam: false*/

		// convert legacy
		if (styles && styles.color) {
			styles.fill = styles.color;
		}

		// Merge the new styles with the old ones
		styles = extend(
			elemWrapper.styles,
			styles
		);

		// store object
		elemWrapper.styles = styles;

		// serialize and set style attribute
		if (isIE && !hasSVG) { // legacy IE doesn't support setting style attribute
			if (textWidth) {
				delete styles.width;
			}
			css(elemWrapper.element, styles);
		} else {
			for (n in styles) {
				serializedCss += n.replace(/([A-Z])/g, hyphenate) + ':' + styles[n] + ';';
			}
			elemWrapper.attr({
				style: serializedCss
			});
		}


		// re-build text
		if (textWidth && elemWrapper.added) {
			elemWrapper.renderer.buildText(elemWrapper);
		}

		return elemWrapper;
	},

	/**
	 * Add an event listener
	 * @param {String} eventType
	 * @param {Function} handler
	 */
	on: function (eventType, handler) {
		var fn = handler;
		// touch
		if (hasTouch && eventType === 'click') {
			eventType = 'touchstart';
			fn = function (e) {
				e.preventDefault();
				handler();
			};
		}
		// simplest possible event model for internal use
		this.element['on' + eventType] = fn;
		return this;
	},


	/**
	 * Move an object and its children by x and y values
	 * @param {Number} x
	 * @param {Number} y
	 */
	translate: function (x, y) {
		return this.attr({
			translateX: x,
			translateY: y
		});
	},

	/**
	 * Invert a group, rotate and flip
	 */
	invert: function () {
		var wrapper = this;
		wrapper.inverted = true;
		wrapper.updateTransform();
		return wrapper;
	},

	/**
	 * Private method to update the transform attribute based on internal
	 * properties
	 */
	updateTransform: function () {
		var wrapper = this,
			translateX = wrapper.translateX || 0,
			translateY = wrapper.translateY || 0,
			inverted = wrapper.inverted,
			rotation = wrapper.rotation,
			transform = [];

		// flipping affects translate as adjustment for flipping around the group's axis
		if (inverted) {
			translateX += wrapper.attr('width');
			translateY += wrapper.attr('height');
		}

		// apply translate
		if (translateX || translateY) {
			transform.push('translate(' + translateX + ',' + translateY + ')');
		}

		// apply rotation
		if (inverted) {
			transform.push('rotate(90) scale(-1,1)');
		} else if (rotation) { // text rotation
			transform.push('rotate(' + rotation + ' ' + wrapper.x + ' ' + wrapper.y + ')');
		}

		if (transform.length) {
			attr(wrapper.element, 'transform', transform.join(' '));
		}
	},
	/**
	 * Bring the element to the front
	 */
	toFront: function () {
		var element = this.element;
		element.parentNode.appendChild(element);
		return this;
	},


	/**
	 * Break down alignment options like align, verticalAlign, x and y
	 * to x and y relative to the chart.
	 *
	 * @param {Object} alignOptions
	 * @param {Boolean} alignByTranslate
	 * @param {Object} box The box to align to, needs a width and height
	 *
	 */
	align: function (alignOptions, alignByTranslate, box) {
		var elemWrapper = this;

		if (!alignOptions) { // called on resize
			alignOptions = elemWrapper.alignOptions;
			alignByTranslate = elemWrapper.alignByTranslate;
		} else { // first call on instanciate
			elemWrapper.alignOptions = alignOptions;
			elemWrapper.alignByTranslate = alignByTranslate;
			if (!box) { // boxes other than renderer handle this internally
				elemWrapper.renderer.alignedObjects.push(elemWrapper);
			}
		}

		box = pick(box, elemWrapper.renderer);

		var align = alignOptions.align,
			vAlign = alignOptions.verticalAlign,
			x = (box.x || 0) + (alignOptions.x || 0), // default: left align
			y = (box.y || 0) + (alignOptions.y || 0), // default: top align
			attribs = {};


		// align
		if (/^(right|center)$/.test(align)) {
			x += (box.width - (alignOptions.width || 0)) /
					{ right: 1, center: 2 }[align];
		}
		attribs[alignByTranslate ? 'translateX' : 'x'] = mathRound(x);


		// vertical align
		if (/^(bottom|middle)$/.test(vAlign)) {
			y += (box.height - (alignOptions.height || 0)) /
					({ bottom: 1, middle: 2 }[vAlign] || 1);

		}
		attribs[alignByTranslate ? 'translateY' : 'y'] = mathRound(y);

		// animate only if already placed
		elemWrapper[elemWrapper.placed ? 'animate' : 'attr'](attribs);
		elemWrapper.placed = true;
		elemWrapper.alignAttr = attribs;

		return elemWrapper;
	},

	/**
	 * Get the bounding box (width, height, x and y) for the element
	 */
	getBBox: function () {
		var bBox,
			width,
			height,
			rotation = this.rotation,
			rad = rotation * deg2rad;

		try { // fails in Firefox if the container has display: none
			// use extend because IE9 is not allowed to change width and height in case
			// of rotation (below)
			bBox = extend({}, this.element.getBBox());
		} catch (e) {
			bBox = { width: 0, height: 0 };
		}
		width = bBox.width;
		height = bBox.height;

		// adjust for rotated text
		if (rotation) {
			bBox.width = mathAbs(height * mathSin(rad)) + mathAbs(width * mathCos(rad));
			bBox.height = mathAbs(height * mathCos(rad)) + mathAbs(width * mathSin(rad));
		}

		return bBox;
	},

	/**
	 * Show the element
	 */
	show: function () {
		return this.attr({ visibility: VISIBLE });
	},

	/**
	 * Hide the element
	 */
	hide: function () {
		return this.attr({ visibility: HIDDEN });
	},

	/**
	 * Add the element
	 * @param {Object|Undefined} parent Can be an element, an element wrapper or undefined
	 *    to append the element to the renderer.box.
	 */
	add: function (parent) {

		var renderer = this.renderer,
			parentWrapper = parent || renderer,
			parentNode = parentWrapper.element || renderer.box,
			childNodes = parentNode.childNodes,
			element = this.element,
			zIndex = attr(element, 'zIndex'),
			otherElement,
			otherZIndex,
			i,
			inserted;

		// mark as inverted
		this.parentInverted = parent && parent.inverted;

		// build formatted text
		if (this.textStr !== undefined) {
			renderer.buildText(this);
		}

		// register html spans in groups
		if (parent && this.htmlNode) {
			if (!parent.htmlNode) {
				parent.htmlNode = [];
			}
			parent.htmlNode.push(this);
		}

		// mark the container as having z indexed children
		if (zIndex) {
			parentWrapper.handleZ = true;
			zIndex = pInt(zIndex);
		}

		// insert according to this and other elements' zIndex
		if (parentWrapper.handleZ) { // this element or any of its siblings has a z index
			for (i = 0; i < childNodes.length; i++) {
				otherElement = childNodes[i];
				otherZIndex = attr(otherElement, 'zIndex');
				if (otherElement !== element && (
						// insert before the first element with a higher zIndex
						pInt(otherZIndex) > zIndex ||
						// if no zIndex given, insert before the first element with a zIndex
						(!defined(zIndex) && defined(otherZIndex))

						)) {
					parentNode.insertBefore(element, otherElement);
					inserted = true;
					break;
				}
			}
		}

		// default: append at the end
		if (!inserted) {
			parentNode.appendChild(element);
		}

		// mark as added
		this.added = true;

		// fire an event for internal hooks
		fireEvent(this, 'add');

		return this;
	},

	/**
	 * Removes a child either by removeChild or move to garbageBin.
	 * Issue 490; in VML removeChild results in Orphaned nodes according to sIEve, discardElement does not.
	 */
	safeRemoveChild: function (element) {
		var parentNode = element.parentNode;
		if (parentNode) {
			parentNode.removeChild(element);
		}
	},

	/**
	 * Destroy the element and element wrapper
	 */
	destroy: function () {
		var wrapper = this,
			element = wrapper.element || {},
			shadows = wrapper.shadows,
<<<<<<< HEAD
			box = wrapper.box,
			parentNode = element.parentNode,
=======
>>>>>>> cded0ff9
			key,
			i;

		// remove events
		element.onclick = element.onmouseout = element.onmouseover = element.onmousemove = null;
		stop(wrapper); // stop running animations

		if (wrapper.clipPath) {
			wrapper.clipPath = wrapper.clipPath.destroy();
		}

		// Destroy stops in case this is a gradient object
		if (wrapper.stops) {
			for (i = 0; i < wrapper.stops.length; i++) {
				wrapper.stops[i] = wrapper.stops[i].destroy();
			}
			wrapper.stops = null;
		}

		// remove element
		wrapper.safeRemoveChild(element);

		// destroy shadows
		if (shadows) {
			each(shadows, function (shadow) {
				wrapper.safeRemoveChild(shadow);
			});
		}

		// destroy label box
		if (box) {
			box.destroy();
		}

		// remove from alignObjects
		erase(wrapper.renderer.alignedObjects, wrapper);

		for (key in wrapper) {
			delete wrapper[key];
		}

		return null;
	},

	/**
	 * Empty a group element
	 */
	empty: function () {
		var element = this.element,
			childNodes = element.childNodes,
			i = childNodes.length;

		while (i--) {
			element.removeChild(childNodes[i]);
		}
	},

	/**
	 * Add a shadow to the element. Must be done after the element is added to the DOM
	 * @param {Boolean} apply
	 */
	shadow: function (apply, group) {
		var shadows = [],
			i,
			shadow,
			element = this.element,

			// compensate for inverted plot area
			transform = this.parentInverted ? '(-1,-1)' : '(1,1)';


		if (apply) {
			for (i = 1; i <= 3; i++) {
				shadow = element.cloneNode(0);
				attr(shadow, {
					'isShadow': 'true',
					'stroke': 'rgb(0, 0, 0)',
					'stroke-opacity': 0.05 * i,
					'stroke-width': 7 - 2 * i,
					'transform': 'translate' + transform,
					'fill': NONE
				});

				if (group) {
					group.element.appendChild(shadow);
				} else {
					element.parentNode.insertBefore(shadow, element);
				}

				shadows.push(shadow);
			}

			this.shadows = shadows;
		}
		return this;

	}
};


/**
 * The default SVG renderer
 */
var SVGRenderer = function () {
	this.init.apply(this, arguments);
};
SVGRenderer.prototype = {

	Element: SVGElement,

	/**
	 * Initialize the SVGRenderer
	 * @param {Object} container
	 * @param {Number} width
	 * @param {Number} height
	 * @param {Boolean} forExport
	 */
	init: function (container, width, height, forExport) {
		var renderer = this,
			loc = location,
			boxWrapper;

		boxWrapper = renderer.createElement('svg')
			.attr({
				xmlns: SVG_NS,
				version: '1.1'
			});
		container.appendChild(boxWrapper.element);

		// object properties
		renderer.box = boxWrapper.element;
		renderer.boxWrapper = boxWrapper;
		renderer.alignedObjects = [];
		renderer.url = isIE ? '' : loc.href.replace(/#.*?$/, ''); // page url used for internal references
		renderer.defs = this.createElement('defs').add();
		renderer.forExport = forExport;
		renderer.gradients = []; // Array where gradient SvgElements are stored

		renderer.setSize(width, height, false);

	},

	/**
	 * Destroys the renderer and its allocated members.
	 */
	destroy: function () {
		var renderer = this,
			i,
			rendererGradients = renderer.gradients,
			rendererDefs = renderer.defs;
		renderer.box = null;
		renderer.boxWrapper = renderer.boxWrapper.destroy();

		// Call destroy on all gradient elements
		if (rendererGradients) { // gradients are null in VMLRenderer
			for (i = 0; i < rendererGradients.length; i++) {
				renderer.gradients[i] = rendererGradients[i].destroy();
			}
			renderer.gradients = null;
		}

		// Defs are null in VMLRenderer
		// Otherwise, destroy them here.
		if (rendererDefs) {
			renderer.defs = rendererDefs.destroy();
		}

		renderer.alignedObjects = null;

		return null;
	},

	/**
	 * Create a wrapper for an SVG element
	 * @param {Object} nodeName
	 */
	createElement: function (nodeName) {
		var wrapper = new this.Element();
		wrapper.init(this, nodeName);
		return wrapper;
	},


	/**
	 * Parse a simple HTML string into SVG tspans
	 *
	 * @param {Object} textNode The parent text SVG node
	 */
	buildText: function (wrapper) {
		var textNode = wrapper.element,
			lines = pick(wrapper.textStr, '').toString()
				.replace(/<(b|strong)>/g, '<span style="font-weight:bold">')
				.replace(/<(i|em)>/g, '<span style="font-style:italic">')
				.replace(/<a/g, '<span')
				.replace(/<\/(b|strong|i|em|a)>/g, '</span>')
				.split(/<br.*?>/g),
			childNodes = textNode.childNodes,
			styleRegex = /style="([^"]+)"/,
			hrefRegex = /href="([^"]+)"/,
			parentX = attr(textNode, 'x'),
			textStyles = wrapper.styles,
			renderAsHtml = textStyles && wrapper.useHTML && !this.forExport,
			htmlNode = wrapper.htmlNode,
			//arr, issue #38 workaround
			width = textStyles && pInt(textStyles.width),
			textLineHeight = textStyles && textStyles.lineHeight,
			lastLine,
			GET_COMPUTED_STYLE = 'getComputedStyle',
			i = childNodes.length;

		// remove old text
		while (i--) {
			textNode.removeChild(childNodes[i]);
		}

		if (width && !wrapper.added) {
			this.box.appendChild(textNode); // attach it to the DOM to read offset width
		}

		// remove empty line at end
		if (lines[lines.length - 1] === '') {
			lines.pop();
		}

		// build the lines
		each(lines, function (line, lineNo) {
			var spans, spanNo = 0, lineHeight;

			line = line.replace(/<span/g, '|||<span').replace(/<\/span>/g, '</span>|||');
			spans = line.split('|||');

			each(spans, function (span) {
				if (span !== '' || spans.length === 1) {
					var attributes = {},
						tspan = doc.createElementNS(SVG_NS, 'tspan');
					if (styleRegex.test(span)) {
						attr(
							tspan,
							'style',
							span.match(styleRegex)[1].replace(/(;| |^)color([ :])/, '$1fill$2')
						);
					}
					if (hrefRegex.test(span)) {
						attr(tspan, 'onclick', 'location.href=\"' + span.match(hrefRegex)[1] + '\"');
						css(tspan, { cursor: 'pointer' });
					}

					span = (span.replace(/<(.|\n)*?>/g, '') || ' ')
						.replace(/&lt;/g, '<')
						.replace(/&gt;/g, '>');

					// issue #38 workaround.
					/*if (reverse) {
						arr = [];
						i = span.length;
						while (i--) {
							arr.push(span.charAt(i));
						}
						span = arr.join('');
					}*/

					// add the text node
					tspan.appendChild(doc.createTextNode(span));

					if (!spanNo) { // first span in a line, align it to the left
						attributes.x = parentX;
					} else {
						// Firefox ignores spaces at the front or end of the tspan
						attributes.dx = 3; // space
					}

					// first span on subsequent line, add the line height
					if (!spanNo) {
						if (lineNo) {

							// allow getting the right offset height in exporting in IE
							if (!hasSVG && wrapper.renderer.forExport) {
								css(tspan, { display: 'block' });
							}

							// Webkit and opera sometimes return 'normal' as the line height. In that
							// case, webkit uses offsetHeight, while Opera falls back to 18
							lineHeight = win[GET_COMPUTED_STYLE] &&
								pInt(win[GET_COMPUTED_STYLE](lastLine, null).getPropertyValue('line-height'));

							if (!lineHeight || isNaN(lineHeight)) {
								lineHeight = textLineHeight || lastLine.offsetHeight || 18;
							}
							attr(tspan, 'dy', lineHeight);
						}
						lastLine = tspan; // record for use in next line
					}

					// add attributes
					attr(tspan, attributes);

					// append it
					textNode.appendChild(tspan);

					spanNo++;

					// check width and apply soft breaks
					if (width) {
						var words = span.replace(/-/g, '- ').split(' '),
							tooLong,
							actualWidth,
							rest = [];

						while (words.length || rest.length) {
							actualWidth = wrapper.getBBox().width;
							tooLong = actualWidth > width;
							if (!tooLong || words.length === 1) { // new line needed
								words = rest;
								rest = [];
								if (words.length) {
									tspan = doc.createElementNS(SVG_NS, 'tspan');
									attr(tspan, {
										dy: textLineHeight || 16,
										x: parentX
									});
									textNode.appendChild(tspan);

									if (actualWidth > width) { // a single word is pressing it out
										width = actualWidth;
									}
								}
							} else { // append to existing line tspan
								tspan.removeChild(tspan.firstChild);
								rest.unshift(words.pop());
							}
							if (words.length) {
								tspan.appendChild(doc.createTextNode(words.join(' ').replace(/- /g, '-')));
							}
						}
					}
				}
			});
		});

		// Fix issue #38 and allow HTML in tooltips and other labels
		if (renderAsHtml) {
			if (!htmlNode) {
				htmlNode = wrapper.htmlNode = createElement('span', null, extend(textStyles, {
					position: ABSOLUTE,
					top: 0,
					left: 0
				}), this.box.parentNode);
			}
			htmlNode.innerHTML = wrapper.textStr;

			i = childNodes.length;
			while (i--) {
				childNodes[i].style.visibility = HIDDEN;
			}
		}
	},

	/**
	 * Create a button with preset states
	 * @param {String} text
	 * @param {Number} x
	 * @param {Number} y
	 * @param {Function} callback
	 * @param {Object} normalState
	 * @param {Object} hoverState
	 * @param {Object} pressedState
	 */
	button: function (text, x, y, callback, normalState, hoverState, pressedState) {
		var label = this.label(text, x, y),
			curState = 0,
			stateOptions,
			stateStyle,
			normalStyle,
			hoverStyle,
			pressedStyle,
			STYLE = 'style',
			verticalGradient = { x1: 0, y1: 0, x2: 0, y2: 1 };

		// prepare the attributes
		/*jslint white: true*/
		normalState = merge(hash(
			STROKE_WIDTH, 1,
			STROKE, '#999',
			FILL, hash(
				LINEAR_GRADIENT, verticalGradient,
				STOPS, [
					[0, '#FFF'],
					[1, '#DDD']
				]
			),
			'r', 3,
			'padding', 3,
			STYLE, hash(
				'color', 'black'
			)
		), normalState);
		/*jslint white: false*/
		normalStyle = normalState[STYLE];
		delete normalState[STYLE];

		/*jslint white: true*/
		hoverState = merge(normalState, hash(
			STROKE, '#68A',
			FILL, hash(
				LINEAR_GRADIENT, verticalGradient,
				STOPS, [
					[0, '#FFF'],
					[1, '#ACF']
				]
			)
		), hoverState);
		/*jslint white: false*/
		hoverStyle = hoverState[STYLE];
		delete hoverState[STYLE];

		/*jslint white: true*/
		pressedState = merge(normalState, hash(
			STROKE, '#68A',
			FILL, hash(
				LINEAR_GRADIENT, verticalGradient,
				STOPS, [
					[0, '#9BD'],
					[1, '#CDF']
				]
			)
		), pressedState);
		/*jslint white: false*/
		pressedStyle = pressedState[STYLE];
		delete pressedState[STYLE];

		// add the events
		addEvent(label.element, 'mouseenter', function () {
			label.attr(hoverState)
				.css(hoverStyle);
		});
		addEvent(label.element, 'mouseleave', function () {
			stateOptions = [normalState, hoverState, pressedState][curState];
			stateStyle = [normalStyle, hoverStyle, pressedStyle][curState];
			label.attr(stateOptions)
				.css(stateStyle);
		});

		label.setState = function (state) {
			curState = state;
			if (!state) {
				label.attr(normalState)
					.css(normalStyle);
			} else if (state === 2) {
				label.attr(pressedState)
					.css(pressedStyle);
			}
		};

		return label
			.on('click', function () {
				callback.call(label);
			})
			.attr(normalState)
			.css(extend({ cursor: 'default' }, normalStyle));
	},

	/**
	 * Make a straight line crisper by not spilling out to neighbour pixels
	 * @param {Array} points
	 * @param {Number} width
	 */
	crispLine: function (points, width) {
		// points format: [M, 0, 0, L, 100, 0]
		// normalize to a crisp line
		if (points[1] === points[4]) {
			points[1] = points[4] = mathRound(points[1]) + (width % 2 / 2);
		}
		if (points[2] === points[5]) {
			points[2] = points[5] = mathRound(points[2]) + (width % 2 / 2);
		}
		return points;
	},


	/**
	 * Draw a path
	 * @param {Array} path An SVG path in array form
	 */
	path: function (path) {
		return this.createElement('path').attr({
			d: path,
			fill: NONE
		});
	},

	/**
	 * Draw and return an SVG circle
	 * @param {Number} x The x position
	 * @param {Number} y The y position
	 * @param {Number} r The radius
	 */
	circle: function (x, y, r) {
		var attr = isObject(x) ?
			x :
			{
				x: x,
				y: y,
				r: r
			};

		return this.createElement('circle').attr(attr);
	},

	/**
	 * Draw and return an arc
	 * @param {Number} x X position
	 * @param {Number} y Y position
	 * @param {Number} r Radius
	 * @param {Number} innerR Inner radius like used in donut charts
	 * @param {Number} start Starting angle
	 * @param {Number} end Ending angle
	 */
	arc: function (x, y, r, innerR, start, end) {
		// arcs are defined as symbols for the ability to set
		// attributes in attr and animate

		if (isObject(x)) {
			y = x.y;
			r = x.r;
			innerR = x.innerR;
			start = x.start;
			end = x.end;
			x = x.x;
		}
		return this.symbol('arc', x || 0, y || 0, r || 0, r || 0, {
			innerR: innerR || 0,
			start: start || 0,
			end: end || 0
		});
	},

	/**
	 * Draw and return a rectangle
	 * @param {Number} x Left position
	 * @param {Number} y Top position
	 * @param {Number} width
	 * @param {Number} height
	 * @param {Number} r Border corner radius
	 * @param {Number} strokeWidth A stroke width can be supplied to allow crisp drawing
	 */
	rect: function (x, y, width, height, r, strokeWidth) {
		if (isObject(x)) {
			y = x.y;
			width = x.width;
			height = x.height;
			r = x.r;
			strokeWidth = x.strokeWidth;
			x = x.x;
		}
		var wrapper = this.createElement('rect').attr({
			rx: r,
			ry: r,
			fill: NONE
		});

		return wrapper.attr(wrapper.crisp(strokeWidth, x, y, mathMax(width, 0), mathMax(height, 0)));
	},

	/**
	 * Resize the box and re-align all aligned elements
	 * @param {Object} width
	 * @param {Object} height
	 * @param {Boolean} animate
	 *
	 */
	setSize: function (width, height, animate) {
		var renderer = this,
			alignedObjects = renderer.alignedObjects,
			i = alignedObjects.length;

		renderer.width = width;
		renderer.height = height;

		renderer.boxWrapper[pick(animate, true) ? 'animate' : 'attr']({
			width: width,
			height: height
		});

		while (i--) {
			alignedObjects[i].align();
		}
	},

	/**
	 * Create a group
	 * @param {String} name The group will be given a class name of 'highcharts-{name}'.
	 *     This can be used for styling and scripting.
	 */
	g: function (name) {
		var elem = this.createElement('g');
		return defined(name) ? elem.attr({ 'class': PREFIX + name }) : elem;
	},

	/**
	 * Display an image
	 * @param {String} src
	 * @param {Number} x
	 * @param {Number} y
	 * @param {Number} width
	 * @param {Number} height
	 */
	image: function (src, x, y, width, height) {
		var attribs = {
				preserveAspectRatio: NONE
			},
			elemWrapper;

		// optional properties
		if (arguments.length > 1) {
			extend(attribs, {
				x: x,
				y: y,
				width: width,
				height: height
			});
		}

		elemWrapper = this.createElement('image').attr(attribs);

		// set the href in the xlink namespace
		if (elemWrapper.element.setAttributeNS) {
			elemWrapper.element.setAttributeNS('http://www.w3.org/1999/xlink',
				'href', src);
		} else {
			// could be exporting in IE
			// using href throws "not supported" in ie7 and under, requries regex shim to fix later
			elemWrapper.element.setAttribute('hc-svg-href', src);
	}

		return elemWrapper;
	},

	/**
	 * Draw a symbol out of pre-defined shape paths from the namespace 'symbol' object.
	 *
	 * @param {Object} symbol
	 * @param {Object} x
	 * @param {Object} y
	 * @param {Object} radius
	 * @param {Object} options
	 */
	symbol: function (symbol, x, y, width, height, options) {

		var obj,

			// get the symbol definition function
			symbolFn = this.symbols[symbol],

			// check if there's a path defined for this symbol
			path = symbolFn && symbolFn(
				mathRound(x),
				mathRound(y),
				width,
				height,
				options
			),

			imageRegex = /^url\((.*?)\)$/,
			imageSrc,
			imageSize;

		if (path) {

			obj = this.path(path);
			// expando properties for use in animate and attr
			extend(obj, {
				symbolName: symbol,
				x: x,
				y: y,
				width: width,
				height: height
			});
			if (options) {
				extend(obj, options);
			}


		// image symbols
		} else if (imageRegex.test(symbol)) {

			var centerImage = function (img, size) {
				img.attr({
					width: size[0],
					height: size[1]
				}).translate(
					-mathRound(size[0] / 2),
					-mathRound(size[1] / 2)
				);
			};

			imageSrc = symbol.match(imageRegex)[1];
			imageSize = symbolSizes[imageSrc];

			// create the image synchronously, add attribs async
			obj = this.image(imageSrc)
				.attr({
					x: x,
					y: y
				});

			if (imageSize) {
				centerImage(obj, imageSize);
			} else {
				// initialize image to be 0 size so export will still function if there's no cached sizes
				obj.attr({ width: 0, height: 0 });

				// create a dummy JavaScript image to get the width and height
				createElement('img', {
					onload: function () {
						var img = this;

						centerImage(obj, symbolSizes[imageSrc] = [img.width, img.height]);
					},
					src: imageSrc
				});
			}
		}

		return obj;
	},

	/**
	 * An extendable collection of functions for defining symbol paths.
	 */
	symbols: {
		'circle': function (x, y, w, h) {
			var cpw = 0.166 * w;
			return [
				M, x + w / 2, y,
				'C', x + w + cpw, y, x + w + cpw, y + h, x + w / 2, y + h,
				'C', x - cpw, y + h, x - cpw, y, x + w / 2, y,
				'Z'
			];
		},

		'square': function (x, y, w, h) {
			return [
				M, x, y,
				L, x + w, y,
				x + w, y + h,
				x, y + h,
				'Z'
			];
		},

		'triangle': function (x, y, w, h) {
			return [
				M, x + w / 2, y,
				L, x + w, y + h,
				x, y + h,
				'Z'
			];
		},

		'triangle-down': function (x, y, w, h) {
			return [
				M, x, y,
				L, x + w, y,
				x + w / 2, y + h,
				'Z'
			];
		},
		'diamond': function (x, y, w, h) {
			return [
				M, x + w / 2, y,
				L, x + w, y + h / 2,
				x + w / 2, y + h,
				x, y + h / 2,
				'Z'
			];
		},
		'arc': function (x, y, w, h, options) {
			var start = options.start,
				radius = w || h,
				end = options.end - 0.000001, // to prevent cos and sin of start and end from becoming equal on 360 arcs
				innerRadius = options.innerR,
				cosStart = mathCos(start),
				sinStart = mathSin(start),
				cosEnd = mathCos(end),
				sinEnd = mathSin(end),
				longArc = options.end - start < mathPI ? 0 : 1;

			return [
				M,
				x + radius * cosStart,
				y + radius * sinStart,
				'A', // arcTo
				radius, // x radius
				radius, // y radius
				0, // slanting
				longArc, // long or short arc
				1, // clockwise
				x + radius * cosEnd,
				y + radius * sinEnd,
				L,
				x + innerRadius * cosEnd,
				y + innerRadius * sinEnd,
				'A', // arcTo
				innerRadius, // x radius
				innerRadius, // y radius
				0, // slanting
				longArc, // long or short arc
				0, // clockwise
				x + innerRadius * cosStart,
				y + innerRadius * sinStart,

				'Z' // close
			];
		}
	},

	/**
	 * Define a clipping rectangle
	 * @param {String} id
	 * @param {Number} x
	 * @param {Number} y
	 * @param {Number} width
	 * @param {Number} height
	 */
	clipRect: function (x, y, width, height) {
		var wrapper,
			id = PREFIX + idCounter++,

			clipPath = this.createElement('clipPath').attr({
				id: id
			}).add(this.defs);

		wrapper = this.rect(x, y, width, height, 0).add(clipPath);
		wrapper.id = id;
		wrapper.clipPath = clipPath;

		return wrapper;
	},


	/**
	 * Take a color and return it if it's a string, make it a gradient if it's a
	 * gradient configuration object. Prior to Highstock, an array was used to define
	 * a linear gradient with pixel positions relative to the SVG. In newer versions
	 * we change the coordinates to apply relative to the shape, using coordinates
	 * 0-1 within the shape. To preserve backwards compatibility, linearGradient
	 * in this definition is an object of x1, y1, x2 and y2.
	 *
	 * @param {Object} color The color or config object
	 */
	color: function (color, elem, prop) {
		var colorObject,
			regexRgba = /^rgba/;
		if (color && color.linearGradient) {
			var renderer = this,
				linearGradient = color[LINEAR_GRADIENT],
				relativeToShape = !linearGradient.length, // keep backwards compatibility
				id = PREFIX + idCounter++,
				gradientObject,
				stopColor,
				stopOpacity;

			gradientObject = renderer.createElement(LINEAR_GRADIENT)
				.attr(extend({
					id: id,
					x1: linearGradient.x1 || linearGradient[0] || 0,
					y1: linearGradient.y1 || linearGradient[1] || 0,
					x2: linearGradient.x2 || linearGradient[2] || 0,
					y2: linearGradient.y2 || linearGradient[3] || 0
				}, relativeToShape ? null : { gradientUnits: 'userSpaceOnUse' }))
				.add(renderer.defs);

			// Keep a reference to the gradient object so it is possible to destroy it later
			renderer.gradients.push(gradientObject);

			// The gradient needs to keep a list of stops to be able to destroy them
			gradientObject.stops = [];
			each(color.stops, function (stop) {
				var stopObject;
				if (regexRgba.test(stop[1])) {
					colorObject = Color(stop[1]);
					stopColor = colorObject.get('rgb');
					stopOpacity = colorObject.get('a');
				} else {
					stopColor = stop[1];
					stopOpacity = 1;
				}
				stopObject = renderer.createElement('stop').attr({
					offset: stop[0],
					'stop-color': stopColor,
					'stop-opacity': stopOpacity
				}).add(gradientObject);

				// Add the stop element to the gradient
				gradientObject.stops.push(stopObject);
			});

			return 'url(' + this.url + '#' + id + ')';

		// Webkit and Batik can't show rgba.
		} else if (regexRgba.test(color)) {
			colorObject = Color(color);
			attr(elem, prop + '-opacity', colorObject.get('a'));

			return colorObject.get('rgb');


		} else {
			// Remove the opacity attribute added above. Does not throw if the attribute is not there.
			elem.removeAttribute(prop + '-opacity');

			return color;
		}

	},


	/**
	 * Add text to the SVG object
	 * @param {String} str
	 * @param {Number} x Left position
	 * @param {Number} y Top position
	 * @param {Boolean} useHTML Use HTML to render the text
	 */
	text: function (str, x, y, useHTML) {

		// declare variables
		var renderer = this,
			defaultChartStyle = defaultOptions.chart.style,
			wrapper;

		x = mathRound(pick(x, 0));
		y = mathRound(pick(y, 0));

		wrapper = renderer.createElement('text')
			.attr({
				x: x,
				y: y,
				text: str
			})
			.css({
				fontFamily: defaultChartStyle.fontFamily,
				fontSize: defaultChartStyle.fontSize
			});

		wrapper.x = x;
		wrapper.y = y;
		wrapper.useHTML = useHTML;
		return wrapper;
	},

	/**
	 * Add a label, a text item that can hold a colored or gradient background
	 * as well as a border and shadow.
	 * @param {string} str
	 * @param {Number} x
	 * @param {Number} y
	 * @param {String} shape
	 * @param {Number} anchorX In case the shape has a pointer, like a flag, this is the
	 *    coordinates it should be pinned to
	 * @param {Number} anchorY
	 */
	label: function (str, x, y, shape, anchorX, anchorY) {

		var renderer = this,
			wrapper = renderer.g(),
			text = renderer.text()
				.attr({
					zIndex: 1
				})
				.add(wrapper),
			box,
			bBox,
			align = 'left',
			padding = 3,
			width,
			height,
			wrapperX,
			wrapperY,
			crispAdjust = 0,
			deferredAttr = {},
			attrSetters = wrapper.attrSetters;

		/**
		 * This function runs after the label is added to the DOM (when the bounding box is
		 * available), and after the text of the label is updated to detect the new bounding
		 * box and reflect it in the border box.
		 */
		function updateBoxSize() {
			bBox = (width === undefined || height === undefined || wrapper.styles.textAlign) &&
				text.getBBox(true);
			wrapper.width = (width || bBox.width) + 2 * padding;
			wrapper.height = (height || bBox.height) + 2 * padding;

			// create the border box if it is not already present
			if (!box) {
				wrapper.box = box = shape ?
					renderer.symbol(shape, 0, 0, wrapper.width, wrapper.height) :
					renderer.rect(0, 0, wrapper.width, wrapper.height, 0, deferredAttr['stroke-width']);
				box.add(wrapper);
			}

			// apply the box attributes
			box.attr(merge({
				width: wrapper.width,
				height: wrapper.height
			}, deferredAttr));
			deferredAttr = null;
		}

		/**
		 * This function runs after setting text or padding, but only if padding is changed
		 */
		function updateTextPadding() {
			var styles = wrapper.styles,
				textAlign = styles && styles.textAlign,
				x = padding,
				y = padding + mathRound(pInt(wrapper.element.style.fontSize || 11) * 1.2);

			// compensate for alignment
			if (defined(width) && (textAlign === 'center' || textAlign === 'right')) {
				x += { center: 0.5, right: 1 }[textAlign] * (width - bBox.width);
			}

			// update if anything changed
			if (x !== text.x || y !== text.y) {
				text.attr({
					x: x,
					y: y
				});
			}

			// record current values
			text.x = x;
			text.y = y;
		}

		/**
		 * Set a box attribute, or defer it if the box is not yet created
		 * @param {Object} key
		 * @param {Object} value
		 */
		function boxAttr(key, value) {
			if (box) {
				box.attr(key, value);
			} else {
				deferredAttr[key] = value;
			}
		}


		/**
		 * After the text element is added, get the desired size of the border box
		 * and add it before the text in the DOM.
		 */
		addEvent(wrapper, 'add', function () {
			wrapper.attr({
				text: str, // alignment is available now
				x: x,
				y: y,
				anchorX: anchorX,
				anchorY: anchorY
			});
		});


		/*
		 * Add specific attribute setters.
		 */

		// only change local variables
		attrSetters.width = function (value) {
			width = value;
			return false;
		};
		attrSetters.height = function (value) {
			height = value;
			return false;
		};
		attrSetters.padding = function (value) {
			padding = value;
			updateTextPadding();

			return false;
		};

		// change local variable and set attribue as well
		attrSetters.align = function (value) {
			align = value;
			return false; // prevent setting text-anchor on the group
		};

		// apply these to the box and the text alike
		attrSetters.text = function (value, key) {
			text.attr(key, value);
			updateBoxSize();
			updateTextPadding();
			return false;
		};

		// apply these to the box but not to the text
		attrSetters[STROKE_WIDTH] = function (value, key) {
			crispAdjust = value % 2 / 2;
			boxAttr(key, value);
			return false;
		};
		attrSetters.stroke = attrSetters.fill = attrSetters.r = function (value, key) {
			boxAttr(key, value);
			return false;
		};
		attrSetters.anchorX = function (value, key) {
			anchorX = value;
			boxAttr(key, value + crispAdjust - wrapperX);
			return false;
		};
		attrSetters.anchorY = function (value, key) {
			anchorY = value;
			boxAttr(key, value - wrapperY);
			return false;
		};

		// rename attributes
		attrSetters.x = function (value) {
			wrapperX = value;
			wrapperX -= { left: 0, center: 0.5, right: 1 }[align] * ((width || bBox.width) + padding);

			wrapper.attr('translateX', mathRound(wrapperX));
			return false;
		};
		attrSetters.y = function (value) {
			wrapperY = value;
			wrapper.attr('translateY', mathRound(value));
			return false;
		};

		// Redirect certain methods to either the box or the text
		var baseCss = wrapper.css;
		return extend(wrapper, {
			/**
			 * Pick up some properties and apply them to the text instead of the wrapper
			 */
			css: function (styles) {
				if (styles) {
					var textStyles = {};
					each(['fontSize', 'fontWeight', 'fontFamily', 'color', 'lineHeight'], function (prop) {
						if (styles[prop] !== UNDEFINED) {
							textStyles[prop] = styles[prop];
							delete styles[prop];
						}
					});
					text.css(textStyles);
				}
				return baseCss.call(wrapper, styles);
			},
			/**
			 * Return the bounding box of the box, not the group
			 */
			getBBox: function () {
				return box.getBBox();
			},
			/**
			 * Apply the shadow to the box
			 */
			shadow: function (b) {
				box.shadow(b);
				return wrapper;
			},
			/**
			 * Destroy and release memory.
			 */
			destroy: function () {
				if (text) {
					// Destroy the text element
					text = text.destroy();
				}
				// Call base implementation to destroy the rest
				SVGElement.prototype.destroy.call(wrapper);
			}
		});
	}
}; // end SVGRenderer


// general renderer
Renderer = SVGRenderer;
<|MERGE_RESOLUTION|>--- conflicted
+++ resolved
@@ -1,1864 +1,1860 @@
-
-/**
- * A wrapper object for SVG elements
- */
-function SVGElement() {}
-
-SVGElement.prototype = {
-	/**
-	 * Initialize the SVG renderer
-	 * @param {Object} renderer
-	 * @param {String} nodeName
-	 */
-	init: function (renderer, nodeName) {
-		var wrapper = this;
-		wrapper.element = doc.createElementNS(SVG_NS, nodeName);
-		wrapper.renderer = renderer;
-		/**
-		 * A collection of attribute setters. These methods, if defined, are called right before a certain
-		 * attribute is set on an element wrapper. Returning false prevents the default attribute
-		 * setter to run. Returning a value causes the default setter to set that value. Used in
-		 * Renderer.label.
-		 */
-		wrapper.attrSetters = {};
-	},
-	/**
-	 * Animate a given attribute
-	 * @param {Object} params
-	 * @param {Number} options The same options as in jQuery animation
-	 * @param {Function} complete Function to perform at the end of animation
-	 */
-	animate: function (params, options, complete) {
-		var animOptions = pick(options, globalAnimation, true);
-		if (animOptions) {
-			animOptions = merge(animOptions);
-			if (complete) { // allows using a callback with the global animation without overwriting it
-				animOptions.complete = complete;
-			}
-			animate(this, params, animOptions);
-		} else {
-			this.attr(params);
-			if (complete) {
-				complete();
-			}
-		}
-	},
-	/**
-	 * Set or get a given attribute
-	 * @param {Object|String} hash
-	 * @param {Mixed|Undefined} val
-	 */
-	attr: function (hash, val) {
-		var wrapper = this,
-			key,
-			value,
-			result,
-			i,
-			child,
-			element = wrapper.element,
-			nodeName = element.nodeName,
-			renderer = wrapper.renderer,
-			skipAttr,
-			attrSetters = wrapper.attrSetters,
-			shadows = wrapper.shadows,
-			htmlNode = wrapper.htmlNode,
-			hasSetSymbolSize,
-			ret = wrapper;
-
-		// single key-value pair
-		if (isString(hash) && defined(val)) {
-			key = hash;
-			hash = {};
-			hash[key] = val;
-		}
-
-		// used as a getter: first argument is a string, second is undefined
-		if (isString(hash)) {
-			key = hash;
-			if (nodeName === 'circle') {
-				key = { x: 'cx', y: 'cy' }[key] || key;
-			} else if (key === 'strokeWidth') {
-				key = 'stroke-width';
-			}
-			ret = attr(element, key) || wrapper[key] || 0;
-
-			if (key !== 'd' && key !== 'visibility') { // 'd' is string in animation step
-				ret = parseFloat(ret);
-			}
-
-		// setter
-		} else {
-
-			for (key in hash) {
-				skipAttr = false; // reset
-				value = hash[key];
-
-				// check for a specific attribute setter
-				result = attrSetters[key] && attrSetters[key](value, key);
-
-				if (result !== false) {
-
-					if (result !== UNDEFINED) {
-						value = result; // the attribute setter has returned a new value to set
-					}
-
-					// paths
-					if (key === 'd') {
-						if (value && value.join) { // join path
-							value = value.join(' ');
-						}
-						if (/(NaN| {2}|^$)/.test(value)) {
-							value = 'M 0 0';
-						}
-						wrapper.d = value; // shortcut for animations
-
-					// update child tspans x values
-					} else if (key === 'x' && nodeName === 'text') {
-						for (i = 0; i < element.childNodes.length; i++) {
-							child = element.childNodes[i];
-							// if the x values are equal, the tspan represents a linebreak
-							if (attr(child, 'x') === attr(element, 'x')) {
-								//child.setAttribute('x', value);
-								attr(child, 'x', value);
-							}
-						}
-
-						if (wrapper.rotation) {
-							attr(element, 'transform', 'rotate(' + wrapper.rotation + ' ' + value + ' ' +
-								pInt(hash.y || attr(element, 'y')) + ')');
-						}
-
-					// apply gradients
-					} else if (key === 'fill') {
-						value = renderer.color(value, element, key);
-
-					// circle x and y
-					} else if (nodeName === 'circle' && (key === 'x' || key === 'y')) {
-						key = { x: 'cx', y: 'cy' }[key] || key;
-
-					// rectangle border radius
-					} else if (nodeName === 'rect' && key === 'r') {
-						attr(element, {
-							rx: value,
-							ry: value
-						});
-						skipAttr = true;
-
-					// translation and text rotation
-					} else if (key === 'translateX' || key === 'translateY' || key === 'rotation' || key === 'verticalAlign') {
-						wrapper[key] = value;
-						wrapper.updateTransform();
-						skipAttr = true;
-
-					// apply opacity as subnode (required by legacy WebKit and Batik)
-					} else if (key === 'stroke') {
-						value = renderer.color(value, element, key);
-
-					// emulate VML's dashstyle implementation
-					} else if (key === 'dashstyle') {
-						key = 'stroke-dasharray';
-						value = value && value.toLowerCase();
-						if (value === 'solid') {
-							value = NONE;
-						} else if (value) {
-							value = value
-								.replace('shortdashdotdot', '3,1,1,1,1,1,')
-								.replace('shortdashdot', '3,1,1,1')
-								.replace('shortdot', '1,1,')
-								.replace('shortdash', '3,1,')
-								.replace('longdash', '8,3,')
-								.replace(/dot/g, '1,3,')
-								.replace('dash', '4,3,')
-								.replace(/,$/, '')
-								.split(','); // ending comma
-
-							i = value.length;
-							while (i--) {
-								value[i] = pInt(value[i]) * hash['stroke-width'];
-							}
-							value = value.join(',');
-						}
-
-					// special
-					} else if (key === 'isTracker') {
-						wrapper[key] = value;
-
-					// IE9/MooTools combo: MooTools returns objects instead of numbers and IE9 Beta 2
-					// is unable to cast them. Test again with final IE9.
-					} else if (key === 'width') {
-						value = pInt(value);
-
-					// Text alignment
-					} else if (key === 'align') {
-						key = 'text-anchor';
-						value = { left: 'start', center: 'middle', right: 'end' }[value];
-
-					// Title requires a subnode, #431
-					} else if (key === 'title') {
-						var title = doc.createElementNS(SVG_NS, 'title');
-						title.appendChild(doc.createTextNode(value));
-						element.appendChild(title);
-					}
-
-					// jQuery animate changes case
-					if (key === 'strokeWidth') {
-						key = 'stroke-width';
-					}
-
-					// Chrome/Win < 6 bug (http://code.google.com/p/chromium/issues/detail?id=15461)
-					if (isWebKit && key === 'stroke-width' && value === 0) {
-						value = 0.000001;
-					}
-
-					// symbols
-					if (wrapper.symbolName && /^(x|y|r|start|end|innerR|anchorX|anchorY)/.test(key)) {
-
-
-						if (!hasSetSymbolSize) {
-							wrapper.symbolAttr(hash);
-							hasSetSymbolSize = true;
-						}
-						skipAttr = true;
-					}
-
-					// let the shadow follow the main element
-					if (shadows && /^(width|height|visibility|x|y|d|transform)$/.test(key)) {
-						i = shadows.length;
-						while (i--) {
-							attr(shadows[i], key, value);
-						}
-					}
-
-					// validate heights
-					if ((key === 'width' || key === 'height') && nodeName === 'rect' && value < 0) {
-						value = 0;
-					}
-
-
-
-
-					if (key === 'text') {
-						// only one node allowed
-						wrapper.textStr = value;
-						if (wrapper.added) {
-							renderer.buildText(wrapper);
-						}
-					} else if (!skipAttr) {
-						attr(element, key, value);
-					}
-
-				}
-
-				// Issue #38
-				if (htmlNode && (key === 'x' || key === 'y' ||
-						key === 'translateX' || key === 'translateY' || key === 'visibility')) {
-					var bBox,
-						arr = htmlNode.length ? htmlNode : [this],
-						length = arr.length,
-						itemWrapper,
-						j;
-
-					for (j = 0; j < length; j++) {
-						itemWrapper = arr[j];
-						bBox = itemWrapper.getBBox();
-						htmlNode = itemWrapper.htmlNode; // reassign to child item
-						css(htmlNode, extend(wrapper.styles, {
-							left: (bBox.x + (wrapper.translateX || 0)) + PX,
-							top: (bBox.y + (wrapper.translateY || 0)) + PX
-						}));
-
-						if (key === 'visibility') {
-							css(htmlNode, {
-								visibility: value
-							});
-						}
-					}
-				}
-
-			}
-
-		}
-		return ret;
-	},
-
-	/**
-	 * If one of the symbol size affecting parameters are changed,
-	 * check all the others only once for each call to an element's
-	 * .attr() method
-	 * @param {Object} hash
-	 */
-	symbolAttr: function (hash) {
-		var wrapper = this;
-
-		each(['x', 'y', 'r', 'start', 'end', 'width', 'height', 'innerR', 'anchorX', 'anchorY'], function (key) {
-			wrapper[key] = pick(hash[key], wrapper[key]);
-		});
-
-		wrapper.attr({
-			d: wrapper.renderer.symbols[wrapper.symbolName](wrapper.x, wrapper.y, wrapper.width, wrapper.height, wrapper)
-		});
-	},
-
-	/**
-	 * Apply a clipping path to this object
-	 * @param {String} id
-	 */
-	clip: function (clipRect) {
-		return this.attr('clip-path', 'url(' + this.renderer.url + '#' + clipRect.id + ')');
-	},
-
-	/**
-	 * Calculate the coordinates needed for drawing a rectangle crisply and return the
-	 * calculated attributes
-	 * @param {Number} strokeWidth
-	 * @param {Number} x
-	 * @param {Number} y
-	 * @param {Number} width
-	 * @param {Number} height
-	 */
-	crisp: function (strokeWidth, x, y, width, height) {
-
-		var wrapper = this,
-			key,
-			attribs = {},
-			values = {},
-			normalizer;
-
-		strokeWidth = strokeWidth || wrapper.strokeWidth || (wrapper.attr && wrapper.attr('stroke-width')) || 0;
-		normalizer = mathRound(strokeWidth) % 2 / 2; // mathRound because strokeWidth can sometimes have roundoff errors
-
-		// normalize for crisp edges
-		values.x = mathFloor(x || wrapper.x || 0) + normalizer;
-		values.y = mathFloor(y || wrapper.y || 0) + normalizer;
-		values.width = mathFloor((width || wrapper.width || 0) - 2 * normalizer);
-		values.height = mathFloor((height || wrapper.height || 0) - 2 * normalizer);
-		values.strokeWidth = strokeWidth;
-
-		for (key in values) {
-			if (wrapper[key] !== values[key]) { // only set attribute if changed
-				wrapper[key] = attribs[key] = values[key];
-			}
-		}
-
-		return attribs;
-	},
-
-	/**
-	 * Set styles for the element
-	 * @param {Object} styles
-	 */
-	css: function (styles) {
-		/*jslint unparam: true*//* allow unused param a in the regexp function below */
-		var elemWrapper = this,
-			elem = elemWrapper.element,
-			textWidth = styles && styles.width && elem.nodeName === 'text',
-			n,
-			serializedCss = '',
-			hyphenate = function (a, b) { return '-' + b.toLowerCase(); };
-		/*jslint unparam: false*/
-
-		// convert legacy
-		if (styles && styles.color) {
-			styles.fill = styles.color;
-		}
-
-		// Merge the new styles with the old ones
-		styles = extend(
-			elemWrapper.styles,
-			styles
-		);
-
-		// store object
-		elemWrapper.styles = styles;
-
-		// serialize and set style attribute
-		if (isIE && !hasSVG) { // legacy IE doesn't support setting style attribute
-			if (textWidth) {
-				delete styles.width;
-			}
-			css(elemWrapper.element, styles);
-		} else {
-			for (n in styles) {
-				serializedCss += n.replace(/([A-Z])/g, hyphenate) + ':' + styles[n] + ';';
-			}
-			elemWrapper.attr({
-				style: serializedCss
-			});
-		}
-
-
-		// re-build text
-		if (textWidth && elemWrapper.added) {
-			elemWrapper.renderer.buildText(elemWrapper);
-		}
-
-		return elemWrapper;
-	},
-
-	/**
-	 * Add an event listener
-	 * @param {String} eventType
-	 * @param {Function} handler
-	 */
-	on: function (eventType, handler) {
-		var fn = handler;
-		// touch
-		if (hasTouch && eventType === 'click') {
-			eventType = 'touchstart';
-			fn = function (e) {
-				e.preventDefault();
-				handler();
-			};
-		}
-		// simplest possible event model for internal use
-		this.element['on' + eventType] = fn;
-		return this;
-	},
-
-
-	/**
-	 * Move an object and its children by x and y values
-	 * @param {Number} x
-	 * @param {Number} y
-	 */
-	translate: function (x, y) {
-		return this.attr({
-			translateX: x,
-			translateY: y
-		});
-	},
-
-	/**
-	 * Invert a group, rotate and flip
-	 */
-	invert: function () {
-		var wrapper = this;
-		wrapper.inverted = true;
-		wrapper.updateTransform();
-		return wrapper;
-	},
-
-	/**
-	 * Private method to update the transform attribute based on internal
-	 * properties
-	 */
-	updateTransform: function () {
-		var wrapper = this,
-			translateX = wrapper.translateX || 0,
-			translateY = wrapper.translateY || 0,
-			inverted = wrapper.inverted,
-			rotation = wrapper.rotation,
-			transform = [];
-
-		// flipping affects translate as adjustment for flipping around the group's axis
-		if (inverted) {
-			translateX += wrapper.attr('width');
-			translateY += wrapper.attr('height');
-		}
-
-		// apply translate
-		if (translateX || translateY) {
-			transform.push('translate(' + translateX + ',' + translateY + ')');
-		}
-
-		// apply rotation
-		if (inverted) {
-			transform.push('rotate(90) scale(-1,1)');
-		} else if (rotation) { // text rotation
-			transform.push('rotate(' + rotation + ' ' + wrapper.x + ' ' + wrapper.y + ')');
-		}
-
-		if (transform.length) {
-			attr(wrapper.element, 'transform', transform.join(' '));
-		}
-	},
-	/**
-	 * Bring the element to the front
-	 */
-	toFront: function () {
-		var element = this.element;
-		element.parentNode.appendChild(element);
-		return this;
-	},
-
-
-	/**
-	 * Break down alignment options like align, verticalAlign, x and y
-	 * to x and y relative to the chart.
-	 *
-	 * @param {Object} alignOptions
-	 * @param {Boolean} alignByTranslate
-	 * @param {Object} box The box to align to, needs a width and height
-	 *
-	 */
-	align: function (alignOptions, alignByTranslate, box) {
-		var elemWrapper = this;
-
-		if (!alignOptions) { // called on resize
-			alignOptions = elemWrapper.alignOptions;
-			alignByTranslate = elemWrapper.alignByTranslate;
-		} else { // first call on instanciate
-			elemWrapper.alignOptions = alignOptions;
-			elemWrapper.alignByTranslate = alignByTranslate;
-			if (!box) { // boxes other than renderer handle this internally
-				elemWrapper.renderer.alignedObjects.push(elemWrapper);
-			}
-		}
-
-		box = pick(box, elemWrapper.renderer);
-
-		var align = alignOptions.align,
-			vAlign = alignOptions.verticalAlign,
-			x = (box.x || 0) + (alignOptions.x || 0), // default: left align
-			y = (box.y || 0) + (alignOptions.y || 0), // default: top align
-			attribs = {};
-
-
-		// align
-		if (/^(right|center)$/.test(align)) {
-			x += (box.width - (alignOptions.width || 0)) /
-					{ right: 1, center: 2 }[align];
-		}
-		attribs[alignByTranslate ? 'translateX' : 'x'] = mathRound(x);
-
-
-		// vertical align
-		if (/^(bottom|middle)$/.test(vAlign)) {
-			y += (box.height - (alignOptions.height || 0)) /
-					({ bottom: 1, middle: 2 }[vAlign] || 1);
-
-		}
-		attribs[alignByTranslate ? 'translateY' : 'y'] = mathRound(y);
-
-		// animate only if already placed
-		elemWrapper[elemWrapper.placed ? 'animate' : 'attr'](attribs);
-		elemWrapper.placed = true;
-		elemWrapper.alignAttr = attribs;
-
-		return elemWrapper;
-	},
-
-	/**
-	 * Get the bounding box (width, height, x and y) for the element
-	 */
-	getBBox: function () {
-		var bBox,
-			width,
-			height,
-			rotation = this.rotation,
-			rad = rotation * deg2rad;
-
-		try { // fails in Firefox if the container has display: none
-			// use extend because IE9 is not allowed to change width and height in case
-			// of rotation (below)
-			bBox = extend({}, this.element.getBBox());
-		} catch (e) {
-			bBox = { width: 0, height: 0 };
-		}
-		width = bBox.width;
-		height = bBox.height;
-
-		// adjust for rotated text
-		if (rotation) {
-			bBox.width = mathAbs(height * mathSin(rad)) + mathAbs(width * mathCos(rad));
-			bBox.height = mathAbs(height * mathCos(rad)) + mathAbs(width * mathSin(rad));
-		}
-
-		return bBox;
-	},
-
-	/**
-	 * Show the element
-	 */
-	show: function () {
-		return this.attr({ visibility: VISIBLE });
-	},
-
-	/**
-	 * Hide the element
-	 */
-	hide: function () {
-		return this.attr({ visibility: HIDDEN });
-	},
-
-	/**
-	 * Add the element
-	 * @param {Object|Undefined} parent Can be an element, an element wrapper or undefined
-	 *    to append the element to the renderer.box.
-	 */
-	add: function (parent) {
-
-		var renderer = this.renderer,
-			parentWrapper = parent || renderer,
-			parentNode = parentWrapper.element || renderer.box,
-			childNodes = parentNode.childNodes,
-			element = this.element,
-			zIndex = attr(element, 'zIndex'),
-			otherElement,
-			otherZIndex,
-			i,
-			inserted;
-
-		// mark as inverted
-		this.parentInverted = parent && parent.inverted;
-
-		// build formatted text
-		if (this.textStr !== undefined) {
-			renderer.buildText(this);
-		}
-
-		// register html spans in groups
-		if (parent && this.htmlNode) {
-			if (!parent.htmlNode) {
-				parent.htmlNode = [];
-			}
-			parent.htmlNode.push(this);
-		}
-
-		// mark the container as having z indexed children
-		if (zIndex) {
-			parentWrapper.handleZ = true;
-			zIndex = pInt(zIndex);
-		}
-
-		// insert according to this and other elements' zIndex
-		if (parentWrapper.handleZ) { // this element or any of its siblings has a z index
-			for (i = 0; i < childNodes.length; i++) {
-				otherElement = childNodes[i];
-				otherZIndex = attr(otherElement, 'zIndex');
-				if (otherElement !== element && (
-						// insert before the first element with a higher zIndex
-						pInt(otherZIndex) > zIndex ||
-						// if no zIndex given, insert before the first element with a zIndex
-						(!defined(zIndex) && defined(otherZIndex))
-
-						)) {
-					parentNode.insertBefore(element, otherElement);
-					inserted = true;
-					break;
-				}
-			}
-		}
-
-		// default: append at the end
-		if (!inserted) {
-			parentNode.appendChild(element);
-		}
-
-		// mark as added
-		this.added = true;
-
-		// fire an event for internal hooks
-		fireEvent(this, 'add');
-
-		return this;
-	},
-
-	/**
-	 * Removes a child either by removeChild or move to garbageBin.
-	 * Issue 490; in VML removeChild results in Orphaned nodes according to sIEve, discardElement does not.
-	 */
-	safeRemoveChild: function (element) {
-		var parentNode = element.parentNode;
-		if (parentNode) {
-			parentNode.removeChild(element);
-		}
-	},
-
-	/**
-	 * Destroy the element and element wrapper
-	 */
-	destroy: function () {
-		var wrapper = this,
-			element = wrapper.element || {},
-			shadows = wrapper.shadows,
-<<<<<<< HEAD
-			box = wrapper.box,
-			parentNode = element.parentNode,
-=======
->>>>>>> cded0ff9
-			key,
-			i;
-
-		// remove events
-		element.onclick = element.onmouseout = element.onmouseover = element.onmousemove = null;
-		stop(wrapper); // stop running animations
-
-		if (wrapper.clipPath) {
-			wrapper.clipPath = wrapper.clipPath.destroy();
-		}
-
-		// Destroy stops in case this is a gradient object
-		if (wrapper.stops) {
-			for (i = 0; i < wrapper.stops.length; i++) {
-				wrapper.stops[i] = wrapper.stops[i].destroy();
-			}
-			wrapper.stops = null;
-		}
-
-		// remove element
-		wrapper.safeRemoveChild(element);
-
-		// destroy shadows
-		if (shadows) {
-			each(shadows, function (shadow) {
-				wrapper.safeRemoveChild(shadow);
-			});
-		}
-
-		// destroy label box
-		if (box) {
-			box.destroy();
-		}
-
-		// remove from alignObjects
-		erase(wrapper.renderer.alignedObjects, wrapper);
-
-		for (key in wrapper) {
-			delete wrapper[key];
-		}
-
-		return null;
-	},
-
-	/**
-	 * Empty a group element
-	 */
-	empty: function () {
-		var element = this.element,
-			childNodes = element.childNodes,
-			i = childNodes.length;
-
-		while (i--) {
-			element.removeChild(childNodes[i]);
-		}
-	},
-
-	/**
-	 * Add a shadow to the element. Must be done after the element is added to the DOM
-	 * @param {Boolean} apply
-	 */
-	shadow: function (apply, group) {
-		var shadows = [],
-			i,
-			shadow,
-			element = this.element,
-
-			// compensate for inverted plot area
-			transform = this.parentInverted ? '(-1,-1)' : '(1,1)';
-
-
-		if (apply) {
-			for (i = 1; i <= 3; i++) {
-				shadow = element.cloneNode(0);
-				attr(shadow, {
-					'isShadow': 'true',
-					'stroke': 'rgb(0, 0, 0)',
-					'stroke-opacity': 0.05 * i,
-					'stroke-width': 7 - 2 * i,
-					'transform': 'translate' + transform,
-					'fill': NONE
-				});
-
-				if (group) {
-					group.element.appendChild(shadow);
-				} else {
-					element.parentNode.insertBefore(shadow, element);
-				}
-
-				shadows.push(shadow);
-			}
-
-			this.shadows = shadows;
-		}
-		return this;
-
-	}
-};
-
-
-/**
- * The default SVG renderer
- */
-var SVGRenderer = function () {
-	this.init.apply(this, arguments);
-};
-SVGRenderer.prototype = {
-
-	Element: SVGElement,
-
-	/**
-	 * Initialize the SVGRenderer
-	 * @param {Object} container
-	 * @param {Number} width
-	 * @param {Number} height
-	 * @param {Boolean} forExport
-	 */
-	init: function (container, width, height, forExport) {
-		var renderer = this,
-			loc = location,
-			boxWrapper;
-
-		boxWrapper = renderer.createElement('svg')
-			.attr({
-				xmlns: SVG_NS,
-				version: '1.1'
-			});
-		container.appendChild(boxWrapper.element);
-
-		// object properties
-		renderer.box = boxWrapper.element;
-		renderer.boxWrapper = boxWrapper;
-		renderer.alignedObjects = [];
-		renderer.url = isIE ? '' : loc.href.replace(/#.*?$/, ''); // page url used for internal references
-		renderer.defs = this.createElement('defs').add();
-		renderer.forExport = forExport;
-		renderer.gradients = []; // Array where gradient SvgElements are stored
-
-		renderer.setSize(width, height, false);
-
-	},
-
-	/**
-	 * Destroys the renderer and its allocated members.
-	 */
-	destroy: function () {
-		var renderer = this,
-			i,
-			rendererGradients = renderer.gradients,
-			rendererDefs = renderer.defs;
-		renderer.box = null;
-		renderer.boxWrapper = renderer.boxWrapper.destroy();
-
-		// Call destroy on all gradient elements
-		if (rendererGradients) { // gradients are null in VMLRenderer
-			for (i = 0; i < rendererGradients.length; i++) {
-				renderer.gradients[i] = rendererGradients[i].destroy();
-			}
-			renderer.gradients = null;
-		}
-
-		// Defs are null in VMLRenderer
-		// Otherwise, destroy them here.
-		if (rendererDefs) {
-			renderer.defs = rendererDefs.destroy();
-		}
-
-		renderer.alignedObjects = null;
-
-		return null;
-	},
-
-	/**
-	 * Create a wrapper for an SVG element
-	 * @param {Object} nodeName
-	 */
-	createElement: function (nodeName) {
-		var wrapper = new this.Element();
-		wrapper.init(this, nodeName);
-		return wrapper;
-	},
-
-
-	/**
-	 * Parse a simple HTML string into SVG tspans
-	 *
-	 * @param {Object} textNode The parent text SVG node
-	 */
-	buildText: function (wrapper) {
-		var textNode = wrapper.element,
-			lines = pick(wrapper.textStr, '').toString()
-				.replace(/<(b|strong)>/g, '<span style="font-weight:bold">')
-				.replace(/<(i|em)>/g, '<span style="font-style:italic">')
-				.replace(/<a/g, '<span')
-				.replace(/<\/(b|strong|i|em|a)>/g, '</span>')
-				.split(/<br.*?>/g),
-			childNodes = textNode.childNodes,
-			styleRegex = /style="([^"]+)"/,
-			hrefRegex = /href="([^"]+)"/,
-			parentX = attr(textNode, 'x'),
-			textStyles = wrapper.styles,
-			renderAsHtml = textStyles && wrapper.useHTML && !this.forExport,
-			htmlNode = wrapper.htmlNode,
-			//arr, issue #38 workaround
-			width = textStyles && pInt(textStyles.width),
-			textLineHeight = textStyles && textStyles.lineHeight,
-			lastLine,
-			GET_COMPUTED_STYLE = 'getComputedStyle',
-			i = childNodes.length;
-
-		// remove old text
-		while (i--) {
-			textNode.removeChild(childNodes[i]);
-		}
-
-		if (width && !wrapper.added) {
-			this.box.appendChild(textNode); // attach it to the DOM to read offset width
-		}
-
-		// remove empty line at end
-		if (lines[lines.length - 1] === '') {
-			lines.pop();
-		}
-
-		// build the lines
-		each(lines, function (line, lineNo) {
-			var spans, spanNo = 0, lineHeight;
-
-			line = line.replace(/<span/g, '|||<span').replace(/<\/span>/g, '</span>|||');
-			spans = line.split('|||');
-
-			each(spans, function (span) {
-				if (span !== '' || spans.length === 1) {
-					var attributes = {},
-						tspan = doc.createElementNS(SVG_NS, 'tspan');
-					if (styleRegex.test(span)) {
-						attr(
-							tspan,
-							'style',
-							span.match(styleRegex)[1].replace(/(;| |^)color([ :])/, '$1fill$2')
-						);
-					}
-					if (hrefRegex.test(span)) {
-						attr(tspan, 'onclick', 'location.href=\"' + span.match(hrefRegex)[1] + '\"');
-						css(tspan, { cursor: 'pointer' });
-					}
-
-					span = (span.replace(/<(.|\n)*?>/g, '') || ' ')
-						.replace(/&lt;/g, '<')
-						.replace(/&gt;/g, '>');
-
-					// issue #38 workaround.
-					/*if (reverse) {
-						arr = [];
-						i = span.length;
-						while (i--) {
-							arr.push(span.charAt(i));
-						}
-						span = arr.join('');
-					}*/
-
-					// add the text node
-					tspan.appendChild(doc.createTextNode(span));
-
-					if (!spanNo) { // first span in a line, align it to the left
-						attributes.x = parentX;
-					} else {
-						// Firefox ignores spaces at the front or end of the tspan
-						attributes.dx = 3; // space
-					}
-
-					// first span on subsequent line, add the line height
-					if (!spanNo) {
-						if (lineNo) {
-
-							// allow getting the right offset height in exporting in IE
-							if (!hasSVG && wrapper.renderer.forExport) {
-								css(tspan, { display: 'block' });
-							}
-
-							// Webkit and opera sometimes return 'normal' as the line height. In that
-							// case, webkit uses offsetHeight, while Opera falls back to 18
-							lineHeight = win[GET_COMPUTED_STYLE] &&
-								pInt(win[GET_COMPUTED_STYLE](lastLine, null).getPropertyValue('line-height'));
-
-							if (!lineHeight || isNaN(lineHeight)) {
-								lineHeight = textLineHeight || lastLine.offsetHeight || 18;
-							}
-							attr(tspan, 'dy', lineHeight);
-						}
-						lastLine = tspan; // record for use in next line
-					}
-
-					// add attributes
-					attr(tspan, attributes);
-
-					// append it
-					textNode.appendChild(tspan);
-
-					spanNo++;
-
-					// check width and apply soft breaks
-					if (width) {
-						var words = span.replace(/-/g, '- ').split(' '),
-							tooLong,
-							actualWidth,
-							rest = [];
-
-						while (words.length || rest.length) {
-							actualWidth = wrapper.getBBox().width;
-							tooLong = actualWidth > width;
-							if (!tooLong || words.length === 1) { // new line needed
-								words = rest;
-								rest = [];
-								if (words.length) {
-									tspan = doc.createElementNS(SVG_NS, 'tspan');
-									attr(tspan, {
-										dy: textLineHeight || 16,
-										x: parentX
-									});
-									textNode.appendChild(tspan);
-
-									if (actualWidth > width) { // a single word is pressing it out
-										width = actualWidth;
-									}
-								}
-							} else { // append to existing line tspan
-								tspan.removeChild(tspan.firstChild);
-								rest.unshift(words.pop());
-							}
-							if (words.length) {
-								tspan.appendChild(doc.createTextNode(words.join(' ').replace(/- /g, '-')));
-							}
-						}
-					}
-				}
-			});
-		});
-
-		// Fix issue #38 and allow HTML in tooltips and other labels
-		if (renderAsHtml) {
-			if (!htmlNode) {
-				htmlNode = wrapper.htmlNode = createElement('span', null, extend(textStyles, {
-					position: ABSOLUTE,
-					top: 0,
-					left: 0
-				}), this.box.parentNode);
-			}
-			htmlNode.innerHTML = wrapper.textStr;
-
-			i = childNodes.length;
-			while (i--) {
-				childNodes[i].style.visibility = HIDDEN;
-			}
-		}
-	},
-
-	/**
-	 * Create a button with preset states
-	 * @param {String} text
-	 * @param {Number} x
-	 * @param {Number} y
-	 * @param {Function} callback
-	 * @param {Object} normalState
-	 * @param {Object} hoverState
-	 * @param {Object} pressedState
-	 */
-	button: function (text, x, y, callback, normalState, hoverState, pressedState) {
-		var label = this.label(text, x, y),
-			curState = 0,
-			stateOptions,
-			stateStyle,
-			normalStyle,
-			hoverStyle,
-			pressedStyle,
-			STYLE = 'style',
-			verticalGradient = { x1: 0, y1: 0, x2: 0, y2: 1 };
-
-		// prepare the attributes
-		/*jslint white: true*/
-		normalState = merge(hash(
-			STROKE_WIDTH, 1,
-			STROKE, '#999',
-			FILL, hash(
-				LINEAR_GRADIENT, verticalGradient,
-				STOPS, [
-					[0, '#FFF'],
-					[1, '#DDD']
-				]
-			),
-			'r', 3,
-			'padding', 3,
-			STYLE, hash(
-				'color', 'black'
-			)
-		), normalState);
-		/*jslint white: false*/
-		normalStyle = normalState[STYLE];
-		delete normalState[STYLE];
-
-		/*jslint white: true*/
-		hoverState = merge(normalState, hash(
-			STROKE, '#68A',
-			FILL, hash(
-				LINEAR_GRADIENT, verticalGradient,
-				STOPS, [
-					[0, '#FFF'],
-					[1, '#ACF']
-				]
-			)
-		), hoverState);
-		/*jslint white: false*/
-		hoverStyle = hoverState[STYLE];
-		delete hoverState[STYLE];
-
-		/*jslint white: true*/
-		pressedState = merge(normalState, hash(
-			STROKE, '#68A',
-			FILL, hash(
-				LINEAR_GRADIENT, verticalGradient,
-				STOPS, [
-					[0, '#9BD'],
-					[1, '#CDF']
-				]
-			)
-		), pressedState);
-		/*jslint white: false*/
-		pressedStyle = pressedState[STYLE];
-		delete pressedState[STYLE];
-
-		// add the events
-		addEvent(label.element, 'mouseenter', function () {
-			label.attr(hoverState)
-				.css(hoverStyle);
-		});
-		addEvent(label.element, 'mouseleave', function () {
-			stateOptions = [normalState, hoverState, pressedState][curState];
-			stateStyle = [normalStyle, hoverStyle, pressedStyle][curState];
-			label.attr(stateOptions)
-				.css(stateStyle);
-		});
-
-		label.setState = function (state) {
-			curState = state;
-			if (!state) {
-				label.attr(normalState)
-					.css(normalStyle);
-			} else if (state === 2) {
-				label.attr(pressedState)
-					.css(pressedStyle);
-			}
-		};
-
-		return label
-			.on('click', function () {
-				callback.call(label);
-			})
-			.attr(normalState)
-			.css(extend({ cursor: 'default' }, normalStyle));
-	},
-
-	/**
-	 * Make a straight line crisper by not spilling out to neighbour pixels
-	 * @param {Array} points
-	 * @param {Number} width
-	 */
-	crispLine: function (points, width) {
-		// points format: [M, 0, 0, L, 100, 0]
-		// normalize to a crisp line
-		if (points[1] === points[4]) {
-			points[1] = points[4] = mathRound(points[1]) + (width % 2 / 2);
-		}
-		if (points[2] === points[5]) {
-			points[2] = points[5] = mathRound(points[2]) + (width % 2 / 2);
-		}
-		return points;
-	},
-
-
-	/**
-	 * Draw a path
-	 * @param {Array} path An SVG path in array form
-	 */
-	path: function (path) {
-		return this.createElement('path').attr({
-			d: path,
-			fill: NONE
-		});
-	},
-
-	/**
-	 * Draw and return an SVG circle
-	 * @param {Number} x The x position
-	 * @param {Number} y The y position
-	 * @param {Number} r The radius
-	 */
-	circle: function (x, y, r) {
-		var attr = isObject(x) ?
-			x :
-			{
-				x: x,
-				y: y,
-				r: r
-			};
-
-		return this.createElement('circle').attr(attr);
-	},
-
-	/**
-	 * Draw and return an arc
-	 * @param {Number} x X position
-	 * @param {Number} y Y position
-	 * @param {Number} r Radius
-	 * @param {Number} innerR Inner radius like used in donut charts
-	 * @param {Number} start Starting angle
-	 * @param {Number} end Ending angle
-	 */
-	arc: function (x, y, r, innerR, start, end) {
-		// arcs are defined as symbols for the ability to set
-		// attributes in attr and animate
-
-		if (isObject(x)) {
-			y = x.y;
-			r = x.r;
-			innerR = x.innerR;
-			start = x.start;
-			end = x.end;
-			x = x.x;
-		}
-		return this.symbol('arc', x || 0, y || 0, r || 0, r || 0, {
-			innerR: innerR || 0,
-			start: start || 0,
-			end: end || 0
-		});
-	},
-
-	/**
-	 * Draw and return a rectangle
-	 * @param {Number} x Left position
-	 * @param {Number} y Top position
-	 * @param {Number} width
-	 * @param {Number} height
-	 * @param {Number} r Border corner radius
-	 * @param {Number} strokeWidth A stroke width can be supplied to allow crisp drawing
-	 */
-	rect: function (x, y, width, height, r, strokeWidth) {
-		if (isObject(x)) {
-			y = x.y;
-			width = x.width;
-			height = x.height;
-			r = x.r;
-			strokeWidth = x.strokeWidth;
-			x = x.x;
-		}
-		var wrapper = this.createElement('rect').attr({
-			rx: r,
-			ry: r,
-			fill: NONE
-		});
-
-		return wrapper.attr(wrapper.crisp(strokeWidth, x, y, mathMax(width, 0), mathMax(height, 0)));
-	},
-
-	/**
-	 * Resize the box and re-align all aligned elements
-	 * @param {Object} width
-	 * @param {Object} height
-	 * @param {Boolean} animate
-	 *
-	 */
-	setSize: function (width, height, animate) {
-		var renderer = this,
-			alignedObjects = renderer.alignedObjects,
-			i = alignedObjects.length;
-
-		renderer.width = width;
-		renderer.height = height;
-
-		renderer.boxWrapper[pick(animate, true) ? 'animate' : 'attr']({
-			width: width,
-			height: height
-		});
-
-		while (i--) {
-			alignedObjects[i].align();
-		}
-	},
-
-	/**
-	 * Create a group
-	 * @param {String} name The group will be given a class name of 'highcharts-{name}'.
-	 *     This can be used for styling and scripting.
-	 */
-	g: function (name) {
-		var elem = this.createElement('g');
-		return defined(name) ? elem.attr({ 'class': PREFIX + name }) : elem;
-	},
-
-	/**
-	 * Display an image
-	 * @param {String} src
-	 * @param {Number} x
-	 * @param {Number} y
-	 * @param {Number} width
-	 * @param {Number} height
-	 */
-	image: function (src, x, y, width, height) {
-		var attribs = {
-				preserveAspectRatio: NONE
-			},
-			elemWrapper;
-
-		// optional properties
-		if (arguments.length > 1) {
-			extend(attribs, {
-				x: x,
-				y: y,
-				width: width,
-				height: height
-			});
-		}
-
-		elemWrapper = this.createElement('image').attr(attribs);
-
-		// set the href in the xlink namespace
-		if (elemWrapper.element.setAttributeNS) {
-			elemWrapper.element.setAttributeNS('http://www.w3.org/1999/xlink',
-				'href', src);
-		} else {
-			// could be exporting in IE
-			// using href throws "not supported" in ie7 and under, requries regex shim to fix later
-			elemWrapper.element.setAttribute('hc-svg-href', src);
-	}
-
-		return elemWrapper;
-	},
-
-	/**
-	 * Draw a symbol out of pre-defined shape paths from the namespace 'symbol' object.
-	 *
-	 * @param {Object} symbol
-	 * @param {Object} x
-	 * @param {Object} y
-	 * @param {Object} radius
-	 * @param {Object} options
-	 */
-	symbol: function (symbol, x, y, width, height, options) {
-
-		var obj,
-
-			// get the symbol definition function
-			symbolFn = this.symbols[symbol],
-
-			// check if there's a path defined for this symbol
-			path = symbolFn && symbolFn(
-				mathRound(x),
-				mathRound(y),
-				width,
-				height,
-				options
-			),
-
-			imageRegex = /^url\((.*?)\)$/,
-			imageSrc,
-			imageSize;
-
-		if (path) {
-
-			obj = this.path(path);
-			// expando properties for use in animate and attr
-			extend(obj, {
-				symbolName: symbol,
-				x: x,
-				y: y,
-				width: width,
-				height: height
-			});
-			if (options) {
-				extend(obj, options);
-			}
-
-
-		// image symbols
-		} else if (imageRegex.test(symbol)) {
-
-			var centerImage = function (img, size) {
-				img.attr({
-					width: size[0],
-					height: size[1]
-				}).translate(
-					-mathRound(size[0] / 2),
-					-mathRound(size[1] / 2)
-				);
-			};
-
-			imageSrc = symbol.match(imageRegex)[1];
-			imageSize = symbolSizes[imageSrc];
-
-			// create the image synchronously, add attribs async
-			obj = this.image(imageSrc)
-				.attr({
-					x: x,
-					y: y
-				});
-
-			if (imageSize) {
-				centerImage(obj, imageSize);
-			} else {
-				// initialize image to be 0 size so export will still function if there's no cached sizes
-				obj.attr({ width: 0, height: 0 });
-
-				// create a dummy JavaScript image to get the width and height
-				createElement('img', {
-					onload: function () {
-						var img = this;
-
-						centerImage(obj, symbolSizes[imageSrc] = [img.width, img.height]);
-					},
-					src: imageSrc
-				});
-			}
-		}
-
-		return obj;
-	},
-
-	/**
-	 * An extendable collection of functions for defining symbol paths.
-	 */
-	symbols: {
-		'circle': function (x, y, w, h) {
-			var cpw = 0.166 * w;
-			return [
-				M, x + w / 2, y,
-				'C', x + w + cpw, y, x + w + cpw, y + h, x + w / 2, y + h,
-				'C', x - cpw, y + h, x - cpw, y, x + w / 2, y,
-				'Z'
-			];
-		},
-
-		'square': function (x, y, w, h) {
-			return [
-				M, x, y,
-				L, x + w, y,
-				x + w, y + h,
-				x, y + h,
-				'Z'
-			];
-		},
-
-		'triangle': function (x, y, w, h) {
-			return [
-				M, x + w / 2, y,
-				L, x + w, y + h,
-				x, y + h,
-				'Z'
-			];
-		},
-
-		'triangle-down': function (x, y, w, h) {
-			return [
-				M, x, y,
-				L, x + w, y,
-				x + w / 2, y + h,
-				'Z'
-			];
-		},
-		'diamond': function (x, y, w, h) {
-			return [
-				M, x + w / 2, y,
-				L, x + w, y + h / 2,
-				x + w / 2, y + h,
-				x, y + h / 2,
-				'Z'
-			];
-		},
-		'arc': function (x, y, w, h, options) {
-			var start = options.start,
-				radius = w || h,
-				end = options.end - 0.000001, // to prevent cos and sin of start and end from becoming equal on 360 arcs
-				innerRadius = options.innerR,
-				cosStart = mathCos(start),
-				sinStart = mathSin(start),
-				cosEnd = mathCos(end),
-				sinEnd = mathSin(end),
-				longArc = options.end - start < mathPI ? 0 : 1;
-
-			return [
-				M,
-				x + radius * cosStart,
-				y + radius * sinStart,
-				'A', // arcTo
-				radius, // x radius
-				radius, // y radius
-				0, // slanting
-				longArc, // long or short arc
-				1, // clockwise
-				x + radius * cosEnd,
-				y + radius * sinEnd,
-				L,
-				x + innerRadius * cosEnd,
-				y + innerRadius * sinEnd,
-				'A', // arcTo
-				innerRadius, // x radius
-				innerRadius, // y radius
-				0, // slanting
-				longArc, // long or short arc
-				0, // clockwise
-				x + innerRadius * cosStart,
-				y + innerRadius * sinStart,
-
-				'Z' // close
-			];
-		}
-	},
-
-	/**
-	 * Define a clipping rectangle
-	 * @param {String} id
-	 * @param {Number} x
-	 * @param {Number} y
-	 * @param {Number} width
-	 * @param {Number} height
-	 */
-	clipRect: function (x, y, width, height) {
-		var wrapper,
-			id = PREFIX + idCounter++,
-
-			clipPath = this.createElement('clipPath').attr({
-				id: id
-			}).add(this.defs);
-
-		wrapper = this.rect(x, y, width, height, 0).add(clipPath);
-		wrapper.id = id;
-		wrapper.clipPath = clipPath;
-
-		return wrapper;
-	},
-
-
-	/**
-	 * Take a color and return it if it's a string, make it a gradient if it's a
-	 * gradient configuration object. Prior to Highstock, an array was used to define
-	 * a linear gradient with pixel positions relative to the SVG. In newer versions
-	 * we change the coordinates to apply relative to the shape, using coordinates
-	 * 0-1 within the shape. To preserve backwards compatibility, linearGradient
-	 * in this definition is an object of x1, y1, x2 and y2.
-	 *
-	 * @param {Object} color The color or config object
-	 */
-	color: function (color, elem, prop) {
-		var colorObject,
-			regexRgba = /^rgba/;
-		if (color && color.linearGradient) {
-			var renderer = this,
-				linearGradient = color[LINEAR_GRADIENT],
-				relativeToShape = !linearGradient.length, // keep backwards compatibility
-				id = PREFIX + idCounter++,
-				gradientObject,
-				stopColor,
-				stopOpacity;
-
-			gradientObject = renderer.createElement(LINEAR_GRADIENT)
-				.attr(extend({
-					id: id,
-					x1: linearGradient.x1 || linearGradient[0] || 0,
-					y1: linearGradient.y1 || linearGradient[1] || 0,
-					x2: linearGradient.x2 || linearGradient[2] || 0,
-					y2: linearGradient.y2 || linearGradient[3] || 0
-				}, relativeToShape ? null : { gradientUnits: 'userSpaceOnUse' }))
-				.add(renderer.defs);
-
-			// Keep a reference to the gradient object so it is possible to destroy it later
-			renderer.gradients.push(gradientObject);
-
-			// The gradient needs to keep a list of stops to be able to destroy them
-			gradientObject.stops = [];
-			each(color.stops, function (stop) {
-				var stopObject;
-				if (regexRgba.test(stop[1])) {
-					colorObject = Color(stop[1]);
-					stopColor = colorObject.get('rgb');
-					stopOpacity = colorObject.get('a');
-				} else {
-					stopColor = stop[1];
-					stopOpacity = 1;
-				}
-				stopObject = renderer.createElement('stop').attr({
-					offset: stop[0],
-					'stop-color': stopColor,
-					'stop-opacity': stopOpacity
-				}).add(gradientObject);
-
-				// Add the stop element to the gradient
-				gradientObject.stops.push(stopObject);
-			});
-
-			return 'url(' + this.url + '#' + id + ')';
-
-		// Webkit and Batik can't show rgba.
-		} else if (regexRgba.test(color)) {
-			colorObject = Color(color);
-			attr(elem, prop + '-opacity', colorObject.get('a'));
-
-			return colorObject.get('rgb');
-
-
-		} else {
-			// Remove the opacity attribute added above. Does not throw if the attribute is not there.
-			elem.removeAttribute(prop + '-opacity');
-
-			return color;
-		}
-
-	},
-
-
-	/**
-	 * Add text to the SVG object
-	 * @param {String} str
-	 * @param {Number} x Left position
-	 * @param {Number} y Top position
-	 * @param {Boolean} useHTML Use HTML to render the text
-	 */
-	text: function (str, x, y, useHTML) {
-
-		// declare variables
-		var renderer = this,
-			defaultChartStyle = defaultOptions.chart.style,
-			wrapper;
-
-		x = mathRound(pick(x, 0));
-		y = mathRound(pick(y, 0));
-
-		wrapper = renderer.createElement('text')
-			.attr({
-				x: x,
-				y: y,
-				text: str
-			})
-			.css({
-				fontFamily: defaultChartStyle.fontFamily,
-				fontSize: defaultChartStyle.fontSize
-			});
-
-		wrapper.x = x;
-		wrapper.y = y;
-		wrapper.useHTML = useHTML;
-		return wrapper;
-	},
-
-	/**
-	 * Add a label, a text item that can hold a colored or gradient background
-	 * as well as a border and shadow.
-	 * @param {string} str
-	 * @param {Number} x
-	 * @param {Number} y
-	 * @param {String} shape
-	 * @param {Number} anchorX In case the shape has a pointer, like a flag, this is the
-	 *    coordinates it should be pinned to
-	 * @param {Number} anchorY
-	 */
-	label: function (str, x, y, shape, anchorX, anchorY) {
-
-		var renderer = this,
-			wrapper = renderer.g(),
-			text = renderer.text()
-				.attr({
-					zIndex: 1
-				})
-				.add(wrapper),
-			box,
-			bBox,
-			align = 'left',
-			padding = 3,
-			width,
-			height,
-			wrapperX,
-			wrapperY,
-			crispAdjust = 0,
-			deferredAttr = {},
-			attrSetters = wrapper.attrSetters;
-
-		/**
-		 * This function runs after the label is added to the DOM (when the bounding box is
-		 * available), and after the text of the label is updated to detect the new bounding
-		 * box and reflect it in the border box.
-		 */
-		function updateBoxSize() {
-			bBox = (width === undefined || height === undefined || wrapper.styles.textAlign) &&
-				text.getBBox(true);
-			wrapper.width = (width || bBox.width) + 2 * padding;
-			wrapper.height = (height || bBox.height) + 2 * padding;
-
-			// create the border box if it is not already present
-			if (!box) {
-				wrapper.box = box = shape ?
-					renderer.symbol(shape, 0, 0, wrapper.width, wrapper.height) :
-					renderer.rect(0, 0, wrapper.width, wrapper.height, 0, deferredAttr['stroke-width']);
-				box.add(wrapper);
-			}
-
-			// apply the box attributes
-			box.attr(merge({
-				width: wrapper.width,
-				height: wrapper.height
-			}, deferredAttr));
-			deferredAttr = null;
-		}
-
-		/**
-		 * This function runs after setting text or padding, but only if padding is changed
-		 */
-		function updateTextPadding() {
-			var styles = wrapper.styles,
-				textAlign = styles && styles.textAlign,
-				x = padding,
-				y = padding + mathRound(pInt(wrapper.element.style.fontSize || 11) * 1.2);
-
-			// compensate for alignment
-			if (defined(width) && (textAlign === 'center' || textAlign === 'right')) {
-				x += { center: 0.5, right: 1 }[textAlign] * (width - bBox.width);
-			}
-
-			// update if anything changed
-			if (x !== text.x || y !== text.y) {
-				text.attr({
-					x: x,
-					y: y
-				});
-			}
-
-			// record current values
-			text.x = x;
-			text.y = y;
-		}
-
-		/**
-		 * Set a box attribute, or defer it if the box is not yet created
-		 * @param {Object} key
-		 * @param {Object} value
-		 */
-		function boxAttr(key, value) {
-			if (box) {
-				box.attr(key, value);
-			} else {
-				deferredAttr[key] = value;
-			}
-		}
-
-
-		/**
-		 * After the text element is added, get the desired size of the border box
-		 * and add it before the text in the DOM.
-		 */
-		addEvent(wrapper, 'add', function () {
-			wrapper.attr({
-				text: str, // alignment is available now
-				x: x,
-				y: y,
-				anchorX: anchorX,
-				anchorY: anchorY
-			});
-		});
-
-
-		/*
-		 * Add specific attribute setters.
-		 */
-
-		// only change local variables
-		attrSetters.width = function (value) {
-			width = value;
-			return false;
-		};
-		attrSetters.height = function (value) {
-			height = value;
-			return false;
-		};
-		attrSetters.padding = function (value) {
-			padding = value;
-			updateTextPadding();
-
-			return false;
-		};
-
-		// change local variable and set attribue as well
-		attrSetters.align = function (value) {
-			align = value;
-			return false; // prevent setting text-anchor on the group
-		};
-
-		// apply these to the box and the text alike
-		attrSetters.text = function (value, key) {
-			text.attr(key, value);
-			updateBoxSize();
-			updateTextPadding();
-			return false;
-		};
-
-		// apply these to the box but not to the text
-		attrSetters[STROKE_WIDTH] = function (value, key) {
-			crispAdjust = value % 2 / 2;
-			boxAttr(key, value);
-			return false;
-		};
-		attrSetters.stroke = attrSetters.fill = attrSetters.r = function (value, key) {
-			boxAttr(key, value);
-			return false;
-		};
-		attrSetters.anchorX = function (value, key) {
-			anchorX = value;
-			boxAttr(key, value + crispAdjust - wrapperX);
-			return false;
-		};
-		attrSetters.anchorY = function (value, key) {
-			anchorY = value;
-			boxAttr(key, value - wrapperY);
-			return false;
-		};
-
-		// rename attributes
-		attrSetters.x = function (value) {
-			wrapperX = value;
-			wrapperX -= { left: 0, center: 0.5, right: 1 }[align] * ((width || bBox.width) + padding);
-
-			wrapper.attr('translateX', mathRound(wrapperX));
-			return false;
-		};
-		attrSetters.y = function (value) {
-			wrapperY = value;
-			wrapper.attr('translateY', mathRound(value));
-			return false;
-		};
-
-		// Redirect certain methods to either the box or the text
-		var baseCss = wrapper.css;
-		return extend(wrapper, {
-			/**
-			 * Pick up some properties and apply them to the text instead of the wrapper
-			 */
-			css: function (styles) {
-				if (styles) {
-					var textStyles = {};
-					each(['fontSize', 'fontWeight', 'fontFamily', 'color', 'lineHeight'], function (prop) {
-						if (styles[prop] !== UNDEFINED) {
-							textStyles[prop] = styles[prop];
-							delete styles[prop];
-						}
-					});
-					text.css(textStyles);
-				}
-				return baseCss.call(wrapper, styles);
-			},
-			/**
-			 * Return the bounding box of the box, not the group
-			 */
-			getBBox: function () {
-				return box.getBBox();
-			},
-			/**
-			 * Apply the shadow to the box
-			 */
-			shadow: function (b) {
-				box.shadow(b);
-				return wrapper;
-			},
-			/**
-			 * Destroy and release memory.
-			 */
-			destroy: function () {
-				if (text) {
-					// Destroy the text element
-					text = text.destroy();
-				}
-				// Call base implementation to destroy the rest
-				SVGElement.prototype.destroy.call(wrapper);
-			}
-		});
-	}
-}; // end SVGRenderer
-
-
-// general renderer
-Renderer = SVGRenderer;
+
+/**
+ * A wrapper object for SVG elements
+ */
+function SVGElement() {}
+
+SVGElement.prototype = {
+	/**
+	 * Initialize the SVG renderer
+	 * @param {Object} renderer
+	 * @param {String} nodeName
+	 */
+	init: function (renderer, nodeName) {
+		var wrapper = this;
+		wrapper.element = doc.createElementNS(SVG_NS, nodeName);
+		wrapper.renderer = renderer;
+		/**
+		 * A collection of attribute setters. These methods, if defined, are called right before a certain
+		 * attribute is set on an element wrapper. Returning false prevents the default attribute
+		 * setter to run. Returning a value causes the default setter to set that value. Used in
+		 * Renderer.label.
+		 */
+		wrapper.attrSetters = {};
+	},
+	/**
+	 * Animate a given attribute
+	 * @param {Object} params
+	 * @param {Number} options The same options as in jQuery animation
+	 * @param {Function} complete Function to perform at the end of animation
+	 */
+	animate: function (params, options, complete) {
+		var animOptions = pick(options, globalAnimation, true);
+		if (animOptions) {
+			animOptions = merge(animOptions);
+			if (complete) { // allows using a callback with the global animation without overwriting it
+				animOptions.complete = complete;
+			}
+			animate(this, params, animOptions);
+		} else {
+			this.attr(params);
+			if (complete) {
+				complete();
+			}
+		}
+	},
+	/**
+	 * Set or get a given attribute
+	 * @param {Object|String} hash
+	 * @param {Mixed|Undefined} val
+	 */
+	attr: function (hash, val) {
+		var wrapper = this,
+			key,
+			value,
+			result,
+			i,
+			child,
+			element = wrapper.element,
+			nodeName = element.nodeName,
+			renderer = wrapper.renderer,
+			skipAttr,
+			attrSetters = wrapper.attrSetters,
+			shadows = wrapper.shadows,
+			htmlNode = wrapper.htmlNode,
+			hasSetSymbolSize,
+			ret = wrapper;
+
+		// single key-value pair
+		if (isString(hash) && defined(val)) {
+			key = hash;
+			hash = {};
+			hash[key] = val;
+		}
+
+		// used as a getter: first argument is a string, second is undefined
+		if (isString(hash)) {
+			key = hash;
+			if (nodeName === 'circle') {
+				key = { x: 'cx', y: 'cy' }[key] || key;
+			} else if (key === 'strokeWidth') {
+				key = 'stroke-width';
+			}
+			ret = attr(element, key) || wrapper[key] || 0;
+
+			if (key !== 'd' && key !== 'visibility') { // 'd' is string in animation step
+				ret = parseFloat(ret);
+			}
+
+		// setter
+		} else {
+
+			for (key in hash) {
+				skipAttr = false; // reset
+				value = hash[key];
+
+				// check for a specific attribute setter
+				result = attrSetters[key] && attrSetters[key](value, key);
+
+				if (result !== false) {
+
+					if (result !== UNDEFINED) {
+						value = result; // the attribute setter has returned a new value to set
+					}
+
+					// paths
+					if (key === 'd') {
+						if (value && value.join) { // join path
+							value = value.join(' ');
+						}
+						if (/(NaN| {2}|^$)/.test(value)) {
+							value = 'M 0 0';
+						}
+						wrapper.d = value; // shortcut for animations
+
+					// update child tspans x values
+					} else if (key === 'x' && nodeName === 'text') {
+						for (i = 0; i < element.childNodes.length; i++) {
+							child = element.childNodes[i];
+							// if the x values are equal, the tspan represents a linebreak
+							if (attr(child, 'x') === attr(element, 'x')) {
+								//child.setAttribute('x', value);
+								attr(child, 'x', value);
+							}
+						}
+
+						if (wrapper.rotation) {
+							attr(element, 'transform', 'rotate(' + wrapper.rotation + ' ' + value + ' ' +
+								pInt(hash.y || attr(element, 'y')) + ')');
+						}
+
+					// apply gradients
+					} else if (key === 'fill') {
+						value = renderer.color(value, element, key);
+
+					// circle x and y
+					} else if (nodeName === 'circle' && (key === 'x' || key === 'y')) {
+						key = { x: 'cx', y: 'cy' }[key] || key;
+
+					// rectangle border radius
+					} else if (nodeName === 'rect' && key === 'r') {
+						attr(element, {
+							rx: value,
+							ry: value
+						});
+						skipAttr = true;
+
+					// translation and text rotation
+					} else if (key === 'translateX' || key === 'translateY' || key === 'rotation' || key === 'verticalAlign') {
+						wrapper[key] = value;
+						wrapper.updateTransform();
+						skipAttr = true;
+
+					// apply opacity as subnode (required by legacy WebKit and Batik)
+					} else if (key === 'stroke') {
+						value = renderer.color(value, element, key);
+
+					// emulate VML's dashstyle implementation
+					} else if (key === 'dashstyle') {
+						key = 'stroke-dasharray';
+						value = value && value.toLowerCase();
+						if (value === 'solid') {
+							value = NONE;
+						} else if (value) {
+							value = value
+								.replace('shortdashdotdot', '3,1,1,1,1,1,')
+								.replace('shortdashdot', '3,1,1,1')
+								.replace('shortdot', '1,1,')
+								.replace('shortdash', '3,1,')
+								.replace('longdash', '8,3,')
+								.replace(/dot/g, '1,3,')
+								.replace('dash', '4,3,')
+								.replace(/,$/, '')
+								.split(','); // ending comma
+
+							i = value.length;
+							while (i--) {
+								value[i] = pInt(value[i]) * hash['stroke-width'];
+							}
+							value = value.join(',');
+						}
+
+					// special
+					} else if (key === 'isTracker') {
+						wrapper[key] = value;
+
+					// IE9/MooTools combo: MooTools returns objects instead of numbers and IE9 Beta 2
+					// is unable to cast them. Test again with final IE9.
+					} else if (key === 'width') {
+						value = pInt(value);
+
+					// Text alignment
+					} else if (key === 'align') {
+						key = 'text-anchor';
+						value = { left: 'start', center: 'middle', right: 'end' }[value];
+
+					// Title requires a subnode, #431
+					} else if (key === 'title') {
+						var title = doc.createElementNS(SVG_NS, 'title');
+						title.appendChild(doc.createTextNode(value));
+						element.appendChild(title);
+					}
+
+					// jQuery animate changes case
+					if (key === 'strokeWidth') {
+						key = 'stroke-width';
+					}
+
+					// Chrome/Win < 6 bug (http://code.google.com/p/chromium/issues/detail?id=15461)
+					if (isWebKit && key === 'stroke-width' && value === 0) {
+						value = 0.000001;
+					}
+
+					// symbols
+					if (wrapper.symbolName && /^(x|y|r|start|end|innerR|anchorX|anchorY)/.test(key)) {
+
+
+						if (!hasSetSymbolSize) {
+							wrapper.symbolAttr(hash);
+							hasSetSymbolSize = true;
+						}
+						skipAttr = true;
+					}
+
+					// let the shadow follow the main element
+					if (shadows && /^(width|height|visibility|x|y|d|transform)$/.test(key)) {
+						i = shadows.length;
+						while (i--) {
+							attr(shadows[i], key, value);
+						}
+					}
+
+					// validate heights
+					if ((key === 'width' || key === 'height') && nodeName === 'rect' && value < 0) {
+						value = 0;
+					}
+
+
+
+
+					if (key === 'text') {
+						// only one node allowed
+						wrapper.textStr = value;
+						if (wrapper.added) {
+							renderer.buildText(wrapper);
+						}
+					} else if (!skipAttr) {
+						attr(element, key, value);
+					}
+
+				}
+
+				// Issue #38
+				if (htmlNode && (key === 'x' || key === 'y' ||
+						key === 'translateX' || key === 'translateY' || key === 'visibility')) {
+					var bBox,
+						arr = htmlNode.length ? htmlNode : [this],
+						length = arr.length,
+						itemWrapper,
+						j;
+
+					for (j = 0; j < length; j++) {
+						itemWrapper = arr[j];
+						bBox = itemWrapper.getBBox();
+						htmlNode = itemWrapper.htmlNode; // reassign to child item
+						css(htmlNode, extend(wrapper.styles, {
+							left: (bBox.x + (wrapper.translateX || 0)) + PX,
+							top: (bBox.y + (wrapper.translateY || 0)) + PX
+						}));
+
+						if (key === 'visibility') {
+							css(htmlNode, {
+								visibility: value
+							});
+						}
+					}
+				}
+
+			}
+
+		}
+		return ret;
+	},
+
+	/**
+	 * If one of the symbol size affecting parameters are changed,
+	 * check all the others only once for each call to an element's
+	 * .attr() method
+	 * @param {Object} hash
+	 */
+	symbolAttr: function (hash) {
+		var wrapper = this;
+
+		each(['x', 'y', 'r', 'start', 'end', 'width', 'height', 'innerR', 'anchorX', 'anchorY'], function (key) {
+			wrapper[key] = pick(hash[key], wrapper[key]);
+		});
+
+		wrapper.attr({
+			d: wrapper.renderer.symbols[wrapper.symbolName](wrapper.x, wrapper.y, wrapper.width, wrapper.height, wrapper)
+		});
+	},
+
+	/**
+	 * Apply a clipping path to this object
+	 * @param {String} id
+	 */
+	clip: function (clipRect) {
+		return this.attr('clip-path', 'url(' + this.renderer.url + '#' + clipRect.id + ')');
+	},
+
+	/**
+	 * Calculate the coordinates needed for drawing a rectangle crisply and return the
+	 * calculated attributes
+	 * @param {Number} strokeWidth
+	 * @param {Number} x
+	 * @param {Number} y
+	 * @param {Number} width
+	 * @param {Number} height
+	 */
+	crisp: function (strokeWidth, x, y, width, height) {
+
+		var wrapper = this,
+			key,
+			attribs = {},
+			values = {},
+			normalizer;
+
+		strokeWidth = strokeWidth || wrapper.strokeWidth || (wrapper.attr && wrapper.attr('stroke-width')) || 0;
+		normalizer = mathRound(strokeWidth) % 2 / 2; // mathRound because strokeWidth can sometimes have roundoff errors
+
+		// normalize for crisp edges
+		values.x = mathFloor(x || wrapper.x || 0) + normalizer;
+		values.y = mathFloor(y || wrapper.y || 0) + normalizer;
+		values.width = mathFloor((width || wrapper.width || 0) - 2 * normalizer);
+		values.height = mathFloor((height || wrapper.height || 0) - 2 * normalizer);
+		values.strokeWidth = strokeWidth;
+
+		for (key in values) {
+			if (wrapper[key] !== values[key]) { // only set attribute if changed
+				wrapper[key] = attribs[key] = values[key];
+			}
+		}
+
+		return attribs;
+	},
+
+	/**
+	 * Set styles for the element
+	 * @param {Object} styles
+	 */
+	css: function (styles) {
+		/*jslint unparam: true*//* allow unused param a in the regexp function below */
+		var elemWrapper = this,
+			elem = elemWrapper.element,
+			textWidth = styles && styles.width && elem.nodeName === 'text',
+			n,
+			serializedCss = '',
+			hyphenate = function (a, b) { return '-' + b.toLowerCase(); };
+		/*jslint unparam: false*/
+
+		// convert legacy
+		if (styles && styles.color) {
+			styles.fill = styles.color;
+		}
+
+		// Merge the new styles with the old ones
+		styles = extend(
+			elemWrapper.styles,
+			styles
+		);
+
+		// store object
+		elemWrapper.styles = styles;
+
+		// serialize and set style attribute
+		if (isIE && !hasSVG) { // legacy IE doesn't support setting style attribute
+			if (textWidth) {
+				delete styles.width;
+			}
+			css(elemWrapper.element, styles);
+		} else {
+			for (n in styles) {
+				serializedCss += n.replace(/([A-Z])/g, hyphenate) + ':' + styles[n] + ';';
+			}
+			elemWrapper.attr({
+				style: serializedCss
+			});
+		}
+
+
+		// re-build text
+		if (textWidth && elemWrapper.added) {
+			elemWrapper.renderer.buildText(elemWrapper);
+		}
+
+		return elemWrapper;
+	},
+
+	/**
+	 * Add an event listener
+	 * @param {String} eventType
+	 * @param {Function} handler
+	 */
+	on: function (eventType, handler) {
+		var fn = handler;
+		// touch
+		if (hasTouch && eventType === 'click') {
+			eventType = 'touchstart';
+			fn = function (e) {
+				e.preventDefault();
+				handler();
+			};
+		}
+		// simplest possible event model for internal use
+		this.element['on' + eventType] = fn;
+		return this;
+	},
+
+
+	/**
+	 * Move an object and its children by x and y values
+	 * @param {Number} x
+	 * @param {Number} y
+	 */
+	translate: function (x, y) {
+		return this.attr({
+			translateX: x,
+			translateY: y
+		});
+	},
+
+	/**
+	 * Invert a group, rotate and flip
+	 */
+	invert: function () {
+		var wrapper = this;
+		wrapper.inverted = true;
+		wrapper.updateTransform();
+		return wrapper;
+	},
+
+	/**
+	 * Private method to update the transform attribute based on internal
+	 * properties
+	 */
+	updateTransform: function () {
+		var wrapper = this,
+			translateX = wrapper.translateX || 0,
+			translateY = wrapper.translateY || 0,
+			inverted = wrapper.inverted,
+			rotation = wrapper.rotation,
+			transform = [];
+
+		// flipping affects translate as adjustment for flipping around the group's axis
+		if (inverted) {
+			translateX += wrapper.attr('width');
+			translateY += wrapper.attr('height');
+		}
+
+		// apply translate
+		if (translateX || translateY) {
+			transform.push('translate(' + translateX + ',' + translateY + ')');
+		}
+
+		// apply rotation
+		if (inverted) {
+			transform.push('rotate(90) scale(-1,1)');
+		} else if (rotation) { // text rotation
+			transform.push('rotate(' + rotation + ' ' + wrapper.x + ' ' + wrapper.y + ')');
+		}
+
+		if (transform.length) {
+			attr(wrapper.element, 'transform', transform.join(' '));
+		}
+	},
+	/**
+	 * Bring the element to the front
+	 */
+	toFront: function () {
+		var element = this.element;
+		element.parentNode.appendChild(element);
+		return this;
+	},
+
+
+	/**
+	 * Break down alignment options like align, verticalAlign, x and y
+	 * to x and y relative to the chart.
+	 *
+	 * @param {Object} alignOptions
+	 * @param {Boolean} alignByTranslate
+	 * @param {Object} box The box to align to, needs a width and height
+	 *
+	 */
+	align: function (alignOptions, alignByTranslate, box) {
+		var elemWrapper = this;
+
+		if (!alignOptions) { // called on resize
+			alignOptions = elemWrapper.alignOptions;
+			alignByTranslate = elemWrapper.alignByTranslate;
+		} else { // first call on instanciate
+			elemWrapper.alignOptions = alignOptions;
+			elemWrapper.alignByTranslate = alignByTranslate;
+			if (!box) { // boxes other than renderer handle this internally
+				elemWrapper.renderer.alignedObjects.push(elemWrapper);
+			}
+		}
+
+		box = pick(box, elemWrapper.renderer);
+
+		var align = alignOptions.align,
+			vAlign = alignOptions.verticalAlign,
+			x = (box.x || 0) + (alignOptions.x || 0), // default: left align
+			y = (box.y || 0) + (alignOptions.y || 0), // default: top align
+			attribs = {};
+
+
+		// align
+		if (/^(right|center)$/.test(align)) {
+			x += (box.width - (alignOptions.width || 0)) /
+					{ right: 1, center: 2 }[align];
+		}
+		attribs[alignByTranslate ? 'translateX' : 'x'] = mathRound(x);
+
+
+		// vertical align
+		if (/^(bottom|middle)$/.test(vAlign)) {
+			y += (box.height - (alignOptions.height || 0)) /
+					({ bottom: 1, middle: 2 }[vAlign] || 1);
+
+		}
+		attribs[alignByTranslate ? 'translateY' : 'y'] = mathRound(y);
+
+		// animate only if already placed
+		elemWrapper[elemWrapper.placed ? 'animate' : 'attr'](attribs);
+		elemWrapper.placed = true;
+		elemWrapper.alignAttr = attribs;
+
+		return elemWrapper;
+	},
+
+	/**
+	 * Get the bounding box (width, height, x and y) for the element
+	 */
+	getBBox: function () {
+		var bBox,
+			width,
+			height,
+			rotation = this.rotation,
+			rad = rotation * deg2rad;
+
+		try { // fails in Firefox if the container has display: none
+			// use extend because IE9 is not allowed to change width and height in case
+			// of rotation (below)
+			bBox = extend({}, this.element.getBBox());
+		} catch (e) {
+			bBox = { width: 0, height: 0 };
+		}
+		width = bBox.width;
+		height = bBox.height;
+
+		// adjust for rotated text
+		if (rotation) {
+			bBox.width = mathAbs(height * mathSin(rad)) + mathAbs(width * mathCos(rad));
+			bBox.height = mathAbs(height * mathCos(rad)) + mathAbs(width * mathSin(rad));
+		}
+
+		return bBox;
+	},
+
+	/**
+	 * Show the element
+	 */
+	show: function () {
+		return this.attr({ visibility: VISIBLE });
+	},
+
+	/**
+	 * Hide the element
+	 */
+	hide: function () {
+		return this.attr({ visibility: HIDDEN });
+	},
+
+	/**
+	 * Add the element
+	 * @param {Object|Undefined} parent Can be an element, an element wrapper or undefined
+	 *    to append the element to the renderer.box.
+	 */
+	add: function (parent) {
+
+		var renderer = this.renderer,
+			parentWrapper = parent || renderer,
+			parentNode = parentWrapper.element || renderer.box,
+			childNodes = parentNode.childNodes,
+			element = this.element,
+			zIndex = attr(element, 'zIndex'),
+			otherElement,
+			otherZIndex,
+			i,
+			inserted;
+
+		// mark as inverted
+		this.parentInverted = parent && parent.inverted;
+
+		// build formatted text
+		if (this.textStr !== undefined) {
+			renderer.buildText(this);
+		}
+
+		// register html spans in groups
+		if (parent && this.htmlNode) {
+			if (!parent.htmlNode) {
+				parent.htmlNode = [];
+			}
+			parent.htmlNode.push(this);
+		}
+
+		// mark the container as having z indexed children
+		if (zIndex) {
+			parentWrapper.handleZ = true;
+			zIndex = pInt(zIndex);
+		}
+
+		// insert according to this and other elements' zIndex
+		if (parentWrapper.handleZ) { // this element or any of its siblings has a z index
+			for (i = 0; i < childNodes.length; i++) {
+				otherElement = childNodes[i];
+				otherZIndex = attr(otherElement, 'zIndex');
+				if (otherElement !== element && (
+						// insert before the first element with a higher zIndex
+						pInt(otherZIndex) > zIndex ||
+						// if no zIndex given, insert before the first element with a zIndex
+						(!defined(zIndex) && defined(otherZIndex))
+
+						)) {
+					parentNode.insertBefore(element, otherElement);
+					inserted = true;
+					break;
+				}
+			}
+		}
+
+		// default: append at the end
+		if (!inserted) {
+			parentNode.appendChild(element);
+		}
+
+		// mark as added
+		this.added = true;
+
+		// fire an event for internal hooks
+		fireEvent(this, 'add');
+
+		return this;
+	},
+
+	/**
+	 * Removes a child either by removeChild or move to garbageBin.
+	 * Issue 490; in VML removeChild results in Orphaned nodes according to sIEve, discardElement does not.
+	 */
+	safeRemoveChild: function (element) {
+		var parentNode = element.parentNode;
+		if (parentNode) {
+			parentNode.removeChild(element);
+		}
+	},
+
+	/**
+	 * Destroy the element and element wrapper
+	 */
+	destroy: function () {
+		var wrapper = this,
+			element = wrapper.element || {},
+			shadows = wrapper.shadows,
+			box = wrapper.box,
+			key,
+			i;
+
+		// remove events
+		element.onclick = element.onmouseout = element.onmouseover = element.onmousemove = null;
+		stop(wrapper); // stop running animations
+
+		if (wrapper.clipPath) {
+			wrapper.clipPath = wrapper.clipPath.destroy();
+		}
+
+		// Destroy stops in case this is a gradient object
+		if (wrapper.stops) {
+			for (i = 0; i < wrapper.stops.length; i++) {
+				wrapper.stops[i] = wrapper.stops[i].destroy();
+			}
+			wrapper.stops = null;
+		}
+
+		// remove element
+		wrapper.safeRemoveChild(element);
+
+		// destroy shadows
+		if (shadows) {
+			each(shadows, function (shadow) {
+				wrapper.safeRemoveChild(shadow);
+			});
+		}
+
+		// destroy label box
+		if (box) {
+			box.destroy();
+		}
+
+		// remove from alignObjects
+		erase(wrapper.renderer.alignedObjects, wrapper);
+
+		for (key in wrapper) {
+			delete wrapper[key];
+		}
+
+		return null;
+	},
+
+	/**
+	 * Empty a group element
+	 */
+	empty: function () {
+		var element = this.element,
+			childNodes = element.childNodes,
+			i = childNodes.length;
+
+		while (i--) {
+			element.removeChild(childNodes[i]);
+		}
+	},
+
+	/**
+	 * Add a shadow to the element. Must be done after the element is added to the DOM
+	 * @param {Boolean} apply
+	 */
+	shadow: function (apply, group) {
+		var shadows = [],
+			i,
+			shadow,
+			element = this.element,
+
+			// compensate for inverted plot area
+			transform = this.parentInverted ? '(-1,-1)' : '(1,1)';
+
+
+		if (apply) {
+			for (i = 1; i <= 3; i++) {
+				shadow = element.cloneNode(0);
+				attr(shadow, {
+					'isShadow': 'true',
+					'stroke': 'rgb(0, 0, 0)',
+					'stroke-opacity': 0.05 * i,
+					'stroke-width': 7 - 2 * i,
+					'transform': 'translate' + transform,
+					'fill': NONE
+				});
+
+				if (group) {
+					group.element.appendChild(shadow);
+				} else {
+					element.parentNode.insertBefore(shadow, element);
+				}
+
+				shadows.push(shadow);
+			}
+
+			this.shadows = shadows;
+		}
+		return this;
+
+	}
+};
+
+
+/**
+ * The default SVG renderer
+ */
+var SVGRenderer = function () {
+	this.init.apply(this, arguments);
+};
+SVGRenderer.prototype = {
+
+	Element: SVGElement,
+
+	/**
+	 * Initialize the SVGRenderer
+	 * @param {Object} container
+	 * @param {Number} width
+	 * @param {Number} height
+	 * @param {Boolean} forExport
+	 */
+	init: function (container, width, height, forExport) {
+		var renderer = this,
+			loc = location,
+			boxWrapper;
+
+		boxWrapper = renderer.createElement('svg')
+			.attr({
+				xmlns: SVG_NS,
+				version: '1.1'
+			});
+		container.appendChild(boxWrapper.element);
+
+		// object properties
+		renderer.box = boxWrapper.element;
+		renderer.boxWrapper = boxWrapper;
+		renderer.alignedObjects = [];
+		renderer.url = isIE ? '' : loc.href.replace(/#.*?$/, ''); // page url used for internal references
+		renderer.defs = this.createElement('defs').add();
+		renderer.forExport = forExport;
+		renderer.gradients = []; // Array where gradient SvgElements are stored
+
+		renderer.setSize(width, height, false);
+
+	},
+
+	/**
+	 * Destroys the renderer and its allocated members.
+	 */
+	destroy: function () {
+		var renderer = this,
+			i,
+			rendererGradients = renderer.gradients,
+			rendererDefs = renderer.defs;
+		renderer.box = null;
+		renderer.boxWrapper = renderer.boxWrapper.destroy();
+
+		// Call destroy on all gradient elements
+		if (rendererGradients) { // gradients are null in VMLRenderer
+			for (i = 0; i < rendererGradients.length; i++) {
+				renderer.gradients[i] = rendererGradients[i].destroy();
+			}
+			renderer.gradients = null;
+		}
+
+		// Defs are null in VMLRenderer
+		// Otherwise, destroy them here.
+		if (rendererDefs) {
+			renderer.defs = rendererDefs.destroy();
+		}
+
+		renderer.alignedObjects = null;
+
+		return null;
+	},
+
+	/**
+	 * Create a wrapper for an SVG element
+	 * @param {Object} nodeName
+	 */
+	createElement: function (nodeName) {
+		var wrapper = new this.Element();
+		wrapper.init(this, nodeName);
+		return wrapper;
+	},
+
+
+	/**
+	 * Parse a simple HTML string into SVG tspans
+	 *
+	 * @param {Object} textNode The parent text SVG node
+	 */
+	buildText: function (wrapper) {
+		var textNode = wrapper.element,
+			lines = pick(wrapper.textStr, '').toString()
+				.replace(/<(b|strong)>/g, '<span style="font-weight:bold">')
+				.replace(/<(i|em)>/g, '<span style="font-style:italic">')
+				.replace(/<a/g, '<span')
+				.replace(/<\/(b|strong|i|em|a)>/g, '</span>')
+				.split(/<br.*?>/g),
+			childNodes = textNode.childNodes,
+			styleRegex = /style="([^"]+)"/,
+			hrefRegex = /href="([^"]+)"/,
+			parentX = attr(textNode, 'x'),
+			textStyles = wrapper.styles,
+			renderAsHtml = textStyles && wrapper.useHTML && !this.forExport,
+			htmlNode = wrapper.htmlNode,
+			//arr, issue #38 workaround
+			width = textStyles && pInt(textStyles.width),
+			textLineHeight = textStyles && textStyles.lineHeight,
+			lastLine,
+			GET_COMPUTED_STYLE = 'getComputedStyle',
+			i = childNodes.length;
+
+		// remove old text
+		while (i--) {
+			textNode.removeChild(childNodes[i]);
+		}
+
+		if (width && !wrapper.added) {
+			this.box.appendChild(textNode); // attach it to the DOM to read offset width
+		}
+
+		// remove empty line at end
+		if (lines[lines.length - 1] === '') {
+			lines.pop();
+		}
+
+		// build the lines
+		each(lines, function (line, lineNo) {
+			var spans, spanNo = 0, lineHeight;
+
+			line = line.replace(/<span/g, '|||<span').replace(/<\/span>/g, '</span>|||');
+			spans = line.split('|||');
+
+			each(spans, function (span) {
+				if (span !== '' || spans.length === 1) {
+					var attributes = {},
+						tspan = doc.createElementNS(SVG_NS, 'tspan');
+					if (styleRegex.test(span)) {
+						attr(
+							tspan,
+							'style',
+							span.match(styleRegex)[1].replace(/(;| |^)color([ :])/, '$1fill$2')
+						);
+					}
+					if (hrefRegex.test(span)) {
+						attr(tspan, 'onclick', 'location.href=\"' + span.match(hrefRegex)[1] + '\"');
+						css(tspan, { cursor: 'pointer' });
+					}
+
+					span = (span.replace(/<(.|\n)*?>/g, '') || ' ')
+						.replace(/&lt;/g, '<')
+						.replace(/&gt;/g, '>');
+
+					// issue #38 workaround.
+					/*if (reverse) {
+						arr = [];
+						i = span.length;
+						while (i--) {
+							arr.push(span.charAt(i));
+						}
+						span = arr.join('');
+					}*/
+
+					// add the text node
+					tspan.appendChild(doc.createTextNode(span));
+
+					if (!spanNo) { // first span in a line, align it to the left
+						attributes.x = parentX;
+					} else {
+						// Firefox ignores spaces at the front or end of the tspan
+						attributes.dx = 3; // space
+					}
+
+					// first span on subsequent line, add the line height
+					if (!spanNo) {
+						if (lineNo) {
+
+							// allow getting the right offset height in exporting in IE
+							if (!hasSVG && wrapper.renderer.forExport) {
+								css(tspan, { display: 'block' });
+							}
+
+							// Webkit and opera sometimes return 'normal' as the line height. In that
+							// case, webkit uses offsetHeight, while Opera falls back to 18
+							lineHeight = win[GET_COMPUTED_STYLE] &&
+								pInt(win[GET_COMPUTED_STYLE](lastLine, null).getPropertyValue('line-height'));
+
+							if (!lineHeight || isNaN(lineHeight)) {
+								lineHeight = textLineHeight || lastLine.offsetHeight || 18;
+							}
+							attr(tspan, 'dy', lineHeight);
+						}
+						lastLine = tspan; // record for use in next line
+					}
+
+					// add attributes
+					attr(tspan, attributes);
+
+					// append it
+					textNode.appendChild(tspan);
+
+					spanNo++;
+
+					// check width and apply soft breaks
+					if (width) {
+						var words = span.replace(/-/g, '- ').split(' '),
+							tooLong,
+							actualWidth,
+							rest = [];
+
+						while (words.length || rest.length) {
+							actualWidth = wrapper.getBBox().width;
+							tooLong = actualWidth > width;
+							if (!tooLong || words.length === 1) { // new line needed
+								words = rest;
+								rest = [];
+								if (words.length) {
+									tspan = doc.createElementNS(SVG_NS, 'tspan');
+									attr(tspan, {
+										dy: textLineHeight || 16,
+										x: parentX
+									});
+									textNode.appendChild(tspan);
+
+									if (actualWidth > width) { // a single word is pressing it out
+										width = actualWidth;
+									}
+								}
+							} else { // append to existing line tspan
+								tspan.removeChild(tspan.firstChild);
+								rest.unshift(words.pop());
+							}
+							if (words.length) {
+								tspan.appendChild(doc.createTextNode(words.join(' ').replace(/- /g, '-')));
+							}
+						}
+					}
+				}
+			});
+		});
+
+		// Fix issue #38 and allow HTML in tooltips and other labels
+		if (renderAsHtml) {
+			if (!htmlNode) {
+				htmlNode = wrapper.htmlNode = createElement('span', null, extend(textStyles, {
+					position: ABSOLUTE,
+					top: 0,
+					left: 0
+				}), this.box.parentNode);
+			}
+			htmlNode.innerHTML = wrapper.textStr;
+
+			i = childNodes.length;
+			while (i--) {
+				childNodes[i].style.visibility = HIDDEN;
+			}
+		}
+	},
+
+	/**
+	 * Create a button with preset states
+	 * @param {String} text
+	 * @param {Number} x
+	 * @param {Number} y
+	 * @param {Function} callback
+	 * @param {Object} normalState
+	 * @param {Object} hoverState
+	 * @param {Object} pressedState
+	 */
+	button: function (text, x, y, callback, normalState, hoverState, pressedState) {
+		var label = this.label(text, x, y),
+			curState = 0,
+			stateOptions,
+			stateStyle,
+			normalStyle,
+			hoverStyle,
+			pressedStyle,
+			STYLE = 'style',
+			verticalGradient = { x1: 0, y1: 0, x2: 0, y2: 1 };
+
+		// prepare the attributes
+		/*jslint white: true*/
+		normalState = merge(hash(
+			STROKE_WIDTH, 1,
+			STROKE, '#999',
+			FILL, hash(
+				LINEAR_GRADIENT, verticalGradient,
+				STOPS, [
+					[0, '#FFF'],
+					[1, '#DDD']
+				]
+			),
+			'r', 3,
+			'padding', 3,
+			STYLE, hash(
+				'color', 'black'
+			)
+		), normalState);
+		/*jslint white: false*/
+		normalStyle = normalState[STYLE];
+		delete normalState[STYLE];
+
+		/*jslint white: true*/
+		hoverState = merge(normalState, hash(
+			STROKE, '#68A',
+			FILL, hash(
+				LINEAR_GRADIENT, verticalGradient,
+				STOPS, [
+					[0, '#FFF'],
+					[1, '#ACF']
+				]
+			)
+		), hoverState);
+		/*jslint white: false*/
+		hoverStyle = hoverState[STYLE];
+		delete hoverState[STYLE];
+
+		/*jslint white: true*/
+		pressedState = merge(normalState, hash(
+			STROKE, '#68A',
+			FILL, hash(
+				LINEAR_GRADIENT, verticalGradient,
+				STOPS, [
+					[0, '#9BD'],
+					[1, '#CDF']
+				]
+			)
+		), pressedState);
+		/*jslint white: false*/
+		pressedStyle = pressedState[STYLE];
+		delete pressedState[STYLE];
+
+		// add the events
+		addEvent(label.element, 'mouseenter', function () {
+			label.attr(hoverState)
+				.css(hoverStyle);
+		});
+		addEvent(label.element, 'mouseleave', function () {
+			stateOptions = [normalState, hoverState, pressedState][curState];
+			stateStyle = [normalStyle, hoverStyle, pressedStyle][curState];
+			label.attr(stateOptions)
+				.css(stateStyle);
+		});
+
+		label.setState = function (state) {
+			curState = state;
+			if (!state) {
+				label.attr(normalState)
+					.css(normalStyle);
+			} else if (state === 2) {
+				label.attr(pressedState)
+					.css(pressedStyle);
+			}
+		};
+
+		return label
+			.on('click', function () {
+				callback.call(label);
+			})
+			.attr(normalState)
+			.css(extend({ cursor: 'default' }, normalStyle));
+	},
+
+	/**
+	 * Make a straight line crisper by not spilling out to neighbour pixels
+	 * @param {Array} points
+	 * @param {Number} width
+	 */
+	crispLine: function (points, width) {
+		// points format: [M, 0, 0, L, 100, 0]
+		// normalize to a crisp line
+		if (points[1] === points[4]) {
+			points[1] = points[4] = mathRound(points[1]) + (width % 2 / 2);
+		}
+		if (points[2] === points[5]) {
+			points[2] = points[5] = mathRound(points[2]) + (width % 2 / 2);
+		}
+		return points;
+	},
+
+
+	/**
+	 * Draw a path
+	 * @param {Array} path An SVG path in array form
+	 */
+	path: function (path) {
+		return this.createElement('path').attr({
+			d: path,
+			fill: NONE
+		});
+	},
+
+	/**
+	 * Draw and return an SVG circle
+	 * @param {Number} x The x position
+	 * @param {Number} y The y position
+	 * @param {Number} r The radius
+	 */
+	circle: function (x, y, r) {
+		var attr = isObject(x) ?
+			x :
+			{
+				x: x,
+				y: y,
+				r: r
+			};
+
+		return this.createElement('circle').attr(attr);
+	},
+
+	/**
+	 * Draw and return an arc
+	 * @param {Number} x X position
+	 * @param {Number} y Y position
+	 * @param {Number} r Radius
+	 * @param {Number} innerR Inner radius like used in donut charts
+	 * @param {Number} start Starting angle
+	 * @param {Number} end Ending angle
+	 */
+	arc: function (x, y, r, innerR, start, end) {
+		// arcs are defined as symbols for the ability to set
+		// attributes in attr and animate
+
+		if (isObject(x)) {
+			y = x.y;
+			r = x.r;
+			innerR = x.innerR;
+			start = x.start;
+			end = x.end;
+			x = x.x;
+		}
+		return this.symbol('arc', x || 0, y || 0, r || 0, r || 0, {
+			innerR: innerR || 0,
+			start: start || 0,
+			end: end || 0
+		});
+	},
+
+	/**
+	 * Draw and return a rectangle
+	 * @param {Number} x Left position
+	 * @param {Number} y Top position
+	 * @param {Number} width
+	 * @param {Number} height
+	 * @param {Number} r Border corner radius
+	 * @param {Number} strokeWidth A stroke width can be supplied to allow crisp drawing
+	 */
+	rect: function (x, y, width, height, r, strokeWidth) {
+		if (isObject(x)) {
+			y = x.y;
+			width = x.width;
+			height = x.height;
+			r = x.r;
+			strokeWidth = x.strokeWidth;
+			x = x.x;
+		}
+		var wrapper = this.createElement('rect').attr({
+			rx: r,
+			ry: r,
+			fill: NONE
+		});
+
+		return wrapper.attr(wrapper.crisp(strokeWidth, x, y, mathMax(width, 0), mathMax(height, 0)));
+	},
+
+	/**
+	 * Resize the box and re-align all aligned elements
+	 * @param {Object} width
+	 * @param {Object} height
+	 * @param {Boolean} animate
+	 *
+	 */
+	setSize: function (width, height, animate) {
+		var renderer = this,
+			alignedObjects = renderer.alignedObjects,
+			i = alignedObjects.length;
+
+		renderer.width = width;
+		renderer.height = height;
+
+		renderer.boxWrapper[pick(animate, true) ? 'animate' : 'attr']({
+			width: width,
+			height: height
+		});
+
+		while (i--) {
+			alignedObjects[i].align();
+		}
+	},
+
+	/**
+	 * Create a group
+	 * @param {String} name The group will be given a class name of 'highcharts-{name}'.
+	 *     This can be used for styling and scripting.
+	 */
+	g: function (name) {
+		var elem = this.createElement('g');
+		return defined(name) ? elem.attr({ 'class': PREFIX + name }) : elem;
+	},
+
+	/**
+	 * Display an image
+	 * @param {String} src
+	 * @param {Number} x
+	 * @param {Number} y
+	 * @param {Number} width
+	 * @param {Number} height
+	 */
+	image: function (src, x, y, width, height) {
+		var attribs = {
+				preserveAspectRatio: NONE
+			},
+			elemWrapper;
+
+		// optional properties
+		if (arguments.length > 1) {
+			extend(attribs, {
+				x: x,
+				y: y,
+				width: width,
+				height: height
+			});
+		}
+
+		elemWrapper = this.createElement('image').attr(attribs);
+
+		// set the href in the xlink namespace
+		if (elemWrapper.element.setAttributeNS) {
+			elemWrapper.element.setAttributeNS('http://www.w3.org/1999/xlink',
+				'href', src);
+		} else {
+			// could be exporting in IE
+			// using href throws "not supported" in ie7 and under, requries regex shim to fix later
+			elemWrapper.element.setAttribute('hc-svg-href', src);
+	}
+
+		return elemWrapper;
+	},
+
+	/**
+	 * Draw a symbol out of pre-defined shape paths from the namespace 'symbol' object.
+	 *
+	 * @param {Object} symbol
+	 * @param {Object} x
+	 * @param {Object} y
+	 * @param {Object} radius
+	 * @param {Object} options
+	 */
+	symbol: function (symbol, x, y, width, height, options) {
+
+		var obj,
+
+			// get the symbol definition function
+			symbolFn = this.symbols[symbol],
+
+			// check if there's a path defined for this symbol
+			path = symbolFn && symbolFn(
+				mathRound(x),
+				mathRound(y),
+				width,
+				height,
+				options
+			),
+
+			imageRegex = /^url\((.*?)\)$/,
+			imageSrc,
+			imageSize;
+
+		if (path) {
+
+			obj = this.path(path);
+			// expando properties for use in animate and attr
+			extend(obj, {
+				symbolName: symbol,
+				x: x,
+				y: y,
+				width: width,
+				height: height
+			});
+			if (options) {
+				extend(obj, options);
+			}
+
+
+		// image symbols
+		} else if (imageRegex.test(symbol)) {
+
+			var centerImage = function (img, size) {
+				img.attr({
+					width: size[0],
+					height: size[1]
+				}).translate(
+					-mathRound(size[0] / 2),
+					-mathRound(size[1] / 2)
+				);
+			};
+
+			imageSrc = symbol.match(imageRegex)[1];
+			imageSize = symbolSizes[imageSrc];
+
+			// create the image synchronously, add attribs async
+			obj = this.image(imageSrc)
+				.attr({
+					x: x,
+					y: y
+				});
+
+			if (imageSize) {
+				centerImage(obj, imageSize);
+			} else {
+				// initialize image to be 0 size so export will still function if there's no cached sizes
+				obj.attr({ width: 0, height: 0 });
+
+				// create a dummy JavaScript image to get the width and height
+				createElement('img', {
+					onload: function () {
+						var img = this;
+
+						centerImage(obj, symbolSizes[imageSrc] = [img.width, img.height]);
+					},
+					src: imageSrc
+				});
+			}
+		}
+
+		return obj;
+	},
+
+	/**
+	 * An extendable collection of functions for defining symbol paths.
+	 */
+	symbols: {
+		'circle': function (x, y, w, h) {
+			var cpw = 0.166 * w;
+			return [
+				M, x + w / 2, y,
+				'C', x + w + cpw, y, x + w + cpw, y + h, x + w / 2, y + h,
+				'C', x - cpw, y + h, x - cpw, y, x + w / 2, y,
+				'Z'
+			];
+		},
+
+		'square': function (x, y, w, h) {
+			return [
+				M, x, y,
+				L, x + w, y,
+				x + w, y + h,
+				x, y + h,
+				'Z'
+			];
+		},
+
+		'triangle': function (x, y, w, h) {
+			return [
+				M, x + w / 2, y,
+				L, x + w, y + h,
+				x, y + h,
+				'Z'
+			];
+		},
+
+		'triangle-down': function (x, y, w, h) {
+			return [
+				M, x, y,
+				L, x + w, y,
+				x + w / 2, y + h,
+				'Z'
+			];
+		},
+		'diamond': function (x, y, w, h) {
+			return [
+				M, x + w / 2, y,
+				L, x + w, y + h / 2,
+				x + w / 2, y + h,
+				x, y + h / 2,
+				'Z'
+			];
+		},
+		'arc': function (x, y, w, h, options) {
+			var start = options.start,
+				radius = w || h,
+				end = options.end - 0.000001, // to prevent cos and sin of start and end from becoming equal on 360 arcs
+				innerRadius = options.innerR,
+				cosStart = mathCos(start),
+				sinStart = mathSin(start),
+				cosEnd = mathCos(end),
+				sinEnd = mathSin(end),
+				longArc = options.end - start < mathPI ? 0 : 1;
+
+			return [
+				M,
+				x + radius * cosStart,
+				y + radius * sinStart,
+				'A', // arcTo
+				radius, // x radius
+				radius, // y radius
+				0, // slanting
+				longArc, // long or short arc
+				1, // clockwise
+				x + radius * cosEnd,
+				y + radius * sinEnd,
+				L,
+				x + innerRadius * cosEnd,
+				y + innerRadius * sinEnd,
+				'A', // arcTo
+				innerRadius, // x radius
+				innerRadius, // y radius
+				0, // slanting
+				longArc, // long or short arc
+				0, // clockwise
+				x + innerRadius * cosStart,
+				y + innerRadius * sinStart,
+
+				'Z' // close
+			];
+		}
+	},
+
+	/**
+	 * Define a clipping rectangle
+	 * @param {String} id
+	 * @param {Number} x
+	 * @param {Number} y
+	 * @param {Number} width
+	 * @param {Number} height
+	 */
+	clipRect: function (x, y, width, height) {
+		var wrapper,
+			id = PREFIX + idCounter++,
+
+			clipPath = this.createElement('clipPath').attr({
+				id: id
+			}).add(this.defs);
+
+		wrapper = this.rect(x, y, width, height, 0).add(clipPath);
+		wrapper.id = id;
+		wrapper.clipPath = clipPath;
+
+		return wrapper;
+	},
+
+
+	/**
+	 * Take a color and return it if it's a string, make it a gradient if it's a
+	 * gradient configuration object. Prior to Highstock, an array was used to define
+	 * a linear gradient with pixel positions relative to the SVG. In newer versions
+	 * we change the coordinates to apply relative to the shape, using coordinates
+	 * 0-1 within the shape. To preserve backwards compatibility, linearGradient
+	 * in this definition is an object of x1, y1, x2 and y2.
+	 *
+	 * @param {Object} color The color or config object
+	 */
+	color: function (color, elem, prop) {
+		var colorObject,
+			regexRgba = /^rgba/;
+		if (color && color.linearGradient) {
+			var renderer = this,
+				linearGradient = color[LINEAR_GRADIENT],
+				relativeToShape = !linearGradient.length, // keep backwards compatibility
+				id = PREFIX + idCounter++,
+				gradientObject,
+				stopColor,
+				stopOpacity;
+
+			gradientObject = renderer.createElement(LINEAR_GRADIENT)
+				.attr(extend({
+					id: id,
+					x1: linearGradient.x1 || linearGradient[0] || 0,
+					y1: linearGradient.y1 || linearGradient[1] || 0,
+					x2: linearGradient.x2 || linearGradient[2] || 0,
+					y2: linearGradient.y2 || linearGradient[3] || 0
+				}, relativeToShape ? null : { gradientUnits: 'userSpaceOnUse' }))
+				.add(renderer.defs);
+
+			// Keep a reference to the gradient object so it is possible to destroy it later
+			renderer.gradients.push(gradientObject);
+
+			// The gradient needs to keep a list of stops to be able to destroy them
+			gradientObject.stops = [];
+			each(color.stops, function (stop) {
+				var stopObject;
+				if (regexRgba.test(stop[1])) {
+					colorObject = Color(stop[1]);
+					stopColor = colorObject.get('rgb');
+					stopOpacity = colorObject.get('a');
+				} else {
+					stopColor = stop[1];
+					stopOpacity = 1;
+				}
+				stopObject = renderer.createElement('stop').attr({
+					offset: stop[0],
+					'stop-color': stopColor,
+					'stop-opacity': stopOpacity
+				}).add(gradientObject);
+
+				// Add the stop element to the gradient
+				gradientObject.stops.push(stopObject);
+			});
+
+			return 'url(' + this.url + '#' + id + ')';
+
+		// Webkit and Batik can't show rgba.
+		} else if (regexRgba.test(color)) {
+			colorObject = Color(color);
+			attr(elem, prop + '-opacity', colorObject.get('a'));
+
+			return colorObject.get('rgb');
+
+
+		} else {
+			// Remove the opacity attribute added above. Does not throw if the attribute is not there.
+			elem.removeAttribute(prop + '-opacity');
+
+			return color;
+		}
+
+	},
+
+
+	/**
+	 * Add text to the SVG object
+	 * @param {String} str
+	 * @param {Number} x Left position
+	 * @param {Number} y Top position
+	 * @param {Boolean} useHTML Use HTML to render the text
+	 */
+	text: function (str, x, y, useHTML) {
+
+		// declare variables
+		var renderer = this,
+			defaultChartStyle = defaultOptions.chart.style,
+			wrapper;
+
+		x = mathRound(pick(x, 0));
+		y = mathRound(pick(y, 0));
+
+		wrapper = renderer.createElement('text')
+			.attr({
+				x: x,
+				y: y,
+				text: str
+			})
+			.css({
+				fontFamily: defaultChartStyle.fontFamily,
+				fontSize: defaultChartStyle.fontSize
+			});
+
+		wrapper.x = x;
+		wrapper.y = y;
+		wrapper.useHTML = useHTML;
+		return wrapper;
+	},
+
+	/**
+	 * Add a label, a text item that can hold a colored or gradient background
+	 * as well as a border and shadow.
+	 * @param {string} str
+	 * @param {Number} x
+	 * @param {Number} y
+	 * @param {String} shape
+	 * @param {Number} anchorX In case the shape has a pointer, like a flag, this is the
+	 *    coordinates it should be pinned to
+	 * @param {Number} anchorY
+	 */
+	label: function (str, x, y, shape, anchorX, anchorY) {
+
+		var renderer = this,
+			wrapper = renderer.g(),
+			text = renderer.text()
+				.attr({
+					zIndex: 1
+				})
+				.add(wrapper),
+			box,
+			bBox,
+			align = 'left',
+			padding = 3,
+			width,
+			height,
+			wrapperX,
+			wrapperY,
+			crispAdjust = 0,
+			deferredAttr = {},
+			attrSetters = wrapper.attrSetters;
+
+		/**
+		 * This function runs after the label is added to the DOM (when the bounding box is
+		 * available), and after the text of the label is updated to detect the new bounding
+		 * box and reflect it in the border box.
+		 */
+		function updateBoxSize() {
+			bBox = (width === undefined || height === undefined || wrapper.styles.textAlign) &&
+				text.getBBox(true);
+			wrapper.width = (width || bBox.width) + 2 * padding;
+			wrapper.height = (height || bBox.height) + 2 * padding;
+
+			// create the border box if it is not already present
+			if (!box) {
+				wrapper.box = box = shape ?
+					renderer.symbol(shape, 0, 0, wrapper.width, wrapper.height) :
+					renderer.rect(0, 0, wrapper.width, wrapper.height, 0, deferredAttr['stroke-width']);
+				box.add(wrapper);
+			}
+
+			// apply the box attributes
+			box.attr(merge({
+				width: wrapper.width,
+				height: wrapper.height
+			}, deferredAttr));
+			deferredAttr = null;
+		}
+
+		/**
+		 * This function runs after setting text or padding, but only if padding is changed
+		 */
+		function updateTextPadding() {
+			var styles = wrapper.styles,
+				textAlign = styles && styles.textAlign,
+				x = padding,
+				y = padding + mathRound(pInt(wrapper.element.style.fontSize || 11) * 1.2);
+
+			// compensate for alignment
+			if (defined(width) && (textAlign === 'center' || textAlign === 'right')) {
+				x += { center: 0.5, right: 1 }[textAlign] * (width - bBox.width);
+			}
+
+			// update if anything changed
+			if (x !== text.x || y !== text.y) {
+				text.attr({
+					x: x,
+					y: y
+				});
+			}
+
+			// record current values
+			text.x = x;
+			text.y = y;
+		}
+
+		/**
+		 * Set a box attribute, or defer it if the box is not yet created
+		 * @param {Object} key
+		 * @param {Object} value
+		 */
+		function boxAttr(key, value) {
+			if (box) {
+				box.attr(key, value);
+			} else {
+				deferredAttr[key] = value;
+			}
+		}
+
+
+		/**
+		 * After the text element is added, get the desired size of the border box
+		 * and add it before the text in the DOM.
+		 */
+		addEvent(wrapper, 'add', function () {
+			wrapper.attr({
+				text: str, // alignment is available now
+				x: x,
+				y: y,
+				anchorX: anchorX,
+				anchorY: anchorY
+			});
+		});
+
+
+		/*
+		 * Add specific attribute setters.
+		 */
+
+		// only change local variables
+		attrSetters.width = function (value) {
+			width = value;
+			return false;
+		};
+		attrSetters.height = function (value) {
+			height = value;
+			return false;
+		};
+		attrSetters.padding = function (value) {
+			padding = value;
+			updateTextPadding();
+
+			return false;
+		};
+
+		// change local variable and set attribue as well
+		attrSetters.align = function (value) {
+			align = value;
+			return false; // prevent setting text-anchor on the group
+		};
+
+		// apply these to the box and the text alike
+		attrSetters.text = function (value, key) {
+			text.attr(key, value);
+			updateBoxSize();
+			updateTextPadding();
+			return false;
+		};
+
+		// apply these to the box but not to the text
+		attrSetters[STROKE_WIDTH] = function (value, key) {
+			crispAdjust = value % 2 / 2;
+			boxAttr(key, value);
+			return false;
+		};
+		attrSetters.stroke = attrSetters.fill = attrSetters.r = function (value, key) {
+			boxAttr(key, value);
+			return false;
+		};
+		attrSetters.anchorX = function (value, key) {
+			anchorX = value;
+			boxAttr(key, value + crispAdjust - wrapperX);
+			return false;
+		};
+		attrSetters.anchorY = function (value, key) {
+			anchorY = value;
+			boxAttr(key, value - wrapperY);
+			return false;
+		};
+
+		// rename attributes
+		attrSetters.x = function (value) {
+			wrapperX = value;
+			wrapperX -= { left: 0, center: 0.5, right: 1 }[align] * ((width || bBox.width) + padding);
+
+			wrapper.attr('translateX', mathRound(wrapperX));
+			return false;
+		};
+		attrSetters.y = function (value) {
+			wrapperY = value;
+			wrapper.attr('translateY', mathRound(value));
+			return false;
+		};
+
+		// Redirect certain methods to either the box or the text
+		var baseCss = wrapper.css;
+		return extend(wrapper, {
+			/**
+			 * Pick up some properties and apply them to the text instead of the wrapper
+			 */
+			css: function (styles) {
+				if (styles) {
+					var textStyles = {};
+					each(['fontSize', 'fontWeight', 'fontFamily', 'color', 'lineHeight'], function (prop) {
+						if (styles[prop] !== UNDEFINED) {
+							textStyles[prop] = styles[prop];
+							delete styles[prop];
+						}
+					});
+					text.css(textStyles);
+				}
+				return baseCss.call(wrapper, styles);
+			},
+			/**
+			 * Return the bounding box of the box, not the group
+			 */
+			getBBox: function () {
+				return box.getBBox();
+			},
+			/**
+			 * Apply the shadow to the box
+			 */
+			shadow: function (b) {
+				box.shadow(b);
+				return wrapper;
+			},
+			/**
+			 * Destroy and release memory.
+			 */
+			destroy: function () {
+				if (text) {
+					// Destroy the text element
+					text = text.destroy();
+				}
+				// Call base implementation to destroy the rest
+				SVGElement.prototype.destroy.call(wrapper);
+			}
+		});
+	}
+}; // end SVGRenderer
+
+
+// general renderer
+Renderer = SVGRenderer;