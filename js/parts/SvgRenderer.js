--- conflicted
+++ resolved
@@ -16,7 +16,7 @@
 		hasTouch = H.hasTouch,
 		isArray = H.isArray,
 		isFirefox = H.isFirefox,
-		isIE = H.isIE,
+		isMS = H.isMS,
 		isObject = H.isObject,
 		isString = H.isString,
 		isWebKit = H.isWebKit,
@@ -196,13 +196,8 @@
 			styles = {},
 			forExport = this.renderer.forExport,
 			// IE10 and IE11 report textShadow in elem.style even though it doesn't work. Check
-<<<<<<< HEAD
 			// this again with new IE release. In exports, the rendering is passed to PhantomJS.
-			supports = this.renderer.forExport || (elem.style.textShadow !== undefined && !isIE);
-=======
-			// this again with new IE release. In exports, the rendering is passed to PhantomJS. 
-			supports = forExport || (elem.style.textShadow !== UNDEFINED && !isMS);
->>>>>>> 3830de43
+			supports = this.renderer.forExport || (elem.style.textShadow !== undefined && !isMS);
 
 		// When the text shadow is set to contrast, use dark stroke for light text and vice versa
 		if (hasContrast) {
@@ -501,11 +496,7 @@
 			}
 
 			// serialize and set style attribute
-<<<<<<< HEAD
-			if (isIE && !svg) {
-=======
-			if (isMS && !hasSVG) {
->>>>>>> 3830de43
+			if (isMS && !svg) {
 				css(elemWrapper.element, styles);
 			} else {
 				/*jslint unparam: true*/
