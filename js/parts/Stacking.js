/**
 * The class for stack items
 */
<<<<<<< HEAD
function StackItem(axis, xAxis, options, isNegative, x, stackOption) {
	
=======
function StackItem(axis, options, isNegative, x, stackOption) {

>>>>>>> 806e78df
	var inverted = axis.chart.inverted;

	this.axis = axis;

	this.xAxis = xAxis;

	// Tells if the stack is negative
	this.isNegative = isNegative;

	// Save the options to be able to style the label
	this.options = options;

	// Save the x value to be able to position the label later
	this.x = x;

	// Initialize total value
	this.total = null;

	// This will keep each points' extremes stored by series.index and point index
	this.points = {};

	// Save the stack option on the series configuration object, and whether to treat it as percent
	this.stack = stackOption;

	// The align options and text align varies on whether the stack is negative and
	// if the chart is inverted or not.
	// First test the user supplied value, then use the dynamic.
	this.alignOptions = {
		align: options.align || (inverted ? (isNegative ? 'left' : 'right') : 'center'),
		verticalAlign: options.verticalAlign || (inverted ? 'middle' : (isNegative ? 'bottom' : 'top')),
		y: pick(options.y, inverted ? 4 : (isNegative ? 14 : -6)),
		x: pick(options.x, inverted ? (isNegative ? -6 : 6) : 0)
	};

	this.textAlign = options.textAlign || (inverted ? (isNegative ? 'right' : 'left') : 'center');
}

StackItem.prototype = {
	destroy: function () {
		destroyObjectProperties(this, this.axis);
	},

	/**
	 * Renders the stack total label and adds it to the stack label group.
	 */
	render: function (group) {
		var options = this.options,
			formatOption = options.format,
			str = formatOption ?
				format(formatOption, this) :
				options.formatter.call(this);  // format the text in the label

		// Change the text to reflect the new total and set visibility to hidden in case the serie is hidden
		if (this.label) {
			this.label.attr({text: str, visibility: HIDDEN});
		// Create new label
		} else {
			this.label =
				this.axis.chart.renderer.text(str, null, null, options.useHTML)		// dummy positions, actual position updated with setOffset method in columnseries
					.css(options.style)				// apply style
					.attr({
						align: this.textAlign,				// fix the text-anchor
						rotation: options.rotation,	// rotation
						visibility: HIDDEN					// hidden until setOffset is called
					})
					.add(group);							// add to the labels-group
		}
	},

	/**
	 * Sets the offset that the stack has from the x value and repositions the label.
	 */
	setOffset: function (xOffset, xWidth) {
		var stackItem = this,
			axis = stackItem.axis,
			chart = axis.chart,
			inverted = chart.inverted,
			reversed = axis.reversed,
			neg = (this.isNegative && !reversed) || (!this.isNegative && reversed), // #4056
			y = axis.translate(axis.usePercentage ? 100 : this.total, 0, 0, 0, 1), // stack value translated mapped to chart coordinates
			yZero = axis.translate(0),						// stack origin
			h = mathAbs(y - yZero),							// stack height
			x = stackItem.xAxis.left - axis.chart.plotLeft + stackItem.xAxis.translate(this.x) + xOffset,	// stack x position
			plotHeight = chart.plotHeight,
			stackBox = {	// this is the box for the complete stack
				x: inverted ? (neg ? y : y - h) : x,
				y: inverted ? plotHeight - x - xWidth : (neg ? (plotHeight - y - h) : plotHeight - y),
				width: inverted ? h : xWidth,
				height: inverted ? xWidth : h
			},
			label = this.label,
			alignAttr;

		if (label) {
			label.align(this.alignOptions, null, stackBox);	// align the label to the box

			// Set visibility (#678)
			alignAttr = label.alignAttr;
			label[this.options.crop === false || chart.isInsidePlot(alignAttr.x, alignAttr.y) ? 'show' : 'hide'](true);
		}
	}
};

/**
 * Generate stacks for each series and calculate stacks total values
 */
Chart.prototype.getStacks = function () {
	var chart = this;

	// reset stacks for each yAxis
	each(chart.yAxis, function (axis) {
		if (axis.stacks && axis.hasVisibleSeries) {
			axis.oldStacks = axis.stacks;
		}
	});

	each(chart.series, function (series) {
		if (series.options.stacking && (series.visible === true || chart.options.chart.ignoreHiddenSeries === false)) {
			series.stackKey = series.type + pick(series.options.stack, '') + pick(series.options.xAxis, 0); // #4024
		}
	});
};


// Stacking methods defined on the Axis prototype

/**
 * Build the stacks from top down
 */
Axis.prototype.buildStacks = function () {
	var series = this.series,
		reversedStacks = pick(this.options.reversedStacks, true),
		i = series.length;
	if (!this.isXAxis) {
		this.usePercentage = false;
		while (i--) {
			series[reversedStacks ? i : series.length - i - 1].setStackedPoints();
		}
		// Loop up again to compute percent stack
		if (this.usePercentage) {
			for (i = 0; i < series.length; i++) {
				series[i].setPercentStacks();
			}
		}
	}
};

Axis.prototype.renderStackTotals = function () {
	var axis = this,
		chart = axis.chart,
		renderer = chart.renderer,
		stacks = axis.stacks,
		stackKey,
		oneStack,
		stackCategory,
		stackTotalGroup = axis.stackTotalGroup;

	// Create a separate group for the stack total labels
	if (!stackTotalGroup) {
		axis.stackTotalGroup = stackTotalGroup =
			renderer.g('stack-labels')
				.attr({
					visibility: VISIBLE,
					zIndex: 6
				})
				.add();
	}

	// plotLeft/Top will change when y axis gets wider so we need to translate the
	// stackTotalGroup at every render call. See bug #506 and #516
	stackTotalGroup.translate(chart.plotLeft, chart.plotTop);

	// Render each stack total
	for (stackKey in stacks) {
		oneStack = stacks[stackKey];
		for (stackCategory in oneStack) {
			oneStack[stackCategory].render(stackTotalGroup);
		}
	}
};

/**
 * Set all the stacks to initial states and destroy unused ones.
 */
Axis.prototype.resetStacks = function () {
	var stacks = this.stacks,
		type,
		i;
	if (!this.isXAxis) {
		for (type in stacks) {
			for (i in stacks[type]) {

				// Clean up memory after point deletion (#1044, #4320)
				if (stacks[type][i].touched < this.stacksTouched) {
					stacks[type][i].destroy();
					delete stacks[type][i];

				// Reset stacks
				} else {
					stacks[type][i].total = null;
					stacks[type][i].cum = 0;
				}
			}
		}
	}
};

Axis.prototype.cleanStacks = function () {
	var stacks, type, i;

	if (!this.isXAxis) {
		if (this.oldStacks) {
			stacks = this.stacks = this.oldStacks;
		}

		// reset stacks
		for (type in stacks) {
			for (i in stacks[type]) {
				stacks[type][i].cum = stacks[type][i].total;
			}
		}
	}
};


// Stacking methods defnied for Series prototype

/**
 * Adds series' points value to corresponding stack
 */
Series.prototype.setStackedPoints = function () {
	if (!this.options.stacking || (this.visible !== true && this.chart.options.chart.ignoreHiddenSeries !== false)) {
		return;
	}

	var series = this,
		xData = series.processedXData,
		yData = series.processedYData,
		stackedYData = [],
		yDataLength = yData.length,
		seriesOptions = series.options,
		threshold = seriesOptions.threshold,
		stackThreshold = seriesOptions.startFromThreshold ? threshold : 0,
		stackOption = seriesOptions.stack,
		stacking = seriesOptions.stacking,
		stackKey = series.stackKey,
		negKey = '-' + stackKey,
		negStacks = series.negStacks,
		yAxis = series.yAxis,
		xAxis = series.xAxis,
		stacks = yAxis.stacks,
		oldStacks = yAxis.oldStacks,
		stackIndicator,
		isNegative,
		stack,
		other,
		key,
		pointKey,
		i,
		x,
		y;


	yAxis.stacksTouched += 1;

	// loop over the non-null y values and read them into a local array
	for (i = 0; i < yDataLength; i++) {
		x = xData[i];
		y = yData[i];
		stackIndicator = series.getStackIndicator(stackIndicator, x, series.index);
		pointKey = stackIndicator.key;
		// Read stacked values into a stack based on the x value,
		// the sign of y and the stack key. Stacking is also handled for null values (#739)
		isNegative = negStacks && y < (stackThreshold ? 0 : threshold);
		key = isNegative ? negKey : stackKey;

		// Create empty object for this stack if it doesn't exist yet
		if (!stacks[key]) {
			stacks[key] = {};
		}

		// Initialize StackItem for this x
		if (!stacks[key][x]) {
			if (oldStacks[key] && oldStacks[key][x]) {
				stacks[key][x] = oldStacks[key][x];
				stacks[key][x].total = null;
			} else {
				stacks[key][x] = new StackItem(yAxis, xAxis, yAxis.options.stackLabels, isNegative, x, stackOption);
			}
		}

		// If the StackItem doesn't exist, create it first
		stack = stacks[key][x];
		//stack.points[pointKey] = [stack.cum || stackThreshold];
		stack.points[pointKey] = [pick(stack.cum, stackThreshold)];
		stack.touched = yAxis.stacksTouched;


		// Add value to the stack total
		if (stacking === 'percent') {

			// Percent stacked column, totals are the same for the positive and negative stacks
			other = isNegative ? stackKey : negKey;
			if (negStacks && stacks[other] && stacks[other][x]) {
				other = stacks[other][x];
				stack.total = other.total = mathMax(other.total, stack.total) + mathAbs(y) || 0;

			// Percent stacked areas
			} else {
				stack.total = correctFloat(stack.total + (mathAbs(y) || 0));
			}
		} else {
			stack.total = correctFloat(stack.total + (y || 0));
		}

		stack.cum = pick(stack.cum, stackThreshold) + (y || 0);

		stack.points[pointKey].push(stack.cum);
		stackedYData[i] = stack.cum;

	}

	if (stacking === 'percent') {
		yAxis.usePercentage = true;
	}

	this.stackedYData = stackedYData; // To be used in getExtremes

	// Reset old stacks
	yAxis.oldStacks = {};
};

/**
 * Iterate over all stacks and compute the absolute values to percent
 */
Series.prototype.setPercentStacks = function () {
	var series = this,
		stackKey = series.stackKey,
		stacks = series.yAxis.stacks,
		processedXData = series.processedXData,
		stackIndicator;

	each([stackKey, '-' + stackKey], function (key) {
		var i = processedXData.length,
			x,
			stack,
			pointExtremes,
			totalFactor;

		while (i--) {
			x = processedXData[i];
			stackIndicator = series.getStackIndicator(stackIndicator, x, series.index);
			stack = stacks[key] && stacks[key][x];
			pointExtremes = stack && stack.points[stackIndicator.key];
			if (pointExtremes) {
				totalFactor = stack.total ? 100 / stack.total : 0;
				pointExtremes[0] = correctFloat(pointExtremes[0] * totalFactor); // Y bottom value
				pointExtremes[1] = correctFloat(pointExtremes[1] * totalFactor); // Y value
				series.stackedYData[i] = pointExtremes[1];
			}
		}
	});
};

/**
* Get stack indicator, according to it's x-value, to determine points with the same x-value
*/
Series.prototype.getStackIndicator = function(stackIndicator, x, index) {
	if (!defined(stackIndicator) || stackIndicator.x !== x) {
		stackIndicator = {
			x: x,
			index: 0
		};
	} else {
		stackIndicator.index++;
	}

	stackIndicator.key = [index, x, stackIndicator.index].join(',');

	return stackIndicator;
};
<|MERGE_RESOLUTION|>--- conflicted
+++ resolved
@@ -1,13 +1,8 @@
 /**
  * The class for stack items
  */
-<<<<<<< HEAD
 function StackItem(axis, xAxis, options, isNegative, x, stackOption) {
 	
-=======
-function StackItem(axis, options, isNegative, x, stackOption) {
-
->>>>>>> 806e78df
 	var inverted = axis.chart.inverted;
 
 	this.axis = axis;
