--- conflicted
+++ resolved
@@ -218,12 +218,6 @@
 				this.setClassName(optionsChart.className);
 			}
 
-<<<<<<< HEAD
-			if ('inverted' in optionsChart ||
-				'polar' in optionsChart ||
-				'alignTicks' in optionsChart) {
-				this.propFromSeries(); // Parses options.chart.inverted and options.chart.polar together with the available series
-=======
 			if ('inverted' in optionsChart || 'polar' in optionsChart) {
 				// Parse options.chart.inverted and options.chart.polar together
 				// with the available series.
@@ -232,7 +226,6 @@
 			}
 
 			if ('alignTicks' in optionsChart) { // #6452
->>>>>>> 2fe91bd0
 				updateAllAxes = true;
 			}
 
@@ -296,11 +289,7 @@
 		// update the first series in the chart. Setting two series without
 		// an id will update the first and the second respectively (#6019)
 		// chart.update and responsive.
-<<<<<<< HEAD
-		each(['xAxis', 'yAxis', 'series', 'colorAxis'], function (coll) {
-=======
 		each(['xAxis', 'yAxis', 'series', 'colorAxis', 'pane'], function (coll) {
->>>>>>> 2fe91bd0
 			if (options[coll]) {
 				each(splat(options[coll]), function (newOptions, i) {
 					var item = (
