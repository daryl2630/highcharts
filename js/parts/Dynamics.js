/**
 * (c) 2010-2019 Torstein Honsi
 *
 * License: www.highcharts.com/license
 */

'use strict';

import H from './Globals.js';
import './Utilities.js';
import './Axis.js';
import './Chart.js';
import './Point.js';
import './Series.js';

var addEvent = H.addEvent,
    animate = H.animate,
    Axis = H.Axis,
    Chart = H.Chart,
    createElement = H.createElement,
    css = H.css,
    defined = H.defined,
    erase = H.erase,
    extend = H.extend,
    fireEvent = H.fireEvent,
    isNumber = H.isNumber,
    isObject = H.isObject,
    isArray = H.isArray,
    merge = H.merge,
    objectEach = H.objectEach,
    pick = H.pick,
    Point = H.Point,
    Series = H.Series,
    seriesTypes = H.seriesTypes,
    setAnimation = H.setAnimation,
    splat = H.splat;


// Remove settings that have not changed, to avoid unnecessary rendering or
// computing (#9197)
H.cleanRecursively = function (newer, older) {
    var result = {};

    objectEach(newer, function (val, key) {
        var ob;

        // Dive into objects
        if (isObject(newer[key], true) && older[key]) {
            ob = H.cleanRecursively(newer[key], older[key]);
            if (Object.keys(ob).length) {
                result[key] = ob;
            }

        // Arrays or primitives are copied directly
        } else if (isObject(newer[key]) || newer[key] !== older[key]) {
            result[key] = newer[key];
        }
    });

    return result;
};

// Extend the Chart prototype for dynamic methods
extend(Chart.prototype, /** @lends Highcharts.Chart.prototype */ {

    /**
     * Add a series to the chart after render time. Note that this method should
     * never be used when adding data synchronously at chart render time, as it
     * adds expense to the calculations and rendering. When adding data at the
     * same time as the chart is initialized, add the series as a configuration
     * option instead. With multiple axes, the `offset` is dynamically adjusted.
     *
     * @sample highcharts/members/chart-addseries/
     *         Add a series from a button
     * @sample stock/members/chart-addseries/
     *         Add a series in Highstock
     *
     * @function Highcharts.Chart#addSeries
     *
     * @param {Highcharts.SeriesOptionsType} options
     *        The config options for the series.
     *
     * @param {boolean} [redraw=true]
     *        Whether to redraw the chart after adding.
     *
     * @param {boolean|Highcharts.AnimationOptionsObject} [animation]
     *        Whether to apply animation, and optionally animation
     *        configuration.
     *
     * @return {Highcharts.Series}
     *         The newly created series object.
     *
     * @fires Highcharts.Chart#event:addSeries
     * @fires Highcharts.Chart#event:afterAddSeries
     */
    addSeries: function (options, redraw, animation) {
        var series,
            chart = this;

        if (options) {
            redraw = pick(redraw, true); // defaults to true

            fireEvent(chart, 'addSeries', { options: options }, function () {
                series = chart.initSeries(options);

                chart.isDirtyLegend = true;
                chart.linkSeries();

                fireEvent(chart, 'afterAddSeries', { series: series });

                if (redraw) {
                    chart.redraw(animation);
                }
            });
        }

        return series;
    },

    /**
     * Add an axis to the chart after render time. Note that this method should
     * never be used when adding data synchronously at chart render time, as it
     * adds expense to the calculations and rendering. When adding data at the
     * same time as the chart is initialized, add the axis as a configuration
     * option instead.
     *
     * @sample highcharts/members/chart-addaxis/
     *         Add and remove axes
     *
     * @function Highcharts.Chart#addAxis
     *
     * @param {Highcharts.XAxisOptions|Highcharts.YAxisOptions|Highcharts.ZAxisOptions} options
     *        The axis options.
     *
     * @param {boolean} [isX=false]
     *        Whether it is an X axis or a value axis.
     *
     * @param {boolean} [redraw=true]
     *        Whether to redraw the chart after adding.
     *
     * @param {boolean|Highcharts.AnimationOptionsObject} [animation=true]
     *        Whether and how to apply animation in the redraw.
     *
     * @return {Highcharts.Axis}
     *         The newly generated Axis object.
     */
    addAxis: function (options, isX, redraw, animation) {
        var key = isX ? 'xAxis' : 'yAxis',
            chartOptions = this.options,
            userOptions = merge(options, {
                index: this[key].length,
                isX: isX
            }),
            axis;

        axis = new Axis(this, userOptions);

        // Push the new axis options to the chart options
        chartOptions[key] = splat(chartOptions[key] || {});
        chartOptions[key].push(userOptions);

        if (pick(redraw, true)) {
            this.redraw(animation);
        }

        return axis;
    },

    /**
     * Dim the chart and show a loading text or symbol. Options for the loading
     * screen are defined in {@link
     * https://api.highcharts.com/highcharts/loading|the loading options}.
     *
     * @sample highcharts/members/chart-hideloading/
     *         Show and hide loading from a button
     * @sample highcharts/members/chart-showloading/
     *         Apply different text labels
     * @sample stock/members/chart-show-hide-loading/
     *         Toggle loading in Highstock
     *
     * @function Highcharts.Chart#showLoading
     *
     * @param {string} [str]
     *        An optional text to show in the loading label instead of the
     *        default one. The default text is set in
     *        [lang.loading](http://api.highcharts.com/highcharts/lang.loading).
     */
    showLoading: function (str) {
        var chart = this,
            options = chart.options,
            loadingDiv = chart.loadingDiv,
            loadingOptions = options.loading,
            setLoadingSize = function () {
                if (loadingDiv) {
                    css(loadingDiv, {
                        left: chart.plotLeft + 'px',
                        top: chart.plotTop + 'px',
                        width: chart.plotWidth + 'px',
                        height: chart.plotHeight + 'px'
                    });
                }
            };

        // create the layer at the first call
        if (!loadingDiv) {
            chart.loadingDiv = loadingDiv = createElement('div', {
                className: 'highcharts-loading highcharts-loading-hidden'
            }, null, chart.container);

            chart.loadingSpan = createElement(
                'span',
                { className: 'highcharts-loading-inner' },
                null,
                loadingDiv
            );
            addEvent(chart, 'redraw', setLoadingSize); // #1080
        }

        loadingDiv.className = 'highcharts-loading';

        // Update text
        chart.loadingSpan.innerHTML = str || options.lang.loading;

        if (!chart.styledMode) {
            // Update visuals
            css(loadingDiv, extend(loadingOptions.style, {
                zIndex: 10
            }));
            css(chart.loadingSpan, loadingOptions.labelStyle);

            // Show it
            if (!chart.loadingShown) {
                css(loadingDiv, {
                    opacity: 0,
                    display: ''
                });
                animate(loadingDiv, {
                    opacity: loadingOptions.style.opacity || 0.5
                }, {
                    duration: loadingOptions.showDuration || 0
                });
            }
        }

        chart.loadingShown = true;
        setLoadingSize();
    },

    /**
     * Hide the loading layer.
     *
     * @see Highcharts.Chart#showLoading
     *
     * @sample highcharts/members/chart-hideloading/
     *         Show and hide loading from a button
     * @sample stock/members/chart-show-hide-loading/
     *         Toggle loading in Highstock
     *
     * @function Highcharts.Chart#hideLoading
     */
    hideLoading: function () {

        var options = this.options,
            loadingDiv = this.loadingDiv;

        if (loadingDiv) {
            loadingDiv.className =
                'highcharts-loading highcharts-loading-hidden';

            if (!this.styledMode) {
                animate(loadingDiv, {
                    opacity: 0
                }, {
                    duration: options.loading.hideDuration || 100,
                    complete: function () {
                        css(loadingDiv, { display: 'none' });
                    }
                });
            }
        }

        this.loadingShown = false;
    },

    /**
     * These properties cause isDirtyBox to be set to true when updating. Can be
     * extended from plugins.
     */
    propsRequireDirtyBox: [
        'backgroundColor',
        'borderColor',
        'borderWidth',
        'margin',
        'marginTop',
        'marginRight',
        'marginBottom',
        'marginLeft',
        'spacing',
        'spacingTop',
        'spacingRight',
        'spacingBottom',
        'spacingLeft',
        'borderRadius',
        'plotBackgroundColor',
        'plotBackgroundImage',
        'plotBorderColor',
        'plotBorderWidth',
        'plotShadow',
        'shadow'
    ],

    /**
     * These properties cause all series to be updated when updating. Can be
     * extended from plugins.
     */
    propsRequireUpdateSeries: [
        'chart.inverted',
        'chart.polar',
        'chart.ignoreHiddenSeries',
        'chart.type',
        'colors',
        'plotOptions',
        'time',
        'tooltip'
    ],

    /**
     * These collections (arrays) implement update() methods with support for
     * one-to-one option.
     */
    collectionsWithUpdate: [
        'xAxis',
        'yAxis',
        'zAxis',
        'series',
        'colorAxis',
        'pane'
    ],

    /**
     * A generic function to update any element of the chart. Elements can be
     * enabled and disabled, moved, re-styled, re-formatted etc.
     *
     * A special case is configuration objects that take arrays, for example
     * [xAxis](https://api.highcharts.com/highcharts/xAxis),
     * [yAxis](https://api.highcharts.com/highcharts/yAxis) or
     * [series](https://api.highcharts.com/highcharts/series). For these
     * collections, an `id` option is used to map the new option set to an
     * existing object. If an existing object of the same id is not found, the
     * corresponding item is updated. So for example, running `chart.update`
     * with a series item without an id, will cause the existing chart's series
     * with the same index in the series array to be updated. When the
     * `oneToOne` parameter is true, `chart.update` will also take care of
     * adding and removing items from the collection. Read more under the
     * parameter description below.
     *
     * Note that when changing series data, `chart.update` may mutate the passed
     * data options.
     *
     * See also the
     * [responsive option set](https://api.highcharts.com/highcharts/responsive).
     * Switching between `responsive.rules` basically runs `chart.update` under
     * the hood.
     *
     * @sample highcharts/members/chart-update/
     *         Update chart geometry
     *
     * @function Highcharts.Chart#update
     *
     * @param {Highcharts.Options} options
     *        A configuration object for the new chart options.
     *
     * @param {boolean} [redraw=true]
     *        Whether to redraw the chart.
     *
     * @param {boolean} [oneToOne=false]
     *        When `true`, the `series`, `xAxis` and `yAxis` collections will
     *        be updated one to one, and items will be either added or removed
     *        to match the new updated options. For example, if the chart has
     *        two series and we call `chart.update` with a configuration
     *        containing three series, one will be added. If we call
     *        `chart.update` with one series, one will be removed. Setting an
     *        empty `series` array will remove all series, but leaving out the
     *        `series` property will leave all series untouched. If the series
     *        have id's, the new series options will be matched by id, and the
     *        remaining ones removed.
     *
     * @param {boolean|Highcharts.AnimationOptionsObject} [animation=true]
     *        Whether to apply animation, and optionally animation
     *        configuration.
     *
     * @fires Highcharts.Chart#event:update
     * @fires Highcharts.Chart#event:afterUpdate
     */
    update: function (options, redraw, oneToOne, animation) {
        var chart = this,
            adders = {
                credits: 'addCredits',
                title: 'setTitle',
                subtitle: 'setSubtitle'
            },
            optionsChart,
            updateAllAxes,
            updateAllSeries,
            newWidth,
            newHeight,
            itemsForRemoval = [];

        fireEvent(chart, 'update', { options: options });

        // If there are responsive rules in action, undo the responsive rules
        // before we apply the updated options and replay the responsive rules
        // on top from the chart.redraw function (#9617).
        if (!options.isResponsiveOptions) {
            chart.setResponsive(false, true);
        }

        options = H.cleanRecursively(options, chart.options);

        // If the top-level chart option is present, some special updates are
        // required
        optionsChart = options.chart;

        if (optionsChart) {

            merge(true, chart.options.chart, optionsChart);

            // Setter function
            if ('className' in optionsChart) {
                chart.setClassName(optionsChart.className);
            }

            if ('reflow' in optionsChart) {
                chart.setReflow(optionsChart.reflow);
            }

            if (
                'inverted' in optionsChart ||
                'polar' in optionsChart ||
                'type' in optionsChart
            ) {
                // Parse options.chart.inverted and options.chart.polar together
                // with the available series.
                chart.propFromSeries();
                updateAllAxes = true;
            }

            if ('alignTicks' in optionsChart) { // #6452
                updateAllAxes = true;
            }

            objectEach(optionsChart, function (val, key) {
                if (
                    chart.propsRequireUpdateSeries.indexOf('chart.' + key) !==
                    -1
                ) {
                    updateAllSeries = true;
                }
                // Only dirty box
                if (chart.propsRequireDirtyBox.indexOf(key) !== -1) {
                    chart.isDirtyBox = true;
                }
            });

            if (!chart.styledMode && 'style' in optionsChart) {
                chart.renderer.setStyle(optionsChart.style);
            }
        }

        // Moved up, because tooltip needs updated plotOptions (#6218)
        if (!chart.styledMode && options.colors) {
            this.options.colors = options.colors;
        }

        if (options.plotOptions) {
            merge(true, this.options.plotOptions, options.plotOptions);
        }

        // Some option stuctures correspond one-to-one to chart objects that
        // have update methods, for example
        // options.credits => chart.credits
        // options.legend => chart.legend
        // options.title => chart.title
        // options.tooltip => chart.tooltip
        // options.subtitle => chart.subtitle
        // options.mapNavigation => chart.mapNavigation
        // options.navigator => chart.navigator
        // options.scrollbar => chart.scrollbar
        objectEach(options, function (val, key) {
            if (chart[key] && typeof chart[key].update === 'function') {
                chart[key].update(val, false);

            // If a one-to-one object does not exist, look for an adder function
            } else if (typeof chart[adders[key]] === 'function') {
                chart[adders[key]](val);
            }

            if (
                key !== 'chart' &&
                chart.propsRequireUpdateSeries.indexOf(key) !== -1
            ) {
                updateAllSeries = true;
            }
        });

        // Setters for collections. For axes and series, each item is referred
        // by an id. If the id is not found, it defaults to the corresponding
        // item in the collection, so setting one series without an id, will
        // update the first series in the chart. Setting two series without
        // an id will update the first and the second respectively (#6019)
        // chart.update and responsive.
        this.collectionsWithUpdate.forEach(function (coll) {
            var indexMap;

            if (options[coll]) {

                // In stock charts, the navigator series are also part of the
                // chart.series array, but those series should not be handled
                // here (#8196).
                if (coll === 'series') {
                    indexMap = [];
                    chart[coll].forEach(function (s, i) {
                        if (!s.options.isInternal) {
                            indexMap.push(pick(s.options.index, i));
                        }
                    });
                }


                splat(options[coll]).forEach(function (newOptions, i) {
                    var item = (
                        defined(newOptions.id) &&
                        chart.get(newOptions.id)
                    ) || chart[coll][indexMap ? indexMap[i] : i];

                    if (item && item.coll === coll) {
                        item.update(newOptions, false);

                        if (oneToOne) {
                            item.touched = true;
                        }
                    }

                    // If oneToOne and no matching item is found, add one
                    if (!item && oneToOne) {
                        if (coll === 'series') {
                            chart.addSeries(newOptions, false)
                                .touched = true;
                        } else if (coll === 'xAxis' || coll === 'yAxis') {
                            chart.addAxis(newOptions, coll === 'xAxis', false)
                                .touched = true;
                        }
                    }

                });

                // Add items for removal
                if (oneToOne) {
                    chart[coll].forEach(function (item) {
                        if (!item.touched && !item.options.isInternal) {
                            itemsForRemoval.push(item);
                        } else {
                            delete item.touched;
                        }
                    });
                }


            }
        });

        itemsForRemoval.forEach(function (item) {
            if (item.remove) {
                item.remove(false);
            }
        });

        if (updateAllAxes) {
            chart.axes.forEach(function (axis) {
                axis.update({}, false);
            });
        }

        // Certain options require the whole series structure to be thrown away
        // and rebuilt
        if (updateAllSeries) {
            chart.series.forEach(function (series) {
                series.update({}, false);
            });
        }

        // For loading, just update the options, do not redraw
        if (options.loading) {
            merge(true, chart.options.loading, options.loading);
        }

        // Update size. Redraw is forced.
        newWidth = optionsChart && optionsChart.width;
        newHeight = optionsChart && optionsChart.height;
        if (H.isString(newHeight)) {
            newHeight = H.relativeLength(
                newHeight,
                newWidth || chart.chartWidth
            );
        }
        if (
            (isNumber(newWidth) && newWidth !== chart.chartWidth) ||
            (isNumber(newHeight) && newHeight !== chart.chartHeight)
        ) {
            chart.setSize(newWidth, newHeight, animation);
        } else if (pick(redraw, true)) {
            chart.redraw(animation);
        }

        fireEvent(chart, 'afterUpdate', {
            options: options,
            redraw: redraw,
            animation: animation
        });

    },

    /**
     * Shortcut to set the subtitle options. This can also be done from {@link
     * Chart#update} or {@link Chart#setTitle}.
     *
     * @function Highcharts.Chart#setSubtitle
     *
     * @param {Highcharts.SubtitleOptions} options
     *        New subtitle options. The subtitle text itself is set by the
     *        `options.text` property.
     */
    setSubtitle: function (options) {
        this.setTitle(undefined, options);
    }


});

// extend the Point prototype for dynamic methods
extend(Point.prototype, /** @lends Highcharts.Point.prototype */ {
    /**
     * Update point with new options (typically x/y data) and optionally redraw
     * the series.
     *
     * @sample highcharts/members/point-update-column/
     *         Update column value
     * @sample highcharts/members/point-update-pie/
     *         Update pie slice
     * @sample maps/members/point-update/
     *         Update map area value in Highmaps
     *
     * @function Highcharts.Point#update
     *
     * @param {number|object|Array<number|string>|null} options
     *        The point options. Point options are handled as described under
     *        the `series.type.data` item for each series type. For example
     *        for a line series, if options is a single number, the point will
     *        be given that number as the marin y value. If it is an array, it
     *        will be interpreted as x and y values respectively. If it is an
     *        object, advanced options are applied.
     *
     * @param {boolean} [redraw=true]
     *        Whether to redraw the chart after the point is updated. If doing
     *        more operations on the chart, it is best practice to set
     *        `redraw` to false and call `chart.redraw()` after.
     *
     * @param {boolean|Highcharts.AnimationOptionsObject} [animation=true]
     *        Whether to apply animation, and optionally animation
     *        configuration.
     *
     * @fires Highcharts.Point#event:update
     */
    update: function (options, redraw, animation, runEvent) {
        var point = this,
            series = point.series,
            graphic = point.graphic,
            i,
            chart = series.chart,
            seriesOptions = series.options;

        redraw = pick(redraw, true);

        function update() {

            point.applyOptions(options);

            // Update visuals
            if (point.y === null && graphic) { // #4146
                point.graphic = graphic.destroy();
            }
            if (isObject(options, true)) {
                // Destroy so we can get new elements
                if (graphic && graphic.element) {
                    // "null" is also a valid symbol
                    if (
                        options &&
                        options.marker &&
                        options.marker.symbol !== undefined
                    ) {
                        point.graphic = graphic.destroy();
                    }
                }
                if (options && options.dataLabels && point.dataLabel) { // #2468
                    point.dataLabel = point.dataLabel.destroy();
                }
                if (point.connector) {
                    point.connector = point.connector.destroy(); // #7243
                }
            }

            // record changes in the parallel arrays
            i = point.index;
            series.updateParallelArrays(point, i);

            // Record the options to options.data. If the old or the new config
            // is an object, use point options, otherwise use raw options
            // (#4701, #4916).
            seriesOptions.data[i] = (
                isObject(seriesOptions.data[i], true) ||
                    isObject(options, true)
            ) ?
                point.options :
                pick(options, seriesOptions.data[i]);

            // redraw
            series.isDirty = series.isDirtyData = true;
            if (!series.fixedBox && series.hasCartesianSeries) { // #1906, #2320
                chart.isDirtyBox = true;
            }

            if (seriesOptions.legendType === 'point') { // #1831, #1885
                chart.isDirtyLegend = true;
            }
            if (redraw) {
                chart.redraw(animation);
            }
        }

        // Fire the event with a default handler of doing the update
        if (runEvent === false) { // When called from setData
            update();
        } else {
            point.firePointEvent('update', { options: options }, update);
        }
    },

    /**
     * Remove a point and optionally redraw the series and if necessary the axes
     *
     * @sample highcharts/plotoptions/series-point-events-remove/
     *         Remove point and confirm
     * @sample highcharts/members/point-remove/
     *         Remove pie slice
     * @sample maps/members/point-remove/
     *         Remove selected points in Highmaps
     *
     * @function Highcharts.Point#remove
     *
     * @param {boolean} redraw
     *        Whether to redraw the chart or wait for an explicit call. When
     *        doing more operations on the chart, for example running
     *        `point.remove()` in a loop, it is best practice to set `redraw`
     *        to false and call `chart.redraw()` after.
     *
     * @param {boolean|Highcharts.AnimationOptionsObject} [animation=false]
     *        Whether to apply animation, and optionally animation
     *        configuration.
     */
    remove: function (redraw, animation) {
        this.series.removePoint(
            this.series.data.indexOf(this),
            redraw,
            animation
        );
    }
});

// Extend the series prototype for dynamic methods
extend(Series.prototype, /** @lends Series.prototype */ {
    /**
     * Add a point to the series after render time. The point can be added at
     * the end, or by giving it an X value, to the start or in the middle of the
     * series.
     *
     * @sample highcharts/members/series-addpoint-append/
     *         Append point
     * @sample highcharts/members/series-addpoint-append-and-shift/
     *         Append and shift
     * @sample highcharts/members/series-addpoint-x-and-y/
     *         Both X and Y values given
     * @sample highcharts/members/series-addpoint-pie/
     *         Append pie slice
     * @sample stock/members/series-addpoint/
     *         Append 100 points in Highstock
     * @sample stock/members/series-addpoint-shift/
     *         Append and shift in Highstock
     * @sample maps/members/series-addpoint/
     *         Add a point in Highmaps
     *
     * @function Highcharts.Series#addPoint
     *
     * @param {number|object|Array<number|string>|null} options
     *        The point options. If options is a single number, a point with
     *        that y value is appended to the series. If it is an array, it will
     *        be interpreted as x and y values respectively. If it is an
     *        object, advanced options as outlined under `series.data` are
     *        applied.
     *
     * @param {boolean} [redraw=true]
     *        Whether to redraw the chart after the point is added. When adding
     *        more than one point, it is highly recommended that the redraw
     *        option be set to false, and instead {@link Chart#redraw} is
     *        explicitly called after the adding of points is finished.
     *        Otherwise, the chart will redraw after adding each point.
     *
     * @param {boolean} [shift=false]
     *        If true, a point is shifted off the start of the series as one is
     *        appended to the end.
     *
     * @param {boolean|Highcharts.AnimationOptionsObject} [animation]
     *        Whether to apply animation, and optionally animation
     *        configuration.
     *
     * @param {boolean} [withEvent=true]
     *        Used internally, whether to fire the series `addPoint` event.
     *
     * @fires Highcharts.Series#event:addPoint
     */
    addPoint: function (options, redraw, shift, animation, withEvent) {
        var series = this,
            seriesOptions = series.options,
            data = series.data,
            chart = series.chart,
            xAxis = series.xAxis,
            names = xAxis && xAxis.hasNames && xAxis.names,
            dataOptions = seriesOptions.data,
            point,
            isInTheMiddle,
            xData = series.xData,
            i,
            x;

        // Optional redraw, defaults to true
        redraw = pick(redraw, true);

        // Get options and push the point to xData, yData and series.options. In
        // series.generatePoints the Point instance will be created on demand
        // and pushed to the series.data array.
        point = { series: series };
        series.pointClass.prototype.applyOptions.apply(point, [options]);
        x = point.x;

        // Get the insertion point
        i = xData.length;
        if (series.requireSorting && x < xData[i - 1]) {
            isInTheMiddle = true;
            while (i && xData[i - 1] > x) {
                i--;
            }
        }

        // Insert undefined item
        series.updateParallelArrays(point, 'splice', i, 0, 0);
        // Update it
        series.updateParallelArrays(point, i);

        if (names && point.name) {
            names[x] = point.name;
        }
        dataOptions.splice(i, 0, options);

        if (isInTheMiddle) {
            series.data.splice(i, 0, null);
            series.processData();
        }

        // Generate points to be added to the legend (#1329)
        if (seriesOptions.legendType === 'point') {
            series.generatePoints();
        }

        // Shift the first point off the parallel arrays
        if (shift) {
            if (data[0] && data[0].remove) {
                data[0].remove(false);
            } else {
                data.shift();
                series.updateParallelArrays(point, 'shift');

                dataOptions.shift();
            }
        }

        // Fire event
        if (withEvent !== false) {
            fireEvent(series, 'addPoint', { point: point });
        }

        // redraw
        series.isDirty = true;
        series.isDirtyData = true;

        if (redraw) {
            chart.redraw(animation); // Animation is set anyway on redraw, #5665
        }
    },

    /**
     * Remove a point from the series. Unlike the
     * {@link Highcharts.Point#remove} method, this can also be done on a point
     * that is not instanciated because it is outside the view or subject to
     * Highstock data grouping.
     *
     * @sample highcharts/members/series-removepoint/
     *         Remove cropped point
     *
     * @function Highcharts.Series#removePoint
     *
     * @param {number} i
     *        The index of the point in the {@link Highcharts.Series.data|data}
     *        array.
     *
     * @param {boolean} [redraw=true]
     *        Whether to redraw the chart after the point is added. When
     *        removing more than one point, it is highly recommended that the
     *        `redraw` option be set to `false`, and instead {@link
     *        Highcharts.Chart#redraw} is explicitly called after the adding of
     *        points is finished.
     *
     * @param {boolean|Highcharts.AnimationOptionsObject} [animation]
     *        Whether and optionally how the series should be animated.
     *
     * @fires Highcharts.Point#event:remove
     */
    removePoint: function (i, redraw, animation) {

        var series = this,
            data = series.data,
            point = data[i],
            points = series.points,
            chart = series.chart,
            remove = function () {

                if (points && points.length === data.length) { // #4935
                    points.splice(i, 1);
                }
                data.splice(i, 1);
                series.options.data.splice(i, 1);
                series.updateParallelArrays(
                    point || { series: series },
                    'splice',
                    i,
                    1
                );

                if (point) {
                    point.destroy();
                }

                // redraw
                series.isDirty = true;
                series.isDirtyData = true;
                if (redraw) {
                    chart.redraw();
                }
            };

        setAnimation(animation, chart);
        redraw = pick(redraw, true);

        // Fire the event with a default handler of removing the point
        if (point) {
            point.firePointEvent('remove', null, remove);
        } else {
            remove();
        }
    },

    /**
     * Remove a series and optionally redraw the chart.
     *
     * @sample highcharts/members/series-remove/
     *         Remove first series from a button
     *
     * @function Highcharts.Series#remove
     *
     * @param {boolean} [redraw=true]
     *        Whether to redraw the chart or wait for an explicit call to
     *        {@link Highcharts.Chart#redraw}.
     *
     * @param {boolean|Highcharts.AnimationOptionsObject} [animation]
     *        Whether to apply animation, and optionally animation
     *        configuration.
     *
     * @param {boolean} [withEvent=true]
     *        Used internally, whether to fire the series `remove` event.
     *
     * @fires Highcharts.Series#event:remove
     */
    remove: function (redraw, animation, withEvent, keepEvents) {
        var series = this,
            chart = series.chart;

        function remove() {

            // Destroy elements
            series.destroy(keepEvents);
            series.remove = null; // Prevent from doing again (#9097)

            // Redraw
            chart.isDirtyLegend = chart.isDirtyBox = true;
            chart.linkSeries();

            if (pick(redraw, true)) {
                chart.redraw(animation);
            }
        }

        // Fire the event with a default handler of removing the point
        if (withEvent !== false) {
            fireEvent(series, 'remove', null, remove);
        } else {
            remove();
        }
    },

    /**
     * Update the series with a new set of options. For a clean and precise
     * handling of new options, all methods and elements from the series are
     * removed, and it is initialized from scratch. Therefore, this method is
     * more performance expensive than some other utility methods like {@link
     * Series#setData} or {@link Series#setVisible}.
     *
     * Note that `Series.update` may mutate the passed `data` options.
     *
     * @sample highcharts/members/series-update/
     *         Updating series options
     * @sample maps/members/series-update/
     *         Update series options in Highmaps
     *
     * @function Highcharts.Series#update
     *
     * @param {Highcharts.SeriesOptionsType} options
     *        New options that will be merged with the series' existing options.
     *
     * @param {boolean} [redraw=true]
     *        Whether to redraw the chart after the series is altered. If doing
     *        more operations on the chart, it is a good idea to set redraw to
     *        false and call {@link Chart#redraw} after.
     *
     * @fires Highcharts.Series#event:update
     * @fires Highcharts.Series#event:afterUpdate
     */
    update: function (options, redraw) {

        options = H.cleanRecursively(options, this.userOptions);

<<<<<<< HEAD
        fireEvent(this, 'update', { options: options });

        var newOptions = options,
            series = this,
=======
        var series = this,
>>>>>>> 77eac243
            chart = series.chart,
            // must use user options when changing type because series.options
            // is merged in with type specific plotOptions
            oldOptions = series.userOptions,
            seriesOptions,
            initialType = series.initialType || series.type,
            newType = (
                options.type ||
                oldOptions.type ||
                chart.options.chart.type
            ),
            keepPoints = !(
                // Indicators, histograms etc recalculate the data. It should be
                // possible to omit this.
                this.hasDerivedData ||
                // Changes to data grouping requires new points in new groups
                options.dataGrouping ||
                // New type requires new point classes
                (newType && newType !== this.type) ||
                // New options affecting how the data points are built
                options.pointStart !== undefined ||
                options.pointInterval ||
                options.pointIntervalUnit ||
                options.keys
            ),
            initialSeriesProto = seriesTypes[initialType].prototype,
            n,
            groups = [
                'group',
                'markerGroup',
                'dataLabelsGroup'
            ],
            preserve = [
                'navigatorSeries',
                'baseSeries'
            ],

            // Animation must be enabled when calling update before the initial
            // animation has first run. This happens when calling update
            // directly after chart initialization, or when applying responsive
            // rules (#6912).
            animation = series.finishedAnimating && { animation: false },
            kinds = {};

        if (keepPoints) {
            preserve.push(
                'data',
                'isDirtyData',
                'points',
                'processedXData',
                'processedYData',
                'xIncrement'
            );
            if (options.visible !== false) {
                preserve.push('area', 'graph');
            }
            series.parallelArrays.forEach(function (key) {
                preserve.push(key + 'Data');
            });

            if (options.data) {
                this.setData(options.data, false);
            }
        }

        // Do the merge, with some forced options
        options = merge(oldOptions, animation, {
            // When oldOptions.index is null it should't be cleared.
            // Otherwise navigator series will have wrong indexes (#10193).
            index: oldOptions.index === undefined ?
                series.index : oldOptions.index,
            pointStart: pick(
                // when updating from blank (#7933)
                oldOptions.pointStart,
                // when updating after addPoint
                series.xData[0]
            )
        }, !keepPoints && { data: series.options.data }, options);

        // Make sure preserved properties are not destroyed (#3094)
        preserve = groups.concat(preserve);
        preserve.forEach(function (prop) {
            preserve[prop] = series[prop];
            delete series[prop];
        });

        // Destroy the series and delete all properties. Reinsert all
        // methods and properties from the new type prototype (#2270,
        // #3719).
        series.remove(false, null, false, true);
        for (n in initialSeriesProto) {
            series[n] = undefined;
        }
        if (seriesTypes[newType || initialType]) {
            extend(series, seriesTypes[newType || initialType].prototype);
        } else {
            H.error(17, true, chart);
        }

        // Re-register groups (#3094) and other preserved properties
        preserve.forEach(function (prop) {
            series[prop] = preserve[prop];
        });

        series.init(chart, options);

        // Remove particular elements of the points. Check `series.options`
        // because we need to consider the options being set on plotOptions as
        // well.
        if (keepPoints && this.points) {
            seriesOptions = series.options;
            // What kind of elements to destroy
            if (seriesOptions.visible === false) {
                kinds.graphic = 1;
                kinds.dataLabel = 1;
            } else {
                if (
                    seriesOptions.marker &&
                    seriesOptions.marker.enabled === false
                ) {
                    kinds.graphic = 1;
                }
                if (
                    seriesOptions.dataLabels &&
                    seriesOptions.dataLabels.enabled === false
                ) {
                    kinds.dataLabel = 1;
                }
            }
            this.points.forEach(function (point) {
                if (point && point.series) {
                    point.resolveColor();
                    // Destroy elements in order to recreate based on updated
                    // series options.
                    if (Object.keys(kinds).length) {
                        point.destroyElements(kinds);
                    }
                    if (
                        seriesOptions.showInLegend === false &&
                        point.legendItem
                    ) {
                        chart.legend.destroyItem(point);
                    }
                }
            }, this);
        }

        // Update the Z index of groups (#3380, #7397)
        if (options.zIndex !== oldOptions.zIndex) {
            groups.forEach(function (groupName) {
                if (series[groupName]) {
                    series[groupName].attr({
                        zIndex: options.zIndex
                    });
                }
            });
        }


        series.initialType = initialType;
        chart.linkSeries(); // Links are lost in series.remove (#3028)


        fireEvent(this, 'afterUpdate');

        if (pick(redraw, true)) {
            chart.redraw(keepPoints ? undefined : false);
        }
    },

    /**
     * Used from within series.update
     *
     * @private
     * @function Highcharts.Series#setName
     *
     * @param {string} name
     */
    setName: function (name) {
        this.name = this.options.name = this.userOptions.name = name;
        this.chart.isDirtyLegend = true;
    }
});

// Extend the Axis.prototype for dynamic methods
extend(Axis.prototype, /** @lends Highcharts.Axis.prototype */ {

    /**
     * Update an axis object with a new set of options. The options are merged
     * with the existing options, so only new or altered options need to be
     * specified.
     *
     * @sample highcharts/members/axis-update/
     *         Axis update demo
     *
     * @function Highcharts.Axis#update
     *
     * @param {Highcharts.XAxisOptions|Highcharts.YAxisOptions|Highcharts.ZAxisOptions} options
     *        The new options that will be merged in with existing options on
     *        the axis.
     *
     * @param {boolean} [redraw=true]
     *        Whether to redraw the chart after the axis is altered. If doing
     *        more operations on the chart, it is a good idea to set redraw to
     *        false and call {@link Chart#redraw} after.
     */
    update: function (options, redraw) {
        var chart = this.chart,
            newEvents = ((options && options.events) || {});

        options = merge(this.userOptions, options);

        // Color Axis is not an array,
        // This change is applied in the ColorAxis wrapper
        if (chart.options[this.coll].indexOf) {
            // Don't use this.options.index,
            // StockChart has Axes in navigator too
            chart.options[this.coll][
                chart.options[this.coll].indexOf(this.userOptions)
            ] = options;
        }

        // Remove old events, if no new exist (#8161)
        objectEach(chart.options[this.coll].events, function (fn, ev) {
            if (typeof newEvents[ev] === 'undefined') {
                newEvents[ev] = undefined;
            }
        });

        this.destroy(true);
        this.init(chart, extend(options, { events: newEvents }));

        chart.isDirtyBox = true;
        if (pick(redraw, true)) {
            chart.redraw();
        }
    },

    /**
     * Remove the axis from the chart.
     *
     * @sample highcharts/members/chart-addaxis/
     *         Add and remove axes
     *
     * @function Highcharts.Axis#remove
     *
     * @param {boolean} [redraw=true]
     *        Whether to redraw the chart following the remove.
     */
    remove: function (redraw) {
        var chart = this.chart,
            key = this.coll, // xAxis or yAxis
            axisSeries = this.series,
            i = axisSeries.length;

        // Remove associated series (#2687)
        while (i--) {
            if (axisSeries[i]) {
                axisSeries[i].remove(false);
            }
        }

        // Remove the axis
        erase(chart.axes, this);
        erase(chart[key], this);

        if (isArray(chart.options[key])) {
            chart.options[key].splice(this.options.index, 1);
        } else { // color axis, #6488
            delete chart.options[key];
        }

        chart[key].forEach(function (axis, i) { // Re-index, #1706, #8075
            axis.options.index = axis.userOptions.index = i;
        });
        this.destroy();
        chart.isDirtyBox = true;

        if (pick(redraw, true)) {
            chart.redraw();
        }
    },

    /**
     * Update the axis title by options after render time.
     *
     * @sample highcharts/members/axis-settitle/
     *         Set a new Y axis title
     *
     * @function Highcharts.Axis#setTitle
     *
     * @param {Highcharts.XAxisTitleOptions|Highcharts.YAxisTitleOptions|Highcharts.ZAxisTitleOptions} titleOptions
     *        The additional title options.
     *
     * @param {boolean} [redraw=true]
     *        Whether to redraw the chart after setting the title.
     */
    setTitle: function (titleOptions, redraw) {
        this.update({ title: titleOptions }, redraw);
    },

    /**
     * Set new axis categories and optionally redraw.
     *
     * @sample highcharts/members/axis-setcategories/
     *         Set categories by click on a button
     *
     * @function Highcharts.Axis#setCategories
     *
     * @param {Array<string>} categories
     *        The new categories.
     *
     * @param {boolean} [redraw=true]
     *        Whether to redraw the chart.
     */
    setCategories: function (categories, redraw) {
        this.update({ categories: categories }, redraw);
    }

});<|MERGE_RESOLUTION|>--- conflicted
+++ resolved
@@ -1056,14 +1056,9 @@
 
         options = H.cleanRecursively(options, this.userOptions);
 
-<<<<<<< HEAD
         fireEvent(this, 'update', { options: options });
 
-        var newOptions = options,
-            series = this,
-=======
         var series = this,
->>>>>>> 77eac243
             chart = series.chart,
             // must use user options when changing type because series.options
             // is merged in with type specific plotOptions
