(function (H) {
var timers = [];

var attr = H.attr,
	charts = H.charts,
	doc = H.doc,
	win = H.win;

/**
 * An animator object. One instance applies to one property (attribute or style prop) 
 * on one element.
 * 
 * @param {object} elem	The element to animate. May be a DOM element or a Highcharts SVGElement wrapper.
 * @param {object} options Animation options, including duration, easing, step and complete.
 * @param {object} prop	The property to animate.
 */
H.Fx = function (elem, options, prop) {
	this.options = options;
	this.elem = elem;
	this.prop = prop;
};
H.Fx.prototype = {
	
	/**
	 * Animating a path definition on SVGElement
	 * @returns {undefined} 
	 */
	dSetter: function () {
		var start = this.paths[0],
			end = this.paths[1],
			ret = [],
			now = this.now,
			i = start.length,
			startVal;

		if (now === 1) { // land on the final path without adjustment points appended in the ends
			ret = this.toD;

		} else if (i === end.length && now < 1) {
			while (i--) {
				startVal = parseFloat(start[i]);
				ret[i] =
					isNaN(startVal) ? // a letter instruction like M or L
							start[i] :
							now * (parseFloat(end[i] - startVal)) + startVal;

			}
		} else { // if animation is finished or length not matching, land on right value
			ret = end;
		}
		this.elem.attr('d', ret);
	},

	/**
	 * Update the element with the current animation step
	 * @returns {undefined}
	 */
	update: function () {
		var elem = this.elem,
			prop = this.prop, // if destroyed, it is null
			now = this.now,
			step = this.options.step;

		// Animation setter defined from outside
		if (this[prop + 'Setter']) {
			this[prop + 'Setter']();

		// Other animations on SVGElement
		} else if (elem.attr) {
			if (elem.element) {
				elem.attr(prop, now);
			}

		// HTML styles, raw HTML content like container size
		} else {
			elem.style[prop] = now + this.unit;
		}
		
		if (step) {
			step.call(elem, now, this);
		}

	},

	/**
	 * Run an animation
	 */
	run: function (from, to, unit) {
		var self = this,
			timer = function (gotoEnd) {
				return timer.stopped ? false : self.step(gotoEnd);
			},
			i;

		this.startTime = +new Date();
		this.start = from;
		this.end = to;
		this.unit = unit;
		this.now = this.start;
		this.pos = 0;

		timer.elem = this.elem;

		if (timer() && timers.push(timer) === 1) {
			timer.timerId = setInterval(function () {
				
				for (i = 0; i < timers.length; i++) {
					if (!timers[i]()) {
						timers.splice(i--, 1);
					}
				}

				if (!timers.length) {
					clearInterval(timer.timerId);
				}
			}, 13);
		}
	},
	
	/**
	 * Run a single step in the animation
	 * @param   {Boolean} gotoEnd Whether to go to then endpoint of the animation after abort
	 * @returns {Boolean} True if animation continues
	 */
	step: function (gotoEnd) {
		var t = +new Date(),
			ret,
			done,
			options = this.options,
			elem = this.elem,
			complete = options.complete,
			duration = options.duration,
			curAnim = options.curAnim,
			i;
		
		if (elem.attr && !elem.element) { // #2616, element including flag is destroyed
			ret = false;

		} else if (gotoEnd || t >= duration + this.startTime) {
			this.now = this.end;
			this.pos = 1;
			this.update();

			curAnim[this.prop] = true;

			done = true;
			for (i in curAnim) {
				if (curAnim[i] !== true) {
					done = false;
				}
			}

			if (done && complete) {
				complete.call(elem);
			}
			ret = false;

		} else {
			this.pos = options.easing((t - this.startTime) / duration);
			this.now = this.start + ((this.end - this.start) * this.pos);
			this.update();
			ret = true;
		}
		return ret;
	},

	/**
	 * Prepare start and end values so that the path can be animated one to one
	 */
	initPath: function (elem, fromD, toD) {
		fromD = fromD || '';
		var shift = elem.shift,
			bezier = fromD.indexOf('C') > -1,
			numParams = bezier ? 7 : 3,
			endLength,
			slice,
			i,
			start = fromD.split(' '),
			end = [].concat(toD), // copy
			isArea = elem.isArea,
			positionFactor = isArea ? 2 : 1,
			sixify = function (arr) { // in splines make move points have six parameters like bezier curves
				i = arr.length;
				while (i--) {
					if (arr[i] === 'M' || arr[i] === 'L') {
						arr.splice(i + 1, 0, arr[i + 1], arr[i + 2], arr[i + 1], arr[i + 2]);
					}
				}
			};

		if (bezier) {
			sixify(start);
			sixify(end);
		}

		// If shifting points, prepend a dummy point to the end path. For areas,
		// prepend both at the beginning and end of the path.
		if (shift <= end.length / numParams && start.length === end.length) {
			while (shift--) {
				end = end.slice(0, numParams).concat(end);
				if (isArea) {
					end = end.concat(end.slice(end.length - numParams));
				}
			}
		}
		elem.shift = 0; // reset for following animations

		
		// Copy and append last point until the length matches the end length
		if (start.length) {
			endLength = end.length;
			while (start.length < endLength) {

				// Pull out the slice that is going to be appended or inserted. In a line graph,
				// the positionFactor is 1, and the last point is sliced out. In an area graph,
				// the positionFactor is 2, causing the middle two points to be sliced out, since
				// an area path starts at left, follows the upper path then turns and follows the
				// bottom back. 
				slice = start.slice().splice(
					(start.length / positionFactor) - numParams, 
					numParams * positionFactor
				);
				
				// Disable first control point
				if (bezier) {
					slice[numParams - 6] = slice[numParams - 2];
					slice[numParams - 5] = slice[numParams - 1];
				}
				
				// Now insert the slice, either in the middle (for areas) or at the end (for lines)
				[].splice.apply(
					start, 
					[(start.length / positionFactor), 0].concat(slice)
				);

			}
		}

		return [start, end];
	}
}; // End of Fx prototype


/**
 * Extend an object with the members of another
 * @param {Object} a The object to be extended
 * @param {Object} b The object to add to the first one
 */
H.extend = function (a, b) {
	var n;
	if (!a) {
		a = {};
	}
	for (n in b) {
		a[n] = b[n];
	}
	return a;
};

/**
 * Deep merge two or more objects and return a third object. If the first argument is
 * true, the contents of the second object is copied into the first object.
 * Previously this function redirected to jQuery.extend(true), but this had two limitations.
 * First, it deep merged arrays, which lead to workarounds in Highcharts. Second,
 * it copied properties from extended prototypes.
 */
H.merge = function () {
	var i,
		args = arguments,
		len,
		ret = {},
		doCopy = function (copy, original) {
			var value, key;

			// An object is replacing a primitive
			if (typeof copy !== 'object') {
				copy = {};
			}

			for (key in original) {
				if (original.hasOwnProperty(key)) {
					value = original[key];

					// Copy the contents of objects, but not arrays or DOM nodes
					if (value && typeof value === 'object' && Object.prototype.toString.call(value) !== '[object Array]' &&
							key !== 'renderTo' && typeof value.nodeType !== 'number') {
						copy[key] = doCopy(copy[key] || {}, value);

					// Primitives and arrays are copied over directly
					} else {
						copy[key] = original[key];
					}
				}
			}
			return copy;
		};

	// If first argument is true, copy into the existing object. Used in setOptions.
	if (args[0] === true) {
		ret = args[1];
		args = Array.prototype.slice.call(args, 2);
	}

	// For each argument, extend the return
	len = args.length;
	for (i = 0; i < len; i++) {
		ret = doCopy(ret, args[i]);
	}

	return ret;
};

/**
 * Shortcut for parseInt
 * @param {Object} s
 * @param {Number} mag Magnitude
 */
H.pInt = function (s, mag) {
	return parseInt(s, mag || 10);
};

/**
 * Check for string
 * @param {Object} s
 */
H.isString = function (s) {
	return typeof s === 'string';
};

/**
 * Check for object
 * @param {Object} obj
 */
H.isObject = function (obj) {
	return obj && typeof obj === 'object';
};

/**
 * Check for array
 * @param {Object} obj
 */
H.isArray = function (obj) {
	return Object.prototype.toString.call(obj) === '[object Array]';
};

/**
 * Check for number
 * @param {Object} n
 */
<<<<<<< HEAD
H.isNumber = function (n) {
	return typeof n === 'number';
};

H.log2lin = function (num) {
	return Math.log(num) / Math.LN10;
};
H.lin2log = function (num) {
	return Math.pow(10, num);
=======
var isNumber = Highcharts.isNumber = function isNumber(n) {
	return typeof n === 'number' && !isNaN(n);
>>>>>>> fae5b77c
};

/**
 * Remove last occurence of an item from an array
 * @param {Array} arr
 * @param {Mixed} item
 */
H.erase = function (arr, item) {
	var i = arr.length;
	while (i--) {
		if (arr[i] === item) {
			arr.splice(i, 1);
			break;
		}
	}
	//return arr;
};

/**
 * Returns true if the object is not null or undefined.
 * @param {Object} obj
 */
H.defined = function (obj) {
	return obj !== undefined && obj !== null;
};

/**
 * Set or get an attribute or an object of attributes. Can't use jQuery attr because
 * it attempts to set expando properties on the SVG element, which is not allowed.
 *
 * @param {Object} elem The DOM element to receive the attribute(s)
 * @param {String|Object} prop The property or an abject of key-value pairs
 * @param {String} value The value if a single property is set
 */
H.attr = function (elem, prop, value) {
	var key,
		ret;

	// if the prop is a string
	if (H.isString(prop)) {
		// set the value
		if (H.defined(value)) {
			elem.setAttribute(prop, value);

		// get the value
		} else if (elem && elem.getAttribute) { // elem not defined when printing pie demo...
			ret = elem.getAttribute(prop);
		}

	// else if prop is defined, it is a hash of key/value pairs
	} else if (H.defined(prop) && H.isObject(prop)) {
		for (key in prop) {
			elem.setAttribute(key, prop[key]);
		}
	}
	return ret;
};
/**
 * Check if an element is an array, and if not, make it into an array.
 */
H.splat = function (obj) {
	return H.isArray(obj) ? obj : [obj];
};

/**
 * Set a timeout if the delay is given, otherwise perform the function synchronously
 * @param   {Function} fn	  The function to perform
 * @param   {Number}   delay   Delay in milliseconds
 * @param   {Ojbect}   context The context
 * @returns {Nubmer}		   An identifier for the timeout
 */
H.syncTimeout = function (fn, delay, context) {
	if (delay) {
		return setTimeout(fn, delay, context);
	}
	fn.call(0, context);
};


/**
 * Return the first value that is defined.
 */
H.pick = function () {
	var args = arguments,
		i,
		arg,
		length = args.length;
	for (i = 0; i < length; i++) {
		arg = args[i];
		if (arg !== undefined && arg !== null) {
			return arg;
		}
	}
};

/**
 * Set CSS on a given element
 * @param {Object} el
 * @param {Object} styles Style object with camel case property names
 */
H.css = function (el, styles) {
	if (H.isMS && !H.svg) { // #2686
		if (styles && styles.opacity !== undefined) {
			styles.filter = 'alpha(opacity=' + (styles.opacity * 100) + ')';
		}
	}
	H.extend(el.style, styles);
};

/**
 * Utility function to create element with attributes and styles
 * @param {Object} tag
 * @param {Object} attribs
 * @param {Object} styles
 * @param {Object} parent
 * @param {Object} nopad
 */
H.createElement = function (tag, attribs, styles, parent, nopad) {
	var el = doc.createElement(tag),
		css = H.css;
	if (attribs) {
		H.extend(el, attribs);
	}
	if (nopad) {
		css(el, { padding: 0, border: 'none', margin: 0 });
	}
	if (styles) {
		css(el, styles);
	}
	if (parent) {
		parent.appendChild(el);
	}
	return el;
};

/**
 * Extend a prototyped class by new members
 * @param {Object} parent
 * @param {Object} members
 */
H.extendClass = function (Parent, members) {
	var object = function () {};
	object.prototype = new Parent();
	H.extend(object.prototype, members);
	return object;
};

/**
 * Pad a string to a given length by adding 0 to the beginning
 * @param {Number} number
 * @param {Number} length
 */
H.pad = function (number, length, padder) {
	return new Array((length || 2) + 1 - String(number).length).join(padder || 0) + number;
};

/**
 * Return a length based on either the integer value, or a percentage of a base.
 */
H.relativeLength = function (value, base) {
	return (/%$/).test(value) ? base * parseFloat(value) / 100 : parseFloat(value);
};

/**
 * Wrap a method with extended functionality, preserving the original function
 * @param {Object} obj The context object that the method belongs to
 * @param {String} method The name of the method to extend
 * @param {Function} func A wrapper function callback. This function is called with the same arguments
 * as the original function, except that the original function is unshifted and passed as the first
 * argument.
 */
H.wrap = function (obj, method, func) {
	var proceed = obj[method];
	obj[method] = function () {
		var args = Array.prototype.slice.call(arguments);
		args.unshift(proceed);
		return func.apply(this, args);
	};
};


H.getTZOffset = function (timestamp) {
	var d = H.Date;
	return ((d.hcGetTimezoneOffset && d.hcGetTimezoneOffset(timestamp)) || d.hcTimezoneOffset || 0) * 60000;
};

/**
 * Based on http://www.php.net/manual/en/function.strftime.php
 * @param {String} format
 * @param {Number} timestamp
 * @param {Boolean} capitalize
 */
<<<<<<< HEAD
H.dateFormat = function (format, timestamp, capitalize) {
	if (!H.defined(timestamp) || isNaN(timestamp)) {
		return H.defaultOptions.lang.invalidDate || '';
=======
dateFormat = function (format, timestamp, capitalize) {
	if (!isNumber(timestamp)) {
		return defaultOptions.lang.invalidDate || '';
>>>>>>> fae5b77c
	}
	format = H.pick(format, '%Y-%m-%d %H:%M:%S');

	var d = H.Date,
		date = new d(timestamp - H.getTZOffset(timestamp)),
		key, // used in for constuct below
		// get the basic time values
		hours = date[d.hcGetHours](),
		day = date[d.hcGetDay](),
		dayOfMonth = date[d.hcGetDate](),
		month = date[d.hcGetMonth](),
		fullYear = date[d.hcGetFullYear](),
		lang = H.defaultOptions.lang,
		langWeekdays = lang.weekdays,
<<<<<<< HEAD
		pad = H.pad,
=======
		shortWeekdays = lang.shortWeekdays,
>>>>>>> fae5b77c

		// List all format keys. Custom formats can be added from the outside. 
		replacements = H.extend({

			// Day
			'a': shortWeekdays ? shortWeekdays[day] : langWeekdays[day].substr(0, 3), // Short weekday, like 'Mon'
			'A': langWeekdays[day], // Long weekday, like 'Monday'
			'd': pad(dayOfMonth), // Two digit day of the month, 01 to 31
			'e': pad(dayOfMonth, 2, ' '), // Day of the month, 1 through 31
			'w': day,

			// Week (none implemented)
			//'W': weekNumber(),

			// Month
			'b': lang.shortMonths[month], // Short month, like 'Jan'
			'B': lang.months[month], // Long month, like 'January'
			'm': pad(month + 1), // Two digit month number, 01 through 12

			// Year
			'y': fullYear.toString().substr(2, 2), // Two digits year, like 09 for 2009
			'Y': fullYear, // Four digits year, like 2009

			// Time
			'H': pad(hours), // Two digits hours in 24h format, 00 through 23
			'k': hours, // Hours in 24h format, 0 through 23
			'I': pad((hours % 12) || 12), // Two digits hours in 12h format, 00 through 11
			'l': (hours % 12) || 12, // Hours in 12h format, 1 through 12
			'M': pad(date[d.hcGetMinutes]()), // Two digits minutes, 00 through 59
			'p': hours < 12 ? 'AM' : 'PM', // Upper case AM or PM
			'P': hours < 12 ? 'am' : 'pm', // Lower case AM or PM
			'S': pad(date.getSeconds()), // Two digits seconds, 00 through  59
			'L': pad(Math.round(timestamp % 1000), 3) // Milliseconds (naming from Ruby)
		}, H.dateFormats);


	// do the replaces
	for (key in replacements) {
		while (format.indexOf('%' + key) !== -1) { // regex would do it in one line, but this is faster
			format = format.replace('%' + key, typeof replacements[key] === 'function' ? replacements[key](timestamp) : replacements[key]);
		}
	}

	// Optionally capitalize the string and return
	return capitalize ? format.substr(0, 1).toUpperCase() + format.substr(1) : format;
};

/**
 * Format a single variable. Similar to sprintf, without the % prefix.
 */
H.formatSingle = function (format, val) {
	var floatRegex = /f$/,
		decRegex = /\.([0-9])/,
		lang = H.defaultOptions.lang,
		decimals;

	if (floatRegex.test(format)) { // float
		decimals = format.match(decRegex);
		decimals = decimals ? decimals[1] : -1;
		if (val !== null) {
			val = H.numberFormat(
				val,
				decimals,
				lang.decimalPoint,
				format.indexOf(',') > -1 ? lang.thousandsSep : ''
			);
		}
	} else {
		val = H.dateFormat(format, val);
	}
	return val;
};

/**
 * Format a string according to a subset of the rules of Python's String.format method.
 */
H.format = function (str, ctx) {
	var splitter = '{',
		isInside = false,
		segment,
		valueAndFormat,
		path,
		i,
		len,
		ret = [],
		val,
		index;

	while (str) {
		index = str.indexOf(splitter);
		if (index === -1) {
			break;
		}

		segment = str.slice(0, index);
		if (isInside) { // we're on the closing bracket looking back

			valueAndFormat = segment.split(':');
			path = valueAndFormat.shift().split('.'); // get first and leave format
			len = path.length;
			val = ctx;

			// Assign deeper paths
			for (i = 0; i < len; i++) {
				val = val[path[i]];
			}

			// Format the replacement
			if (valueAndFormat.length) {
				val = H.formatSingle(valueAndFormat.join(':'), val);
			}

			// Push the result and advance the cursor
			ret.push(val);

		} else {
			ret.push(segment);

		}
		str = str.slice(index + 1); // the rest
		isInside = !isInside; // toggle
		splitter = isInside ? '}' : '{'; // now look for next matching bracket
	}
	ret.push(str);
	return ret.join('');
};

/**
 * Get the magnitude of a number
 */
H.getMagnitude = function (num) {
	return Math.pow(10, Math.floor(Math.log(num) / Math.LN10));
};

/**
 * Take an interval and normalize it to multiples of 1, 2, 2.5 and 5
 * @param {Number} interval
 * @param {Array} multiples
 * @param {Number} magnitude
 * @param {Object} options
 */
H.normalizeTickInterval = function (interval, multiples, magnitude, allowDecimals, preventExceed) {
	var normalized, 
		i,
		retInterval = interval;

	// round to a tenfold of 1, 2, 2.5 or 5
	magnitude = H.pick(magnitude, 1);
	normalized = interval / magnitude;

	// multiples for a linear scale
	if (!multiples) {
		multiples = [1, 2, 2.5, 5, 10];

		// the allowDecimals option
		if (allowDecimals === false) {
			if (magnitude === 1) {
				multiples = [1, 2, 5, 10];
			} else if (magnitude <= 0.1) {
				multiples = [1 / magnitude];
			}
		}
	}

	// normalize the interval to the nearest multiple
	for (i = 0; i < multiples.length; i++) {
		retInterval = multiples[i];
		if ((preventExceed && retInterval * magnitude >= interval) || // only allow tick amounts smaller than natural
				(!preventExceed && (normalized <= (multiples[i] + (multiples[i + 1] || multiples[i])) / 2))) {
			break;
		}
	}

	// multiply back to the correct magnitude
	retInterval *= magnitude;

	return retInterval;
};


/**
 * Utility method that sorts an object array and keeping the order of equal items.
 * ECMA script standard does not specify the behaviour when items are equal.
 */
H.stableSort = function (arr, sortFunction) {
	var length = arr.length,
		sortValue,
		i;

	// Add index to each item
	for (i = 0; i < length; i++) {
		arr[i].safeI = i; // stable sort index
	}

	arr.sort(function (a, b) {
		sortValue = sortFunction(a, b);
		return sortValue === 0 ? a.safeI - b.safeI : sortValue;
	});

	// Remove index from items
	for (i = 0; i < length; i++) {
		delete arr[i].safeI; // stable sort index
	}
};

/**
 * Non-recursive method to find the lowest member of an array. Math.min raises a maximum
 * call stack size exceeded error in Chrome when trying to apply more than 150.000 points. This
 * method is slightly slower, but safe.
 */
H.arrayMin = function (data) {
	var i = data.length,
		min = data[0];

	while (i--) {
		if (data[i] < min) {
			min = data[i];
		}
	}
	return min;
};

/**
 * Non-recursive method to find the lowest member of an array. Math.min raises a maximum
 * call stack size exceeded error in Chrome when trying to apply more than 150.000 points. This
 * method is slightly slower, but safe.
 */
H.arrayMax = function (data) {
	var i = data.length,
		max = data[0];

	while (i--) {
		if (data[i] > max) {
			max = data[i];
		}
	}
	return max;
};

/**
 * Utility method that destroys any SVGElement or VMLElement that are properties on the given object.
 * It loops all properties and invokes destroy if there is a destroy method. The property is
 * then delete'ed.
 * @param {Object} The object to destroy properties on
 * @param {Object} Exception, do not destroy this property, only delete it.
 */
H.destroyObjectProperties = function (obj, except) {
	var n;
	for (n in obj) {
		// If the object is non-null and destroy is defined
		if (obj[n] && obj[n] !== except && obj[n].destroy) {
			// Invoke the destroy
			obj[n].destroy();
		}

		// Delete the property from the object.
		delete obj[n];
	}
};


/**
 * Discard an element by moving it to the bin and delete
 * @param {Object} The HTML node to discard
 */
H.discardElement = function (element) {
	var garbageBin = H.garbageBin;
	// create a garbage bin element, not part of the DOM
	if (!garbageBin) {
		garbageBin = H.createElement('div');
	}

	// move the node and empty bin
	if (element) {
		garbageBin.appendChild(element);
	}
	garbageBin.innerHTML = '';
};

/**
 * Fix JS round off float errors
 * @param {Number} num
 */
H.correctFloat = function (num, prec) {
	return parseFloat(
		num.toPrecision(prec || 14)
	);
};

/**
 * Set the global animation to either a given value, or fall back to the
 * given chart's animation option
 * @param {Object} animation
 * @param {Object} chart
 */
H.setAnimation = function (animation, chart) {
	chart.renderer.globalAnimation = H.pick(animation, chart.animation);
};

/**
 * Get the animation in object form, where a disabled animation is always
 * returned with duration: 0
 */
H.animObject = function (animation) {
	return H.isObject(animation) ? H.merge(animation) : { duration: animation ? 500 : 0 };
};

/**
 * The time unit lookup
 */
H.timeUnits = {
	millisecond: 1,
	second: 1000,
	minute: 60000,
	hour: 3600000,
	day: 24 * 3600000,
	week: 7 * 24 * 3600000,
	month: 28 * 24 * 3600000,
	year: 364 * 24 * 3600000
};

/**
 * Format a number and return a string based on input settings
 * @param {Number} number The input number to format
 * @param {Number} decimals The amount of decimals
 * @param {String} decimalPoint The decimal point, defaults to the one given in the lang options
 * @param {String} thousandsSep The thousands separator, defaults to the one given in the lang options
 */
H.numberFormat = function (number, decimals, decimalPoint, thousandsSep) {

	number = +number || 0;
	decimals = +decimals;

	var lang = H.defaultOptions.lang,
		origDec = (number.toString().split('.')[1] || '').length,
		decimalComponent,
		strinteger,
		thousands,
		absNumber = Math.abs(number),
		ret;

	if (decimals === -1) {
		decimals = Math.min(origDec, 20); // Preserve decimals. Not huge numbers (#3793).
	} else if (!isNumber(decimals)) {
		decimals = 2;
	}

	// A string containing the positive integer component of the number
	strinteger = String(H.pInt(absNumber.toFixed(decimals)));

	// Leftover after grouping into thousands. Can be 0, 1 or 3.
	thousands = strinteger.length > 3 ? strinteger.length % 3 : 0;

	// Language
	decimalPoint = H.pick(decimalPoint, lang.decimalPoint);
	thousandsSep = H.pick(thousandsSep, lang.thousandsSep);

	// Start building the return
	ret = number < 0 ? '-' : '';

	// Add the leftover after grouping into thousands. For example, in the number 42 000 000,
	// this line adds 42.
	ret += thousands ? strinteger.substr(0, thousands) + thousandsSep : '';

	// Add the remaining thousands groups, joined by the thousands separator
	ret += strinteger.substr(thousands).replace(/(\d{3})(?=\d)/g, '$1' + thousandsSep);

	// Add the decimal point and the decimal component
	if (decimals) {
		// Get the decimal component, and add power to avoid rounding errors with float numbers (#4573)
		decimalComponent = Math.abs(absNumber - strinteger + Math.pow(10, -Math.max(decimals, origDec) - 1));
		ret += decimalPoint + decimalComponent.toFixed(decimals).slice(2);
	}

	return ret;
};

/**
 * Easing definition
 * @param   {Number} pos Current position, ranging from 0 to 1
 */
Math.easeInOutSine = function (pos) {
	return -0.5 * (Math.cos(Math.PI * pos) - 1);
};

/**
 * Internal method to return CSS value for given element and property
 */
H.getStyle = function (el, prop) {

	var style;

	// For width and height, return the actual inner pixel size (#4913)
	if (prop === 'width') {
		return Math.min(el.offsetWidth, el.scrollWidth) - H.getStyle(el, 'padding-left') - H.getStyle(el, 'padding-right');
	} else if (prop === 'height') {
		return Math.min(el.offsetHeight, el.scrollHeight) - H.getStyle(el, 'padding-top') - H.getStyle(el, 'padding-bottom');
	}

	// Otherwise, get the computed style
	style = win.getComputedStyle(el, undefined);
	return style && H.pInt(style.getPropertyValue(prop));
};

/**
 * Return the index of an item in an array, or -1 if not found
 */
H.inArray = function (item, arr) {
	return arr.indexOf ? arr.indexOf(item) : [].indexOf.call(arr, item);
};

/**
 * Filter an array
 */
H.grep = function (elements, callback) {
	return [].filter.call(elements, callback);
};

/**
 * Map an array
 */
<<<<<<< HEAD
H.map = function (arr, fn) {
	var results = [], i = 0, len = arr.length;
=======
map = function (arr, fn) {
	var results = [],
		i = 0,
		len = arr.length;
>>>>>>> fae5b77c

	for (; i < len; i++) {
		results[i] = fn.call(arr[i], arr[i], i, arr);
	}

	return results;
};

/**
 * Get the element's offset position, corrected by overflow:auto.
 */
H.offset = function (el) {
	var docElem = doc.documentElement,
		box = el.getBoundingClientRect();

	return {
		top: box.top  + (win.pageYOffset || docElem.scrollTop)  - (docElem.clientTop  || 0),
		left: box.left + (win.pageXOffset || docElem.scrollLeft) - (docElem.clientLeft || 0)
	};
};

/**
 * Stop running animation.
 * A possible extension to this would be to stop a single property, when
 * we want to continue animating others. Then assign the prop to the timer
 * in the Fx.run method, and check for the prop here. This would be an improvement
 * in all cases where we stop the animation from .attr. Instead of stopping
 * everything, we can just stop the actual attributes we're setting.
 */
H.stop = function (el) {

	var i = timers.length;

	// Remove timers related to this element (#4519)
	while (i--) {
		if (timers[i].elem === el) {
			timers[i].stopped = true; // #4667
		}
	}
};

/**
 * Utility for iterating over an array.
 * @param {Array} arr
 * @param {Function} fn
 */
H.each = function (arr, fn, ctx) { // modern browsers
	return Array.prototype.forEach.call(arr, fn, ctx);
};

/**
 * Add an event listener
 */
H.addEvent = function (el, type, fn) {
	
	var events = el.hcEvents = el.hcEvents || {};

	function wrappedFn(e) {
		e.target = e.srcElement || win; // #2820
		fn.call(el, e);
	}

	// Handle DOM events in modern browsers
	if (el.addEventListener) {
		el.addEventListener(type, fn, false);

	// Handle old IE implementation
	} else if (el.attachEvent) {

		if (!el.hcEventsIE) {
			el.hcEventsIE = {};
		}

		// Link wrapped fn with original fn, so we can get this in removeEvent
		el.hcEventsIE[fn.toString()] = wrappedFn;

		el.attachEvent('on' + type, wrappedFn);
	}

	if (!events[type]) {
		events[type] = [];
	}

	events[type].push(fn);
};

/**
 * Remove event added with addEvent
 */
H.removeEvent = function (el, type, fn) {
	
	var events,
		hcEvents = el.hcEvents,
		index;

	function removeOneEvent(type, fn) {
		if (el.removeEventListener) {
			el.removeEventListener(type, fn, false);
		} else if (el.attachEvent) {
			fn = el.hcEventsIE[fn.toString()];
			el.detachEvent('on' + type, fn);
		}
	}

	function removeAllEvents() {
		var types,
			len,
			n;

		if (!el.nodeName) {
			return; // break on non-DOM events
		}

		if (type) {
			types = {};
			types[type] = true;
		} else {
			types = hcEvents;
		}

		for (n in types) {
			if (hcEvents[n]) {
				len = hcEvents[n].length;
				while (len--) {
					removeOneEvent(n, hcEvents[n][len]);
				}
			}
		}
	}

	if (hcEvents) {
		if (type) {
			events = hcEvents[type] || [];
			if (fn) {
				index = H.inArray(fn, events);
				if (index > -1) {
					events.splice(index, 1);
					hcEvents[type] = events;
				}
				removeOneEvent(type, fn);

			} else {
				removeAllEvents();
				hcEvents[type] = [];
			}
		} else {
			removeAllEvents();
			el.hcEvents = {};
		}
	}
};

/**
 * Fire an event on a custom object
 */
H.fireEvent = function (el, type, eventArguments, defaultFunction) {
	var e,
		hcEvents = el.hcEvents,
		events,
		len,
		i,
		fn;

	eventArguments = eventArguments || {};

	if (doc.createEvent && (el.dispatchEvent || el.fireEvent)) {
		e = doc.createEvent('Events');
		e.initEvent(type, true, true);
		e.target = el;

		H.extend(e, eventArguments);

		if (el.dispatchEvent) {
			el.dispatchEvent(e);
		} else {
			el.fireEvent(type, e);
		}

	} else if (hcEvents) {
		
		events = hcEvents[type] || [];
		len = events.length;

		// Attach a simple preventDefault function to skip default handler if called. 
		// The built-in defaultPrevented property is not overwritable (#5112)
		if (!eventArguments.preventDefault) {
			eventArguments.preventDefault = function () {
				eventArguments.defaultPrevented = true;
			};
		}

		eventArguments.target = el;

		// If the type is not set, we're running a custom event (#2297). If it is set,
		// we're running a browser event, and setting it will cause en error in
		// IE8 (#2465).
		if (!eventArguments.type) {
			eventArguments.type = type;
		}
		
		for (i = 0; i < len; i++) {
			fn = events[i];

			// If the event handler return false, prevent the default handler from executing
			if (fn.call(el, eventArguments) === false) {
				eventArguments.preventDefault();
			}
		}
	}
			
	// Run the default if not prevented
	if (defaultFunction && !eventArguments.defaultPrevented) {
		defaultFunction(eventArguments);
	}
};

/**
 * The global animate method, which uses Fx to create individual animators.
 */
H.animate = function (el, params, opt) {
	var start,
		unit = '',
		end,
		fx,
		args,
		prop;

	if (!H.isObject(opt)) { // Number or undefined/null
		args = arguments;
		opt = {
			duration: args[2],
			easing: args[3],
			complete: args[4]
		};
	}
	if (!H.isNumber(opt.duration)) {
		opt.duration = 400;
	}
<<<<<<< HEAD
	opt.easing = Math[opt.easing] || Math.easeInOutSine;
	opt.curAnim = H.merge(params);
=======
	opt.easing = typeof opt.easing === 'function' ? opt.easing : (Math[opt.easing] || Math.easeInOutSine);
	opt.curAnim = merge(params);
>>>>>>> fae5b77c

	for (prop in params) {
		fx = new H.Fx(el, opt, prop);
		end = null;

		if (prop === 'd') {
			fx.paths = fx.initPath(
				el,
				el.d,
				params.d
			);
			fx.toD = params.d;
			start = 0;
			end = 1;
		} else if (el.attr) {
			start = el.attr(prop);
		} else {
			start = parseFloat(H.getStyle(el, prop)) || 0;
			if (prop !== 'opacity') {
				unit = 'px';
			}
		}

		if (!end) {
			end = params[prop];
		}
		if (end.match && end.match('px')) {
			end = end.replace(/px/g, ''); // #4351
		}
		fx.run(start, end, unit);
	}
};

/**
 * Register Highcharts as a plugin in jQuery
 */
if (win.jQuery) {
	win.jQuery.fn.highcharts = function () {
		var args = [].slice.call(arguments);

		if (this[0]) { // this[0] is the renderTo div

			// Create the chart
			if (args[0]) {
				new Highcharts[ // eslint-disable-line no-new
					H.isString(args[0]) ? args.shift() : 'Chart' // Constructor defaults to Chart
				](this[0], args[0], args[1]);
				return this;
			}

			// When called without parameters or with the return argument, return an existing chart
			return charts[H.attr(this[0], 'data-highcharts-chart')];
		}
	};
}


/**
 * Compatibility section to add support for legacy IE. This can be removed if old IE 
 * support is not needed.
 */
if (doc && !doc.defaultView) {
	H.getStyle = function (el, prop) {
		var val,
			alias = { width: 'clientWidth', height: 'clientHeight' }[prop];
			
		if (el.style[prop]) {
			return H.pInt(el.style[prop]);
		}
		if (prop === 'opacity') {
			prop = 'filter';
		}

		// Getting the rendered width and height
		if (alias) {
			el.style.zoom = 1;
			return Math.max(el[alias] - 2 * getStyle(el, 'padding'), 0);
		}
		
		val = el.currentStyle[prop.replace(/\-(\w)/g, function (a, b) {
			return b.toUpperCase();
		})];
		if (prop === 'filter') {
			val = val.replace(
				/alpha\(opacity=([0-9]+)\)/, 
				function (a, b) { 
					return b / 100; 
				}
			);
		}
		
		return val === '' ? 1 : H.pInt(val);
	};
}

if (!Array.prototype.forEach) {
	H.each = function (arr, fn, ctx) { // legacy
		var i = 0, 
			len = arr.length;
		for (; i < len; i++) {
			if (fn.call(ctx, arr[i], i, arr) === false) {
				return i;
			}
		}
	};
}

if (!Array.prototype.indexOf) {
	H.inArray = function (item, arr) {
		var len, 
			i = 0;

		if (arr) {
			len = arr.length;
			
			for (; i < len; i++) {
				if (arr[i] === item) {
					return i;
				}
			}
		}

		return -1;
	};
}

if (!Array.prototype.filter) {
	H.grep = function (elements, fn) {
		var ret = [],
			i = 0,
			length = elements.length;

		for (; i < length; i++) {
			if (fn(elements[i], i)) {
				ret.push(elements[i]);
			}
		}

		return ret;
	};
}

//--- End compatibility section ---

	return H;
}(Highcharts));<|MERGE_RESOLUTION|>--- conflicted
+++ resolved
@@ -1,8 +1,7 @@
 (function (H) {
 var timers = [];
 
-var attr = H.attr,
-	charts = H.charts,
+var charts = H.charts,
 	doc = H.doc,
 	win = H.win;
 
@@ -347,20 +346,8 @@
  * Check for number
  * @param {Object} n
  */
-<<<<<<< HEAD
 H.isNumber = function (n) {
-	return typeof n === 'number';
-};
-
-H.log2lin = function (num) {
-	return Math.log(num) / Math.LN10;
-};
-H.lin2log = function (num) {
-	return Math.pow(10, num);
-=======
-var isNumber = Highcharts.isNumber = function isNumber(n) {
 	return typeof n === 'number' && !isNaN(n);
->>>>>>> fae5b77c
 };
 
 /**
@@ -553,15 +540,9 @@
  * @param {Number} timestamp
  * @param {Boolean} capitalize
  */
-<<<<<<< HEAD
 H.dateFormat = function (format, timestamp, capitalize) {
-	if (!H.defined(timestamp) || isNaN(timestamp)) {
+	if (!H.isNumber(timestamp)) {
 		return H.defaultOptions.lang.invalidDate || '';
-=======
-dateFormat = function (format, timestamp, capitalize) {
-	if (!isNumber(timestamp)) {
-		return defaultOptions.lang.invalidDate || '';
->>>>>>> fae5b77c
 	}
 	format = H.pick(format, '%Y-%m-%d %H:%M:%S');
 
@@ -576,11 +557,8 @@
 		fullYear = date[d.hcGetFullYear](),
 		lang = H.defaultOptions.lang,
 		langWeekdays = lang.weekdays,
-<<<<<<< HEAD
+		shortWeekdays = lang.shortWeekdays,
 		pad = H.pad,
-=======
-		shortWeekdays = lang.shortWeekdays,
->>>>>>> fae5b77c
 
 		// List all format keys. Custom formats can be added from the outside. 
 		replacements = H.extend({
@@ -924,7 +902,7 @@
 
 	if (decimals === -1) {
 		decimals = Math.min(origDec, 20); // Preserve decimals. Not huge numbers (#3793).
-	} else if (!isNumber(decimals)) {
+	} else if (!H.isNumber(decimals)) {
 		decimals = 2;
 	}
 
@@ -1002,15 +980,10 @@
 /**
  * Map an array
  */
-<<<<<<< HEAD
 H.map = function (arr, fn) {
-	var results = [], i = 0, len = arr.length;
-=======
-map = function (arr, fn) {
 	var results = [],
 		i = 0,
 		len = arr.length;
->>>>>>> fae5b77c
 
 	for (; i < len; i++) {
 		results[i] = fn.call(arr[i], arr[i], i, arr);
@@ -1249,13 +1222,8 @@
 	if (!H.isNumber(opt.duration)) {
 		opt.duration = 400;
 	}
-<<<<<<< HEAD
-	opt.easing = Math[opt.easing] || Math.easeInOutSine;
+	opt.easing = typeof opt.easing === 'function' ? opt.easing : (Math[opt.easing] || Math.easeInOutSine);
 	opt.curAnim = H.merge(params);
-=======
-	opt.easing = typeof opt.easing === 'function' ? opt.easing : (Math[opt.easing] || Math.easeInOutSine);
-	opt.curAnim = merge(params);
->>>>>>> fae5b77c
 
 	for (prop in params) {
 		fx = new H.Fx(el, opt, prop);
@@ -1332,7 +1300,7 @@
 		// Getting the rendered width and height
 		if (alias) {
 			el.style.zoom = 1;
-			return Math.max(el[alias] - 2 * getStyle(el, 'padding'), 0);
+			return Math.max(el[alias] - 2 * H.getStyle(el, 'padding'), 0);
 		}
 		
 		val = el.currentStyle[prop.replace(/\-(\w)/g, function (a, b) {
