/* *
 *
 *  (c) 2010-2019 Torstein Honsi
 *
 *  License: www.highcharts.com/license
 *
 *  !!!!!!! SOURCE GETS TRANSPILED BY TYPESCRIPT. EDIT TS FILE ONLY. !!!!!!!
 *
 * */
'use strict';
import H from './Globals.js';
/* *
 * @interface Highcharts.PointOptionsObject in parts/Point.ts
 */ /**
* Pie series only. Whether to display a slice offset from the center.
* @name Highcharts.PointOptionsObject#sliced
* @type {boolean|undefined}
*/
import U from './Utilities.js';
var defined = U.defined, isNumber = U.isNumber, pick = U.pick, setAnimation = U.setAnimation;
import './ColumnSeries.js';
import '../mixins/centered-series.js';
import './Legend.js';
import './Options.js';
import './Point.js';
import './Series.js';
var addEvent = H.addEvent, CenteredSeriesMixin = H.CenteredSeriesMixin, getStartAndEndRadians = CenteredSeriesMixin.getStartAndEndRadians, LegendSymbolMixin = H.LegendSymbolMixin, merge = H.merge, noop = H.noop, Point = H.Point, Series = H.Series, seriesType = H.seriesType, seriesTypes = H.seriesTypes, fireEvent = H.fireEvent;
/**
 * Pie series type.
 *
 * @private
 * @class
 * @name Highcharts.seriesTypes.pie
 *
 * @augments Highcharts.Series
 */
seriesType('pie', 'line', 
/**
 * A pie chart is a circular graphic which is divided into slices to
 * illustrate numerical proportion.
 *
 * @sample highcharts/demo/pie-basic/
 *         Pie chart
 *
 * @extends      plotOptions.line
 * @excluding    animationLimit, boostThreshold, connectEnds, connectNulls,
 *               cropThreshold, dashStyle, dragDrop, findNearestPointBy,
 *               getExtremesFromAll, label, lineWidth, marker,
 *               negativeColor, pointInterval, pointIntervalUnit,
 *               pointPlacement, pointStart, softThreshold, stacking, step,
 *               threshold, turboThreshold, zoneAxis, zones
 * @product      highcharts
 * @optionparent plotOptions.pie
 */
{
    /**
     * @excluding legendItemClick
     * @apioption plotOptions.pie.events
     */
    /**
     * Fires when the checkbox next to the point name in the legend is
     * clicked. One parameter, event, is passed to the function. The state
     * of the checkbox is found by event.checked. The checked item is found
     * by event.item. Return false to prevent the default action which is to
     * toggle the select state of the series.
     *
     * @sample {highcharts} highcharts/plotoptions/series-events-checkboxclick/
     *         Alert checkbox status
     *
     * @type      {Function}
     * @since     1.2.0
     * @product   highcharts
     * @context   Highcharts.Point
     * @apioption plotOptions.pie.events.checkboxClick
     */
    /**
     * Fires when the legend item belonging to the pie point (slice) is
     * clicked. The `this` keyword refers to the point itself. One
     * parameter, `event`, is passed to the function, containing common
     * event information. The default action is to toggle the visibility of
     * the point. This can be prevented by calling `event.preventDefault()`.
     *
     * @sample {highcharts} highcharts/plotoptions/pie-point-events-legenditemclick/
     *         Confirm toggle visibility
     *
     * @type      {Highcharts.PointLegendItemClickCallbackFunction}
     * @since     1.2.0
     * @product   highcharts
     * @apioption plotOptions.pie.point.events.legendItemClick
     */
    /**
     * The center of the pie chart relative to the plot area. Can be
     * percentages or pixel values. The default behaviour (as of 3.0) is to
     * center the pie so that all slices and data labels are within the plot
     * area. As a consequence, the pie may actually jump around in a chart
     * with dynamic values, as the data labels move. In that case, the
     * center should be explicitly set, for example to `["50%", "50%"]`.
     *
     * @sample {highcharts} highcharts/plotoptions/pie-center/
     *         Centered at 100, 100
     *
     * @type    {Array<(number|string|null),(number|string|null)>}
     * @default [null, null]
     * @product highcharts
     *
     * @private
     */
    center: [null, null],
    /**
     * The color of the pie series. A pie series is represented as an empty
     * circle if the total sum of its values is 0. Use this property to
     * define the color of its border.
     *
     * In styled mode, the color can be defined by the
     * [colorIndex](#plotOptions.series.colorIndex) option. Also, the series
     * color can be set with the `.highcharts-series`,
     * `.highcharts-color-{n}`, `.highcharts-{type}-series` or
     * `.highcharts-series-{n}` class, or individual classes given by the
     * `className` option.
     *
     * @sample {highcharts} highcharts/plotoptions/pie-emptyseries/
     *         Empty pie series
     *
     * @type      {Highcharts.ColorString|Highcharts.GradientColorObject|Highcharts.PatternObject}
     * @default   ${palette.neutralColor20}
     * @apioption plotOptions.pie.color
     */
    /**
     * @product highcharts
     *
     * @private
     */
    clip: false,
    /**
     * @ignore-option
     *
     * @private
     */
    colorByPoint: true,
    /**
     * A series specific or series type specific color set to use instead
     * of the global [colors](#colors).
     *
     * @sample {highcharts} highcharts/demo/pie-monochrome/
     *         Set default colors for all pies
     *
     * @type      {Array<Highcharts.ColorString|Highcharts.GradientColorObject|Highcharts.PatternObject>}
     * @since     3.0
     * @product   highcharts
     * @apioption plotOptions.pie.colors
     */
    /**
     * @declare   Highcharts.SeriesPieDataLabelsOptionsObject
     * @extends   plotOptions.series.dataLabels
     * @excluding align, allowOverlap, staggerLines, step
     * @private
     */
    dataLabels: {
        /**
         * Alignment method for data labels. Possible values are:
         *
         * - `toPlotEdges`: Each label touches the nearest vertical edge of
         *   the plot area.
         *
         * - `connectors`: Connectors have the same x position and the
         *   widest label of each half (left & right) touches the nearest
         *   vertical edge of the plot area.
         *
         * @sample {highcharts} highcharts/plotoptions/pie-datalabels-alignto-connectors/
         *         alignTo: connectors
         * @sample {highcharts} highcharts/plotoptions/pie-datalabels-alignto-plotedges/
         *         alignTo: plotEdges
         *
         * @type      {string}
         * @since     7.0.0
         * @product   highcharts
         * @apioption plotOptions.pie.dataLabels.alignTo
         */
        allowOverlap: true,
        /**
         * The color of the line connecting the data label to the pie slice.
         * The default color is the same as the point's color.
         *
         * In styled mode, the connector stroke is given in the
         * `.highcharts-data-label-connector` class.
         *
         * @sample {highcharts} highcharts/plotoptions/pie-datalabels-connectorcolor/
         *         Blue connectors
         * @sample {highcharts} highcharts/css/pie-point/
         *         Styled connectors
         *
         * @type      {Highcharts.ColorString|Highcharts.GradientColorObject|Highcharts.PatternObject}
         * @since     2.1
         * @product   highcharts
         * @apioption plotOptions.pie.dataLabels.connectorColor
         */
        /**
         * The distance from the data label to the connector. Note that
         * data labels also have a default `padding`, so in order for the
         * connector to touch the text, the `padding` must also be 0.
         *
         * @sample {highcharts} highcharts/plotoptions/pie-datalabels-connectorpadding/
         *         No padding
         *
         * @since   2.1
         * @product highcharts
         */
        connectorPadding: 5,
        /**
         * Specifies the method that is used to generate the connector path.
         * Highcharts provides 3 built-in connector shapes: `'fixedOffset'`
         * (default), `'straight'` and `'crookedLine'`. Using
         * `'crookedLine'` has the most sense (in most of the cases) when
         * `'alignTo'` is set.
         *
         * Users can provide their own method by passing a function instead
         * of a String. 3 arguments are passed to the callback:
         *
         * - Object that holds the information about the coordinates of the
         *   label (`x` & `y` properties) and how the label is located in
         *   relation to the pie (`alignment` property). `alignment` can by
         *   one of the following:
         *   `'left'` (pie on the left side of the data label),
         *   `'right'` (pie on the right side of the data label) or
         *   `'center'` (data label overlaps the pie).
         *
         * - Object that holds the information about the position of the
         *   connector. Its `touchingSliceAt`  porperty tells the position
         *   of the place where the connector touches the slice.
         *
         * - Data label options
         *
         * The function has to return an SVG path definition in array form
         * (see the example).
         *
         * @sample {highcharts} highcharts/plotoptions/pie-datalabels-connectorshape-string/
         *         connectorShape is a String
         * @sample {highcharts} highcharts/plotoptions/pie-datalabels-connectorshape-function/
         *         connectorShape is a function
         *
         * @type    {string|Function}
         * @since   7.0.0
         * @product highcharts
         */
        connectorShape: 'fixedOffset',
        /**
         * The width of the line connecting the data label to the pie slice.
         *
         * In styled mode, the connector stroke width is given in the
         * `.highcharts-data-label-connector` class.
         *
         * @sample {highcharts} highcharts/plotoptions/pie-datalabels-connectorwidth-disabled/
         *         Disable the connector
         * @sample {highcharts} highcharts/css/pie-point/
         *         Styled connectors
         *
         * @type      {number}
         * @default   1
         * @since     2.1
         * @product   highcharts
         * @apioption plotOptions.pie.dataLabels.connectorWidth
         */
        /**
         * Works only if `connectorShape` is `'crookedLine'`. It defines how
         * far from the vertical plot edge the coonnector path should be
         * crooked.
         *
         * @sample {highcharts} highcharts/plotoptions/pie-datalabels-crookdistance/
         *         crookDistance set to 90%
         *
         * @since   7.0.0
         * @product highcharts
         */
        crookDistance: '70%',
        /**
         * The distance of the data label from the pie's edge. Negative
         * numbers put the data label on top of the pie slices. Can also be
         * defined as a percentage of pie's radius. Connectors are only
         * shown for data labels outside the pie.
         *
         * @sample {highcharts} highcharts/plotoptions/pie-datalabels-distance/
         *         Data labels on top of the pie
         *
         * @since   2.1
         * @product highcharts
         */
        distance: 30,
        enabled: true,
<<<<<<< HEAD
=======
        // eslint-disable-next-line valid-jsdoc
        /** @ignore-option */
>>>>>>> 7c9c0ee8
        formatter: function () {
            return this.point.isNull ? void 0 : this.point.name;
        },
        /**
         * Whether to render the connector as a soft arc or a line with
         * sharp break. Works only if `connectorShape` equals to
         * `fixedOffset`.
         *
         * @sample {highcharts} highcharts/plotoptions/pie-datalabels-softconnector-true/
         *         Soft
         * @sample {highcharts} highcharts/plotoptions/pie-datalabels-softconnector-false/
         *         Non soft
         *
         * @since   2.1.7
         * @product highcharts
         */
        softConnector: true,
        /**
         * @sample {highcharts} highcharts/plotOptions/pie-datalabels-overflow
         *         Long labels truncated with an ellipsis
         * @sample {highcharts} highcharts/plotOptions/pie-datalabels-overflow-wrap
         *         Long labels are wrapped
         *
         * @type      {Highcharts.CSSObject}
         * @apioption plotOptions.pie.dataLabels.style
         */
        x: 0
    },
    /**
     * If the total sum of the pie's values is 0, the series is represented
     * as an empty circle . The `fillColor` option defines the color of that
     * circle. Use [pie.borderWidth](#plotOptions.pie.borderWidth) to set
     * the border thickness.
     *
     * @sample {highcharts} highcharts/plotoptions/pie-emptyseries/
     *         Empty pie series
     *
     * @type {Highcharts.ColorString|Highcharts.GradientColorObject|Highcharts.PatternObject}
     * @private
     */
    fillColor: void 0,
    /**
     * The end angle of the pie in degrees where 0 is top and 90 is right.
     * Defaults to `startAngle` plus 360.
     *
     * @sample {highcharts} highcharts/demo/pie-semi-circle/
     *         Semi-circle donut
     *
     * @type      {number}
     * @since     1.3.6
     * @product   highcharts
     * @apioption plotOptions.pie.endAngle
     */
    /**
     * Equivalent to [chart.ignoreHiddenSeries](#chart.ignoreHiddenSeries),
     * this option tells whether the series shall be redrawn as if the
     * hidden point were `null`.
     *
     * The default value changed from `false` to `true` with Highcharts
     * 3.0.
     *
     * @sample {highcharts} highcharts/plotoptions/pie-ignorehiddenpoint/
     *         True, the hiddden point is ignored
     *
     * @since   2.3.0
     * @product highcharts
     *
     * @private
     */
    ignoreHiddenPoint: true,
    /**
     * @ignore-option
     *
     * @private
     */
    inactiveOtherPoints: true,
    /**
     * The size of the inner diameter for the pie. A size greater than 0
     * renders a donut chart. Can be a percentage or pixel value.
     * Percentages are relative to the pie size. Pixel values are given as
     * integers.
     *
     *
     * Note: in Highcharts < 4.1.2, the percentage was relative to the plot
     * area, not the pie size.
     *
     * @sample {highcharts} highcharts/plotoptions/pie-innersize-80px/
     *         80px inner size
     * @sample {highcharts} highcharts/plotoptions/pie-innersize-50percent/
     *         50% of the plot area
     * @sample {highcharts} highcharts/demo/3d-pie-donut/
     *         3D donut
     *
     * @type      {number|string}
     * @default   0
     * @since     2.0
     * @product   highcharts
     * @apioption plotOptions.pie.innerSize
     */
    /**
     * @ignore-option
     *
     * @private
     */
    legendType: 'point',
    /**
     * @ignore-option
     *
     * @private
     */
    marker: null,
    /**
     * The minimum size for a pie in response to auto margins. The pie will
     * try to shrink to make room for data labels in side the plot area,
     *  but only to this size.
     *
     * @type      {number|string}
     * @default   80
     * @since     3.0
     * @product   highcharts
     * @apioption plotOptions.pie.minSize
     */
    /**
     * The diameter of the pie relative to the plot area. Can be a
     * percentage or pixel value. Pixel values are given as integers. The
     * default behaviour (as of 3.0) is to scale to the plot area and give
     * room for data labels within the plot area.
     * [slicedOffset](#plotOptions.pie.slicedOffset) is also included in the
     * default size calculation. As a consequence, the size of the pie may
     * vary when points are updated and data labels more around. In that
     * case it is best to set a fixed value, for example `"75%"`.
     *
     * @sample {highcharts} highcharts/plotoptions/pie-size/
     *         Smaller pie
     *
     * @type    {number|string|null}
     * @product highcharts
     *
     * @private
     */
    size: null,
    /**
     * Whether to display this particular series or series type in the
     * legend. Since 2.1, pies are not shown in the legend by default.
     *
     * @sample {highcharts} highcharts/plotoptions/series-showinlegend/
     *         One series in the legend, one hidden
     *
     * @product highcharts
     *
     * @private
     */
    showInLegend: false,
    /**
     * If a point is sliced, moved out from the center, how many pixels
     * should it be moved?.
     *
     * @sample {highcharts} highcharts/plotoptions/pie-slicedoffset-20/
     *         20px offset
     *
     * @product highcharts
     *
     * @private
     */
    slicedOffset: 10,
    /**
     * The start angle of the pie slices in degrees where 0 is top and 90
     * right.
     *
     * @sample {highcharts} highcharts/plotoptions/pie-startangle-90/
     *         Start from right
     *
     * @type      {number}
     * @default   0
     * @since     2.3.4
     * @product   highcharts
     * @apioption plotOptions.pie.startAngle
     */
    /**
     * Sticky tracking of mouse events. When true, the `mouseOut` event
     * on a series isn't triggered until the mouse moves over another
     * series, or out of the plot area. When false, the `mouseOut` event on
     * a series is triggered when the mouse leaves the area around the
     * series'  graph or markers. This also implies the tooltip. When
     * `stickyTracking` is false and `tooltip.shared` is false, the tooltip
     * will be hidden when moving the mouse between series.
     *
     * @product highcharts
     *
     * @private
     */
    stickyTracking: false,
    tooltip: {
        followPointer: true
    },
    /**
     * The color of the border surrounding each slice. When `null`, the
     * border takes the same color as the slice fill. This can be used
     * together with a `borderWidth` to fill drawing gaps created by
     * antialiazing artefacts in borderless pies.
     *
     * In styled mode, the border stroke is given in the `.highcharts-point`
     * class.
     *
     * @sample {highcharts} highcharts/plotoptions/pie-bordercolor-black/
     *         Black border
     *
     * @type    {Highcharts.ColorString|Highcharts.GradientColorObject|Highcharts.PatternObject}
     * @default #ffffff
     * @product highcharts
     *
     * @private
     */
    borderColor: '${palette.backgroundColor}',
    /**
     * The width of the border surrounding each slice.
     *
     * When setting the border width to 0, there may be small gaps between
     * the slices due to SVG antialiasing artefacts. To work around this,
     * keep the border width at 0.5 or 1, but set the `borderColor` to
     * `null` instead.
     *
     * In styled mode, the border stroke width is given in the
     * `.highcharts-point` class.
     *
     * @sample {highcharts} highcharts/plotoptions/pie-borderwidth/
     *         3px border
     *
     * @product highcharts
     *
     * @private
     */
    borderWidth: 1,
<<<<<<< HEAD
    /**
     * @ignore-options
     * @private
     */
    lineWidth: undefined,
=======
    /** @ignore-options */
    lineWidth: void 0,
>>>>>>> 7c9c0ee8
    states: {
        /**
         * @extends   plotOptions.series.states.hover
         * @excluding marker, lineWidth, lineWidthPlus
         * @product   highcharts
         */
        hover: {
            /**
             * How much to brighten the point on interaction. Requires the
             * main color to be defined in hex or rgb(a) format.
             *
             * In styled mode, the hover brightness is by default replaced
             * by a fill-opacity given in the `.highcharts-point-hover`
             * class.
             *
             * @sample {highcharts} highcharts/plotoptions/pie-states-hover-brightness/
             *         Brightened by 0.5
             *
             * @product highcharts
             */
            brightness: 0.1
        }
    }
}, 
/* eslint-disable valid-jsdoc */
/**
 * @lends seriesTypes.pie.prototype
 */
{
    isCartesian: false,
    requireSorting: false,
    directTouch: true,
    noSharedTooltip: true,
    trackerGroups: ['group', 'dataLabelsGroup'],
    axisTypes: [],
    pointAttribs: seriesTypes.column.prototype.pointAttribs,
    /**
     * Animate the pies in
     *
     * @private
     * @function Highcharts.seriesTypes.pie#animate
     *
     * @param {boolean} [init=false]
     */
    animate: function (init) {
        var series = this, points = series.points, startAngleRad = series.startAngleRad;
        if (!init) {
            points.forEach(function (point) {
                var graphic = point.graphic, args = point.shapeArgs;
                if (graphic) {
                    // start values
                    graphic.attr({
                        // animate from inner radius (#779)
                        r: point.startR || (series.center[3] / 2),
                        start: startAngleRad,
                        end: startAngleRad
                    });
                    // animate
                    graphic.animate({
                        r: args.r,
                        start: args.start,
                        end: args.end
                    }, series.options.animation);
                }
            });
            // delete this function to allow it only once
            series.animate = null;
        }
    },
    // Define hasData function for non-cartesian series.
    // Returns true if the series has points at all.
    hasData: function () {
        return !!this.processedXData.length; // != 0
    },
    /**
     * Recompute total chart sum and update percentages of points.
     *
     * @private
     * @function Highcharts.seriesTypes.pie#updateTotals
     * @return {void}
     */
    updateTotals: function () {
        var i, total = 0, points = this.points, len = points.length, point, ignoreHiddenPoint = this.options.ignoreHiddenPoint;
        // Get the total sum
        for (i = 0; i < len; i++) {
            point = points[i];
            total += (ignoreHiddenPoint && !point.visible) ?
                0 :
                point.isNull ?
                    0 :
                    point.y;
        }
        this.total = total;
        // Set each point's properties
        for (i = 0; i < len; i++) {
            point = points[i];
            point.percentage =
                (total > 0 && (point.visible || !ignoreHiddenPoint)) ?
                    point.y / total * 100 :
                    0;
            point.total = total;
        }
    },
    /**
     * Extend the generatePoints method by adding total and percentage
     * properties to each point
     *
     * @private
     * @function Highcharts.seriesTypes.pie#generatePoints
     * @return {void}
     */
    generatePoints: function () {
        Series.prototype.generatePoints.call(this);
        this.updateTotals();
    },
    /**
     * Utility for getting the x value from a given y, used for
     * anticollision logic in data labels. Added point for using specific
     * points' label distance.
     * @private
     */
    getX: function (y, left, point) {
        var center = this.center, 
        // Variable pie has individual radius
        radius = this.radii ?
            this.radii[point.index] :
            center[2] / 2, angle, x;
        angle = Math.asin(Math.max(Math.min(((y - center[1]) /
            (radius + point.labelDistance)), 1), -1));
        x = center[0] +
            (left ? -1 : 1) *
                (Math.cos(angle) * (radius + point.labelDistance)) +
            (point.labelDistance > 0 ?
                (left ? -1 : 1) * this.options.dataLabels.padding :
                0);
        return x;
    },
    /**
     * Do translation for pie slices
     *
     * @private
     * @function Highcharts.seriesTypes.pie#translate
     * @param {Array<number>} [positions]
     * @return {void}
     */
    translate: function (positions) {
        this.generatePoints();
        var series = this, cumulative = 0, precision = 1000, // issue #172
        options = series.options, slicedOffset = options.slicedOffset, connectorOffset = slicedOffset + (options.borderWidth || 0), finalConnectorOffset, start, end, angle, radians = getStartAndEndRadians(options.startAngle, options.endAngle), startAngleRad = series.startAngleRad = radians.start, endAngleRad = series.endAngleRad = radians.end, circ = endAngleRad - startAngleRad, // 2 * Math.PI,
        points = series.points, 
        // the x component of the radius vector for a given point
        radiusX, radiusY, labelDistance = options.dataLabels.distance, ignoreHiddenPoint = options.ignoreHiddenPoint, i, len = points.length, point;
        // Get positions - either an integer or a percentage string must be
        // given. If positions are passed as a parameter, we're in a
        // recursive loop for adjusting space for data labels.
        if (!positions) {
            series.center = positions = series.getCenter();
        }
        // Calculate the geometry for each point
        for (i = 0; i < len; i++) {
            point = points[i];
            // set start and end angle
            start = startAngleRad + (cumulative * circ);
            if (!ignoreHiddenPoint || point.visible) {
                cumulative += point.percentage / 100;
            }
            end = startAngleRad + (cumulative * circ);
            // set the shape
            point.shapeType = 'arc';
            point.shapeArgs = {
                x: positions[0],
                y: positions[1],
                r: positions[2] / 2,
                innerR: positions[3] / 2,
                start: Math.round(start * precision) / precision,
                end: Math.round(end * precision) / precision
            };
            // Used for distance calculation for specific point.
            point.labelDistance = pick((point.options.dataLabels &&
                point.options.dataLabels.distance), labelDistance);
            // Compute point.labelDistance if it's defined as percentage
            // of slice radius (#8854)
            point.labelDistance = H.relativeLength(point.labelDistance, point.shapeArgs.r);
            // Saved for later dataLabels distance calculation.
            series.maxLabelDistance = Math.max(series.maxLabelDistance || 0, point.labelDistance);
            // The angle must stay within -90 and 270 (#2645)
            angle = (end + start) / 2;
            if (angle > 1.5 * Math.PI) {
                angle -= 2 * Math.PI;
            }
            else if (angle < -Math.PI / 2) {
                angle += 2 * Math.PI;
            }
            // Center for the sliced out slice
            point.slicedTranslation = {
                translateX: Math.round(Math.cos(angle) * slicedOffset),
                translateY: Math.round(Math.sin(angle) * slicedOffset)
            };
            // set the anchor point for tooltips
            radiusX = Math.cos(angle) * positions[2] / 2;
            radiusY = Math.sin(angle) * positions[2] / 2;
            point.tooltipPos = [
                positions[0] + radiusX * 0.7,
                positions[1] + radiusY * 0.7
            ];
            point.half = angle < -Math.PI / 2 || angle > Math.PI / 2 ?
                1 :
                0;
            point.angle = angle;
            // Set the anchor point for data labels. Use point.labelDistance
            // instead of labelDistance // #1174
            // finalConnectorOffset - not override connectorOffset value.
            finalConnectorOffset = Math.min(connectorOffset, point.labelDistance / 5); // #1678
            point.labelPosition = {
                natural: {
                    // initial position of the data label - it's utilized for
                    // finding the final position for the label
                    x: positions[0] + radiusX + Math.cos(angle) *
                        point.labelDistance,
                    y: positions[1] + radiusY + Math.sin(angle) *
                        point.labelDistance
                },
                'final': {
                // used for generating connector path -
                // initialized later in drawDataLabels function
                // x: undefined,
                // y: undefined
                },
                // left - pie on the left side of the data label
                // right - pie on the right side of the data label
                // center - data label overlaps the pie
                alignment: point.labelDistance < 0 ?
                    'center' : point.half ? 'right' : 'left',
                connectorPosition: {
                    breakAt: {
                        x: positions[0] + radiusX + Math.cos(angle) *
                            finalConnectorOffset,
                        y: positions[1] + radiusY + Math.sin(angle) *
                            finalConnectorOffset
                    },
                    touchingSliceAt: {
                        x: positions[0] + radiusX,
                        y: positions[1] + radiusY
                    }
                }
            };
        }
        fireEvent(series, 'afterTranslate');
    },
    /**
     * Called internally to draw auxiliary graph in pie-like series in
     * situtation when the default graph is not sufficient enough to present
     * the data well. Auxiliary graph is saved in the same object as
     * regular graph.
     *
     * @private
     * @function Highcharts.seriesTypes.pie#drawEmpty
     */
    drawEmpty: function () {
        var centerX, centerY, options = this.options;
        // Draw auxiliary graph if there're no visible points.
        if (this.total === 0) {
            centerX = this.center[0];
            centerY = this.center[1];
            if (!this.graph) { // Auxiliary graph doesn't exist yet.
                this.graph = this.chart.renderer.circle(centerX, centerY, 0)
                    .addClass('highcharts-graph')
                    .add(this.group);
            }
            this.graph.animate({
                'stroke-width': options.borderWidth,
                cx: centerX,
                cy: centerY,
                r: this.center[2] / 2,
                fill: options.fillColor || 'none',
                stroke: options.color ||
                    '${palette.neutralColor20}'
            });
        }
        else if (this.graph) { // Destroy the graph object.
            this.graph = this.graph.destroy();
        }
    },
    /**
     * Draw the data points
     *
     * @private
     * @function Highcharts.seriesTypes.pie#drawPoints
     * @return {void}
     */
    redrawPoints: function () {
        var series = this, chart = series.chart, renderer = chart.renderer, groupTranslation, graphic, pointAttr, shapeArgs, shadow = series.options.shadow;
        this.drawEmpty();
        if (shadow && !series.shadowGroup && !chart.styledMode) {
            series.shadowGroup = renderer.g('shadow')
                .attr({ zIndex: -1 })
                .add(series.group);
        }
        // draw the slices
        series.points.forEach(function (point) {
            var animateTo = {};
            graphic = point.graphic;
            if (!point.isNull && graphic) {
                shapeArgs = point.shapeArgs;
                // If the point is sliced, use special translation, else use
                // plot area translation
                groupTranslation = point.getTranslate();
                if (!chart.styledMode) {
                    // Put the shadow behind all points
                    var shadowGroup = point.shadowGroup;
                    if (shadow && !shadowGroup) {
                        shadowGroup = point.shadowGroup = renderer
                            .g('shadow')
                            .add(series.shadowGroup);
                    }
                    if (shadowGroup) {
                        shadowGroup.attr(groupTranslation);
                    }
                    pointAttr = series.pointAttribs(point, (point.selected && 'select'));
                }
                // Draw the slice
                if (!point.delayedRendering) {
                    graphic
                        .setRadialReference(series.center);
                    if (!chart.styledMode) {
                        merge(true, animateTo, pointAttr);
                    }
                    merge(true, animateTo, shapeArgs, groupTranslation);
                    graphic.animate(animateTo);
                }
                else {
                    graphic
                        .setRadialReference(series.center)
                        .attr(shapeArgs)
                        .attr(groupTranslation);
                    if (!chart.styledMode) {
                        graphic
                            .attr(pointAttr)
                            .attr({ 'stroke-linejoin': 'round' })
                            .shadow(shadow, shadowGroup);
                    }
                    point.delayedRendering = false;
                }
                graphic.attr({
                    visibility: point.visible ? 'inherit' : 'hidden'
                });
                graphic.addClass(point.getClassName());
            }
            else if (graphic) {
                point.graphic = graphic.destroy();
            }
        });
    },
    /**
     * Slices in pie chart are initialized in DOM, but it's shapes and
     * animations are normally run in `drawPoints()`.
     * @private
     */
    drawPoints: function () {
        var renderer = this.chart.renderer;
        this.points.forEach(function (point) {
            if (!point.graphic) {
                point.graphic = renderer[point.shapeType](point.shapeArgs)
                    .add(point.series.group);
                point.delayedRendering = true;
            }
        });
    },
    /**
     * @private
     * @deprecated
     * @function Highcharts.seriesTypes.pie#searchPoint
     */
    searchPoint: noop,
    /**
     * Utility for sorting data labels
     *
     * @private
     * @function Highcharts.seriesTypes.pie#sortByAngle
     * @param {Array<Highcharts.Point>} points
     * @param {number} sign
     * @return {void}
     */
    sortByAngle: function (points, sign) {
        points.sort(function (a, b) {
            return ((typeof a.angle !== 'undefined') &&
                (b.angle - a.angle) * sign);
        });
    },
    /**
     * Use a simple symbol from LegendSymbolMixin.
     *
     * @private
     * @borrows Highcharts.LegendSymbolMixin.drawRectangle as Highcharts.seriesTypes.pie#drawLegendSymbol
     */
    drawLegendSymbol: LegendSymbolMixin.drawRectangle,
    /**
     * Use the getCenter method from drawLegendSymbol.
     *
     * @private
     * @borrows Highcharts.CenteredSeriesMixin.getCenter as Highcharts.seriesTypes.pie#getCenter
     */
    getCenter: CenteredSeriesMixin.getCenter,
    /**
     * Pies don't have point marker symbols.
     *
     * @deprecated
     * @private
     * @function Highcharts.seriesTypes.pie#getSymbol
     */
    getSymbol: noop,
    /**
     * @private
     * @type {null}
     */
    drawGraph: null
}, 
/**
 * @lends seriesTypes.pie.prototype.pointClass.prototype
 */
{
    /**
     * Initialize the pie slice
     *
     * @private
     * @function Highcharts.seriesTypes.pie#pointClass#init
     * @return {Highcharts.Point}
     */
    init: function () {
        Point.prototype.init.apply(this, arguments);
        var point = this, toggleSlice;
        point.name = pick(point.name, 'Slice');
        // add event listener for select
        toggleSlice = function (e) {
            point.slice(e.type === 'select');
        };
        addEvent(point, 'select', toggleSlice);
        addEvent(point, 'unselect', toggleSlice);
        return point;
    },
    /**
     * Negative points are not valid (#1530, #3623, #5322)
     *
     * @private
     * @function Highcharts.seriesTypes.pie#pointClass#isValid
     * @return {boolean}
     */
    isValid: function () {
        return isNumber(this.y) && this.y >= 0;
    },
    /**
     * Toggle the visibility of the pie slice
     *
     * @private
     * @function Highcharts.seriesTypes.pie#pointClass#setVisible
     * @param {boolean} vis
     *        Whether to show the slice or not. If undefined, the visibility
     *        is toggled.
     * @param {boolean} [redraw=false]
     * @return {void}
     */
    setVisible: function (vis, redraw) {
        var point = this, series = point.series, chart = series.chart, ignoreHiddenPoint = series.options.ignoreHiddenPoint;
        redraw = pick(redraw, ignoreHiddenPoint);
        if (vis !== point.visible) {
            // If called without an argument, toggle visibility
            point.visible = point.options.visible = vis =
                typeof vis === 'undefined' ? !point.visible : vis;
            // update userOptions.data
            series.options.data[series.data.indexOf(point)] =
                point.options;
            // Show and hide associated elements. This is performed
            // regardless of redraw or not, because chart.redraw only
            // handles full series.
            ['graphic', 'dataLabel', 'connector', 'shadowGroup'].forEach(function (key) {
                if (point[key]) {
                    point[key][vis ? 'show' : 'hide'](true);
                }
            });
            if (point.legendItem) {
                chart.legend.colorizeItem(point, vis);
            }
            // #4170, hide halo after hiding point
            if (!vis && point.state === 'hover') {
                point.setState('');
            }
            // Handle ignore hidden slices
            if (ignoreHiddenPoint) {
                series.isDirty = true;
            }
            if (redraw) {
                chart.redraw();
            }
        }
    },
    /**
     * Set or toggle whether the slice is cut out from the pie
     *
     * @private
     * @function Highcharts.seriesTypes.pie#pointClass#slice
     * @param {boolean} sliced
     *        When undefined, the slice state is toggled.
     * @param {boolean} redraw
     *        Whether to redraw the chart. True by default.
     * @param {boolean|Highcharts.AnimationOptionsObject}
     *        Animation options.
     * @return {void}
     */
    slice: function (sliced, redraw, animation) {
        var point = this, series = point.series, chart = series.chart;
        setAnimation(animation, chart);
        // redraw is true by default
        redraw = pick(redraw, true);
        /**
         * Pie series only. Whether to display a slice offset from the
         * center.
         * @name Highcharts.Point#sliced
         * @type {boolean|undefined}
         */
        // if called without an argument, toggle
        point.sliced = point.options.sliced = sliced =
            defined(sliced) ? sliced : !point.sliced;
        // update userOptions.data
        series.options.data[series.data.indexOf(point)] =
            point.options;
        point.graphic.animate(this.getTranslate());
        if (point.shadowGroup) {
            point.shadowGroup.animate(this.getTranslate());
        }
    },
    /**
     * @private
     * @function Highcharts.seriesTypes.pie#pointClass#getTranslate
     * @return {Highcharts.TranslationAttributes}
     */
    getTranslate: function () {
        return this.sliced ? this.slicedTranslation : {
            translateX: 0,
            translateY: 0
        };
    },
    /**
     * @private
     * @function Highcharts.seriesTypes.pie#pointClass#haloPath
     * @param {number} size
     * @return {Highcharts.SVGPathArray}
     */
    haloPath: function (size) {
        var shapeArgs = this.shapeArgs;
        return this.sliced || !this.visible ?
            [] :
            this.series.chart.renderer.symbols.arc(shapeArgs.x, shapeArgs.y, shapeArgs.r + size, shapeArgs.r + size, {
                // Substract 1px to ensure the background is not bleeding
                // through between the halo and the slice (#7495).
                innerR: shapeArgs.r - 1,
                start: shapeArgs.start,
                end: shapeArgs.end
            });
    },
    connectorShapes: {
        // only one available before v7.0.0
        fixedOffset: function (labelPosition, connectorPosition, options) {
            var breakAt = connectorPosition.breakAt, touchingSliceAt = connectorPosition.touchingSliceAt, linePath = options.softConnector ? [
                'C',
                // 1st control point (of the curve)
                labelPosition.x +
                    // 5 gives the connector a little horizontal bend
                    (labelPosition.alignment === 'left' ? -5 : 5),
                labelPosition.y,
                2 * breakAt.x - touchingSliceAt.x,
                2 * breakAt.y - touchingSliceAt.y,
                breakAt.x,
                breakAt.y //
            ] : [
                'L',
                breakAt.x,
                breakAt.y
            ];
            // assemble the path
            return [
                'M',
                labelPosition.x,
                labelPosition.y
            ]
                .concat(linePath)
                .concat([
                'L',
                touchingSliceAt.x,
                touchingSliceAt.y
            ]);
        },
        straight: function (labelPosition, connectorPosition) {
            var touchingSliceAt = connectorPosition.touchingSliceAt;
            // direct line to the slice
            return [
                'M',
                labelPosition.x,
                labelPosition.y,
                'L',
                touchingSliceAt.x,
                touchingSliceAt.y
            ];
        },
        crookedLine: function (labelPosition, connectorPosition, options) {
            var touchingSliceAt = connectorPosition.touchingSliceAt, series = this.series, pieCenterX = series.center[0], plotWidth = series.chart.plotWidth, plotLeft = series.chart.plotLeft, alignment = labelPosition.alignment, radius = this.shapeArgs.r, crookDistance = H.relativeLength(// % to fraction
            options.crookDistance, 1), crookX = alignment === 'left' ?
                pieCenterX + radius + (plotWidth + plotLeft -
                    pieCenterX - radius) * (1 - crookDistance) :
                plotLeft + (pieCenterX - radius) * crookDistance, segmentWithCrook = [
                'L',
                crookX,
                labelPosition.y
            ];
            // crookedLine formula doesn't make sense if the path overlaps
            // the label - use straight line instead in that case
            if (alignment === 'left' ?
                (crookX > labelPosition.x || crookX < touchingSliceAt.x) :
                (crookX < labelPosition.x || crookX > touchingSliceAt.x)) {
                segmentWithCrook = []; // remove the crook
            }
            // assemble the path
            return [
                'M',
                labelPosition.x,
                labelPosition.y
            ]
                .concat(segmentWithCrook)
                .concat([
                'L',
                touchingSliceAt.x,
                touchingSliceAt.y
            ]);
        }
    },
    /**
     * Extendable method for getting the path of the connector between the
     * data label and the pie slice.
     */
    getConnectorPath: function () {
        var labelPosition = this.labelPosition, options = this.series.options.dataLabels, connectorShape = options.connectorShape, predefinedShapes = this.connectorShapes;
        // find out whether to use the predefined shape
        if (predefinedShapes[connectorShape]) {
            connectorShape = predefinedShapes[connectorShape];
        }
        return connectorShape.call(this, {
            // pass simplified label position object for user's convenience
            x: labelPosition.final.x,
            y: labelPosition.final.y,
            alignment: labelPosition.alignment
        }, labelPosition.connectorPosition, options);
    }
}
/* eslint-enable valid-jsdoc */
);
/**
 * A `pie` series. If the [type](#series.pie.type) option is not specified,
 * it is inherited from [chart.type](#chart.type).
 *
 * @extends   series,plotOptions.pie
 * @excluding dataParser, dataURL, stack, xAxis, yAxis
 * @product   highcharts
 * @apioption series.pie
 */
/**
 * An array of data points for the series. For the `pie` series type,
 * points can be given in the following ways:
 *
 * 1. An array of numerical values. In this case, the numerical values will be
 *    interpreted as `y` options. Example:
 *    ```js
 *    data: [0, 5, 3, 5]
 *    ```
 *
 * 2. An array of objects with named values. The following snippet shows only a
 *    few settings, see the complete options set below. If the total number of
 *    data points exceeds the series'
 *    [turboThreshold](#series.pie.turboThreshold),
 *    this option is not available.
 *    ```js
 *    data: [{
 *        y: 1,
 *        name: "Point2",
 *        color: "#00FF00"
 *    }, {
 *        y: 7,
 *        name: "Point1",
 *        color: "#FF00FF"
 *    }]
 *    ```
 *
 * @sample {highcharts} highcharts/chart/reflow-true/
 *         Numerical values
 * @sample {highcharts} highcharts/series/data-array-of-arrays/
 *         Arrays of numeric x and y
 * @sample {highcharts} highcharts/series/data-array-of-arrays-datetime/
 *         Arrays of datetime x and y
 * @sample {highcharts} highcharts/series/data-array-of-name-value/
 *         Arrays of point.name and y
 * @sample {highcharts} highcharts/series/data-array-of-objects/
 *         Config objects
 *
 * @type      {Array<number|Array<string,(number|null)>|null|*>}
 * @extends   series.line.data
 * @excluding marker, x
 * @product   highcharts
 * @apioption series.pie.data
 */
/**
 * @type      {Highcharts.SeriesPieDataLabelsOptionsObject}
 * @product   highcharts
 * @apioption series.pie.data.dataLabels
 */
/**
 * The sequential index of the data point in the legend.
 *
 * @type      {number}
 * @product   highcharts
 * @apioption series.pie.data.legendIndex
 */
/**
 * Whether to display a slice offset from the center.
 *
 * @sample {highcharts} highcharts/point/sliced/
 *         One sliced point
 *
 * @type      {boolean}
 * @product   highcharts
 * @apioption series.pie.data.sliced
 */
/**
 * @excluding legendItemClick
 * @product   highcharts
 * @apioption series.pie.events
 */
''; // placeholder for transpiled doclets above<|MERGE_RESOLUTION|>--- conflicted
+++ resolved
@@ -286,11 +286,6 @@
          */
         distance: 30,
         enabled: true,
-<<<<<<< HEAD
-=======
-        // eslint-disable-next-line valid-jsdoc
-        /** @ignore-option */
->>>>>>> 7c9c0ee8
         formatter: function () {
             return this.point.isNull ? void 0 : this.point.name;
         },
@@ -524,16 +519,11 @@
      * @private
      */
     borderWidth: 1,
-<<<<<<< HEAD
     /**
      * @ignore-options
      * @private
      */
-    lineWidth: undefined,
-=======
-    /** @ignore-options */
     lineWidth: void 0,
->>>>>>> 7c9c0ee8
     states: {
         /**
          * @extends   plotOptions.series.states.hover
