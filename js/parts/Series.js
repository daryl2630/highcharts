--- conflicted
+++ resolved
@@ -3512,21 +3512,7 @@
         options = series.options, cropThreshold = options.cropThreshold, getExtremesFromAll = forceExtremesFromAll ||
             series.getExtremesFromAll ||
             options.getExtremesFromAll, // #4599
-<<<<<<< HEAD
-        isCartesian = series.isCartesian, xExtremes, val2lin = xAxis && xAxis.val2lin, isLog = xAxis && xAxis.isLog, throwOnUnsorted = series.requireSorting, min, max;
-=======
         isCartesian = series.isCartesian, xExtremes, val2lin = xAxis && xAxis.val2lin, isLog = !!(xAxis && xAxis.logarithmic), throwOnUnsorted = series.requireSorting, min, max;
-        // If the series data or axes haven't changed, don't go through
-        // this. Return false to pass the message on to override methods
-        // like in data grouping.
-        if (isCartesian &&
-            !series.isDirty &&
-            !xAxis.isDirty &&
-            !series.yAxis.isDirty &&
-            !force) {
-            return false;
-        }
->>>>>>> 8f8996ce
         if (xAxis) {
             // corrected for log axis (#3053)
             xExtremes = xAxis.getExtremes();
