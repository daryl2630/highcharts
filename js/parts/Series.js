/* *
 *
 *  (c) 2010-2020 Torstein Honsi
 *
 *  License: www.highcharts.com/license
 *
 *  !!!!!!! SOURCE GETS TRANSPILED BY TYPESCRIPT. EDIT TS FILE ONLY. !!!!!!!
 *
 * */
'use strict';
import H from './Globals.js';
/**
 * This is a placeholder type of the possible series options for
 * [Highcharts](../highcharts/series), [Highstock](../highstock/series),
 * [Highmaps](../highmaps/series), and [Gantt](../gantt/series).
 *
 * In TypeScript is this dynamically generated to reference all possible types
 * of series options.
 *
 * @ignore-declaration
 * @typedef {Highcharts.SeriesOptions|Highcharts.Dictionary<*>} Highcharts.SeriesOptionsType
 */
/**
 * Options for `dataSorting`.
 *
 * @interface Highcharts.DataSortingOptionsObject
 * @since 8.0.0
 */ /**
* Enable or disable data sorting for the series.
* @name Highcharts.DataSortingOptionsObject#enabled
* @type {boolean|undefined}
*/ /**
* Whether to allow matching points by name in an update.
* @name Highcharts.DataSortingOptionsObject#matchByName
* @type {boolean|undefined}
*/ /**
* Determines what data value should be used to sort by.
* @name Highcharts.DataSortingOptionsObject#sortKey
* @type {string|undefined}
*/
/**
 * Function callback when a series has been animated.
 *
 * @callback Highcharts.SeriesAfterAnimateCallbackFunction
 *
 * @param {Highcharts.Series} this
 *        The series where the event occured.
 *
 * @param {Highcharts.SeriesAfterAnimateEventObject} event
 *        Event arguments.
 */
/**
 * Event information regarding completed animation of a series.
 *
 * @interface Highcharts.SeriesAfterAnimateEventObject
 */ /**
* Animated series.
* @name Highcharts.SeriesAfterAnimateEventObject#target
* @type {Highcharts.Series}
*/ /**
* Event type.
* @name Highcharts.SeriesAfterAnimateEventObject#type
* @type {"afterAnimate"}
*/
/**
 * Function callback when the checkbox next to the series' name in the legend is
 * clicked.
 *
 * @callback Highcharts.SeriesCheckboxClickCallbackFunction
 *
 * @param {Highcharts.Series} this
 *        The series where the event occured.
 *
 * @param {Highcharts.SeriesCheckboxClickEventObject} event
 *        Event arguments.
 */
/**
 * Event information regarding check of a series box.
 *
 * @interface Highcharts.SeriesCheckboxClickEventObject
 */ /**
* Whether the box has been checked.
* @name Highcharts.SeriesCheckboxClickEventObject#checked
* @type {boolean}
*/ /**
* Related series.
* @name Highcharts.SeriesCheckboxClickEventObject#item
* @type {Highcharts.Series}
*/ /**
* Related series.
* @name Highcharts.SeriesCheckboxClickEventObject#target
* @type {Highcharts.Series}
*/ /**
* Event type.
* @name Highcharts.SeriesCheckboxClickEventObject#type
* @type {"checkboxClick"}
*/
/**
 * Function callback when a series is clicked. Return false to cancel toogle
 * actions.
 *
 * @callback Highcharts.SeriesClickCallbackFunction
 *
 * @param {Highcharts.Series} this
 *        The series where the event occured.
 *
 * @param {Highcharts.SeriesClickEventObject} event
 *        Event arguments.
 */
/**
 * Common information for a click event on a series.
 *
 * @interface Highcharts.SeriesClickEventObject
 * @extends global.Event
 */ /**
* Nearest point on the graph.
* @name Highcharts.SeriesClickEventObject#point
* @type {Highcharts.Point}
*/
/**
 * Gets fired when the series is hidden after chart generation time, either by
 * clicking the legend item or by calling `.hide()`.
 *
 * @callback Highcharts.SeriesHideCallbackFunction
 *
 * @param {Highcharts.Series} this
 *        The series where the event occured.
 *
 * @param {global.Event} event
 *        The event that occured.
 */
/**
 * The SVG value used for the `stroke-linecap` and `stroke-linejoin` of a line
 * graph.
 *
 * @typedef {"butt"|"round"|"square"|string} Highcharts.SeriesLinecapValue
 */
/**
 * Gets fired when the legend item belonging to the series is clicked. The
 * default action is to toggle the visibility of the series. This can be
 * prevented by returning `false` or calling `event.preventDefault()`.
 *
 * @callback Highcharts.SeriesLegendItemClickCallbackFunction
 *
 * @param {Highcharts.Series} this
 *        The series where the event occured.
 *
 * @param {Highcharts.SeriesLegendItemClickEventObject} event
 *        The event that occured.
 */
/**
 * Information about the event.
 *
 * @interface Highcharts.SeriesLegendItemClickEventObject
 */ /**
* Related browser event.
* @name Highcharts.SeriesLegendItemClickEventObject#browserEvent
* @type {global.PointerEvent}
*/ /**
* Prevent the default action of toggle the visibility of the series.
* @name Highcharts.SeriesLegendItemClickEventObject#preventDefault
* @type {Function}
*/ /**
* Related series.
* @name Highcharts.SeriesCheckboxClickEventObject#target
* @type {Highcharts.Series}
*/ /**
* Event type.
* @name Highcharts.SeriesCheckboxClickEventObject#type
* @type {"checkboxClick"}
*/
/**
 * Gets fired when the mouse leaves the graph.
 *
 * @callback Highcharts.SeriesMouseOutCallbackFunction
 *
 * @param {Highcharts.Series} this
 *        Series where the event occured.
 *
 * @param {global.PointerEvent} event
 *        Event that occured.
 */
/**
 * Gets fired when the mouse enters the graph.
 *
 * @callback Highcharts.SeriesMouseOverCallbackFunction
 *
 * @param {Highcharts.Series} this
 *        Series where the event occured.
 *
 * @param {global.PointerEvent} event
 *        Event that occured.
 */
/**
 * Translation and scale for the plot area of a series.
 *
 * @interface Highcharts.SeriesPlotBoxObject
 */ /**
* @name Highcharts.SeriesPlotBoxObject#scaleX
* @type {number}
*/ /**
* @name Highcharts.SeriesPlotBoxObject#scaleY
* @type {number}
*/ /**
* @name Highcharts.SeriesPlotBoxObject#translateX
* @type {number}
*/ /**
* @name Highcharts.SeriesPlotBoxObject#translateY
* @type {number}
*/
/**
 * Gets fired when the series is shown after chart generation time, either by
 * clicking the legend item or by calling `.show()`.
 *
 * @callback Highcharts.SeriesShowCallbackFunction
 *
 * @param {Highcharts.Series} this
 *        Series where the event occured.
 *
 * @param {global.Event} event
 *        Event that occured.
 */
/**
 * Possible key values for the series state options.
 *
 * @typedef {"hover"|"inactive"|"normal"|"select"} Highcharts.SeriesStateValue
 */
import pointModule from './Point.js';
var Point = pointModule.Point;
<<<<<<< HEAD
import utilitiesModule from './Utilities.js';
var animObject = utilitiesModule.animObject, arrayMax = utilitiesModule.arrayMax, arrayMin = utilitiesModule.arrayMin, clamp = utilitiesModule.clamp, correctFloat = utilitiesModule.correctFloat, defined = utilitiesModule.defined, erase = utilitiesModule.erase, extend = utilitiesModule.extend, getPropertyValue = utilitiesModule.getPropertyValue, isArray = utilitiesModule.isArray, isNumber = utilitiesModule.isNumber, isString = utilitiesModule.isString, objectEach = utilitiesModule.objectEach, pick = utilitiesModule.pick, removeEvent = utilitiesModule.removeEvent, splat = utilitiesModule.splat, syncTimeout = utilitiesModule.syncTimeout;
=======
import U from './Utilities.js';
var addEvent = U.addEvent, animObject = U.animObject, arrayMax = U.arrayMax, arrayMin = U.arrayMin, clamp = U.clamp, correctFloat = U.correctFloat, defined = U.defined, erase = U.erase, extend = U.extend, fireEvent = U.fireEvent, isArray = U.isArray, isNumber = U.isNumber, isString = U.isString, objectEach = U.objectEach, pick = U.pick, removeEvent = U.removeEvent, splat = U.splat, syncTimeout = U.syncTimeout;
>>>>>>> 3b6485e0
import './Options.js';
import './Legend.js';
import './Point.js';
import './SvgRenderer.js';
var defaultOptions = H.defaultOptions, defaultPlotOptions = H.defaultPlotOptions, LegendSymbolMixin = H.LegendSymbolMixin, // @todo add as a requirement
merge = H.merge, seriesTypes = H.seriesTypes, SVGElement = H.SVGElement, win = H.win;
/**
 * This is the base series prototype that all other series types inherit from.
 * A new series is initialized either through the
 * [series](https://api.highcharts.com/highcharts/series)
 * option structure, or after the chart is initialized, through
 * {@link Highcharts.Chart#addSeries}.
 *
 * The object can be accessed in a number of ways. All series and point event
 * handlers give a reference to the `series` object. The chart object has a
 * {@link Highcharts.Chart#series|series} property that is a collection of all
 * the chart's series. The point objects and axis objects also have the same
 * reference.
 *
 * Another way to reference the series programmatically is by `id`. Add an id
 * in the series configuration options, and get the series object by
 * {@link Highcharts.Chart#get}.
 *
 * Configuration options for the series are given in three levels. Options for
 * all series in a chart are given in the
 * [plotOptions.series](https://api.highcharts.com/highcharts/plotOptions.series)
 * object. Then options for all series of a specific type
 * are given in the plotOptions of that type, for example `plotOptions.line`.
 * Next, options for one single series are given in the series array, or as
 * arguments to `chart.addSeries`.
 *
 * The data in the series is stored in various arrays.
 *
 * - First, `series.options.data` contains all the original config options for
 *   each point whether added by options or methods like `series.addPoint`.
 *
 * - Next, `series.data` contains those values converted to points, but in case
 *   the series data length exceeds the `cropThreshold`, or if the data is
 *   grouped, `series.data` doesn't contain all the points. It only contains the
 *   points that have been created on demand.
 *
 * - Then there's `series.points` that contains all currently visible point
 *   objects. In case of cropping, the cropped-away points are not part of this
 *   array. The `series.points` array starts at `series.cropStart` compared to
 *   `series.data` and `series.options.data`. If however the series data is
 *   grouped, these can't be correlated one to one.
 *
 * - `series.xData` and `series.processedXData` contain clean x values,
 *   equivalent to `series.data` and `series.points`.
 *
 * - `series.yData` and `series.processedYData` contain clean y values,
 *   equivalent to `series.data` and `series.points`.
 *
 * @class
 * @name Highcharts.Series
 *
 * @param {Highcharts.Chart} chart
 *        The chart instance.
 *
 * @param {Highcharts.SeriesOptionsType|object} options
 *        The series options.
 */ /**
* The line series is the base type and is therefor the series base prototype.
*
* @private
* @class
* @name Highcharts.seriesTypes.line
*
* @augments Highcharts.Series
*/
H.Series = H.seriesType('line', 
/**
 * Series options for specific data and the data itself. In TypeScript you
 * have to cast the series options to specific series types, to get all
 * possible options for a series.
 *
 * @example
 * // TypeScript example
 * Highcharts.chart('container', {
 *     series: [{
 *         color: '#06C',
 *         data: [[0, 1], [2, 3]]
 *     } as Highcharts.SeriesLineOptions ]
 * });
 *
 * @type      {Array<*>}
 * @apioption series
 */
/**
 * An id for the series. This can be used after render time to get a pointer
 * to the series object through `chart.get()`.
 *
 * @sample {highcharts} highcharts/plotoptions/series-id/
 *         Get series by id
 *
 * @type      {string}
 * @since     1.2.0
 * @apioption series.id
 */
/**
 * The index of the series in the chart, affecting the internal index in the
 * `chart.series` array, the visible Z index as well as the order in the
 * legend.
 *
 * @type      {number}
 * @since     2.3.0
 * @apioption series.index
 */
/**
 * The sequential index of the series in the legend.
 *
 * @see [legend.reversed](#legend.reversed),
 *      [yAxis.reversedStacks](#yAxis.reversedStacks)
 *
 * @sample {highcharts|highstock} highcharts/series/legendindex/
 *         Legend in opposite order
 *
 * @type      {number}
 * @apioption series.legendIndex
 */
/**
 * The name of the series as shown in the legend, tooltip etc.
 *
 * @sample {highcharts} highcharts/series/name/
 *         Series name
 * @sample {highmaps} maps/demo/category-map/
 *         Series name
 *
 * @type      {string}
 * @apioption series.name
 */
/**
 * This option allows grouping series in a stacked chart. The stack option
 * can be a string or anything else, as long as the grouped series' stack
 * options match each other after conversion into a string.
 *
 * @sample {highcharts} highcharts/series/stack/
 *         Stacked and grouped columns
 *
 * @type      {number|string}
 * @since     2.1
 * @product   highcharts highstock
 * @apioption series.stack
 */
/**
 * The type of series, for example `line` or `column`. By default, the
 * series type is inherited from [chart.type](#chart.type), so unless the
 * chart is a combination of series types, there is no need to set it on the
 * series level.
 *
 * @sample {highcharts} highcharts/series/type/
 *         Line and column in the same chart
 * @sample highcharts/series/type-dynamic/
 *         Dynamic types with button selector
 * @sample {highmaps} maps/demo/mapline-mappoint/
 *         Multiple types in the same map
 *
 * @type      {string}
 * @apioption series.type
 */
/**
 * When using dual or multiple x axes, this number defines which xAxis the
 * particular series is connected to. It refers to either the
 * {@link #xAxis.id|axis id}
 * or the index of the axis in the xAxis array, with 0 being the first.
 *
 * @type      {number|string}
 * @default   0
 * @product   highcharts highstock
 * @apioption series.xAxis
 */
/**
 * When using dual or multiple y axes, this number defines which yAxis the
 * particular series is connected to. It refers to either the
 * {@link #yAxis.id|axis id}
 * or the index of the axis in the yAxis array, with 0 being the first.
 *
 * @sample {highcharts} highcharts/series/yaxis/
 *         Apply the column series to the secondary Y axis
 *
 * @type      {number|string}
 * @default   0
 * @product   highcharts highstock
 * @apioption series.yAxis
 */
/**
 * Define the visual z index of the series.
 *
 * @sample {highcharts} highcharts/plotoptions/series-zindex-default/
 *         With no z index, the series defined last are on top
 * @sample {highcharts} highcharts/plotoptions/series-zindex/
 *         With a z index, the series with the highest z index is on top
 * @sample {highstock} highcharts/plotoptions/series-zindex-default/
 *         With no z index, the series defined last are on top
 * @sample {highstock} highcharts/plotoptions/series-zindex/
 *         With a z index, the series with the highest z index is on top
 *
 * @type      {number}
 * @product   highcharts highstock
 * @apioption series.zIndex
 */
null, 
/**
 * General options for all series types.
 *
 * @optionparent plotOptions.series
 */
{
    /**
     * The SVG value used for the `stroke-linecap` and `stroke-linejoin`
     * of a line graph. Round means that lines are rounded in the ends and
     * bends.
     *
     * @type       {Highcharts.SeriesLinecapValue}
     * @default    round
     * @since      3.0.7
     * @apioption  plotOptions.line.linecap
     */
    /**
     * Pixel width of the graph line.
     *
     * @see In styled mode, the line stroke-width can be set with the
     *      `.highcharts-graph` class name.
     *
     * @sample {highcharts} highcharts/plotoptions/series-linewidth-general/
     *         On all series
     * @sample {highcharts} highcharts/plotoptions/series-linewidth-specific/
     *         On one single series
     *
     * @product highcharts highstock
     *
     * @private
     */
    lineWidth: 2,
    /**
     * For some series, there is a limit that shuts down initial animation
     * by default when the total number of points in the chart is too high.
     * For example, for a column chart and its derivatives, animation does
     * not run if there is more than 250 points totally. To disable this
     * cap, set `animationLimit` to `Infinity`.
     *
     * @type      {number}
     * @apioption plotOptions.series.animationLimit
     */
    /**
     * Allow this series' points to be selected by clicking on the graphic
     * (columns, point markers, pie slices, map areas etc).
     *
     * The selected points can be handled by point select and unselect
     * events, or collectively by the [getSelectedPoints
     * ](/class-reference/Highcharts.Chart#getSelectedPoints) function.
     *
     * And alternative way of selecting points is through dragging.
     *
     * @sample {highcharts} highcharts/plotoptions/series-allowpointselect-line/
     *         Line
     * @sample {highcharts} highcharts/plotoptions/series-allowpointselect-column/
     *         Column
     * @sample {highcharts} highcharts/plotoptions/series-allowpointselect-pie/
     *         Pie
     * @sample {highcharts} highcharts/chart/events-selection-points/
     *         Select a range of points through a drag selection
     * @sample {highmaps} maps/plotoptions/series-allowpointselect/
     *         Map area
     * @sample {highmaps} maps/plotoptions/mapbubble-allowpointselect/
     *         Map bubble
     *
     * @since 1.2.0
     *
     * @private
     */
    allowPointSelect: false,
    /**
     * If true, a checkbox is displayed next to the legend item to allow
     * selecting the series. The state of the checkbox is determined by
     * the `selected` option.
     *
     * @productdesc {highmaps}
     * Note that if a `colorAxis` is defined, the color axis is represented
     * in the legend, not the series.
     *
     * @sample {highcharts} highcharts/plotoptions/series-showcheckbox-true/
     *         Show select box
     *
     * @since 1.2.0
     *
     * @private
     */
    showCheckbox: false,
    /**
     * Enable or disable the initial animation when a series is displayed.
     * The animation can also be set as a configuration object. Please
     * note that this option only applies to the initial animation of the
     * series itself. For other animations, see [chart.animation](
     * #chart.animation) and the animation parameter under the API methods.
     * The following properties are supported:
     *
     * - `duration`: The duration of the animation in milliseconds.
     *
     * - `easing`: Can be a string reference to an easing function set on
     *   the `Math` object or a function. See the _Custom easing function_
     *   demo below.
     *
     * Due to poor performance, animation is disabled in old IE browsers
     * for several chart types.
     *
     * @sample {highcharts} highcharts/plotoptions/series-animation-disabled/
     *         Animation disabled
     * @sample {highcharts} highcharts/plotoptions/series-animation-slower/
     *         Slower animation
     * @sample {highcharts} highcharts/plotoptions/series-animation-easing/
     *         Custom easing function
     * @sample {highstock} stock/plotoptions/animation-slower/
     *         Slower animation
     * @sample {highstock} stock/plotoptions/animation-easing/
     *         Custom easing function
     * @sample {highmaps} maps/plotoptions/series-animation-true/
     *         Animation enabled on map series
     * @sample {highmaps} maps/plotoptions/mapbubble-animation-false/
     *         Disabled on mapbubble series
     *
     * @type    {boolean|Highcharts.AnimationOptionsObject}
     * @default {highcharts} true
     * @default {highstock} true
     * @default {highmaps} false
     *
     * @private
     */
    animation: {
        /** @internal */
        duration: 1000
    },
    /**
     * An additional class name to apply to the series' graphical elements.
     * This option does not replace default class names of the graphical
     * element.
     *
     * @type      {string}
     * @since     5.0.0
     * @apioption plotOptions.series.className
     */
    /**
     * Disable this option to allow series rendering in the whole plotting
     * area.
     *
     * **Note:** Clipping should be always enabled when
     * [chart.zoomType](#chart.zoomType) is set
     *
     * @sample {highcharts} highcharts/plotoptions/series-clip/
     *         Disabled clipping
     *
     * @default   true
     * @type      {boolean}
     * @since     3.0.0
     * @apioption plotOptions.series.clip
     */
    /**
     * The main color of the series. In line type series it applies to the
     * line and the point markers unless otherwise specified. In bar type
     * series it applies to the bars unless a color is specified per point.
     * The default value is pulled from the `options.colors` array.
     *
     * In styled mode, the color can be defined by the
     * [colorIndex](#plotOptions.series.colorIndex) option. Also, the series
     * color can be set with the `.highcharts-series`,
     * `.highcharts-color-{n}`, `.highcharts-{type}-series` or
     * `.highcharts-series-{n}` class, or individual classes given by the
     * `className` option.
     *
     * @productdesc {highmaps}
     * In maps, the series color is rarely used, as most choropleth maps use
     * the color to denote the value of each point. The series color can
     * however be used in a map with multiple series holding categorized
     * data.
     *
     * @sample {highcharts} highcharts/plotoptions/series-color-general/
     *         General plot option
     * @sample {highcharts} highcharts/plotoptions/series-color-specific/
     *         One specific series
     * @sample {highcharts} highcharts/plotoptions/series-color-area/
     *         Area color
     * @sample {highcharts} highcharts/series/infographic/
     *         Pattern fill
     * @sample {highmaps} maps/demo/category-map/
     *         Category map by multiple series
     *
     * @type      {Highcharts.ColorString|Highcharts.GradientColorObject|Highcharts.PatternObject}
     * @apioption plotOptions.series.color
     */
    /**
     * Styled mode only. A specific color index to use for the series, so
     * its graphic representations are given the class name
     * `highcharts-color-{n}`.
     *
     * @type      {number}
     * @since     5.0.0
     * @apioption plotOptions.series.colorIndex
     */
    /**
     * Whether to connect a graph line across null points, or render a gap
     * between the two points on either side of the null.
     *
     * @sample {highcharts} highcharts/plotoptions/series-connectnulls-false/
     *         False by default
     * @sample {highcharts} highcharts/plotoptions/series-connectnulls-true/
     *         True
     *
     * @type      {boolean}
     * @default   false
     * @product   highcharts highstock
     * @apioption plotOptions.series.connectNulls
     */
    /**
     * You can set the cursor to "pointer" if you have click events attached
     * to the series, to signal to the user that the points and lines can
     * be clicked.
     *
     * In styled mode, the series cursor can be set with the same classes
     * as listed under [series.color](#plotOptions.series.color).
     *
     * @sample {highcharts} highcharts/plotoptions/series-cursor-line/
     *         On line graph
     * @sample {highcharts} highcharts/plotoptions/series-cursor-column/
     *         On columns
     * @sample {highcharts} highcharts/plotoptions/series-cursor-scatter/
     *         On scatter markers
     * @sample {highstock} stock/plotoptions/cursor/
     *         Pointer on a line graph
     * @sample {highmaps} maps/plotoptions/series-allowpointselect/
     *         Map area
     * @sample {highmaps} maps/plotoptions/mapbubble-allowpointselect/
     *         Map bubble
     *
     * @type      {string|Highcharts.CursorValue}
     * @apioption plotOptions.series.cursor
     */
    /**
     * A reserved subspace to store options and values for customized
     * functionality. Here you can add additional data for your own event
     * callbacks and formatter callbacks.
     *
     * @type      {Highcharts.Dictionary<*>}
     * @apioption plotOptions.series.custom
     */
    /**
     * A name for the dash style to use for the graph, or for some series
     * types the outline of each shape.
     *
     * In styled mode, the
     * [stroke dash-array](https://jsfiddle.net/gh/get/library/pure/highcharts/highcharts/tree/master/samples/highcharts/css/series-dashstyle/)
     * can be set with the same classes as listed under
     * [series.color](#plotOptions.series.color).
     *
     * @sample {highcharts} highcharts/plotoptions/series-dashstyle-all/
     *         Possible values demonstrated
     * @sample {highcharts} highcharts/plotoptions/series-dashstyle/
     *         Chart suitable for printing in black and white
     * @sample {highstock} highcharts/plotoptions/series-dashstyle-all/
     *         Possible values demonstrated
     * @sample {highmaps} highcharts/plotoptions/series-dashstyle-all/
     *         Possible values demonstrated
     * @sample {highmaps} maps/plotoptions/series-dashstyle/
     *         Dotted borders on a map
     *
     * @type      {Highcharts.DashStyleValue}
     * @default   Solid
     * @since     2.1
     * @apioption plotOptions.series.dashStyle
     */
    /**
     * A description of the series to add to the screen reader information
     * about the series.
     *
     * @type      {string}
     * @since     5.0.0
     * @requires  modules/accessibility
     * @apioption plotOptions.series.description
     */
    /**
     * Options for the series data sorting.
     *
     * @type      {Highcharts.DataSortingOptionsObject}
     * @since     8.0.0
     * @product   highcharts highstock
     * @apioption plotOptions.series.dataSorting
     */
    /**
     * Enable or disable data sorting for the series. Use [xAxis.reversed](
     * #xAxis.reversed) to change the sorting order.
     *
     * @sample {highcharts} highcharts/datasorting/animation/
     *         Data sorting in scatter-3d
     * @sample {highcharts} highcharts/datasorting/labels-animation/
     *         Axis labels animation
     * @sample {highcharts} highcharts/datasorting/dependent-sorting/
     *         Dependent series sorting
     * @sample {highcharts} highcharts/datasorting/independent-sorting/
     *         Independent series sorting
     *
     * @type      {boolean}
     * @since     8.0.0
     * @apioption plotOptions.series.dataSorting.enabled
     */
    /**
     * Whether to allow matching points by name in an update. If this option
     * is disabled, points will be matched by order.
     *
     * @sample {highcharts} highcharts/datasorting/match-by-name/
     *         Enabled match by name
     *
     * @type      {boolean}
     * @since     8.0.0
     * @apioption plotOptions.series.dataSorting.matchByName
     */
    /**
     * Determines what data value should be used to sort by.
     *
     * @sample {highcharts} highcharts/datasorting/sort-key/
     *         Sort key as `z` value
     *
     * @type      {string}
     * @since     8.0.0
     * @default   y
     * @apioption plotOptions.series.dataSorting.sortKey
     */
    /**
     * Enable or disable the mouse tracking for a specific series. This
     * includes point tooltips and click events on graphs and points. For
     * large datasets it improves performance.
     *
     * @sample {highcharts} highcharts/plotoptions/series-enablemousetracking-false/
     *         No mouse tracking
     * @sample {highmaps} maps/plotoptions/series-enablemousetracking-false/
     *         No mouse tracking
     *
     * @type      {boolean}
     * @default   true
     * @apioption plotOptions.series.enableMouseTracking
     */
    /**
     * Whether to use the Y extremes of the total chart width or only the
     * zoomed area when zooming in on parts of the X axis. By default, the
     * Y axis adjusts to the min and max of the visible data. Cartesian
     * series only.
     *
     * @type      {boolean}
     * @default   false
     * @since     4.1.6
     * @product   highcharts highstock gantt
     * @apioption plotOptions.series.getExtremesFromAll
     */
    /**
     * An array specifying which option maps to which key in the data point
     * array. This makes it convenient to work with unstructured data arrays
     * from different sources.
     *
     * @see [series.data](#series.line.data)
     *
     * @sample {highcharts|highstock} highcharts/series/data-keys/
     *         An extended data array with keys
     * @sample {highcharts|highstock} highcharts/series/data-nested-keys/
     *         Nested keys used to access object properties
     *
     * @type      {Array<string>}
     * @since     4.1.6
     * @apioption plotOptions.series.keys
     */
    /**
     * The line cap used for line ends and line joins on the graph.
     *
     * @type       {Highcharts.SeriesLinecapValue}
     * @default    round
     * @product    highcharts highstock
     * @apioption  plotOptions.series.linecap
     */
    /**
     * The [id](#series.id) of another series to link to. Additionally,
     * the value can be ":previous" to link to the previous series. When
     * two series are linked, only the first one appears in the legend.
     * Toggling the visibility of this also toggles the linked series.
     *
     * If master series uses data sorting and linked series does not have
     * its own sorting definition, the linked series will be sorted in the
     * same order as the master one.
     *
     * @sample {highcharts|highstock} highcharts/demo/arearange-line/
     *         Linked series
     *
     * @type      {string}
     * @since     3.0
     * @product   highcharts highstock gantt
     * @apioption plotOptions.series.linkedTo
     */
    /**
     * Options for the corresponding navigator series if `showInNavigator`
     * is `true` for this series. Available options are the same as any
     * series, documented at [plotOptions](#plotOptions.series) and
     * [series](#series).
     *
     * These options are merged with options in [navigator.series](
     * #navigator.series), and will take precedence if the same option is
     * defined both places.
     *
     * @see [navigator.series](#navigator.series)
     *
     * @type      {Highcharts.PlotSeriesOptions}
     * @since     5.0.0
     * @product   highstock
     * @apioption plotOptions.series.navigatorOptions
     */
    /**
     * The color for the parts of the graph or points that are below the
     * [threshold](#plotOptions.series.threshold). Note that `zones` takes
     * precedence over the negative color. Using `negativeColor` is
     * equivalent to applying a zone with value of 0.
     *
     * @see In styled mode, a negative color is applied by setting this option
     *      to `true` combined with the `.highcharts-negative` class name.
     *
     * @sample {highcharts} highcharts/plotoptions/series-negative-color/
     *         Spline, area and column
     * @sample {highcharts} highcharts/plotoptions/arearange-negativecolor/
     *         Arearange
     * @sample {highcharts} highcharts/css/series-negative-color/
     *         Styled mode
     * @sample {highstock} highcharts/plotoptions/series-negative-color/
     *         Spline, area and column
     * @sample {highstock} highcharts/plotoptions/arearange-negativecolor/
     *         Arearange
     * @sample {highmaps} highcharts/plotoptions/series-negative-color/
     *         Spline, area and column
     * @sample {highmaps} highcharts/plotoptions/arearange-negativecolor/
     *         Arearange
     *
     * @type      {Highcharts.ColorString|Highcharts.GradientColorObject|Highcharts.PatternObject}
     * @since     3.0
     * @apioption plotOptions.series.negativeColor
     */
    /**
     * Same as
     * [accessibility.pointDescriptionFormatter](#accessibility.pointDescriptionFormatter),
     * but for an individual series. Overrides the chart wide configuration.
     *
     * @type      {Function}
     * @since     5.0.12
     * @apioption plotOptions.series.pointDescriptionFormatter
     */
    /**
     * If no x values are given for the points in a series, `pointInterval`
     * defines the interval of the x values. For example, if a series
     * contains one value every decade starting from year 0, set
     * `pointInterval` to `10`. In true `datetime` axes, the `pointInterval`
     * is set in milliseconds.
     *
     * It can be also be combined with `pointIntervalUnit` to draw irregular
     * time intervals.
     *
     * Please note that this options applies to the _series data_, not the
     * interval of the axis ticks, which is independent.
     *
     * @sample {highcharts} highcharts/plotoptions/series-pointstart-datetime/
     *         Datetime X axis
     * @sample {highstock} stock/plotoptions/pointinterval-pointstart/
     *         Using pointStart and pointInterval
     *
     * @type      {number}
     * @default   1
     * @product   highcharts highstock gantt
     * @apioption plotOptions.series.pointInterval
     */
    /**
     * On datetime series, this allows for setting the
     * [pointInterval](#plotOptions.series.pointInterval) to irregular time
     * units, `day`, `month` and `year`. A day is usually the same as 24
     * hours, but `pointIntervalUnit` also takes the DST crossover into
     * consideration when dealing with local time. Combine this option with
     * `pointInterval` to draw weeks, quarters, 6 months, 10 years etc.
     *
     * Please note that this options applies to the _series data_, not the
     * interval of the axis ticks, which is independent.
     *
     * @sample {highcharts} highcharts/plotoptions/series-pointintervalunit/
     *         One point a month
     * @sample {highstock} highcharts/plotoptions/series-pointintervalunit/
     *         One point a month
     *
     * @type       {string}
     * @since      4.1.0
     * @product    highcharts highstock gantt
     * @validvalue ["day", "month", "year"]
     * @apioption  plotOptions.series.pointIntervalUnit
     */
    /**
     * Possible values: `"on"`, `"between"`, `number`.
     *
     * In a column chart, when pointPlacement is `"on"`, the point will not
     * create any padding of the X axis. In a polar column chart this means
     * that the first column points directly north. If the pointPlacement is
     * `"between"`, the columns will be laid out between ticks. This is
     * useful for example for visualising an amount between two points in
     * time or in a certain sector of a polar chart.
     *
     * Since Highcharts 3.0.2, the point placement can also be numeric,
     * where 0 is on the axis value, -0.5 is between this value and the
     * previous, and 0.5 is between this value and the next. Unlike the
     * textual options, numeric point placement options won't affect axis
     * padding.
     *
     * Note that pointPlacement needs a [pointRange](
     * #plotOptions.series.pointRange) to work. For column series this is
     * computed, but for line-type series it needs to be set.
     *
     * For the `xrange` series type and gantt charts, if the Y axis is a
     * category axis, the `pointPlacement` applies to the Y axis rather than
     * the (typically datetime) X axis.
     *
     * Defaults to `undefined` in cartesian charts, `"between"` in polar
     * charts.
     *
     * @see [xAxis.tickmarkPlacement](#xAxis.tickmarkPlacement)
     *
     * @sample {highcharts|highstock} highcharts/plotoptions/series-pointplacement-between/
     *         Between in a column chart
     * @sample {highcharts|highstock} highcharts/plotoptions/series-pointplacement-numeric/
     *         Numeric placement for custom layout
     * @sample {highcharts|highstock} maps/plotoptions/heatmap-pointplacement/
     *         Placement in heatmap
     *
     * @type      {string|number}
     * @since     2.3.0
     * @product   highcharts highstock gantt
     * @apioption plotOptions.series.pointPlacement
     */
    /**
     * If no x values are given for the points in a series, pointStart
     * defines on what value to start. For example, if a series contains one
     * yearly value starting from 1945, set pointStart to 1945.
     *
     * @sample {highcharts} highcharts/plotoptions/series-pointstart-linear/
     *         Linear
     * @sample {highcharts} highcharts/plotoptions/series-pointstart-datetime/
     *         Datetime
     * @sample {highstock} stock/plotoptions/pointinterval-pointstart/
     *         Using pointStart and pointInterval
     *
     * @type      {number}
     * @default   0
     * @product   highcharts highstock gantt
     * @apioption plotOptions.series.pointStart
     */
    /**
     * Whether to select the series initially. If `showCheckbox` is true,
     * the checkbox next to the series name in the legend will be checked
     * for a selected series.
     *
     * @sample {highcharts} highcharts/plotoptions/series-selected/
     *         One out of two series selected
     *
     * @type      {boolean}
     * @default   false
     * @since     1.2.0
     * @apioption plotOptions.series.selected
     */
    /**
     * Whether to apply a drop shadow to the graph line. Since 2.3 the
     * shadow can be an object configuration containing `color`, `offsetX`,
     * `offsetY`, `opacity` and `width`.
     *
     * @sample {highcharts} highcharts/plotoptions/series-shadow/
     *         Shadow enabled
     *
     * @type      {boolean|Highcharts.ShadowOptionsObject}
     * @default   false
     * @apioption plotOptions.series.shadow
     */
    /**
     * Whether to display this particular series or series type in the
     * legend. Standalone series are shown in legend by default, and linked
     * series are not. Since v7.2.0 it is possible to show series that use
     * colorAxis by setting this option to `true`.
     *
     * @sample {highcharts} highcharts/plotoptions/series-showinlegend/
     *         One series in the legend, one hidden
     *
     * @type      {boolean}
     * @apioption plotOptions.series.showInLegend
     */
    /**
     * Whether or not to show the series in the navigator. Takes precedence
     * over [navigator.baseSeries](#navigator.baseSeries) if defined.
     *
     * @type      {boolean}
     * @since     5.0.0
     * @product   highstock
     * @apioption plotOptions.series.showInNavigator
     */
    /**
     * If set to `true`, the accessibility module will skip past the points
     * in this series for keyboard navigation.
     *
     * @type      {boolean}
     * @since     5.0.12
     * @apioption plotOptions.series.skipKeyboardNavigation
     */
    /**
     * Whether to stack the values of each series on top of each other.
     * Possible values are `undefined` to disable, `"normal"` to stack by
     * value or `"percent"`. When stacking is enabled, data must be sorted
     * in ascending X order. A special stacking option is with the
     * streamgraph series type, where the stacking option is set to
     * `"stream"`. The second one is `"overlap"`, which only applies to
     * waterfall series.
     *
     * @see [yAxis.reversedStacks](#yAxis.reversedStacks)
     *
     * @sample {highcharts} highcharts/plotoptions/series-stacking-line/
     *         Line
     * @sample {highcharts} highcharts/plotoptions/series-stacking-column/
     *         Column
     * @sample {highcharts} highcharts/plotoptions/series-stacking-bar/
     *         Bar
     * @sample {highcharts} highcharts/plotoptions/series-stacking-area/
     *         Area
     * @sample {highcharts} highcharts/plotoptions/series-stacking-percent-line/
     *         Line
     * @sample {highcharts} highcharts/plotoptions/series-stacking-percent-column/
     *         Column
     * @sample {highcharts} highcharts/plotoptions/series-stacking-percent-bar/
     *         Bar
     * @sample {highcharts} highcharts/plotoptions/series-stacking-percent-area/
     *         Area
     * @sample {highcharts} highcharts/plotoptions/series-waterfall-with-normal-stacking
     *         Waterfall with normal stacking
     * @sample {highcharts} highcharts/plotoptions/series-waterfall-with-overlap-stacking
     *         Waterfall with overlap stacking
     * @sample {highstock} stock/plotoptions/stacking/
     *         Area
     *
     * @type       {string}
     * @product    highcharts highstock
     * @validvalue ["normal", "overlap", "percent", "stream"]
     * @apioption  plotOptions.series.stacking
     */
    /**
     * Whether to apply steps to the line. Possible values are `left`,
     * `center` and `right`.
     *
     * @sample {highcharts} highcharts/plotoptions/line-step/
     *         Different step line options
     * @sample {highcharts} highcharts/plotoptions/area-step/
     *         Stepped, stacked area
     * @sample {highstock} stock/plotoptions/line-step/
     *         Step line
     *
     * @type       {string}
     * @since      1.2.5
     * @product    highcharts highstock
     * @validvalue ["left", "center", "right"]
     * @apioption  plotOptions.series.step
     */
    /**
     * The threshold, also called zero level or base level. For line type
     * series this is only used in conjunction with
     * [negativeColor](#plotOptions.series.negativeColor).
     *
     * @see [softThreshold](#plotOptions.series.softThreshold).
     *
     * @type      {number}
     * @default   0
     * @since     3.0
     * @product   highcharts highstock
     * @apioption plotOptions.series.threshold
     */
    /**
     * Set the initial visibility of the series.
     *
     * @sample {highcharts} highcharts/plotoptions/series-visible/
     *         Two series, one hidden and one visible
     * @sample {highstock} stock/plotoptions/series-visibility/
     *         Hidden series
     *
     * @type      {boolean}
     * @default   true
     * @apioption plotOptions.series.visible
     */
    /**
     * Defines the Axis on which the zones are applied.
     *
     * @see [zones](#plotOptions.series.zones)
     *
     * @sample {highcharts} highcharts/series/color-zones-zoneaxis-x/
     *         Zones on the X-Axis
     * @sample {highstock} highcharts/series/color-zones-zoneaxis-x/
     *         Zones on the X-Axis
     *
     * @type      {string}
     * @default   y
     * @since     4.1.0
     * @product   highcharts highstock
     * @apioption plotOptions.series.zoneAxis
     */
    /**
     * General event handlers for the series items. These event hooks can
     * also be attached to the series at run time using the
     * `Highcharts.addEvent` function.
     *
     * @declare Highcharts.SeriesEventsOptionsObject
     *
     * @private
     */
    events: {},
    /**
     * Fires after the series has finished its initial animation, or in case
     * animation is disabled, immediately as the series is displayed.
     *
     * @sample {highcharts} highcharts/plotoptions/series-events-afteranimate/
     *         Show label after animate
     * @sample {highstock} highcharts/plotoptions/series-events-afteranimate/
     *         Show label after animate
     *
     * @type      {Highcharts.SeriesAfterAnimateCallbackFunction}
     * @since     4.0
     * @product   highcharts highstock gantt
     * @context   Highcharts.Series
     * @apioption plotOptions.series.events.afterAnimate
     */
    /**
     * Fires when the checkbox next to the series' name in the legend is
     * clicked. One parameter, `event`, is passed to the function. The state
     * of the checkbox is found by `event.checked`. The checked item is
     * found by `event.item`. Return `false` to prevent the default action
     * which is to toggle the select state of the series.
     *
     * @sample {highcharts} highcharts/plotoptions/series-events-checkboxclick/
     *         Alert checkbox status
     *
     * @type      {Highcharts.SeriesCheckboxClickCallbackFunction}
     * @since     1.2.0
     * @context   Highcharts.Series
     * @apioption plotOptions.series.events.checkboxClick
     */
    /**
     * Fires when the series is clicked. One parameter, `event`, is passed
     * to the function, containing common event information. Additionally,
     * `event.point` holds a pointer to the nearest point on the graph.
     *
     * @sample {highcharts} highcharts/plotoptions/series-events-click/
     *         Alert click info
     * @sample {highstock} stock/plotoptions/series-events-click/
     *         Alert click info
     * @sample {highmaps} maps/plotoptions/series-events-click/
     *         Display click info in subtitle
     *
     * @type      {Highcharts.SeriesClickCallbackFunction}
     * @context   Highcharts.Series
     * @apioption plotOptions.series.events.click
     */
    /**
     * Fires when the series is hidden after chart generation time, either
     * by clicking the legend item or by calling `.hide()`.
     *
     * @sample {highcharts} highcharts/plotoptions/series-events-hide/
     *         Alert when the series is hidden by clicking the legend item
     *
     * @type      {Highcharts.SeriesHideCallbackFunction}
     * @since     1.2.0
     * @context   Highcharts.Series
     * @apioption plotOptions.series.events.hide
     */
    /**
     * Fires when the legend item belonging to the series is clicked. One
     * parameter, `event`, is passed to the function. The default action
     * is to toggle the visibility of the series. This can be prevented
     * by returning `false` or calling `event.preventDefault()`.
     *
     * @sample {highcharts} highcharts/plotoptions/series-events-legenditemclick/
     *         Confirm hiding and showing
     *
     * @type      {Highcharts.SeriesLegendItemClickCallbackFunction}
     * @context   Highcharts.Series
     * @apioption plotOptions.series.events.legendItemClick
     */
    /**
     * Fires when the mouse leaves the graph. One parameter, `event`, is
     * passed to the function, containing common event information. If the
     * [stickyTracking](#plotOptions.series) option is true, `mouseOut`
     * doesn't happen before the mouse enters another graph or leaves the
     * plot area.
     *
     * @sample {highcharts} highcharts/plotoptions/series-events-mouseover-sticky/
     *         With sticky tracking by default
     * @sample {highcharts} highcharts/plotoptions/series-events-mouseover-no-sticky/
     *         Without sticky tracking
     *
     * @type      {Highcharts.SeriesMouseOutCallbackFunction}
     * @context   Highcharts.Series
     * @apioption plotOptions.series.events.mouseOut
     */
    /**
     * Fires when the mouse enters the graph. One parameter, `event`, is
     * passed to the function, containing common event information.
     *
     * @sample {highcharts} highcharts/plotoptions/series-events-mouseover-sticky/
     *         With sticky tracking by default
     * @sample {highcharts} highcharts/plotoptions/series-events-mouseover-no-sticky/
     *         Without sticky tracking
     *
     * @type      {Highcharts.SeriesMouseOverCallbackFunction}
     * @context   Highcharts.Series
     * @apioption plotOptions.series.events.mouseOver
     */
    /**
     * Fires when the series is shown after chart generation time, either
     * by clicking the legend item or by calling `.show()`.
     *
     * @sample {highcharts} highcharts/plotoptions/series-events-show/
     *         Alert when the series is shown by clicking the legend item.
     *
     * @type      {Highcharts.SeriesShowCallbackFunction}
     * @since     1.2.0
     * @context   Highcharts.Series
     * @apioption plotOptions.series.events.show
     */
    /**
     * Options for the point markers of line-like series. Properties like
     * `fillColor`, `lineColor` and `lineWidth` define the visual appearance
     * of the markers. Other series types, like column series, don't have
     * markers, but have visual options on the series level instead.
     *
     * In styled mode, the markers can be styled with the
     * `.highcharts-point`, `.highcharts-point-hover` and
     * `.highcharts-point-select` class names.
     *
     * @declare Highcharts.PointMarkerOptionsObject
     *
     * @private
     */
    marker: {
        /**
         * Enable or disable the point marker. If `undefined`, the markers
         * are hidden when the data is dense, and shown for more widespread
         * data points.
         *
         * @sample {highcharts} highcharts/plotoptions/series-marker-enabled/
         *         Disabled markers
         * @sample {highcharts} highcharts/plotoptions/series-marker-enabled-false/
         *         Disabled in normal state but enabled on hover
         * @sample {highstock} stock/plotoptions/series-marker/
         *         Enabled markers
         *
         * @type      {boolean}
         * @default   {highcharts} undefined
         * @default   {highstock} false
         * @apioption plotOptions.series.marker.enabled
         */
        /**
         * The threshold for how dense the point markers should be before
         * they are hidden, given that `enabled` is not defined. The number
         * indicates the horizontal distance between the two closest points
         * in the series, as multiples of the `marker.radius`. In other
         * words, the default value of 2 means points are hidden if
         * overlapping horizontally.
         *
         * @sample highcharts/plotoptions/series-marker-enabledthreshold
         *         A higher threshold
         *
         * @since 6.0.5
         */
        enabledThreshold: 2,
        /**
         * The fill color of the point marker. When `undefined`, the series'
         * or point's color is used.
         *
         * @sample {highcharts} highcharts/plotoptions/series-marker-fillcolor/
         *         White fill
         *
         * @type      {Highcharts.ColorString|Highcharts.GradientColorObject|Highcharts.PatternObject}
         * @apioption plotOptions.series.marker.fillColor
         */
        /**
         * Image markers only. Set the image width explicitly. When using
         * this option, a `width` must also be set.
         *
         * @sample {highcharts} highcharts/plotoptions/series-marker-width-height/
         *         Fixed width and height
         * @sample {highstock} highcharts/plotoptions/series-marker-width-height/
         *         Fixed width and height
         *
         * @type      {number}
         * @since     4.0.4
         * @apioption plotOptions.series.marker.height
         */
        /**
         * The color of the point marker's outline. When `undefined`, the
         * series' or point's color is used.
         *
         * @sample {highcharts} highcharts/plotoptions/series-marker-fillcolor/
         *         Inherit from series color (undefined)
         *
         * @type {Highcharts.ColorString|Highcharts.GradientColorObject|Highcharts.PatternObject}
         */
        lineColor: '${palette.backgroundColor}',
        /**
         * The width of the point marker's outline.
         *
         * @sample {highcharts} highcharts/plotoptions/series-marker-fillcolor/
         *         2px blue marker
         */
        lineWidth: 0,
        /**
         * The radius of the point marker.
         *
         * @sample {highcharts} highcharts/plotoptions/series-marker-radius/
         *         Bigger markers
         *
         * @default {highstock} 2
         */
        radius: 4,
        /**
         * A predefined shape or symbol for the marker. When undefined, the
         * symbol is pulled from options.symbols. Other possible values are
         * `'circle'`, `'square'`,`'diamond'`, `'triangle'` and
         * `'triangle-down'`.
         *
         * Additionally, the URL to a graphic can be given on this form:
         * `'url(graphic.png)'`. Note that for the image to be applied to
         * exported charts, its URL needs to be accessible by the export
         * server.
         *
         * Custom callbacks for symbol path generation can also be added to
         * `Highcharts.SVGRenderer.prototype.symbols`. The callback is then
         * used by its method name, as shown in the demo.
         *
         * @sample {highcharts} highcharts/plotoptions/series-marker-symbol/
         *         Predefined, graphic and custom markers
         * @sample {highstock} highcharts/plotoptions/series-marker-symbol/
         *         Predefined, graphic and custom markers
         *
         * @type      {string}
         * @apioption plotOptions.series.marker.symbol
         */
        /**
         * Image markers only. Set the image width explicitly. When using
         * this option, a `height` must also be set.
         *
         * @sample {highcharts} highcharts/plotoptions/series-marker-width-height/
         *         Fixed width and height
         * @sample {highstock} highcharts/plotoptions/series-marker-width-height/
         *         Fixed width and height
         *
         * @type      {number}
         * @since     4.0.4
         * @apioption plotOptions.series.marker.width
         */
        /**
         * States for a single point marker.
         *
         * @declare Highcharts.PointStatesOptionsObject
         */
        states: {
            /**
             * The normal state of a single point marker. Currently only
             * used for setting animation when returning to normal state
             * from hover.
             *
             * @declare Highcharts.PointStatesNormalOptionsObject
             */
            normal: {
                /**
                 * Animation when returning to normal state after hovering.
                 *
                 * @type {boolean|Highcharts.AnimationOptionsObject}
                 */
                animation: true
            },
            /**
             * The hover state for a single point marker.
             *
             * @declare Highcharts.PointStatesHoverOptionsObject
             */
            hover: {
                /**
                 * Animation when hovering over the marker.
                 *
                 * @type {boolean|Highcharts.AnimationOptionsObject}
                 */
                animation: {
                    /** @internal */
                    duration: 50
                },
                /**
                 * Enable or disable the point marker.
                 *
                 * @sample {highcharts} highcharts/plotoptions/series-marker-states-hover-enabled/
                 *         Disabled hover state
                 */
                enabled: true,
                /**
                 * The fill color of the marker in hover state. When
                 * `undefined`, the series' or point's fillColor for normal
                 * state is used.
                 *
                 * @type      {Highcharts.ColorString|Highcharts.GradientColorObject|Highcharts.PatternObject}
                 * @apioption plotOptions.series.marker.states.hover.fillColor
                 */
                /**
                 * The color of the point marker's outline. When
                 * `undefined`, the series' or point's lineColor for normal
                 * state is used.
                 *
                 * @sample {highcharts} highcharts/plotoptions/series-marker-states-hover-linecolor/
                 *         White fill color, black line color
                 *
                 * @type      {Highcharts.ColorString|Highcharts.GradientColorObject|Highcharts.PatternObject}
                 * @apioption plotOptions.series.marker.states.hover.lineColor
                 */
                /**
                 * The width of the point marker's outline. When
                 * `undefined`, the series' or point's lineWidth for normal
                 * state is used.
                 *
                 * @sample {highcharts} highcharts/plotoptions/series-marker-states-hover-linewidth/
                 *         3px line width
                 *
                 * @type      {number}
                 * @apioption plotOptions.series.marker.states.hover.lineWidth
                 */
                /**
                 * The radius of the point marker. In hover state, it
                 * defaults to the normal state's radius + 2 as per the
                 * [radiusPlus](#plotOptions.series.marker.states.hover.radiusPlus)
                 * option.
                 *
                 * @sample {highcharts} highcharts/plotoptions/series-marker-states-hover-radius/
                 *         10px radius
                 *
                 * @type      {number}
                 * @apioption plotOptions.series.marker.states.hover.radius
                 */
                /**
                 * The number of pixels to increase the radius of the
                 * hovered point.
                 *
                 * @sample {highcharts} highcharts/plotoptions/series-states-hover-linewidthplus/
                 *         5 pixels greater radius on hover
                 * @sample {highstock} highcharts/plotoptions/series-states-hover-linewidthplus/
                 *         5 pixels greater radius on hover
                 *
                 * @since 4.0.3
                 */
                radiusPlus: 2,
                /**
                 * The additional line width for a hovered point.
                 *
                 * @sample {highcharts} highcharts/plotoptions/series-states-hover-linewidthplus/
                 *         2 pixels wider on hover
                 * @sample {highstock} highcharts/plotoptions/series-states-hover-linewidthplus/
                 *         2 pixels wider on hover
                 *
                 * @since 4.0.3
                 */
                lineWidthPlus: 1
            },
            /**
             * The appearance of the point marker when selected. In order to
             * allow a point to be selected, set the
             * `series.allowPointSelect` option to true.
             *
             * @declare Highcharts.PointStatesSelectOptionsObject
             */
            select: {
                /**
                 * Enable or disable visible feedback for selection.
                 *
                 * @sample {highcharts} highcharts/plotoptions/series-marker-states-select-enabled/
                 *         Disabled select state
                 *
                 * @type      {boolean}
                 * @default   true
                 * @apioption plotOptions.series.marker.states.select.enabled
                 */
                /**
                 * The radius of the point marker. In hover state, it
                 * defaults to the normal state's radius + 2.
                 *
                 * @sample {highcharts} highcharts/plotoptions/series-marker-states-select-radius/
                 *         10px radius for selected points
                 *
                 * @type      {number}
                 * @apioption plotOptions.series.marker.states.select.radius
                 */
                /**
                 * The fill color of the point marker.
                 *
                 * @sample {highcharts} highcharts/plotoptions/series-marker-states-select-fillcolor/
                 *         Solid red discs for selected points
                 *
                 * @type {Highcharts.ColorString|Highcharts.GradientColorObject|Highcharts.PatternObject}
                 */
                fillColor: '${palette.neutralColor20}',
                /**
                 * The color of the point marker's outline. When
                 * `undefined`, the series' or point's color is used.
                 *
                 * @sample {highcharts} highcharts/plotoptions/series-marker-states-select-linecolor/
                 *         Red line color for selected points
                 *
                 * @type {Highcharts.ColorString|Highcharts.GradientColorObject|Highcharts.PatternObject}
                 */
                lineColor: '${palette.neutralColor100}',
                /**
                 * The width of the point marker's outline.
                 *
                 * @sample {highcharts} highcharts/plotoptions/series-marker-states-select-linewidth/
                 *         3px line width for selected points
                 */
                lineWidth: 2
            }
        }
    },
    /**
     * Properties for each single point.
     *
     * @declare Highcharts.PlotSeriesPointOptions
     *
     * @private
     */
    point: {
        /**
         * Fires when a point is clicked. One parameter, `event`, is passed
         * to the function, containing common event information.
         *
         * If the `series.allowPointSelect` option is true, the default
         * action for the point's click event is to toggle the point's
         * select state. Returning `false` cancels this action.
         *
         * @sample {highcharts} highcharts/plotoptions/series-point-events-click/
         *         Click marker to alert values
         * @sample {highcharts} highcharts/plotoptions/series-point-events-click-column/
         *         Click column
         * @sample {highcharts} highcharts/plotoptions/series-point-events-click-url/
         *         Go to URL
         * @sample {highmaps} maps/plotoptions/series-point-events-click/
         *         Click marker to display values
         * @sample {highmaps} maps/plotoptions/series-point-events-click-url/
         *         Go to URL
         *
         * @type      {Highcharts.PointClickCallbackFunction}
         * @context   Highcharts.Point
         * @apioption plotOptions.series.point.events.click
         */
        /**
         * Fires when the mouse leaves the area close to the point. One
         * parameter, `event`, is passed to the function, containing common
         * event information.
         *
         * @sample {highcharts} highcharts/plotoptions/series-point-events-mouseover/
         *         Show values in the chart's corner on mouse over
         *
         * @type      {Highcharts.PointMouseOutCallbackFunction}
         * @context   Highcharts.Point
         * @apioption plotOptions.series.point.events.mouseOut
         */
        /**
         * Fires when the mouse enters the area close to the point. One
         * parameter, `event`, is passed to the function, containing common
         * event information.
         *
         * @sample {highcharts} highcharts/plotoptions/series-point-events-mouseover/
         *         Show values in the chart's corner on mouse over
         *
         * @type      {Highcharts.PointMouseOverCallbackFunction}
         * @context   Highcharts.Point
         * @apioption plotOptions.series.point.events.mouseOver
         */
        /**
         * Fires when the point is removed using the `.remove()` method. One
         * parameter, `event`, is passed to the function. Returning `false`
         * cancels the operation.
         *
         * @sample {highcharts} highcharts/plotoptions/series-point-events-remove/
         *         Remove point and confirm
         *
         * @type      {Highcharts.PointRemoveCallbackFunction}
         * @since     1.2.0
         * @context   Highcharts.Point
         * @apioption plotOptions.series.point.events.remove
         */
        /**
         * Fires when the point is selected either programmatically or
         * following a click on the point. One parameter, `event`, is passed
         * to the function. Returning `false` cancels the operation.
         *
         * @sample {highcharts} highcharts/plotoptions/series-point-events-select/
         *         Report the last selected point
         * @sample {highmaps} maps/plotoptions/series-allowpointselect/
         *         Report select and unselect
         *
         * @type      {Highcharts.PointSelectCallbackFunction}
         * @since     1.2.0
         * @context   Highcharts.Point
         * @apioption plotOptions.series.point.events.select
         */
        /**
         * Fires when the point is unselected either programmatically or
         * following a click on the point. One parameter, `event`, is passed
         * to the function.
         *  Returning `false` cancels the operation.
         *
         * @sample {highcharts} highcharts/plotoptions/series-point-events-unselect/
         *         Report the last unselected point
         * @sample {highmaps} maps/plotoptions/series-allowpointselect/
         *         Report select and unselect
         *
         * @type      {Highcharts.PointUnselectCallbackFunction}
         * @since     1.2.0
         * @context   Highcharts.Point
         * @apioption plotOptions.series.point.events.unselect
         */
        /**
         * Fires when the point is updated programmatically through the
         * `.update()` method. One parameter, `event`, is passed to the
         * function. The new point options can be accessed through
         * `event.options`. Returning `false` cancels the operation.
         *
         * @sample {highcharts} highcharts/plotoptions/series-point-events-update/
         *         Confirm point updating
         *
         * @type      {Highcharts.PointUpdateCallbackFunction}
         * @since     1.2.0
         * @context   Highcharts.Point
         * @apioption plotOptions.series.point.events.update
         */
        /**
         * Events for each single point.
         *
         * @declare Highcharts.PointEventsOptionsObject
         */
        events: {}
    },
    /**
     * Options for the series data labels, appearing next to each data
     * point.
     *
     * Since v6.2.0, multiple data labels can be applied to each single
     * point by defining them as an array of configs.
     *
     * In styled mode, the data labels can be styled with the
     * `.highcharts-data-label-box` and `.highcharts-data-label` class names
     * ([see example](https://www.highcharts.com/samples/highcharts/css/series-datalabels)).
     *
     * @sample {highcharts} highcharts/plotoptions/series-datalabels-enabled
     *         Data labels enabled
     * @sample {highcharts} highcharts/plotoptions/series-datalabels-multiple
     *         Multiple data labels on a bar series
     * @sample {highcharts} highcharts/css/series-datalabels
     *         Style mode example
     *
     * @declare Highcharts.DataLabelsOptionsObject
     * @type    {*|Array<*>}
     * @product highcharts highstock highmaps gantt
     *
     * @private
     */
    dataLabels: {
        /**
         * The alignment of the data label compared to the point. If
         * `right`, the right side of the label should be touching the
         * point. For points with an extent, like columns, the alignments
         * also dictates how to align it inside the box, as given with the
         * [inside](#plotOptions.column.dataLabels.inside)
         * option. Can be one of `left`, `center` or `right`.
         *
         * @sample {highcharts} highcharts/plotoptions/series-datalabels-align-left/
         *         Left aligned
         * @sample {highcharts} highcharts/plotoptions/bar-datalabels-align-inside-bar/
         *         Data labels inside the bar
         *
         * @type {Highcharts.AlignValue|null}
         */
        align: 'center',
        /**
         * Whether to allow data labels to overlap. To make the labels less
         * sensitive for overlapping, the
         * [dataLabels.padding](#plotOptions.series.dataLabels.padding)
         * can be set to 0.
         *
         * @sample {highcharts} highcharts/plotoptions/series-datalabels-allowoverlap-false/
         *         Don't allow overlap
         *
         * @type      {boolean}
         * @default   false
         * @since     4.1.0
         * @apioption plotOptions.series.dataLabels.allowOverlap
         */
        /**
         * The background color or gradient for the data label.
         *
         * @sample {highcharts} highcharts/plotoptions/series-datalabels-box/
         *         Data labels box options
         * @sample {highmaps} maps/plotoptions/series-datalabels-box/
         *         Data labels box options
         *
         * @type      {Highcharts.ColorString|Highcharts.GradientColorObject|Highcharts.PatternObject}
         * @since     2.2.1
         * @apioption plotOptions.series.dataLabels.backgroundColor
         */
        /**
         * The border color for the data label. Defaults to `undefined`.
         *
         * @sample {highcharts} highcharts/plotoptions/series-datalabels-box/
         *         Data labels box options
         *
         * @type      {Highcharts.ColorString|Highcharts.GradientColorObject|Highcharts.PatternObject}
         * @since     2.2.1
         * @apioption plotOptions.series.dataLabels.borderColor
         */
        /**
         * The border radius in pixels for the data label.
         *
         * @sample {highcharts} highcharts/plotoptions/series-datalabels-box/
         *         Data labels box options
         * @sample {highmaps} maps/plotoptions/series-datalabels-box/
         *         Data labels box options
         *
         * @type      {number}
         * @default   0
         * @since     2.2.1
         * @apioption plotOptions.series.dataLabels.borderRadius
         */
        /**
         * The border width in pixels for the data label.
         *
         * @sample {highcharts} highcharts/plotoptions/series-datalabels-box/
         *         Data labels box options
         *
         * @type      {number}
         * @default   0
         * @since     2.2.1
         * @apioption plotOptions.series.dataLabels.borderWidth
         */
        /**
         * A class name for the data label. Particularly in styled mode,
         * this can be used to give each series' or point's data label
         * unique styling. In addition to this option, a default color class
         * name is added so that we can give the labels a contrast text
         * shadow.
         *
         * @sample {highcharts} highcharts/css/data-label-contrast/
         *         Contrast text shadow
         * @sample {highcharts} highcharts/css/series-datalabels/
         *         Styling by CSS
         *
         * @type      {string}
         * @since     5.0.0
         * @apioption plotOptions.series.dataLabels.className
         */
        /**
         * The text color for the data labels. Defaults to `undefined`. For
         * certain series types, like column or map, the data labels can be
         * drawn inside the points. In this case the data label will be
         * drawn with maximum contrast by default. Additionally, it will be
         * given a `text-outline` style with the opposite color, to further
         * increase the contrast. This can be overridden by setting the
         * `text-outline` style to `none` in the `dataLabels.style` option.
         *
         * @sample {highcharts} highcharts/plotoptions/series-datalabels-color/
         *         Red data labels
         * @sample {highmaps} maps/demo/color-axis/
         *         White data labels
         *
         * @type      {Highcharts.ColorString|Highcharts.GradientColorObject|Highcharts.PatternObject}
         * @apioption plotOptions.series.dataLabels.color
         */
        /**
         * Whether to hide data labels that are outside the plot area. By
         * default, the data label is moved inside the plot area according
         * to the
         * [overflow](#plotOptions.series.dataLabels.overflow)
         * option.
         *
         * @type      {boolean}
         * @default   true
         * @since     2.3.3
         * @apioption plotOptions.series.dataLabels.crop
         */
        /**
         * Whether to defer displaying the data labels until the initial
         * series animation has finished.
         *
         * @type      {boolean}
         * @default   true
         * @since     4.0.0
         * @product   highcharts highstock gantt
         * @apioption plotOptions.series.dataLabels.defer
         */
        /**
         * Enable or disable the data labels.
         *
         * @sample {highcharts} highcharts/plotoptions/series-datalabels-enabled/
         *         Data labels enabled
         * @sample {highmaps} maps/demo/color-axis/
         *         Data labels enabled
         *
         * @type      {boolean}
         * @default   false
         * @apioption plotOptions.series.dataLabels.enabled
         */
        /**
         * A declarative filter to control of which data labels to display.
         * The declarative filter is designed for use when callback
         * functions are not available, like when the chart options require
         * a pure JSON structure or for use with graphical editors. For
         * programmatic control, use the `formatter` instead, and return
         * `undefined` to disable a single data label.
         *
         * @example
         * filter: {
         *     property: 'percentage',
         *     operator: '>',
         *     value: 4
         * }
         *
         * @sample {highcharts} highcharts/demo/pie-monochrome
         *         Data labels filtered by percentage
         *
         * @declare   Highcharts.DataLabelsFilterOptionsObject
         * @since     6.0.3
         * @apioption plotOptions.series.dataLabels.filter
         */
        /**
         * The operator to compare by. Can be one of `>`, `<`, `>=`, `<=`,
         * `==`, and `===`.
         *
         * @type       {string}
         * @validvalue [">", "<", ">=", "<=", "==", "==="]
         * @apioption  plotOptions.series.dataLabels.filter.operator
         */
        /**
         * The point property to filter by. Point options are passed
         * directly to properties, additionally there are `y` value,
         * `percentage` and others listed under {@link Highcharts.Point}
         * members.
         *
         * @type      {string}
         * @apioption plotOptions.series.dataLabels.filter.property
         */
        /**
         * The value to compare against.
         *
         * @type      {number}
         * @apioption plotOptions.series.dataLabels.filter.value
         */
        /**
         * A
         * [format string](https://www.highcharts.com/docs/chart-concepts/labels-and-string-formatting)
         * for the data label. Available variables are the same as for
         * `formatter`.
         *
         * @sample {highcharts} highcharts/plotoptions/series-datalabels-format/
         *         Add a unit
         * @sample {highmaps} maps/plotoptions/series-datalabels-format/
         *         Formatted value in the data label
         *
         * @type      {string}
         * @default   y
         * @default   point.value
         * @since     3.0
         * @apioption plotOptions.series.dataLabels.format
         */
        // eslint-disable-next-line valid-jsdoc
        /**
         * Callback JavaScript function to format the data label. Note that
         * if a `format` is defined, the format takes precedence and the
         * formatter is ignored.
         *
         * @sample {highmaps} maps/plotoptions/series-datalabels-format/
         *         Formatted value
         *
         * @type {Highcharts.DataLabelsFormatterCallbackFunction}
         */
        formatter: function () {
            var numberFormatter = this.series.chart.numberFormatter;
            return this.y === null ? '' : numberFormatter(this.y, -1);
        },
        /**
         * For points with an extent, like columns or map areas, whether to
         * align the data label inside the box or to the actual value point.
         * Defaults to `false` in most cases, `true` in stacked columns.
         *
         * @type      {boolean}
         * @since     3.0
         * @apioption plotOptions.series.dataLabels.inside
         */
        /**
         * Format for points with the value of null. Works analogously to
         * [format](#plotOptions.series.dataLabels.format). `nullFormat` can
         * be applied only to series which support displaying null points.
         *
         * @sample {highcharts} highcharts/plotoptions/series-datalabels-format/
         *         Format data label and tooltip for null point.
         *
         * @type      {boolean|string}
         * @since     7.1.0
         * @apioption plotOptions.series.dataLabels.nullFormat
         */
        /**
         * Callback JavaScript function that defines formatting for points
         * with the value of null. Works analogously to
         * [formatter](#plotOptions.series.dataLabels.formatter).
         * `nullPointFormatter` can be applied only to series which support
         * displaying null points.
         *
         * @sample {highcharts} highcharts/plotoptions/series-datalabels-format/
         *         Format data label and tooltip for null point.
         *
         * @type      {Highcharts.DataLabelsFormatterCallbackFunction}
         * @since     7.1.0
         * @apioption plotOptions.series.dataLabels.nullFormatter
         */
        /**
         * How to handle data labels that flow outside the plot area. The
         * default is `"justify"`, which aligns them inside the plot area.
         * For columns and bars, this means it will be moved inside the bar.
         * To display data labels outside the plot area, set `crop` to
         * `false` and `overflow` to `"allow"`.
         *
         * @type       {Highcharts.DataLabelsOverflowValue}
         * @default    justify
         * @since      3.0.6
         * @apioption  plotOptions.series.dataLabels.overflow
         */
        /**
         * When either the `borderWidth` or the `backgroundColor` is set,
         * this is the padding within the box.
         *
         * @sample {highcharts} highcharts/plotoptions/series-datalabels-box/
         *         Data labels box options
         * @sample {highmaps} maps/plotoptions/series-datalabels-box/
         *         Data labels box options
         *
         * @since 2.2.1
         */
        padding: 5,
        /**
         * Aligns data labels relative to points. If `center` alignment is
         * not possible, it defaults to `right`.
         *
         * @type      {Highcharts.AlignValue}
         * @default   center
         * @apioption plotOptions.series.dataLabels.position
         */
        /**
         * Text rotation in degrees. Note that due to a more complex
         * structure, backgrounds, borders and padding will be lost on a
         * rotated data label.
         *
         * @sample {highcharts} highcharts/plotoptions/series-datalabels-rotation/
         *         Vertical labels
         *
         * @type      {number}
         * @default   0
         * @apioption plotOptions.series.dataLabels.rotation
         */
        /**
         * The shadow of the box. Works best with `borderWidth` or
         * `backgroundColor`. Since 2.3 the shadow can be an object
         * configuration containing `color`, `offsetX`, `offsetY`, `opacity`
         * and `width`.
         *
         * @sample {highcharts} highcharts/plotoptions/series-datalabels-box/
         *         Data labels box options
         *
         * @type      {boolean|Highcharts.ShadowOptionsObject}
         * @default   false
         * @since     2.2.1
         * @apioption plotOptions.series.dataLabels.shadow
         */
        /**
         * The name of a symbol to use for the border around the label.
         * Symbols are predefined functions on the Renderer object.
         *
         * @sample {highcharts} highcharts/plotoptions/series-datalabels-shape/
         *         A callout for annotations
         *
         * @type      {string}
         * @default   square
         * @since     4.1.2
         * @apioption plotOptions.series.dataLabels.shape
         */
        /**
         * Styles for the label. The default `color` setting is
         * `"contrast"`, which is a pseudo color that Highcharts picks up
         * and applies the maximum contrast to the underlying point item,
         * for example the bar in a bar chart.
         *
         * The `textOutline` is a pseudo property that applies an outline of
         * the given width with the given color, which by default is the
         * maximum contrast to the text. So a bright text color will result
         * in a black text outline for maximum readability on a mixed
         * background. In some cases, especially with grayscale text, the
         * text outline doesn't work well, in which cases it can be disabled
         * by setting it to `"none"`. When `useHTML` is true, the
         * `textOutline` will not be picked up. In this, case, the same
         * effect can be acheived through the `text-shadow` CSS property.
         *
         * For some series types, where each point has an extent, like for
         * example tree maps, the data label may overflow the point. There
         * are two strategies for handling overflow. By default, the text
         * will wrap to multiple lines. The other strategy is to set
         * `style.textOverflow` to `ellipsis`, which will keep the text on
         * one line plus it will break inside long words.
         *
         * @sample {highcharts} highcharts/plotoptions/series-datalabels-style/
         *         Bold labels
         * @sample {highcharts} highcharts/plotoptions/pie-datalabels-overflow/
         *         Long labels truncated with an ellipsis in a pie
         * @sample {highcharts} highcharts/plotoptions/pie-datalabels-overflow-wrap/
         *         Long labels are wrapped in a pie
         * @sample {highmaps} maps/demo/color-axis/
         *         Bold labels
         *
         * @type      {Highcharts.CSSObject}
         * @since     4.1.0
         * @apioption plotOptions.series.dataLabels.style
         */
        style: {
            /** @internal */
            fontSize: '11px',
            /** @internal */
            fontWeight: 'bold',
            /** @internal */
            color: 'contrast',
            /** @internal */
            textOutline: '1px contrast'
        },
        /**
         * Options for a label text which should follow marker's shape.
         * Border and background are disabled for a label that follows a
         * path.
         *
         * **Note:** Only SVG-based renderer supports this option. Setting
         * `useHTML` to true will disable this option.
         *
         * @declare   Highcharts.DataLabelsTextPathOptionsObject
         * @since     7.1.0
         * @apioption plotOptions.series.dataLabels.textPath
         */
        /**
         * Presentation attributes for the text path.
         *
         * @type      {Highcharts.SVGAttributes}
         * @since     7.1.0
         * @apioption plotOptions.series.dataLabels.textPath.attributes
         */
        /**
         * Enable or disable `textPath` option for link's or marker's data
         * labels.
         *
         * @type      {boolean}
         * @since     7.1.0
         * @apioption plotOptions.series.dataLabels.textPath.enabled
         */
        /**
         * Whether to
         * [use HTML](https://www.highcharts.com/docs/chart-concepts/labels-and-string-formatting#html)
         * to render the labels.
         *
         * @type      {boolean}
         * @default   false
         * @apioption plotOptions.series.dataLabels.useHTML
         */
        /**
         * The vertical alignment of a data label. Can be one of `top`,
         * `middle` or `bottom`. The default value depends on the data, for
         * instance in a column chart, the label is above positive values
         * and below negative values.
         *
         * @type  {Highcharts.VerticalAlignValue|null}
         * @since 2.3.3
         */
        verticalAlign: 'bottom',
        /**
         * The x position offset of the label relative to the point in
         * pixels.
         *
         * @sample {highcharts} highcharts/plotoptions/series-datalabels-rotation/
         *         Vertical and positioned
         * @sample {highcharts} highcharts/plotoptions/bar-datalabels-align-inside-bar/
         *         Data labels inside the bar
         */
        x: 0,
        /**
         * The Z index of the data labels. The default Z index puts it above
         * the series. Use a Z index of 2 to display it behind the series.
         *
         * @type      {number}
         * @default   6
         * @since     2.3.5
         * @apioption plotOptions.series.dataLabels.z
         */
        /**
         * The y position offset of the label relative to the point in
         * pixels.
         *
         * @sample {highcharts} highcharts/plotoptions/series-datalabels-rotation/
         *         Vertical and positioned
         */
        y: 0
    },
    /**
     * When the series contains less points than the crop threshold, all
     * points are drawn, even if the points fall outside the visible plot
     * area at the current zoom. The advantage of drawing all points
     * (including markers and columns), is that animation is performed on
     * updates. On the other hand, when the series contains more points than
     * the crop threshold, the series data is cropped to only contain points
     * that fall within the plot area. The advantage of cropping away
     * invisible points is to increase performance on large series.
     *
     * @since   2.2
     * @product highcharts highstock
     *
     * @private
     */
    cropThreshold: 300,
    /**
     * Opacity of a series parts: line, fill (e.g. area) and dataLabels.
     *
     * @see [states.inactive.opacity](#plotOptions.series.states.inactive.opacity)
     *
     * @since 7.1.0
     *
     * @private
     */
    opacity: 1,
    /**
     * The width of each point on the x axis. For example in a column chart
     * with one value each day, the pointRange would be 1 day (= 24 * 3600
     * * 1000 milliseconds). This is normally computed automatically, but
     * this option can be used to override the automatic value.
     *
     * @product highstock
     *
     * @private
     */
    pointRange: 0,
    /**
     * When this is true, the series will not cause the Y axis to cross
     * the zero plane (or [threshold](#plotOptions.series.threshold) option)
     * unless the data actually crosses the plane.
     *
     * For example, if `softThreshold` is `false`, a series of 0, 1, 2,
     * 3 will make the Y axis show negative values according to the
     * `minPadding` option. If `softThreshold` is `true`, the Y axis starts
     * at 0.
     *
     * @since   4.1.9
     * @product highcharts highstock
     *
     * @private
     */
    softThreshold: true,
    /**
     * @declare Highcharts.SeriesStatesOptionsObject
     *
     * @private
     */
    states: {
        /**
         * The normal state of a series, or for point items in column, pie
         * and similar series. Currently only used for setting animation
         * when returning to normal state from hover.
         *
         * @declare Highcharts.SeriesStatesNormalOptionsObject
         */
        normal: {
            /**
             * Animation when returning to normal state after hovering.
             *
             * @type {boolean|Highcharts.AnimationOptionsObject}
             */
            animation: true
        },
        /**
         * Options for the hovered series. These settings override the
         * normal state options when a series is moused over or touched.
         *
         * @declare Highcharts.SeriesStatesHoverOptionsObject
         */
        hover: {
            /**
             * Enable separate styles for the hovered series to visualize
             * that the user hovers either the series itself or the legend.
             *
             * @sample {highcharts} highcharts/plotoptions/series-states-hover-enabled/
             *         Line
             * @sample {highcharts} highcharts/plotoptions/series-states-hover-enabled-column/
             *         Column
             * @sample {highcharts} highcharts/plotoptions/series-states-hover-enabled-pie/
             *         Pie
             *
             * @type      {boolean}
             * @default   true
             * @since     1.2
             * @apioption plotOptions.series.states.hover.enabled
             */
            /**
             * Animation setting for hovering the graph in line-type series.
             *
             * @type    {boolean|Highcharts.AnimationOptionsObject}
             * @since   5.0.8
             * @product highcharts highstock
             */
            animation: {
                /**
                 * The duration of the hover animation in milliseconds. By
                 * default the hover state animates quickly in, and slowly
                 * back to normal.
                 *
                 * @internal
                 */
                duration: 50
            },
            /**
             * Pixel width of the graph line. By default this property is
             * undefined, and the `lineWidthPlus` property dictates how much
             * to increase the linewidth from normal state.
             *
             * @sample {highcharts} highcharts/plotoptions/series-states-hover-linewidth/
             *         5px line on hover
             *
             * @type      {number}
             * @product   highcharts highstock
             * @apioption plotOptions.series.states.hover.lineWidth
             */
            /**
             * The additional line width for the graph of a hovered series.
             *
             * @sample {highcharts} highcharts/plotoptions/series-states-hover-linewidthplus/
             *         5 pixels wider
             * @sample {highstock} highcharts/plotoptions/series-states-hover-linewidthplus/
             *         5 pixels wider
             *
             * @since   4.0.3
             * @product highcharts highstock
             */
            lineWidthPlus: 1,
            /**
             * In Highcharts 1.0, the appearance of all markers belonging
             * to the hovered series. For settings on the hover state of the
             * individual point, see
             * [marker.states.hover](#plotOptions.series.marker.states.hover).
             *
             * @deprecated
             *
             * @extends   plotOptions.series.marker
             * @excluding states
             * @product   highcharts highstock
             */
            marker: {
            // lineWidth: base + 1,
            // radius: base + 1
            },
            /**
             * Options for the halo appearing around the hovered point in
             * line-type series as well as outside the hovered slice in pie
             * charts. By default the halo is filled by the current point or
             * series color with an opacity of 0.25\. The halo can be
             * disabled by setting the `halo` option to `null`.
             *
             * In styled mode, the halo is styled with the
             * `.highcharts-halo` class, with colors inherited from
             * `.highcharts-color-{n}`.
             *
             * @sample {highcharts} highcharts/plotoptions/halo/
             *         Halo options
             * @sample {highstock} highcharts/plotoptions/halo/
             *         Halo options
             *
             * @declare Highcharts.SeriesStatesHoverHaloOptionsObject
             * @type    {null|*}
             * @since   4.0
             * @product highcharts highstock
             */
            halo: {
                /**
                 * A collection of SVG attributes to override the appearance
                 * of the halo, for example `fill`, `stroke` and
                 * `stroke-width`.
                 *
                 * @type      {Highcharts.SVGAttributes}
                 * @since     4.0
                 * @product   highcharts highstock
                 * @apioption plotOptions.series.states.hover.halo.attributes
                 */
                /**
                 * The pixel size of the halo. For point markers this is the
                 * radius of the halo. For pie slices it is the width of the
                 * halo outside the slice. For bubbles it defaults to 5 and
                 * is the width of the halo outside the bubble.
                 *
                 * @since   4.0
                 * @product highcharts highstock
                 */
                size: 10,
                /**
                 * Opacity for the halo unless a specific fill is overridden
                 * using the `attributes` setting. Note that Highcharts is
                 * only able to apply opacity to colors of hex or rgb(a)
                 * formats.
                 *
                 * @since   4.0
                 * @product highcharts highstock
                 */
                opacity: 0.25
            }
        },
        /**
         * Specific options for point in selected states, after being
         * selected by
         * [allowPointSelect](#plotOptions.series.allowPointSelect)
         * or programmatically.
         *
         * @sample maps/plotoptions/series-allowpointselect/
         *         Allow point select demo
         *
         * @declare   Highcharts.SeriesStatesSelectOptionsObject
         * @extends   plotOptions.series.states.hover
         * @excluding brightness
         */
        select: {
            animation: {
                /** @internal */
                duration: 0
            }
        },
        /**
         * The opposite state of a hover for series.
         *
         * @sample highcharts/plotoptions/series-states-inactive-disabled
         *         Disabled inactive state
         *
         * @declare Highcharts.SeriesStatesInactiveOptionsObject
         */
        inactive: {
            /**
             * Enable or disable the inactive state for a series
             *
             * @sample highcharts/plotoptions/series-states-inactive-disabled
             *         Disabled inactive state
             *
             * @type {boolean}
             * @default true
             * @apioption plotOptions.series.states.inactive.enabled
             */
            /**
             * The animation for entering the inactive state.
             *
             * @type {boolean|Highcharts.AnimationOptionsObject}
             */
            animation: {
                /** @internal */
                duration: 50
            },
            /**
             * Opacity of series elements (dataLabels, line, area).
             *
             * @type {number}
             */
            opacity: 0.2
        }
    },
    /**
     * Sticky tracking of mouse events. When true, the `mouseOut` event on a
     * series isn't triggered until the mouse moves over another series, or
     * out of the plot area. When false, the `mouseOut` event on a series is
     * triggered when the mouse leaves the area around the series' graph or
     * markers. This also implies the tooltip when not shared. When
     * `stickyTracking` is false and `tooltip.shared` is false, the tooltip
     * will be hidden when moving the mouse between series. Defaults to true
     * for line and area type series, but to false for columns, pies etc.
     *
     * **Note:** The boost module will force this option because of
     * technical limitations.
     *
     * @sample {highcharts} highcharts/plotoptions/series-stickytracking-true/
     *         True by default
     * @sample {highcharts} highcharts/plotoptions/series-stickytracking-false/
     *         False
     *
     * @default {highcharts} true
     * @default {highstock} true
     * @default {highmaps} false
     * @since   2.0
     *
     * @private
     */
    stickyTracking: true,
    /**
     * A configuration object for the tooltip rendering of each single
     * series. Properties are inherited from [tooltip](#tooltip), but only
     * the following properties can be defined on a series level.
     *
     * @declare   Highcharts.SeriesTooltipOptionsObject
     * @since     2.3
     * @extends   tooltip
     * @excluding animation, backgroundColor, borderColor, borderRadius,
     *            borderWidth, className, crosshairs, enabled, formatter,
     *            headerShape, hideDelay, outside, padding, positioner,
     *            shadow, shape, shared, snap, split, style, useHTML
     * @apioption plotOptions.series.tooltip
     */
    /**
     * When a series contains a data array that is longer than this, only
     * one dimensional arrays of numbers, or two dimensional arrays with
     * x and y values are allowed. Also, only the first point is tested,
     * and the rest are assumed to be the same format. This saves expensive
     * data checking and indexing in long series. Set it to `0` disable.
     *
     * Note:
     * In boost mode turbo threshold is forced. Only array of numbers or
     * two dimensional arrays are allowed.
     *
     * @since   2.2
     * @product highcharts highstock gantt
     *
     * @private
     */
    turboThreshold: 1000,
    /**
     * An array defining zones within a series. Zones can be applied to the
     * X axis, Y axis or Z axis for bubbles, according to the `zoneAxis`
     * option. The zone definitions have to be in ascending order regarding
     * to the value.
     *
     * In styled mode, the color zones are styled with the
     * `.highcharts-zone-{n}` class, or custom classed from the `className`
     * option
     * ([view live demo](https://jsfiddle.net/gh/get/library/pure/highcharts/highcharts/tree/master/samples/highcharts/css/color-zones/)).
     *
     * @see [zoneAxis](#plotOptions.series.zoneAxis)
     *
     * @sample {highcharts} highcharts/series/color-zones-simple/
     *         Color zones
     * @sample {highstock} highcharts/series/color-zones-simple/
     *         Color zones
     *
     * @declare   Highcharts.SeriesZonesOptionsObject
     * @type      {Array<*>}
     * @since     4.1.0
     * @product   highcharts highstock
     * @apioption plotOptions.series.zones
     */
    /**
     * Styled mode only. A custom class name for the zone.
     *
     * @sample highcharts/css/color-zones/
     *         Zones styled by class name
     *
     * @type      {string}
     * @since     5.0.0
     * @apioption plotOptions.series.zones.className
     */
    /**
     * Defines the color of the series.
     *
     * @see [series color](#plotOptions.series.color)
     *
     * @type      {Highcharts.ColorString|Highcharts.GradientColorObject|Highcharts.PatternObject}
     * @since     4.1.0
     * @product   highcharts highstock
     * @apioption plotOptions.series.zones.color
     */
    /**
     * A name for the dash style to use for the graph.
     *
     * @see [plotOptions.series.dashStyle](#plotOptions.series.dashStyle)
     *
     * @sample {highcharts|highstock} highcharts/series/color-zones-dashstyle-dot/
     *         Dashed line indicates prognosis
     *
     * @type      {Highcharts.DashStyleValue}
     * @since     4.1.0
     * @product   highcharts highstock
     * @apioption plotOptions.series.zones.dashStyle
     */
    /**
     * Defines the fill color for the series (in area type series)
     *
     * @see [fillColor](#plotOptions.area.fillColor)
     *
     * @type      {Highcharts.ColorString|Highcharts.GradientColorObject|Highcharts.PatternObject}
     * @since     4.1.0
     * @product   highcharts highstock
     * @apioption plotOptions.series.zones.fillColor
     */
    /**
     * The value up to where the zone extends, if undefined the zones
     * stretches to the last value in the series.
     *
     * @type      {number}
     * @since     4.1.0
     * @product   highcharts highstock
     * @apioption plotOptions.series.zones.value
     */
    /**
     * When using dual or multiple color axes, this number defines which
     * colorAxis the particular series is connected to. It refers to
     * either the
     * {@link #colorAxis.id|axis id}
     * or the index of the axis in the colorAxis array, with 0 being the
     * first. Set this option to false to prevent a series from connecting
     * to the default color axis.
     *
     * Since v7.2.0 the option can also be an axis id or an axis index
     * instead of a boolean flag.
     *
     * @sample highcharts/coloraxis/coloraxis-with-pie/
     *         Color axis with pie series
     * @sample highcharts/coloraxis/multiple-coloraxis/
     *         Multiple color axis
     *
     * @type      {number|string|boolean}
     * @default   0
     * @product   highcharts highstock highmaps
     * @apioption plotOptions.series.colorAxis
     */
    /**
     * Determines what data value should be used to calculate point color
     * if `colorAxis` is used. Requires to set `min` and `max` if some
     * custom point property is used or if approximation for data grouping
     * is set to `'sum'`.
     *
     * @sample highcharts/coloraxis/custom-color-key/
     *         Custom color key
     * @sample highcharts/coloraxis/changed-default-color-key/
     *         Changed default color key
     *
     * @type      {string}
     * @default   y
     * @since     7.2.0
     * @product   highcharts highstock highmaps
     * @apioption plotOptions.series.colorKey
     */
    /**
     * Determines whether the series should look for the nearest point
     * in both dimensions or just the x-dimension when hovering the series.
     * Defaults to `'xy'` for scatter series and `'x'` for most other
     * series. If the data has duplicate x-values, it is recommended to
     * set this to `'xy'` to allow hovering over all points.
     *
     * Applies only to series types using nearest neighbor search (not
     * direct hover) for tooltip.
     *
     * @sample {highcharts} highcharts/series/findnearestpointby/
     *         Different hover behaviors
     * @sample {highstock} highcharts/series/findnearestpointby/
     *         Different hover behaviors
     * @sample {highmaps} highcharts/series/findnearestpointby/
     *         Different hover behaviors
     *
     * @since      5.0.10
     * @validvalue ["x", "xy"]
     *
     * @private
     */
    findNearestPointBy: 'x'
}, 
/* eslint-disable no-invalid-this, valid-jsdoc */
/** @lends Highcharts.Series.prototype */
{
    axisTypes: ['xAxis', 'yAxis'],
    coll: 'series',
    colorCounter: 0,
    cropShoulder: 1,
    directTouch: false,
    eventsToUnbind: [],
    isCartesian: true,
    // each point's x and y values are stored in this.xData and this.yData
    parallelArrays: ['x', 'y'],
    pointClass: Point,
    requireSorting: true,
    sorted: true,
    init: function (chart, options) {
        fireEvent(this, 'init', { options: options });
        var series = this, events, chartSeries = chart.series, lastSeries;
        // A lookup over those events that are added by _options_ (not
        // programmatically). These are updated through Series.update()
        // (#10861).
        this.eventOptions = this.eventOptions || {};
        /**
         * Read only. The chart that the series belongs to.
         *
         * @name Highcharts.Series#chart
         * @type {Highcharts.Chart}
         */
        series.chart = chart;
        /**
         * Read only. The series' type, like "line", "area", "column" etc.
         * The type in the series options anc can be altered using
         * {@link Series#update}.
         *
         * @name Highcharts.Series#type
         * @type {string}
         */
        /**
         * Read only. The series' current options. To update, use
         * {@link Series#update}.
         *
         * @name Highcharts.Series#options
         * @type {Highcharts.SeriesOptionsType}
         */
        series.options = options = series.setOptions(options);
        series.linkedSeries = [];
        // bind the axes
        series.bindAxes();
        // set some variables
        extend(series, {
            /**
             * The series name as given in the options. Defaults to
             * "Series {n}".
             *
             * @name Highcharts.Series#name
             * @type {string}
             */
            name: options.name,
            state: '',
            /**
             * Read only. The series' visibility state as set by {@link
             * Series#show}, {@link Series#hide}, or in the initial
             * configuration.
             *
             * @name Highcharts.Series#visible
             * @type {boolean}
             */
            visible: options.visible !== false,
            /**
             * Read only. The series' selected state as set by {@link
             * Highcharts.Series#select}.
             *
             * @name Highcharts.Series#selected
             * @type {boolean}
             */
            selected: options.selected === true // false by default
        });
        // Register event listeners
        events = options.events;
        objectEach(events, function (event, eventType) {
            if (H.isFunction(event)) {
                // If event does not exist, or is changed by Series.update
                if (series.eventOptions[eventType] !== event) {
                    // Remove existing if set by option
                    if (H.isFunction(series.eventOptions[eventType])) {
                        removeEvent(series, eventType, series.eventOptions[eventType]);
                    }
                    series.eventOptions[eventType] = event;
                    addEvent(series, eventType, event);
                }
            }
        });
        if ((events && events.click) ||
            (options.point &&
                options.point.events &&
                options.point.events.click) ||
            options.allowPointSelect) {
            chart.runTrackerClick = true;
        }
        series.getColor();
        series.getSymbol();
        // Initialize the parallel data arrays
        series.parallelArrays.forEach(function (key) {
            if (!series[key + 'Data']) {
                series[key + 'Data'] = [];
            }
        });
        // Mark cartesian
        if (series.isCartesian) {
            chart.hasCartesianSeries = true;
        }
        // Get the index and register the series in the chart. The index is
        // one more than the current latest series index (#5960).
        if (chartSeries.length) {
            lastSeries = chartSeries[chartSeries.length - 1];
        }
        series._i = pick(lastSeries && lastSeries._i, -1) + 1;
        // Insert the series and re-order all series above the insertion
        // point.
        chart.orderSeries(this.insert(chartSeries));
        // Set options for series with sorting and set data later.
        if (options.dataSorting && options.dataSorting.enabled) {
            series.setDataSortingOptions();
        }
        else if (!series.points && !series.data) {
            series.setData(options.data, false);
        }
        fireEvent(this, 'afterInit');
    },
    /**
     * Chech whether the series item is itself or inherits from a certain
     * series type.
     *
     * @function Highcharts.Series#is
     * @param {string} type The type of series to check for, can be either
     *        featured or custom series types. For example `column`, `pie`,
     *        `ohlc` etc.
     *
     * @return {boolean}
     *        True if this item is or inherits from the given type.
     */
    is: function (type) {
        return seriesTypes[type] && this instanceof seriesTypes[type];
    },
    /**
     * Insert the series in a collection with other series, either the chart
     * series or yAxis series, in the correct order according to the index
     * option. Used internally when adding series.
     *
     * @private
     * @function Highcharts.Series#insert
     * @param {Array<Highcharts.Series>} collection
     *        A collection of series, like `chart.series` or `xAxis.series`.
     * @return {number}
     *         The index of the series in the collection.
     */
    insert: function (collection) {
        var indexOption = this.options.index, i;
        // Insert by index option
        if (isNumber(indexOption)) {
            i = collection.length;
            while (i--) {
                // Loop down until the interted element has higher index
                if (indexOption >=
                    pick(collection[i].options.index, collection[i]._i)) {
                    collection.splice(i + 1, 0, this);
                    break;
                }
            }
            if (i === -1) {
                collection.unshift(this);
            }
            i = i + 1;
            // Or just push it to the end
        }
        else {
            collection.push(this);
        }
        return pick(i, collection.length - 1);
    },
    /**
     * Set the xAxis and yAxis properties of cartesian series, and register
     * the series in the `axis.series` array.
     *
     * @private
     * @function Highcharts.Series#bindAxes
     * @return {void}
     * @exception 18
     */
    bindAxes: function () {
        var series = this, seriesOptions = series.options, chart = series.chart, axisOptions;
        fireEvent(this, 'bindAxes', null, function () {
            // repeat for xAxis and yAxis
            (series.axisTypes || []).forEach(function (AXIS) {
                // loop through the chart's axis objects
                chart[AXIS].forEach(function (axis) {
                    axisOptions = axis.options;
                    // apply if the series xAxis or yAxis option mathches
                    // the number of the axis, or if undefined, use the
                    // first axis
                    if (seriesOptions[AXIS] ===
                        axisOptions.index ||
                        (typeof seriesOptions[AXIS] !==
                            'undefined' &&
                            seriesOptions[AXIS] === axisOptions.id) ||
                        (typeof seriesOptions[AXIS] ===
                            'undefined' &&
                            axisOptions.index === 0)) {
                        // register this series in the axis.series lookup
                        series.insert(axis.series);
                        // set this series.xAxis or series.yAxis reference
                        /**
                         * Read only. The unique xAxis object associated
                         * with the series.
                         *
                         * @name Highcharts.Series#xAxis
                         * @type {Highcharts.Axis}
                         */
                        /**
                         * Read only. The unique yAxis object associated
                         * with the series.
                         *
                         * @name Highcharts.Series#yAxis
                         * @type {Highcharts.Axis}
                         */
                        series[AXIS] = axis;
                        // mark dirty for redraw
                        axis.isDirty = true;
                    }
                });
                // The series needs an X and an Y axis
                if (!series[AXIS] &&
                    series.optionalAxis !== AXIS) {
                    H.error(18, true, chart);
                }
            });
        });
        fireEvent(this, 'afterBindAxes');
    },
    /**
     * For simple series types like line and column, the data values are
     * held in arrays like xData and yData for quick lookup to find extremes
     * and more. For multidimensional series like bubble and map, this can
     * be extended with arrays like zData and valueData by adding to the
     * `series.parallelArrays` array.
     *
     * @private
     * @function Highcharts.Series#updateParallelArrays
     * @param {Highcharts.Point} point
     * @param {number|string} i
     * @return {void}
     */
    updateParallelArrays: function (point, i) {
        var series = point.series, args = arguments, fn = isNumber(i) ?
            // Insert the value in the given position
            function (key) {
                var val = key === 'y' && series.toYData ?
                    series.toYData(point) :
                    point[key];
                series[key + 'Data'][i] = val;
            } :
            // Apply the method specified in i with the following
            // arguments as arguments
            function (key) {
                Array.prototype[i].apply(series[key + 'Data'], Array.prototype.slice.call(args, 2));
            };
        series.parallelArrays.forEach(fn);
    },
    /**
     * Define hasData functions for series. These return true if there
     * are data points on this series within the plot area.
     *
     * @private
     * @function Highcharts.Series#hasData
     * @return {boolean}
     */
    hasData: function () {
        return ((this.visible &&
            typeof this.dataMax !== 'undefined' &&
            typeof this.dataMin !== 'undefined') || ( // #3703
        this.visible &&
            this.yData &&
            this.yData.length > 0) // #9758
        );
    },
    /**
     * Return an auto incremented x value based on the pointStart and
     * pointInterval options. This is only used if an x value is not given
     * for the point that calls autoIncrement.
     *
     * @private
     * @function Highcharts.Series#autoIncrement
     * @return {number}
     */
    autoIncrement: function () {
        var options = this.options, xIncrement = this.xIncrement, date, pointInterval, pointIntervalUnit = options.pointIntervalUnit, time = this.chart.time;
        xIncrement = pick(xIncrement, options.pointStart, 0);
        this.pointInterval = pointInterval = pick(this.pointInterval, options.pointInterval, 1);
        // Added code for pointInterval strings
        if (pointIntervalUnit) {
            date = new time.Date(xIncrement);
            if (pointIntervalUnit === 'day') {
                time.set('Date', date, time.get('Date', date) + pointInterval);
            }
            else if (pointIntervalUnit === 'month') {
                time.set('Month', date, time.get('Month', date) + pointInterval);
            }
            else if (pointIntervalUnit === 'year') {
                time.set('FullYear', date, time.get('FullYear', date) + pointInterval);
            }
            pointInterval = date.getTime() - xIncrement;
        }
        this.xIncrement = xIncrement + pointInterval;
        return xIncrement;
    },
    /**
     * Internal function to set properties for series if data sorting is
     * enabled.
     *
     * @private
     * @function Highcharts.Series#setDataSortingOptions
     * @return {void}
     */
    setDataSortingOptions: function () {
        var options = this.options;
        extend(this, {
            requireSorting: false,
            sorted: false,
            enabledDataSorting: true,
            allowDG: false
        });
        // To allow unsorted data for column series.
        if (!defined(options.pointRange)) {
            options.pointRange = 1;
        }
    },
    /**
     * Set the series options by merging from the options tree. Called
     * internally on initializing and updating series. This function will
     * not redraw the series. For API usage, use {@link Series#update}.
     * @private
     * @function Highcharts.Series#setOptions
     * @param {Highcharts.SeriesOptionsType} itemOptions
     *        The series options.
     * @return {Highcharts.SeriesOptionsType}
     * @fires Highcharts.Series#event:afterSetOptions
     */
    setOptions: function (itemOptions) {
        var chart = this.chart, chartOptions = chart.options, plotOptions = chartOptions.plotOptions, userOptions = chart.userOptions || {}, seriesUserOptions = merge(itemOptions), options, zones, zone, styledMode = chart.styledMode, e = {
            plotOptions: plotOptions,
            userOptions: seriesUserOptions
        };
        fireEvent(this, 'setOptions', e);
        // These may be modified by the event
        var typeOptions = e.plotOptions[this.type], userPlotOptions = (userOptions.plotOptions || {});
        // use copy to prevent undetected changes (#9762)
        this.userOptions = e.userOptions;
        options = merge(typeOptions, plotOptions.series, 
        // #3881, chart instance plotOptions[type] should trump
        // plotOptions.series
        userOptions.plotOptions &&
            userOptions.plotOptions[this.type], seriesUserOptions);
        // The tooltip options are merged between global and series specific
        // options. Importance order asscendingly:
        // globals: (1)tooltip, (2)plotOptions.series,
        // (3)plotOptions[this.type]
        // init userOptions with possible later updates: 4-6 like 1-3 and
        // (7)this series options
        this.tooltipOptions = merge(defaultOptions.tooltip, // 1
        defaultOptions.plotOptions.series &&
            defaultOptions.plotOptions.series.tooltip, // 2
        defaultOptions.plotOptions[this.type].tooltip, // 3
        chartOptions.tooltip.userOptions, // 4
        plotOptions.series &&
            plotOptions.series.tooltip, // 5
        plotOptions[this.type].tooltip, // 6
        seriesUserOptions.tooltip // 7
        );
        // When shared tooltip, stickyTracking is true by default,
        // unless user says otherwise.
        this.stickyTracking = pick(seriesUserOptions.stickyTracking, userPlotOptions[this.type] &&
            userPlotOptions[this.type].stickyTracking, userPlotOptions.series && userPlotOptions.series.stickyTracking, (this.tooltipOptions.shared && !this.noSharedTooltip ?
            true :
            options.stickyTracking));
        // Delete marker object if not allowed (#1125)
        if (typeOptions.marker === null) {
            delete options.marker;
        }
        // Handle color zones
        this.zoneAxis = options.zoneAxis;
        zones = this.zones = (options.zones || []).slice();
        if ((options.negativeColor || options.negativeFillColor) &&
            !options.zones) {
            zone = {
                value: options[this.zoneAxis + 'Threshold'] ||
                    options.threshold ||
                    0,
                className: 'highcharts-negative'
            };
            if (!styledMode) {
                zone.color = options.negativeColor;
                zone.fillColor = options.negativeFillColor;
            }
            zones.push(zone);
        }
        if (zones.length) { // Push one extra zone for the rest
            if (defined(zones[zones.length - 1].value)) {
                zones.push(styledMode ? {} : {
                    color: this.color,
                    fillColor: this.fillColor
                });
            }
        }
        fireEvent(this, 'afterSetOptions', { options: options });
        return options;
    },
    /**
     * Return series name in "Series {Number}" format or the one defined by
     * a user. This method can be simply overridden as series name format
     * can vary (e.g. technical indicators).
     *
     * @function Highcharts.Series#getName
     * @return {string}
     *         The series name.
     */
    getName: function () {
        // #4119
        return pick(this.options.name, 'Series ' + (this.index + 1));
    },
    /**
     * @private
     * @function Highcharts.Series#getCyclic
     * @param {string} prop
     * @param {*} [value]
     * @param {Highcharts.Dictionary<any>} [defaults]
     * @return {void}
     */
    getCyclic: function (prop, value, defaults) {
        var i, chart = this.chart, userOptions = this.userOptions, indexName = prop + 'Index', counterName = prop + 'Counter', len = defaults ? defaults.length : pick(chart.options.chart[prop + 'Count'], chart[prop + 'Count']), setting;
        if (!value) {
            // Pick up either the colorIndex option, or the _colorIndex
            // after Series.update()
            setting = pick(userOptions[indexName], userOptions['_' + indexName]);
            if (defined(setting)) { // after Series.update()
                i = setting;
            }
            else {
                // #6138
                if (!chart.series.length) {
                    chart[counterName] = 0;
                }
                userOptions['_' + indexName] = i =
                    chart[counterName] % len;
                chart[counterName] += 1;
            }
            if (defaults) {
                value = defaults[i];
            }
        }
        // Set the colorIndex
        if (typeof i !== 'undefined') {
            this[indexName] = i;
        }
        this[prop] = value;
    },
    /**
     * Get the series' color based on either the options or pulled from
     * global options.
     *
     * @private
     * @function Highcharts.Series#getColor
     * @return {void}
     */
    getColor: function () {
        if (this.chart.styledMode) {
            this.getCyclic('color');
        }
        else if (this.options.colorByPoint) {
            // #4359, selected slice got series.color even when colorByPoint
            // was set.
            this.options.color = null;
        }
        else {
            this.getCyclic('color', this.options.color ||
                defaultPlotOptions[this.type].color, this.chart.options.colors);
        }
    },
    /**
     * Get all points' instances created for this series.
     *
     * @private
     * @function Highcharts.Series#getPointsCollection
     * @return {Array<Highcharts.Point>}
     */
    getPointsCollection: function () {
        return (this.hasGroupedData ? this.points : this.data) || [];
    },
    /**
     * Get the series' symbol based on either the options or pulled from
     * global options.
     *
     * @private
     * @function Highcharts.Series#getSymbol
     * @return {void}
     */
    getSymbol: function () {
        var seriesMarkerOption = this.options.marker;
        this.getCyclic('symbol', seriesMarkerOption.symbol, this.chart.options.symbols);
    },
    /**
     * Finds the index of an existing point that matches the given point
     * options.
     *
     * @private
     * @function Highcharts.Series#findPointIndex
     * @param    {Highcharts.PointOptionsObject} optionsObject
     *           The options of the point.
     * @param    {number} fromIndex
     *           The index to start searching from, used for optimizing
     *           series with required sorting.
     * @returns  {number|undefined}
     *           Returns the index of a matching point, or undefined if no
     *           match is found.
     */
    findPointIndex: function (optionsObject, fromIndex) {
        var id = optionsObject.id, x = optionsObject.x, oldData = this.points, matchingPoint, matchedById, pointIndex, matchKey, dataSorting = this.options.dataSorting;
        if (id) {
            matchingPoint = this.chart.get(id);
        }
        else if (this.linkedParent || this.enabledDataSorting) {
            matchKey = (dataSorting && dataSorting.matchByName) ?
                'name' : 'index';
            matchingPoint = H.find(oldData, function (oldPoint) {
                return !oldPoint.touched && oldPoint[matchKey] ===
                    optionsObject[matchKey];
            });
            // Add unmatched point as a new point
            if (!matchingPoint) {
                return void 0;
            }
        }
        if (matchingPoint) {
            pointIndex = matchingPoint && matchingPoint.index;
            if (typeof pointIndex !== 'undefined') {
                matchedById = true;
            }
        }
        // Search for the same X in the existing data set
        if (typeof pointIndex === 'undefined' && isNumber(x)) {
            pointIndex = this.xData.indexOf(x, fromIndex);
        }
        // Reduce pointIndex if data is cropped
        if (pointIndex !== -1 &&
            typeof pointIndex !== 'undefined' &&
            this.cropped) {
            pointIndex = (pointIndex >= this.cropStart) ?
                pointIndex - this.cropStart : pointIndex;
        }
        if (!matchedById &&
            oldData[pointIndex] && oldData[pointIndex].touched) {
            pointIndex = void 0;
        }
        return pointIndex;
    },
    /**
     * @private
     * @borrows LegendSymbolMixin.drawLineMarker as Highcharts.Series#drawLegendSymbol
     */
    drawLegendSymbol: LegendSymbolMixin.drawLineMarker,
    /**
     * Internal function called from setData. If the point count is the same
     * as is was, or if there are overlapping X values, just run
     * Point.update which is cheaper, allows animation, and keeps references
     * to points. This also allows adding or removing points if the X-es
     * don't match.
     *
     * @private
     * @function Highcharts.Series#updateData
     *
     * @param {Array<Highcharts.PointOptionsType>} data
     *
     * @return {boolean}
     */
    updateData: function (data, animation) {
        var options = this.options, dataSorting = options.dataSorting, oldData = this.points, pointsToAdd = [], hasUpdatedByKey, i, point, lastIndex, requireSorting = this.requireSorting, equalLength = data.length === oldData.length, succeeded = true;
        this.xIncrement = null;
        // Iterate the new data
        data.forEach(function (pointOptions, i) {
            var id, x, pointIndex, optionsObject = (defined(pointOptions) &&
                this.pointClass.prototype.optionsToObject.call({ series: this }, pointOptions)) || {};
            // Get the x of the new data point
            x = optionsObject.x;
            id = optionsObject.id;
            if (id || isNumber(x)) {
                pointIndex = this.findPointIndex(optionsObject, lastIndex);
                // Matching X not found
                // or used already due to ununique x values (#8995),
                // add point (but later)
                if (pointIndex === -1 ||
                    typeof pointIndex === 'undefined') {
                    pointsToAdd.push(pointOptions);
                    // Matching X found, update
                }
                else if (oldData[pointIndex] &&
                    pointOptions !== options.data[pointIndex]) {
                    oldData[pointIndex].update(pointOptions, false, null, false);
                    // Mark it touched, below we will remove all points that
                    // are not touched.
                    oldData[pointIndex].touched = true;
                    // Speed optimize by only searching after last known
                    // index. Performs ~20% bettor on large data sets.
                    if (requireSorting) {
                        lastIndex = pointIndex + 1;
                    }
                    // Point exists, no changes, don't remove it
                }
                else if (oldData[pointIndex]) {
                    oldData[pointIndex].touched = true;
                }
                // If the length is equal and some of the nodes had a
                // match in the same position, we don't want to remove
                // non-matches.
                if (!equalLength ||
                    i !== pointIndex ||
                    (dataSorting && dataSorting.enabled) ||
                    this.hasDerivedData) {
                    hasUpdatedByKey = true;
                }
            }
            else {
                // Gather all points that are not matched
                pointsToAdd.push(pointOptions);
            }
        }, this);
        // Remove points that don't exist in the updated data set
        if (hasUpdatedByKey) {
            i = oldData.length;
            while (i--) {
                point = oldData[i];
                if (point && !point.touched && point.remove) {
                    point.remove(false, animation);
                }
            }
            // If we did not find keys (ids or x-values), and the length is the
            // same, update one-to-one
        }
        else if (equalLength && (!dataSorting || !dataSorting.enabled)) {
            data.forEach(function (point, i) {
                // .update doesn't exist on a linked, hidden series (#3709)
                // (#10187)
                if (oldData[i].update && point !== oldData[i].y) {
                    oldData[i].update(point, false, null, false);
                }
            });
            // Don't add new points since those configs are used above
            pointsToAdd.length = 0;
            // Did not succeed in updating data
        }
        else {
            succeeded = false;
        }
        oldData.forEach(function (point) {
            if (point) {
                point.touched = false;
            }
        });
        if (!succeeded) {
            return false;
        }
        // Add new points
        pointsToAdd.forEach(function (point) {
            this.addPoint(point, false, null, null, false);
        }, this);
        if (this.xIncrement === null &&
            this.xData &&
            this.xData.length) {
            this.xIncrement = arrayMax(this.xData);
            this.autoIncrement();
        }
        return true;
    },
    /**
     * Apply a new set of data to the series and optionally redraw it. The
     * new data array is passed by reference (except in case of
     * `updatePoints`), and may later be mutated when updating the chart
     * data.
     *
     * Note the difference in behaviour when setting the same amount of
     * points, or a different amount of points, as handled by the
     * `updatePoints` parameter.
     *
     * @sample highcharts/members/series-setdata/
     *         Set new data from a button
     * @sample highcharts/members/series-setdata-pie/
     *         Set data in a pie
     * @sample stock/members/series-setdata/
     *         Set new data in Highstock
     * @sample maps/members/series-setdata/
     *         Set new data in Highmaps
     *
     * @function Highcharts.Series#setData
     *
     * @param {Array<Highcharts.PointOptionsType>} data
     *        Takes an array of data in the same format as described under
     *        `series.{type}.data` for the given series type, for example a
     *        line series would take data in the form described under
     *        [series.line.data](https://api.highcharts.com/highcharts/series.line.data).
     *
     * @param {boolean} [redraw=true]
     *        Whether to redraw the chart after the series is altered. If
     *        doing more operations on the chart, it is a good idea to set
     *        redraw to false and call {@link Chart#redraw} after.
     *
     * @param {boolean|Highcharts.AnimationOptionsObject} [animation]
     *        When the updated data is the same length as the existing data,
     *        points will be updated by default, and animation visualizes
     *        how the points are changed. Set false to disable animation, or
     *        a configuration object to set duration or easing.
     *
     * @param {boolean} [updatePoints=true]
     *        When this is true, points will be updated instead of replaced
     *        whenever possible. This occurs a) when the updated data is the
     *        same length as the existing data, b) when points are matched
     *        by their id's, or c) when points can be matched by X values.
     *        This allows updating with animation and performs better. In
     *        this case, the original array is not passed by reference. Set
     *        `false` to prevent.
     *
     * @return {void}
     */
    setData: function (data, redraw, animation, updatePoints) {
        var series = this, oldData = series.points, oldDataLength = (oldData && oldData.length) || 0, dataLength, options = series.options, chart = series.chart, dataSorting = options.dataSorting, firstPoint = null, xAxis = series.xAxis, i, turboThreshold = options.turboThreshold, pt, xData = this.xData, yData = this.yData, pointArrayMap = series.pointArrayMap, valueCount = pointArrayMap && pointArrayMap.length, keys = options.keys, indexOfX = 0, indexOfY = 1, updatedData;
        data = data || [];
        dataLength = data.length;
        redraw = pick(redraw, true);
        if (dataSorting && dataSorting.enabled) {
            data = this.sortData(data);
        }
        // First try to run Point.update which is cheaper, allows animation,
        // and keeps references to points.
        if (updatePoints !== false &&
            dataLength &&
            oldDataLength &&
            !series.cropped &&
            !series.hasGroupedData &&
            series.visible &&
            // Soft updating has no benefit in boost, and causes JS error
            // (#8355)
            !series.isSeriesBoosting) {
            updatedData = this.updateData(data, animation);
        }
        if (!updatedData) {
            // Reset properties
            series.xIncrement = null;
            series.colorCounter = 0; // for series with colorByPoint (#1547)
            // Update parallel arrays
            this.parallelArrays.forEach(function (key) {
                series[key + 'Data'].length = 0;
            });
            // In turbo mode, only one- or twodimensional arrays of numbers
            // are allowed. The first value is tested, and we assume that
            // all the rest are defined the same way. Although the 'for'
            // loops are similar, they are repeated inside each if-else
            // conditional for max performance.
            if (turboThreshold && dataLength > turboThreshold) {
                firstPoint = series.getFirstValidPoint(data);
                if (isNumber(firstPoint)) { // assume all points are numbers
                    for (i = 0; i < dataLength; i++) {
                        xData[i] = this.autoIncrement();
                        yData[i] = data[i];
                    }
                    // Assume all points are arrays when first point is
                }
                else if (isArray(firstPoint)) {
                    if (valueCount) { // [x, low, high] or [x, o, h, l, c]
                        for (i = 0; i < dataLength; i++) {
                            pt = data[i];
                            xData[i] = pt[0];
                            yData[i] =
                                pt.slice(1, valueCount + 1);
                        }
                    }
                    else { // [x, y]
                        if (keys) {
                            indexOfX = keys.indexOf('x');
                            indexOfY = keys.indexOf('y');
                            indexOfX = indexOfX >= 0 ? indexOfX : 0;
                            indexOfY = indexOfY >= 0 ? indexOfY : 1;
                        }
                        for (i = 0; i < dataLength; i++) {
                            pt = data[i];
                            xData[i] = pt[indexOfX];
                            yData[i] = pt[indexOfY];
                        }
                    }
                }
                else {
                    // Highcharts expects configs to be numbers or arrays in
                    // turbo mode
                    H.error(12, false, chart);
                }
            }
            else {
                for (i = 0; i < dataLength; i++) {
                    // stray commas in oldIE:
                    if (typeof data[i] !== 'undefined') {
                        pt = { series: series };
                        series.pointClass.prototype.applyOptions.apply(pt, [data[i]]);
                        series.updateParallelArrays(pt, i);
                    }
                }
            }
            // Forgetting to cast strings to numbers is a common caveat when
            // handling CSV or JSON
            if (yData && isString(yData[0])) {
                H.error(14, true, chart);
            }
            series.data = [];
            series.options.data = series.userOptions.data = data;
            // destroy old points
            i = oldDataLength;
            while (i--) {
                if (oldData[i] && oldData[i].destroy) {
                    oldData[i].destroy();
                }
            }
            // reset minRange (#878)
            if (xAxis) {
                xAxis.minRange = xAxis.userMinRange;
            }
            // redraw
            series.isDirty = chart.isDirtyBox = true;
            series.isDirtyData = !!oldData;
            animation = false;
        }
        // Typically for pie series, points need to be processed and
        // generated prior to rendering the legend
        if (options.legendType === 'point') {
            this.processData();
            this.generatePoints();
        }
        if (redraw) {
            chart.redraw(animation);
        }
    },
    /**
     * Internal function to sort series data
     *
     * @private
     * @function Highcharts.Series#sortData
     * @param {Array<Highcharts.PointOptionsType>} data
     *        Force data grouping.
     * @return {Array<Highcharts.PointOptionsObject>}
     */
    sortData: function (data) {
        var series = this, options = series.options, dataSorting = options.dataSorting, sortKey = dataSorting.sortKey || 'y', sortedData, getPointOptionsObject = function (series, pointOptions) {
            return (defined(pointOptions) &&
                series.pointClass.prototype.optionsToObject.call({
                    series: series
                }, pointOptions)) || {};
        };
        data.forEach(function (pointOptions, i) {
            data[i] = getPointOptionsObject(series, pointOptions);
            data[i].index = i;
        }, this);
        // Sorting
        sortedData = data.concat().sort(function (a, b) {
            var aValue = getPropertyValue(sortKey, a);
            var bValue = getPropertyValue(sortKey, b);
            return bValue < aValue ? -1 : bValue > aValue ? 1 : 0;
        });
        // Set x value depending on the position in the array
        sortedData.forEach(function (point, i) {
            point.x = i;
        }, this);
        // Set the same x for linked series points if they don't have their
        // own sorting
        if (series.linkedSeries) {
            series.linkedSeries.forEach(function (linkedSeries) {
                var options = linkedSeries.options, seriesData = options.data;
                if ((!options.dataSorting ||
                    !options.dataSorting.enabled) &&
                    seriesData) {
                    seriesData.forEach(function (pointOptions, i) {
                        seriesData[i] = getPointOptionsObject(linkedSeries, pointOptions);
                        if (data[i]) {
                            seriesData[i].x = data[i].x;
                            seriesData[i].index = i;
                        }
                    });
                    linkedSeries.setData(seriesData, false);
                }
            });
        }
        return data;
    },
    /**
     * Internal function to process the data by cropping away unused data
     * points if the series is longer than the crop threshold. This saves
     * computing time for large series. In Highstock, this function is
     * extended to provide data grouping.
     *
     * @private
     * @function Highcharts.Series#processData
     * @param {boolean} [force]
     *        Force data grouping.
     * @return {boolean|undefined}
     */
    processData: function (force) {
        var series = this, 
        // copied during slice operation:
        processedXData = series.xData, processedYData = series.yData, dataLength = processedXData.length, croppedData, cropStart = 0, cropped, distance, closestPointRange, xAxis = series.xAxis, i, // loop variable
        options = series.options, cropThreshold = options.cropThreshold, getExtremesFromAll = series.getExtremesFromAll ||
            options.getExtremesFromAll, // #4599
        isCartesian = series.isCartesian, xExtremes, val2lin = xAxis && xAxis.val2lin, isLog = xAxis && xAxis.isLog, throwOnUnsorted = series.requireSorting, min, max;
        // If the series data or axes haven't changed, don't go through
        // this. Return false to pass the message on to override methods
        // like in data grouping.
        if (isCartesian &&
            !series.isDirty &&
            !xAxis.isDirty &&
            !series.yAxis.isDirty &&
            !force) {
            return false;
        }
        if (xAxis) {
            // corrected for log axis (#3053)
            xExtremes = xAxis.getExtremes();
            min = xExtremes.min;
            max = xExtremes.max;
        }
        // optionally filter out points outside the plot area
        if (isCartesian &&
            series.sorted &&
            !getExtremesFromAll &&
            (!cropThreshold ||
                dataLength > cropThreshold ||
                series.forceCrop)) {
            // it's outside current extremes
            if (processedXData[dataLength - 1] < min ||
                processedXData[0] > max) {
                processedXData = [];
                processedYData = [];
                // only crop if it's actually spilling out
            }
            else if (series.yData && (processedXData[0] < min ||
                processedXData[dataLength - 1] > max)) {
                croppedData = this.cropData(series.xData, series.yData, min, max);
                processedXData = croppedData.xData;
                processedYData = croppedData.yData;
                cropStart = croppedData.start;
                cropped = true;
            }
        }
        // Find the closest distance between processed points
        i = processedXData.length || 1;
        while (--i) {
            distance = (isLog ?
                (val2lin(processedXData[i]) -
                    val2lin(processedXData[i - 1])) :
                (processedXData[i] -
                    processedXData[i - 1]));
            if (distance > 0 &&
                (typeof closestPointRange === 'undefined' ||
                    distance < closestPointRange)) {
                closestPointRange = distance;
                // Unsorted data is not supported by the line tooltip, as well
                // as data grouping and navigation in Stock charts (#725) and
                // width calculation of columns (#1900)
            }
            else if (distance < 0 && throwOnUnsorted) {
                H.error(15, false, series.chart);
                throwOnUnsorted = false; // Only once
            }
        }
        // Record the properties
        series.cropped = cropped; // undefined or true
        series.cropStart = cropStart;
        series.processedXData = processedXData;
        series.processedYData = processedYData;
        series.closestPointRange =
            series.basePointRange = closestPointRange;
    },
    /**
     * Iterate over xData and crop values between min and max. Returns
     * object containing crop start/end cropped xData with corresponding
     * part of yData, dataMin and dataMax within the cropped range.
     *
     * @private
     * @function Highcharts.Series#cropData
     * @param {Array<number>} xData
     * @param {Array<number>} yData
     * @param {number} min
     * @param {number} max
     * @param {number} [cropShoulder]
     * @return {Highcharts.SeriesCropDataObject}
     */
    cropData: function (xData, yData, min, max, cropShoulder) {
        var dataLength = xData.length, cropStart = 0, cropEnd = dataLength, i, j;
        // line-type series need one point outside
        cropShoulder = pick(cropShoulder, this.cropShoulder);
        // iterate up to find slice start
        for (i = 0; i < dataLength; i++) {
            if (xData[i] >= min) {
                cropStart = Math.max(0, i - cropShoulder);
                break;
            }
        }
        // proceed to find slice end
        for (j = i; j < dataLength; j++) {
            if (xData[j] > max) {
                cropEnd = j + cropShoulder;
                break;
            }
        }
        return {
            xData: xData.slice(cropStart, cropEnd),
            yData: yData.slice(cropStart, cropEnd),
            start: cropStart,
            end: cropEnd
        };
    },
    /**
     * Generate the data point after the data has been processed by cropping
     * away unused points and optionally grouped in Highcharts Stock.
     *
     * @private
     * @function Highcharts.Series#generatePoints
     * @return {void}
     */
    generatePoints: function () {
        var series = this, options = series.options, dataOptions = options.data, data = series.data, dataLength, processedXData = series.processedXData, processedYData = series.processedYData, PointClass = series.pointClass, processedDataLength = processedXData.length, cropStart = series.cropStart || 0, cursor, hasGroupedData = series.hasGroupedData, keys = options.keys, point, points = [], i;
        if (!data && !hasGroupedData) {
            var arr = [];
            arr.length = dataOptions.length;
            data = series.data = arr;
        }
        if (keys && hasGroupedData) {
            // grouped data has already applied keys (#6590)
            series.options.keys = false;
        }
        for (i = 0; i < processedDataLength; i++) {
            cursor = cropStart + i;
            if (!hasGroupedData) {
                point = data[cursor];
                // #970:
                if (!point &&
                    typeof dataOptions[cursor] !== 'undefined') {
                    data[cursor] = point = (new PointClass()).init(series, dataOptions[cursor], processedXData[i]);
                }
            }
            else {
                // splat the y data in case of ohlc data array
                point = (new PointClass()).init(series, [processedXData[i]].concat(splat(processedYData[i])));
                /**
                 * Highstock only. If a point object is created by data
                 * grouping, it doesn't reflect actual points in the raw
                 * data. In this case, the `dataGroup` property holds
                 * information that points back to the raw data.
                 *
                 * - `dataGroup.start` is the index of the first raw data
                 *   point in the group.
                 *
                 * - `dataGroup.length` is the amount of points in the
                 *   group.
                 *
                 * @product highstock
                 *
                 * @name Highcharts.Point#dataGroup
                 * @type {Highcharts.DataGroupingInfoObject|undefined}
                 */
                point.dataGroup = series.groupMap[i];
                if (point.dataGroup.options) {
                    point.options = point.dataGroup.options;
                    extend(point, point.dataGroup.options);
                    // Collision of props and options (#9770)
                    delete point.dataLabels;
                }
            }
            if (point) { // #6279
                /**
                 * Contains the point's index in the `Series.points` array.
                 *
                 * @name Highcharts.Point#index
                 * @type {number}
                 * @readonly
                 */
                point.index = cursor; // For faster access in Point.update
                points[i] = point;
            }
        }
        // restore keys options (#6590)
        series.options.keys = keys;
        // Hide cropped-away points - this only runs when the number of
        // points is above cropThreshold, or when swithching view from
        // non-grouped data to grouped data (#637)
        if (data &&
            (processedDataLength !== (dataLength = data.length) ||
                hasGroupedData)) {
            for (i = 0; i < dataLength; i++) {
                // when has grouped data, clear all points
                if (i === cropStart && !hasGroupedData) {
                    i += processedDataLength;
                }
                if (data[i]) {
                    data[i].destroyElements();
                    data[i].plotX = void 0; // #1003
                }
            }
        }
        /**
         * Read only. An array containing those values converted to points.
         * In case the series data length exceeds the `cropThreshold`, or if
         * the data is grouped, `series.data` doesn't contain all the
         * points. Also, in case a series is hidden, the `data` array may be
         * empty. To access raw values, `series.options.data` will always be
         * up to date. `Series.data` only contains the points that have been
         * created on demand. To modify the data, use
         * {@link Highcharts.Series#setData} or
         * {@link Highcharts.Point#update}.
         *
         * @see Series.points
         *
         * @name Highcharts.Series#data
         * @type {Array<Highcharts.Point>}
         */
        series.data = data;
        /**
         * An array containing all currently visible point objects. In case
         * of cropping, the cropped-away points are not part of this array.
         * The `series.points` array starts at `series.cropStart` compared
         * to `series.data` and `series.options.data`. If however the series
         * data is grouped, these can't be correlated one to one. To modify
         * the data, use {@link Highcharts.Series#setData} or
         * {@link Highcharts.Point#update}.
         *
         * @name Highcharts.Series#points
         * @type {Array<Highcharts.Point>}
         */
        series.points = points;
        fireEvent(this, 'afterGeneratePoints');
    },
    /**
     * Get current X extremes for the visible data.
     *
     * @private
     * @function Highcharts.Series#getXExtremes
     *
     * @param {Array<number>} xData
     *        The data to inspect. Defaults to the current data within the
     *        visible range.
     * @return {Highcharts.RangeObject}
     */
    getXExtremes: function (xData) {
        return {
            min: arrayMin(xData),
            max: arrayMax(xData)
        };
    },
    /**
     * Calculate Y extremes for the visible data. The result is set as
     * `dataMin` and `dataMax` on the Series item.
     *
     * @private
     * @function Highcharts.Series#getExtremes
     * @param {Array<number>} [yData]
     *        The data to inspect. Defaults to the current data within the
     *        visible range.
     * @return {void}
     */
    getExtremes: function (yData) {
        var xAxis = this.xAxis, yAxis = this.yAxis, xData = this.processedXData || this.xData, yDataLength, activeYData = [], activeCounter = 0, 
        // #2117, need to compensate for log X axis
        xExtremes, xMin = 0, xMax = 0, validValue, withinRange, 
        // Handle X outside the viewed area. This does not work with
        // non-sorted data like scatter (#7639).
        shoulder = this.requireSorting ? this.cropShoulder : 0, positiveValuesOnly = yAxis ? yAxis.positiveValuesOnly : false, x, y, i, j;
        yData = yData || this.stackedYData || this.processedYData || [];
        yDataLength = yData.length;
        if (xAxis) {
            xExtremes = xAxis.getExtremes();
            xMin = xExtremes.min;
            xMax = xExtremes.max;
        }
        for (i = 0; i < yDataLength; i++) {
            x = xData[i];
            y = yData[i];
            // For points within the visible range, including the first
            // point outside the visible range (#7061), consider y extremes.
            validValue = ((isNumber(y) || isArray(y)) &&
                ((y.length || y > 0) || !positiveValuesOnly));
            withinRange = (this.getExtremesFromAll ||
                this.options.getExtremesFromAll ||
                this.cropped ||
                !xAxis || // for colorAxis support
                ((xData[i + shoulder] || x) >= xMin &&
                    (xData[i - shoulder] || x) <= xMax));
            if (validValue && withinRange) {
                j = y.length;
                if (j) { // array, like ohlc or range data
                    while (j--) {
                        if (isNumber(y[j])) { // #7380, #11513
                            activeYData[activeCounter++] = y[j];
                        }
                    }
                }
                else {
                    activeYData[activeCounter++] = y;
                }
            }
        }
        /**
         * Contains the minimum value of the series' data point.
         * @name Highcharts.Series#dataMin
         * @type {number}
         * @readonly
         */
        this.dataMin = arrayMin(activeYData);
        /**
         * Contains the maximum value of the series' data point.
         * @name Highcharts.Series#dataMax
         * @type {number}
         * @readonly
         */
        this.dataMax = arrayMax(activeYData);
        fireEvent(this, 'afterGetExtremes');
    },
    /**
     * Find and return the first non null point in the data
     *
     * @private
     * @function Highcharts.Series.getFirstValidPoint
     * @param {Array<Highcharts.PointOptionsType>} data
     *        Array of options for points
     *
     * @return {Highcharts.PointOptionsType}
     */
    getFirstValidPoint: function (data) {
        var firstPoint = null, dataLength = data.length, i = 0;
        while (firstPoint === null && i < dataLength) {
            firstPoint = data[i];
            i++;
        }
        return firstPoint;
    },
    /**
     * Translate data points from raw data values to chart specific
     * positioning data needed later in the `drawPoints` and `drawGraph`
     * functions. This function can be overridden in plugins and custom
     * series type implementations.
     *
     * @function Highcharts.Series#translate
     * @return {void}
     * @fires Highcharts.Series#events:translate
     */
    translate: function () {
        if (!this.processedXData) { // hidden series
            this.processData();
        }
        this.generatePoints();
        var series = this, options = series.options, stacking = options.stacking, xAxis = series.xAxis, categories = xAxis.categories, enabledDataSorting = series.enabledDataSorting, yAxis = series.yAxis, points = series.points, dataLength = points.length, hasModifyValue = !!series.modifyValue, i, pointPlacement = series.pointPlacementToXValue(), // #7860
        dynamicallyPlaced = Boolean(pointPlacement), threshold = options.threshold, stackThreshold = options.startFromThreshold ? threshold : 0, plotX, plotY, lastPlotX, stackIndicator, zoneAxis = this.zoneAxis || 'y', closestPointRangePx = Number.MAX_VALUE;
        /**
         * Plotted coordinates need to be within a limited range. Drawing
         * too far outside the viewport causes various rendering issues
         * (#3201, #3923, #7555).
         * @private
         */
        function limitedRange(val) {
            return clamp(val, -1e5, 1e5);
        }
        // Translate each point
        for (i = 0; i < dataLength; i++) {
            var point = points[i], xValue = point.x, yValue = point.y, yBottom = point.low, stack = stacking && yAxis.stacks[(series.negStacks &&
                yValue <
                    (stackThreshold ? 0 : threshold) ?
                '-' :
                '') + series.stackKey], pointStack, stackValues;
            // Discard disallowed y values for log axes (#3434)
            if (yAxis.positiveValuesOnly &&
                yValue !== null &&
                yValue <= 0) {
                point.isNull = true;
            }
            // Get the plotX translation
            point.plotX = plotX = correctFloat(// #5236
            limitedRange(xAxis.translate(// #3923
            xValue, 0, 0, 0, 1, pointPlacement, this.type === 'flags')) // #3923
            );
            // Calculate the bottom y value for stacked series
            if (stacking &&
                series.visible &&
                stack &&
                stack[xValue]) {
                stackIndicator = series.getStackIndicator(stackIndicator, xValue, series.index);
                if (!point.isNull) {
                    pointStack = stack[xValue];
                    stackValues =
                        pointStack.points[stackIndicator.key];
                }
            }
            if (isArray(stackValues)) {
                yBottom = stackValues[0];
                yValue = stackValues[1];
                if (yBottom === stackThreshold &&
                    stackIndicator.key ===
                        stack[xValue].base) {
                    yBottom = pick((isNumber(threshold) && threshold), yAxis.min);
                }
                // #1200, #1232
                if (yAxis.positiveValuesOnly && yBottom <= 0) {
                    yBottom = null;
                }
                point.total = point.stackTotal = pointStack.total;
                point.percentage =
                    pointStack.total &&
                        (point.y / pointStack.total * 100);
                point.stackY = yValue;
                // Place the stack label
                // in case of variwide series (where widths of points are
                // different in most cases), stack labels are positioned
                // wrongly, so the call of the setOffset is omited here and
                // labels are correctly positioned later, at the end of the
                // variwide's translate function (#10962)
                if (!series.irregularWidths) {
                    pointStack.setOffset(series.pointXOffset || 0, series.barW || 0);
                }
            }
            // Set translated yBottom or remove it
            point.yBottom = defined(yBottom) ?
                limitedRange(yAxis.translate(yBottom, 0, 1, 0, 1)) :
                null;
            // general hook, used for Highstock compare mode
            if (hasModifyValue) {
                yValue = series.modifyValue(yValue, point);
            }
            // Set the the plotY value, reset it for redraws
            // #3201
            point.plotY = plotY = ((typeof yValue === 'number' && yValue !== Infinity) ?
                limitedRange(yAxis.translate(yValue, 0, 1, 0, 1)) :
                void 0);
            point.isInside =
                typeof plotY !== 'undefined' &&
                    plotY >= 0 &&
                    plotY <= yAxis.len && // #3519
                    plotX >= 0 &&
                    plotX <= xAxis.len;
            // Set client related positions for mouse tracking
            point.clientX = dynamicallyPlaced ?
                correctFloat(xAxis.translate(xValue, 0, 0, 0, 1, pointPlacement)) :
                plotX; // #1514, #5383, #5518
            // Negative points. For bubble charts, this means negative z
            // values (#9728)
            point.negative = point[zoneAxis] < (options[zoneAxis + 'Threshold'] ||
                threshold ||
                0);
            // some API data
            point.category = (categories &&
                typeof categories[point.x] !== 'undefined' ?
                categories[point.x] :
                point.x);
            // Determine auto enabling of markers (#3635, #5099)
            if (!point.isNull && point.visible !== false) {
                if (typeof lastPlotX !== 'undefined') {
                    closestPointRangePx = Math.min(closestPointRangePx, Math.abs(plotX - lastPlotX));
                }
                lastPlotX = plotX;
            }
            // Find point zone
            point.zone = (this.zones.length && point.getZone());
            // Animate new points with data sorting
            if (!point.graphic && series.group && enabledDataSorting) {
                point.isNew = true;
            }
        }
        series.closestPointRangePx = closestPointRangePx;
        fireEvent(this, 'afterTranslate');
    },
    /**
     * Return the series points with null points filtered out.
     *
     * @function Highcharts.Series#getValidPoints
     *
     * @param {Array<Highcharts.Point>} [points]
     *        The points to inspect, defaults to {@link Series.points}.
     *
     * @param {boolean} [insideOnly=false]
     *        Whether to inspect only the points that are inside the visible
     *        view.
     *
     * @param {boolean} [allowNull=false]
     *        Whether to allow null points to pass as valid points.
     *
     * @return {Array<Highcharts.Point>}
     *         The valid points.
     */
    getValidPoints: function (points, insideOnly, allowNull) {
        var chart = this.chart;
        // #3916, #5029, #5085
        return (points || this.points || []).filter(function isValidPoint(point) {
            if (insideOnly && !chart.isInsidePlot(point.plotX, point.plotY, chart.inverted)) {
                return false;
            }
            return point.visible !== false &&
                (allowNull || !point.isNull);
        });
    },
    /**
     * Get the clipping for the series. Could be called for a series to
     * initiate animating the clip or to set the final clip (only width
     * and x).
     *
     * @private
     * @function Highcharts.Series#getClip
     * @param  {boolean|Highcharts.AnimationOptionsObject} [animation]
     *         Initialize the animation.
     * @param  {boolean} [finalBox]
     *         Final size for the clip - end state for the animation.
     * @return {Highcharts.Dictionary<number>}
     */
    getClipBox: function (animation, finalBox) {
        var series = this, options = series.options, chart = series.chart, inverted = chart.inverted, xAxis = series.xAxis, yAxis = xAxis && series.yAxis, clipBox;
        if (animation && options.clip === false && yAxis) {
            // support for not clipped series animation (#10450)
            clipBox = inverted ? {
                y: -chart.chartWidth + yAxis.len + yAxis.pos,
                height: chart.chartWidth,
                width: chart.chartHeight,
                x: -chart.chartHeight + xAxis.len + xAxis.pos
            } : {
                y: -yAxis.pos,
                height: chart.chartHeight,
                width: chart.chartWidth,
                x: -xAxis.pos
            };
            // x and width will be changed later when setting for animation
            // initial state in Series.setClip
        }
        else {
            clipBox = series.clipBox || chart.clipBox;
            if (finalBox) {
                clipBox.width = chart.plotSizeX;
                clipBox.x = 0;
            }
        }
        return !finalBox ? clipBox : {
            width: clipBox.width,
            x: clipBox.x
        };
    },
    /**
     * Set the clipping for the series. For animated series it is called
     * twice, first to initiate animating the clip then the second time
     * without the animation to set the final clip.
     *
     * @private
     * @function Highcharts.Series#setClip
     * @param {boolean|Highcharts.AnimationOptionsObject} [animation]
     * @return {void}
     */
    setClip: function (animation) {
        var chart = this.chart, options = this.options, renderer = chart.renderer, inverted = chart.inverted, seriesClipBox = this.clipBox, clipBox = this.getClipBox(animation), sharedClipKey = this.sharedClipKey ||
            [
                '_sharedClip',
                animation && animation.duration,
                animation && animation.easing,
                clipBox.height,
                options.xAxis,
                options.yAxis
            ].join(','), // #4526
        clipRect = chart[sharedClipKey], markerClipRect = chart[sharedClipKey + 'm'];
        // If a clipping rectangle with the same properties is currently
        // present in the chart, use that.
        if (!clipRect) {
            // When animation is set, prepare the initial positions
            if (animation) {
                clipBox.width = 0;
                if (inverted) {
                    clipBox.x = chart.plotSizeX +
                        (options.clip !== false ? 0 : chart.plotTop);
                }
                chart[sharedClipKey + 'm'] = markerClipRect =
                    renderer.clipRect(
                    // include the width of the first marker
                    inverted ? chart.plotSizeX + 99 : -99, inverted ? -chart.plotLeft : -chart.plotTop, 99, inverted ? chart.chartWidth : chart.chartHeight);
            }
            chart[sharedClipKey] = clipRect =
                renderer.clipRect(clipBox);
            // Create hashmap for series indexes
            clipRect.count = { length: 0 };
        }
        if (animation) {
            if (!clipRect.count[this.index]) {
                clipRect.count[this.index] = true;
                clipRect.count.length += 1;
            }
        }
        if (options.clip !== false || animation) {
            this.group.clip(animation || seriesClipBox ? clipRect : chart.clipRect);
            this.markerGroup.clip(markerClipRect);
            this.sharedClipKey = sharedClipKey;
        }
        // Remove the shared clipping rectangle when all series are shown
        if (!animation) {
            if (clipRect.count[this.index]) {
                delete clipRect.count[this.index];
                clipRect.count.length -= 1;
            }
            if (clipRect.count.length === 0 &&
                sharedClipKey &&
                chart[sharedClipKey]) {
                if (!seriesClipBox) {
                    chart[sharedClipKey] =
                        chart[sharedClipKey].destroy();
                }
                if (chart[sharedClipKey + 'm']) {
                    chart[sharedClipKey + 'm'] =
                        chart[sharedClipKey + 'm'].destroy();
                }
            }
        }
    },
    /**
     * Animate in the series. Called internally twice. First with the `init`
     * parameter set to true, which sets up the initial state of the
     * animation. Then when ready, it is called with the `init` parameter
     * undefined, in order to perform the actual animation. After the
     * second run, the function is removed.
     *
     * @function Highcharts.Series#animate
     *
     * @param {boolean} [init]
     *        Initialize the animation.
     *
     * @return {void}
     */
    animate: function (init) {
        var series = this, chart = series.chart, animation = animObject(series.options.animation), clipRect, sharedClipKey, finalBox;
        // Initialize the animation. Set up the clipping rectangle.
        if (init) {
            series.setClip(animation);
            // Run the animation
        }
        else {
            sharedClipKey = this.sharedClipKey;
            clipRect = chart[sharedClipKey];
            finalBox = series.getClipBox(animation, true);
            if (clipRect) {
                clipRect.animate(finalBox, animation);
            }
            if (chart[sharedClipKey + 'm']) {
                chart[sharedClipKey + 'm'].animate({
                    width: finalBox.width + 99,
                    x: finalBox.x - (chart.inverted ? 0 : 99)
                }, animation);
            }
            // Delete this function to allow it only once
            series.animate = null;
        }
    },
    /**
     * This runs after animation to land on the final plot clipping.
     *
     * @private
     * @function Highcharts.Series#afterAnimate
     * @return {void}
     * @fires Highcharts.Series#event:afterAnimate
     */
    afterAnimate: function () {
        this.setClip();
        fireEvent(this, 'afterAnimate');
        this.finishedAnimating = true;
    },
    /**
     * Draw the markers for line-like series types, and columns or other
     * graphical representation for {@link Point} objects for other series
     * types. The resulting element is typically stored as
     * {@link Point.graphic}, and is created on the first call and updated
     * and moved on subsequent calls.
     *
     * @function Highcharts.Series#drawPoints
     */
    drawPoints: function () {
        var series = this, points = series.points, chart = series.chart, i, point, graphic, verb, options = series.options, seriesMarkerOptions = options.marker, pointMarkerOptions, hasPointMarker, markerGroup = (series[series.specialGroup] ||
            series.markerGroup), xAxis = series.xAxis, markerAttribs, globallyEnabled = pick(seriesMarkerOptions.enabled, !xAxis || xAxis.isRadial ? true : null, 
        // Use larger or equal as radius is null in bubbles (#6321)
        series.closestPointRangePx >= (seriesMarkerOptions.enabledThreshold *
            seriesMarkerOptions.radius));
        if (seriesMarkerOptions.enabled !== false ||
            series._hasPointMarkers) {
            for (i = 0; i < points.length; i++) {
                point = points[i];
                graphic = point.graphic;
                verb = graphic ? 'animate' : 'attr';
                pointMarkerOptions = point.marker || {};
                hasPointMarker = !!point.marker;
                var shouldDrawMarker = ((globallyEnabled &&
                    typeof pointMarkerOptions.enabled === 'undefined') || pointMarkerOptions.enabled) && !point.isNull && point.visible !== false;
                // only draw the point if y is defined
                if (shouldDrawMarker) {
                    // Shortcuts
                    var symbol = pick(pointMarkerOptions.symbol, series.symbol);
                    markerAttribs = series.markerAttribs(point, (point.selected && 'select'));
                    // Set starting position for point sliding animation.
                    if (series.enabledDataSorting) {
                        point.startXPos = xAxis.reversed ?
                            -markerAttribs.width :
                            xAxis.width;
                    }
                    var isInside = point.isInside !== false;
                    if (graphic) { // update
                        // Since the marker group isn't clipped, each
                        // individual marker must be toggled
                        graphic[isInside ? 'show' : 'hide'](isInside)
                            .animate(markerAttribs);
                    }
                    else if (isInside &&
                        (markerAttribs.width > 0 || point.hasImage)) {
                        /**
                         * The graphic representation of the point.
                         * Typically this is a simple shape, like a `rect`
                         * for column charts or `path` for line markers, but
                         * for some complex series types like boxplot or 3D
                         * charts, the graphic may be a `g` element
                         * containing other shapes. The graphic is generated
                         * the first time {@link Series#drawPoints} runs,
                         * and updated and moved on subsequent runs.
                         *
                         * @name Point#graphic
                         * @type {SVGElement}
                         */
                        point.graphic = graphic = chart.renderer
                            .symbol(symbol, markerAttribs.x, markerAttribs.y, markerAttribs.width, markerAttribs.height, hasPointMarker ?
                            pointMarkerOptions :
                            seriesMarkerOptions)
                            .add(markerGroup);
                        // Sliding animation for new points
                        if (series.enabledDataSorting &&
                            chart.hasRendered) {
                            graphic.attr({
                                x: point.startXPos
                            });
                            verb = 'animate';
                        }
                    }
                    if (graphic && verb === 'animate') { // update
                        // Since the marker group isn't clipped, each
                        // individual marker must be toggled
                        graphic[isInside ? 'show' : 'hide'](isInside)
                            .animate(markerAttribs);
                    }
                    // Presentational attributes
                    if (graphic && !chart.styledMode) {
                        graphic[verb](series.pointAttribs(point, (point.selected && 'select')));
                    }
                    if (graphic) {
                        graphic.addClass(point.getClassName(), true);
                    }
                }
                else if (graphic) {
                    point.graphic = graphic.destroy(); // #1269
                }
            }
        }
    },
    /**
     * Get non-presentational attributes for a point. Used internally for
     * both styled mode and classic. Can be overridden for different series
     * types.
     *
     * @see Series#pointAttribs
     *
     * @function Highcharts.Series#markerAttribs
     *
     * @param {Highcharts.Point} point
     *        The Point to inspect.
     *
     * @param {string} [state]
     *        The state, can be either `hover`, `select` or undefined.
     *
     * @return {Highcharts.SVGAttributes}
     *         A hash containing those attributes that are not settable from
     *         CSS.
     */
    markerAttribs: function (point, state) {
        var seriesMarkerOptions = this.options.marker, seriesStateOptions, pointMarkerOptions = point.marker || {}, symbol = (pointMarkerOptions.symbol ||
            seriesMarkerOptions.symbol), pointStateOptions, radius = pick(pointMarkerOptions.radius, seriesMarkerOptions.radius), attribs;
        // Handle hover and select states
        if (state) {
            seriesStateOptions = seriesMarkerOptions.states[state];
            pointStateOptions = pointMarkerOptions.states &&
                pointMarkerOptions.states[state];
            radius = pick(pointStateOptions && pointStateOptions.radius, seriesStateOptions && seriesStateOptions.radius, radius + (seriesStateOptions && seriesStateOptions.radiusPlus ||
                0));
        }
        point.hasImage = symbol && symbol.indexOf('url') === 0;
        if (point.hasImage) {
            radius = 0; // and subsequently width and height is not set
        }
        attribs = {
            // Math.floor for #1843:
            x: Math.floor(point.plotX) - radius,
            y: point.plotY - radius
        };
        if (radius) {
            attribs.width = attribs.height = 2 * radius;
        }
        return attribs;
    },
    /**
     * Internal function to get presentational attributes for each point.
     * Unlike {@link Series#markerAttribs}, this function should return
     * those attributes that can also be set in CSS. In styled mode,
     * `pointAttribs` won't be called.
     *
     * @private
     * @function Highcharts.Series#pointAttribs
     *
     * @param {Highcharts.Point} [point]
     *        The point instance to inspect.
     *
     * @param {string} [state]
     *        The point state, can be either `hover`, `select` or 'normal'.
     *        If undefined, normal state is assumed.
     *
     * @return {Highcharts.SVGAttributes}
     *         The presentational attributes to be set on the point.
     */
    pointAttribs: function (point, state) {
        var seriesMarkerOptions = this.options.marker, seriesStateOptions, pointOptions = point && point.options, pointMarkerOptions = ((pointOptions && pointOptions.marker) || {}), pointStateOptions, color = this.color, pointColorOption = pointOptions && pointOptions.color, pointColor = point && point.color, strokeWidth = pick(pointMarkerOptions.lineWidth, seriesMarkerOptions.lineWidth), zoneColor = point && point.zone && point.zone.color, fill, stroke, opacity = 1;
        color = (pointColorOption ||
            zoneColor ||
            pointColor ||
            color);
        fill = (pointMarkerOptions.fillColor ||
            seriesMarkerOptions.fillColor ||
            color);
        stroke = (pointMarkerOptions.lineColor ||
            seriesMarkerOptions.lineColor ||
            color);
        // Handle hover and select states
        state = state || 'normal';
        if (state) {
            seriesStateOptions = seriesMarkerOptions.states[state];
            pointStateOptions = (pointMarkerOptions.states &&
                pointMarkerOptions.states[state]) || {};
            strokeWidth = pick(pointStateOptions.lineWidth, seriesStateOptions.lineWidth, strokeWidth + pick(pointStateOptions.lineWidthPlus, seriesStateOptions.lineWidthPlus, 0));
            fill = (pointStateOptions.fillColor ||
                seriesStateOptions.fillColor ||
                fill);
            stroke = (pointStateOptions.lineColor ||
                seriesStateOptions.lineColor ||
                stroke);
            opacity = pick(pointStateOptions.opacity, seriesStateOptions.opacity, opacity);
        }
        return {
            'stroke': stroke,
            'stroke-width': strokeWidth,
            'fill': fill,
            'opacity': opacity
        };
    },
    /**
     * Clear DOM objects and free up memory.
     *
     * @private
     * @function Highcharts.Series#destroy
     * @param {boolean} [keepEventsForUpdate]
     * @return {void}
     * @fires Highcharts.Series#event:destroy
     */
    destroy: function (keepEventsForUpdate) {
        var series = this, chart = series.chart, issue134 = /AppleWebKit\/533/.test(win.navigator.userAgent), destroy, i, data = series.data || [], point, axis;
        // add event hook
        fireEvent(series, 'destroy');
        // remove events
        this.removeEvents(keepEventsForUpdate);
        // erase from axes
        (series.axisTypes || []).forEach(function (AXIS) {
            axis = series[AXIS];
            if (axis && axis.series) {
                erase(axis.series, series);
                axis.isDirty = axis.forceRedraw = true;
            }
        });
        // remove legend items
        if (series.legendItem) {
            series.chart.legend.destroyItem(series);
        }
        // destroy all points with their elements
        i = data.length;
        while (i--) {
            point = data[i];
            if (point && point.destroy) {
                point.destroy();
            }
        }
        series.points = null;
        // Clear the animation timeout if we are destroying the series
        // during initial animation
        H.clearTimeout(series.animationTimeout);
        // Destroy all SVGElements associated to the series
        objectEach(series, function (val, prop) {
            // Survive provides a hook for not destroying
            if (val instanceof SVGElement && !val.survive) {
                // issue 134 workaround
                destroy = issue134 && prop === 'group' ?
                    'hide' :
                    'destroy';
                val[destroy]();
            }
        });
        // remove from hoverSeries
        if (chart.hoverSeries === series) {
            chart.hoverSeries = null;
        }
        erase(chart.series, series);
        chart.orderSeries();
        // clear all members
        objectEach(series, function (val, prop) {
            if (!keepEventsForUpdate || prop !== 'hcEvents') {
                delete series[prop];
            }
        });
    },
    /**
     * Get the graph path.
     *
     * @private
     * @function Highcharts.Series#getGraphPath
     * @param {Array<Highcharts.Point>} points
     * @param {boolean} [nullsAsZeroes]
     * @param {boolean} [connectCliffs]
     * @return {Highcharts.SVGPathArray}
     */
    getGraphPath: function (points, nullsAsZeroes, connectCliffs) {
        var series = this, options = series.options, step = options.step, reversed, graphPath = [], xMap = [], gap;
        points = points || series.points;
        // Bottom of a stack is reversed
        reversed = points.reversed;
        if (reversed) {
            points.reverse();
        }
        // Reverse the steps (#5004)
        step = {
            right: 1,
            center: 2
        }[step] || (step && 3);
        if (step && reversed) {
            step = 4 - step;
        }
        // Remove invalid points, especially in spline (#5015)
        points = this.getValidPoints(points, false, !(options.connectNulls && !nullsAsZeroes && !connectCliffs));
        // Build the line
        points.forEach(function (point, i) {
            var plotX = point.plotX, plotY = point.plotY, lastPoint = points[i - 1], 
            // the path to this point from the previous
            pathToPoint;
            if ((point.leftCliff || (lastPoint && lastPoint.rightCliff)) &&
                !connectCliffs) {
                gap = true; // ... and continue
            }
            // Line series, nullsAsZeroes is not handled
            if (point.isNull && !defined(nullsAsZeroes) && i > 0) {
                gap = !options.connectNulls;
                // Area series, nullsAsZeroes is set
            }
            else if (point.isNull && !nullsAsZeroes) {
                gap = true;
            }
            else {
                if (i === 0 || gap) {
                    pathToPoint = [
                        'M',
                        point.plotX,
                        point.plotY
                    ];
                    // Generate the spline as defined in the SplineSeries object
                }
                else if (series.getPointSpline) {
                    pathToPoint = series.getPointSpline(points, point, i);
                }
                else if (step) {
                    if (step === 1) { // right
                        pathToPoint = [
                            'L',
                            lastPoint.plotX,
                            plotY
                        ];
                    }
                    else if (step === 2) { // center
                        pathToPoint = [
                            'L',
                            (lastPoint.plotX + plotX) / 2,
                            lastPoint.plotY,
                            'L',
                            (lastPoint.plotX + plotX) / 2,
                            plotY
                        ];
                    }
                    else {
                        pathToPoint = [
                            'L',
                            plotX,
                            lastPoint.plotY
                        ];
                    }
                    pathToPoint.push('L', plotX, plotY);
                }
                else {
                    // normal line to next point
                    pathToPoint = [
                        'L',
                        plotX,
                        plotY
                    ];
                }
                // Prepare for animation. When step is enabled, there are
                // two path nodes for each x value.
                xMap.push(point.x);
                if (step) {
                    xMap.push(point.x);
                    if (step === 2) { // step = center (#8073)
                        xMap.push(point.x);
                    }
                }
                graphPath.push.apply(graphPath, pathToPoint);
                gap = false;
            }
        });
        graphPath.xMap = xMap;
        series.graphPath = graphPath;
        return graphPath;
    },
    /**
     * Draw the graph. Called internally when rendering line-like series
     * types. The first time it generates the `series.graph` item and
     * optionally other series-wide items like `series.area` for area
     * charts. On subsequent calls these items are updated with new
     * positions and attributes.
     *
     * @function Highcharts.Series#drawGraph
     *
     * @return {void}
     */
    drawGraph: function () {
        var series = this, options = this.options, graphPath = (this.gappedPath || this.getGraphPath).call(this), styledMode = this.chart.styledMode, props = [[
                'graph',
                'highcharts-graph'
            ]];
        // Presentational properties
        if (!styledMode) {
            props[0].push((options.lineColor ||
                this.color ||
                '${palette.neutralColor20}' // when colorByPoint = true
            ), options.dashStyle);
        }
        props = series.getZonesGraphs(props);
        // Draw the graph
        props.forEach(function (prop, i) {
            var graphKey = prop[0], graph = series[graphKey], verb = graph ? 'animate' : 'attr', attribs;
            if (graph) {
                graph.endX = series.preventGraphAnimation ?
                    null :
                    graphPath.xMap;
                graph.animate({ d: graphPath });
            }
            else if (graphPath.length) { // #1487
                /**
                 * SVG element of area-based charts. Can be used for styling
                 * purposes. If zones are configured, this element will be
                 * hidden and replaced by multiple zone areas, accessible
                 * via `series['zone-area-x']` (where x is a number,
                 * starting with 0).
                 *
                 * @name Highcharts.Series#area
                 * @type {Highcharts.SVGElement|undefined}
                 */
                /**
                 * SVG element of line-based charts. Can be used for styling
                 * purposes. If zones are configured, this element will be
                 * hidden and replaced by multiple zone lines, accessible
                 * via `series['zone-graph-x']` (where x is a number,
                 * starting with 0).
                 *
                 * @name Highcharts.Series#graph
                 * @type {Highcharts.SVGElement|undefined}
                 */
                series[graphKey] = graph = series.chart.renderer
                    .path(graphPath)
                    .addClass(prop[1])
                    .attr({ zIndex: 1 }) // #1069
                    .add(series.group);
            }
            if (graph && !styledMode) {
                attribs = {
                    'stroke': prop[2],
                    'stroke-width': options.lineWidth,
                    // Polygon series use filled graph
                    'fill': (series.fillGraph && series.color) || 'none'
                };
                if (prop[3]) {
                    attribs.dashstyle = prop[3];
                }
                else if (options.linecap !== 'square') {
                    attribs['stroke-linecap'] =
                        attribs['stroke-linejoin'] = 'round';
                }
                graph[verb](attribs)
                    // Add shadow to normal series (0) or to first
                    // zone (1) #3932
                    .shadow((i < 2) && options.shadow);
            }
            // Helpers for animation
            if (graph) {
                graph.startX = graphPath.xMap;
                graph.isArea = graphPath.isArea; // For arearange animation
            }
        });
    },
    /**
     * Get zones properties for building graphs. Extendable by series with
     * multiple lines within one series.
     *
     * @private
     * @function Highcharts.Series#getZonesGraphs
     *
     * @param {Array<Array<string>>} props
     *
     * @return {Array<Array<string>>}
     */
    getZonesGraphs: function (props) {
        // Add the zone properties if any
        this.zones.forEach(function (zone, i) {
            var propset = [
                'zone-graph-' + i,
                'highcharts-graph highcharts-zone-graph-' + i + ' ' +
                    (zone.className || '')
            ];
            if (!this.chart.styledMode) {
                propset.push((zone.color || this.color), (zone.dashStyle || this.options.dashStyle));
            }
            props.push(propset);
        }, this);
        return props;
    },
    /**
     * Clip the graphs into zones for colors and styling.
     *
     * @private
     * @function Highcharts.Series#applyZones
     * @return {void}
     */
    applyZones: function () {
        var series = this, chart = this.chart, renderer = chart.renderer, zones = this.zones, translatedFrom, translatedTo, clips = (this.clips || []), clipAttr, graph = this.graph, area = this.area, chartSizeMax = Math.max(chart.chartWidth, chart.chartHeight), axis = this[(this.zoneAxis || 'y') + 'Axis'], extremes, reversed, inverted = chart.inverted, horiz, pxRange, pxPosMin, pxPosMax, ignoreZones = false;
        if (zones.length &&
            (graph || area) &&
            axis &&
            typeof axis.min !== 'undefined') {
            reversed = axis.reversed;
            horiz = axis.horiz;
            // The use of the Color Threshold assumes there are no gaps
            // so it is safe to hide the original graph and area
            // unless it is not waterfall series, then use showLine property
            // to set lines between columns to be visible (#7862)
            if (graph && !this.showLine) {
                graph.hide();
            }
            if (area) {
                area.hide();
            }
            // Create the clips
            extremes = axis.getExtremes();
            zones.forEach(function (threshold, i) {
                translatedFrom = reversed ?
                    (horiz ? chart.plotWidth : 0) :
                    (horiz ? 0 : (axis.toPixels(extremes.min) || 0));
                translatedFrom = clamp(pick(translatedTo, translatedFrom), 0, chartSizeMax);
                translatedTo = clamp(Math.round(axis.toPixels(pick(threshold.value, extremes.max), true) || 0), 0, chartSizeMax);
                if (ignoreZones) {
                    translatedFrom = translatedTo =
                        axis.toPixels(extremes.max);
                }
                pxRange = Math.abs(translatedFrom - translatedTo);
                pxPosMin = Math.min(translatedFrom, translatedTo);
                pxPosMax = Math.max(translatedFrom, translatedTo);
                if (axis.isXAxis) {
                    clipAttr = {
                        x: inverted ? pxPosMax : pxPosMin,
                        y: 0,
                        width: pxRange,
                        height: chartSizeMax
                    };
                    if (!horiz) {
                        clipAttr.x = chart.plotHeight - clipAttr.x;
                    }
                }
                else {
                    clipAttr = {
                        x: 0,
                        y: inverted ? pxPosMax : pxPosMin,
                        width: chartSizeMax,
                        height: pxRange
                    };
                    if (horiz) {
                        clipAttr.y = chart.plotWidth - clipAttr.y;
                    }
                }
                // VML SUPPPORT
                if (inverted && renderer.isVML) {
                    if (axis.isXAxis) {
                        clipAttr = {
                            x: 0,
                            y: reversed ? pxPosMin : pxPosMax,
                            height: clipAttr.width,
                            width: chart.chartWidth
                        };
                    }
                    else {
                        clipAttr = {
                            x: (clipAttr.y -
                                chart.plotLeft -
                                chart.spacingBox.x),
                            y: 0,
                            width: clipAttr.height,
                            height: chart.chartHeight
                        };
                    }
                }
                // END OF VML SUPPORT
                if (clips[i]) {
                    clips[i].animate(clipAttr);
                }
                else {
                    clips[i] = renderer.clipRect(clipAttr);
                }
                // when no data, graph zone is not applied and after setData
                // clip was ignored. As a result, it should be applied each
                // time.
                if (graph) {
                    series['zone-graph-' + i].clip(clips[i]);
                }
                if (area) {
                    series['zone-area-' + i].clip(clips[i]);
                }
                // if this zone extends out of the axis, ignore the others
                ignoreZones = threshold.value > extremes.max;
                // Clear translatedTo for indicators
                if (series.resetZones && translatedTo === 0) {
                    translatedTo = void 0;
                }
            });
            this.clips = clips;
        }
        else if (series.visible) {
            // If zones were removed, restore graph and area
            if (graph) {
                graph.show(true);
            }
            if (area) {
                area.show(true);
            }
        }
    },
    /**
     * Initialize and perform group inversion on series.group and
     * series.markerGroup.
     *
     * @private
     * @function Highcharts.Series#invertGroups
     * @param {boolean} [inverted]
     * @return {void}
     */
    invertGroups: function (inverted) {
        var series = this, chart = series.chart;
        /**
         * @private
         */
        function setInvert() {
            ['group', 'markerGroup'].forEach(function (groupName) {
                if (series[groupName]) {
                    // VML/HTML needs explicit attributes for flipping
                    if (chart.renderer.isVML) {
                        series[groupName].attr({
                            width: series.yAxis.len,
                            height: series.xAxis.len
                        });
                    }
                    series[groupName].width = series.yAxis.len;
                    series[groupName].height = series.xAxis.len;
                    // If inverted polar, don't invert series group
                    series[groupName].invert(series.isRadialSeries ? false : inverted);
                }
            });
        }
        // Pie, go away (#1736)
        if (!series.xAxis) {
            return;
        }
        // A fixed size is needed for inversion to work
        series.eventsToUnbind.push(addEvent(chart, 'resize', setInvert));
        // Do it now
        setInvert();
        // On subsequent render and redraw, just do setInvert without
        // setting up events again
        series.invertGroups = setInvert;
    },
    /**
     * General abstraction for creating plot groups like series.group,
     * series.dataLabelsGroup and series.markerGroup. On subsequent calls,
     * the group will only be adjusted to the updated plot size.
     *
     * @private
     * @function Highcharts.Series#plotGroup
     * @param {string} prop
     * @param {string} name
     * @param {string} visibility
     * @param {number} [zIndex]
     * @param {Highcharts.SVGElement} [parent]
     * @return {Highcharts.SVGElement}
     */
    plotGroup: function (prop, name, visibility, zIndex, parent) {
        var group = this[prop], isNew = !group;
        // Generate it on first call
        if (isNew) {
            this[prop] = group = this.chart.renderer
                .g()
                .attr({
                zIndex: zIndex || 0.1 // IE8 and pointer logic use this
            })
                .add(parent);
        }
        // Add the class names, and replace existing ones as response to
        // Series.update (#6660)
        group.addClass(('highcharts-' + name +
            ' highcharts-series-' + this.index +
            ' highcharts-' + this.type + '-series ' +
            (defined(this.colorIndex) ?
                'highcharts-color-' + this.colorIndex + ' ' :
                '') +
            (this.options.className || '') +
            (group.hasClass('highcharts-tracker') ?
                ' highcharts-tracker' :
                '')), true);
        // Place it on first and subsequent (redraw) calls
        group.attr({ visibility: visibility })[isNew ? 'attr' : 'animate'](this.getPlotBox());
        return group;
    },
    /**
     * Get the translation and scale for the plot area of this series.
     *
     * @function Highcharts.Series#getPlotBox
     *
     * @return {Highcharts.SeriesPlotBoxObject}
     */
    getPlotBox: function () {
        var chart = this.chart, xAxis = this.xAxis, yAxis = this.yAxis;
        // Swap axes for inverted (#2339)
        if (chart.inverted) {
            xAxis = yAxis;
            yAxis = this.xAxis;
        }
        return {
            translateX: xAxis ? xAxis.left : chart.plotLeft,
            translateY: yAxis ? yAxis.top : chart.plotTop,
            scaleX: 1,
            scaleY: 1
        };
    },
    /**
     * Removes the event handlers attached previously with addEvents.
     *
     * @private
     * @function Highcharts.Series#removeEvents
     * @param {boolean} [keepEventsForUpdate]
     * @return {void}
     */
    removeEvents: function (keepEventsForUpdate) {
        var series = this;
        if (!keepEventsForUpdate) {
            // remove all events
            removeEvent(series);
        }
        else if (series.eventsToUnbind.length) {
            // remove only internal events for proper update
            // #12355 - solves problem with multiple destroy events
            series.eventsToUnbind.forEach(function (unbind) {
                unbind();
            });
            series.eventsToUnbind.length = 0;
        }
    },
    /**
     * Render the graph and markers. Called internally when first rendering
     * and later when redrawing the chart. This function can be extended in
     * plugins, but normally shouldn't be called directly.
     *
     * @function Highcharts.Series#render
     *
     * @return {void}
     *
     * @fires Highcharts.Series#event:afterRender
     */
    render: function () {
        var series = this, chart = series.chart, group, options = series.options, 
        // Animation doesn't work in IE8 quirks when the group div is
        // hidden, and looks bad in other oldIE
        animDuration = (!!series.animate &&
            chart.renderer.isSVG &&
            animObject(options.animation).duration), visibility = series.visible ? 'inherit' : 'hidden', // #2597
        zIndex = options.zIndex, hasRendered = series.hasRendered, chartSeriesGroup = chart.seriesGroup, inverted = chart.inverted;
        fireEvent(this, 'render');
        // the group
        group = series.plotGroup('group', 'series', visibility, zIndex, chartSeriesGroup);
        series.markerGroup = series.plotGroup('markerGroup', 'markers', visibility, zIndex, chartSeriesGroup);
        // initiate the animation
        if (animDuration) {
            series.animate(true);
        }
        // SVGRenderer needs to know this before drawing elements (#1089,
        // #1795)
        group.inverted = series.isCartesian || series.invertable ?
            inverted : false;
        // Draw the graph if any
        if (series.drawGraph) {
            series.drawGraph();
            series.applyZones();
        }
        // Draw the points
        if (series.visible) {
            series.drawPoints();
        }
        /* series.points.forEach(function (point) {
            if (point.redraw) {
                point.redraw();
            }
        }); */
        // Draw the data labels
        if (series.drawDataLabels) {
            series.drawDataLabels();
        }
        // In pie charts, slices are added to the DOM, but actual rendering
        // is postponed until labels reserved their space
        if (series.redrawPoints) {
            series.redrawPoints();
        }
        // draw the mouse tracking area
        if (series.drawTracker &&
            series.options.enableMouseTracking !== false) {
            series.drawTracker();
        }
        // Handle inverted series and tracker groups
        series.invertGroups(inverted);
        // Initial clipping, must be defined after inverting groups for VML.
        // Applies to columns etc. (#3839).
        if (options.clip !== false &&
            !series.sharedClipKey &&
            !hasRendered) {
            group.clip(chart.clipRect);
        }
        // Run the animation
        if (animDuration) {
            series.animate();
        }
        // Call the afterAnimate function on animation complete (but don't
        // overwrite the animation.complete option which should be available
        // to the user).
        if (!hasRendered) {
            series.animationTimeout = syncTimeout(function () {
                series.afterAnimate();
            }, animDuration || 0);
        }
        // Means data is in accordance with what you see
        series.isDirty = false;
        // (See #322) series.isDirty = series.isDirtyData = false; // means
        // data is in accordance with what you see
        series.hasRendered = true;
        fireEvent(series, 'afterRender');
    },
    /**
     * Redraw the series. This function is called internally from
     * `chart.redraw` and normally shouldn't be called directly.
     *
     * @private
     * @function Highcharts.Series#redraw
     * @return {void}
     */
    redraw: function () {
        var series = this, chart = series.chart, 
        // cache it here as it is set to false in render, but used after
        wasDirty = series.isDirty || series.isDirtyData, group = series.group, xAxis = series.xAxis, yAxis = series.yAxis;
        // reposition on resize
        if (group) {
            if (chart.inverted) {
                group.attr({
                    width: chart.plotWidth,
                    height: chart.plotHeight
                });
            }
            group.animate({
                translateX: pick(xAxis && xAxis.left, chart.plotLeft),
                translateY: pick(yAxis && yAxis.top, chart.plotTop)
            });
        }
        series.translate();
        series.render();
        if (wasDirty) { // #3868, #3945
            delete this.kdTree;
        }
    },
    kdAxisArray: ['clientX', 'plotY'],
    /**
     * @private
     * @function Highcharts.Series#searchPoint
     * @param {Highcharts.PointerEventObject} e
     * @param {boolean} [compareX]
     * @return {Highcharts.Point}
     */
    searchPoint: function (e, compareX) {
        var series = this, xAxis = series.xAxis, yAxis = series.yAxis, inverted = series.chart.inverted;
        return this.searchKDTree({
            clientX: inverted ?
                xAxis.len - e.chartY + xAxis.pos :
                e.chartX - xAxis.pos,
            plotY: inverted ?
                yAxis.len - e.chartX + yAxis.pos :
                e.chartY - yAxis.pos
        }, compareX, e);
    },
    /**
     * Build the k-d-tree that is used by mouse and touch interaction to get
     * the closest point. Line-like series typically have a one-dimensional
     * tree where points are searched along the X axis, while scatter-like
     * series typically search in two dimensions, X and Y.
     *
     * @private
     * @function Highcharts.Series#buildKDTree
     * @param {Highcharts.PointerEventObject} [e]
     * @return {void}
     */
    buildKDTree: function (e) {
        // Prevent multiple k-d-trees from being built simultaneously
        // (#6235)
        this.buildingKdTree = true;
        var series = this, dimensions = series.options.findNearestPointBy
            .indexOf('y') > -1 ? 2 : 1;
        /**
         * Internal function
         * @private
         */
        function _kdtree(points, depth, dimensions) {
            var axis, median, length = points && points.length;
            if (length) {
                // alternate between the axis
                axis = series.kdAxisArray[depth % dimensions];
                // sort point array
                points.sort(function (a, b) {
                    return a[axis] - b[axis];
                });
                median = Math.floor(length / 2);
                // build and return nod
                return {
                    point: points[median],
                    left: _kdtree(points.slice(0, median), depth + 1, dimensions),
                    right: _kdtree(points.slice(median + 1), depth + 1, dimensions)
                };
            }
        }
        /**
         * Start the recursive build process with a clone of the points
         * array and null points filtered out. (#3873)
         * @private
         */
        function startRecursive() {
            series.kdTree = _kdtree(series.getValidPoints(null, 
            // For line-type series restrict to plot area, but
            // column-type series not (#3916, #4511)
            !series.directTouch), dimensions, dimensions);
            series.buildingKdTree = false;
        }
        delete series.kdTree;
        // For testing tooltips, don't build async. Also if touchstart, we
        // may be dealing with click events on mobile, so don't delay
        // (#6817).
        syncTimeout(startRecursive, series.options.kdNow || (e && e.type === 'touchstart') ? 0 : 1);
    },
    /**
     * @private
     * @function Highcharts.Series#searchKDTree
     * @param {Highcharts.KDPointSearchObject} point
     * @param {boolean} [compareX]
     * @param {Highcharts.PointerEventObject} [e]
     * @return {Highcharts.Point|undefined}
     */
    searchKDTree: function (point, compareX, e) {
        var series = this, kdX = this.kdAxisArray[0], kdY = this.kdAxisArray[1], kdComparer = compareX ? 'distX' : 'dist', kdDimensions = series.options.findNearestPointBy
            .indexOf('y') > -1 ? 2 : 1;
        /**
         * Set the one and two dimensional distance on the point object.
         * @private
         */
        function setDistance(p1, p2) {
            var x = (defined(p1[kdX]) &&
                defined(p2[kdX])) ?
                Math.pow(p1[kdX] - p2[kdX], 2) :
                null, y = (defined(p1[kdY]) &&
                defined(p2[kdY])) ?
                Math.pow(p1[kdY] - p2[kdY], 2) :
                null, r = (x || 0) + (y || 0);
            p2.dist = defined(r) ? Math.sqrt(r) : Number.MAX_VALUE;
            p2.distX = defined(x) ? Math.sqrt(x) : Number.MAX_VALUE;
        }
        /**
         * @private
         */
        function _search(search, tree, depth, dimensions) {
            var point = tree.point, axis = series.kdAxisArray[depth % dimensions], tdist, sideA, sideB, ret = point, nPoint1, nPoint2;
            setDistance(search, point);
            // Pick side based on distance to splitting point
            tdist = search[axis] - point[axis];
            sideA = tdist < 0 ? 'left' : 'right';
            sideB = tdist < 0 ? 'right' : 'left';
            // End of tree
            if (tree[sideA]) {
                nPoint1 = _search(search, tree[sideA], depth + 1, dimensions);
                ret = (nPoint1[kdComparer] <
                    ret[kdComparer] ?
                    nPoint1 :
                    point);
            }
            if (tree[sideB]) {
                // compare distance to current best to splitting point to
                // decide wether to check side B or not
                if (Math.sqrt(tdist * tdist) < ret[kdComparer]) {
                    nPoint2 = _search(search, tree[sideB], depth + 1, dimensions);
                    ret = (nPoint2[kdComparer] <
                        ret[kdComparer] ?
                        nPoint2 :
                        ret);
                }
            }
            return ret;
        }
        if (!this.kdTree && !this.buildingKdTree) {
            this.buildKDTree(e);
        }
        if (this.kdTree) {
            return _search(point, this.kdTree, kdDimensions, kdDimensions);
        }
    },
    /**
     * @private
     * @function Highcharts.Series#pointPlacementToXValue
     * @return {number}
     */
    pointPlacementToXValue: function () {
        var _a = this, _b = _a.options, pointPlacement = _b.pointPlacement, pointRange = _b.pointRange, axis = _a.xAxis;
        var factor = pointPlacement;
        // Point placement is relative to each series pointRange (#5889)
        if (factor === 'between') {
            factor = axis.reversed ? -0.5 : 0.5; // #11955
        }
        return isNumber(factor) ?
            factor * pick(pointRange, axis.pointRange) :
            0;
    }
}); // end Series prototype
/**
 * A line series displays information as a series of data points connected by
 * straight line segments.
 *
 * @sample {highcharts} highcharts/demo/line-basic/
 *         Line chart
 * @sample {highstock} stock/demo/basic-line/
 *         Line chart
 *
 * @extends   plotOptions.series
 * @product   highcharts highstock
 * @apioption plotOptions.line
 */
/**
 * The SVG value used for the `stroke-linecap` and `stroke-linejoin`
 * of a line graph. Round means that lines are rounded in the ends and
 * bends.
 *
 * @type       {Highcharts.SeriesLinecapValue}
 * @default    round
 * @since      3.0.7
 * @apioption  plotOptions.line.linecap
 */
/**
 * A `line` series. If the [type](#series.line.type) option is not
 * specified, it is inherited from [chart.type](#chart.type).
 *
 * @extends   series,plotOptions.line
 * @excluding dataParser,dataURL
 * @product   highcharts highstock
 * @apioption series.line
 */
/**
 * An array of data points for the series. For the `line` series type,
 * points can be given in the following ways:
 *
 * 1. An array of numerical values. In this case, the numerical values will be
 *    interpreted as `y` options. The `x` values will be automatically
 *    calculated, either starting at 0 and incremented by 1, or from
 *    `pointStart` and `pointInterval` given in the series options. If the axis
 *    has categories, these will be used. Example:
 *    ```js
 *    data: [0, 5, 3, 5]
 *    ```
 *
 * 2. An array of arrays with 2 values. In this case, the values correspond to
 *    `x,y`. If the first value is a string, it is applied as the name of the
 *    point, and the `x` value is inferred.
 *    ```js
 *    data: [
 *        [0, 1],
 *        [1, 2],
 *        [2, 8]
 *    ]
 *    ```
 *
 * 3. An array of objects with named values. The following snippet shows only a
 *    few settings, see the complete options set below. If the total number of
 *    data points exceeds the series'
 *    [turboThreshold](#series.line.turboThreshold),
 *    this option is not available.
 *    ```js
 *    data: [{
 *        x: 1,
 *        y: 9,
 *        name: "Point2",
 *        color: "#00FF00"
 *    }, {
 *        x: 1,
 *        y: 6,
 *        name: "Point1",
 *        color: "#FF00FF"
 *    }]
 *    ```
 *
 * **Note:** In TypeScript you have to extend `PointOptionsObject` with an
 * additional declaration to allow custom data options:
 * ```ts
 * declare module `highcharts` {
 *   interface PointOptionsObject {
 *     customProperty: string;
 *   }
 * }
 * ```
 *
 * @sample {highcharts} highcharts/chart/reflow-true/
 *         Numerical values
 * @sample {highcharts} highcharts/series/data-array-of-arrays/
 *         Arrays of numeric x and y
 * @sample {highcharts} highcharts/series/data-array-of-arrays-datetime/
 *         Arrays of datetime x and y
 * @sample {highcharts} highcharts/series/data-array-of-name-value/
 *         Arrays of point.name and y
 * @sample {highcharts} highcharts/series/data-array-of-objects/
 *         Config objects
 *
 * @declare   Highcharts.PointOptionsObject
 * @type      {Array<number|Array<(number|string),(number|null)>|null|*>}
 * @apioption series.line.data
 */
/**
 * An additional, individual class name for the data point's graphic
 * representation.
 *
 * @type      {string}
 * @since     5.0.0
 * @product   highcharts gantt
 * @apioption series.line.data.className
 */
/**
 * Individual color for the point. By default the color is pulled from
 * the global `colors` array.
 *
 * In styled mode, the `color` option doesn't take effect. Instead, use
 * `colorIndex`.
 *
 * @sample {highcharts} highcharts/point/color/
 *         Mark the highest point
 *
 * @type      {Highcharts.ColorString|Highcharts.GradientColorObject|Highcharts.PatternObject}
 * @product   highcharts highstock gantt
 * @apioption series.line.data.color
 */
/**
 * A specific color index to use for the point, so its graphic representations
 * are given the class name `highcharts-color-{n}`. In styled mode this will
 * change the color of the graphic. In non-styled mode, the color by is set by
 * the `fill` attribute, so the change in class name won't have a visual effect
 * by default.
 *
 * @type      {number}
 * @since     5.0.0
 * @product   highcharts gantt
 * @apioption series.line.data.colorIndex
 */
/**
 * A reserved subspace to store options and values for customized functionality.
 * Here you can add additional data for your own event callbacks and formatter
 * callbacks.
 *
 * @type      {Highcharts.Dictionary<*>}
 * @apioption series.line.data.custom
 */
/**
 * Individual data label for each point. The options are the same as
 * the ones for [plotOptions.series.dataLabels](
 * #plotOptions.series.dataLabels).
 *
 * @sample highcharts/point/datalabels/
 *         Show a label for the last value
 *
 * @declare   Highcharts.DataLabelsOptionsObject
 * @extends   plotOptions.line.dataLabels
 * @product   highcharts highstock gantt
 * @apioption series.line.data.dataLabels
 */
/**
 * A description of the point to add to the screen reader information
 * about the point.
 *
 * @type      {string}
 * @since     5.0.0
 * @requires  modules/accessibility
 * @apioption series.line.data.description
 */
/**
 * An id for the point. This can be used after render time to get a
 * pointer to the point object through `chart.get()`.
 *
 * @sample {highcharts} highcharts/point/id/
 *         Remove an id'd point
 *
 * @type      {string}
 * @since     1.2.0
 * @product   highcharts highstock gantt
 * @apioption series.line.data.id
 */
/**
 * The rank for this point's data label in case of collision. If two
 * data labels are about to overlap, only the one with the highest `labelrank`
 * will be drawn.
 *
 * @type      {number}
 * @apioption series.line.data.labelrank
 */
/**
 * The name of the point as shown in the legend, tooltip, dataLabels, etc.
 *
 * @see [xAxis.uniqueNames](#xAxis.uniqueNames)
 *
 * @sample {highcharts} highcharts/series/data-array-of-objects/
 *         Point names
 *
 * @type      {string}
 * @apioption series.line.data.name
 */
/**
 * Whether the data point is selected initially.
 *
 * @type      {boolean}
 * @default   false
 * @product   highcharts highstock gantt
 * @apioption series.line.data.selected
 */
/**
 * The x value of the point. For datetime axes, the X value is the timestamp
 * in milliseconds since 1970.
 *
 * @type      {number}
 * @product   highcharts highstock
 * @apioption series.line.data.x
 */
/**
 * The y value of the point.
 *
 * @type      {number|null}
 * @product   highcharts highstock
 * @apioption series.line.data.y
 */
/**
 * The individual point events.
 *
 * @extends   plotOptions.series.point.events
 * @product   highcharts highstock gantt
 * @apioption series.line.data.events
 */
/**
 * Options for the point markers of line-like series.
 *
 * @declare   Highcharts.PointMarkerOptionsObject
 * @extends   plotOptions.series.marker
 * @product   highcharts highstock
 * @apioption series.line.data.marker
 */
''; // include precedent doclets in transpilat<|MERGE_RESOLUTION|>--- conflicted
+++ resolved
@@ -227,13 +227,8 @@
  */
 import pointModule from './Point.js';
 var Point = pointModule.Point;
-<<<<<<< HEAD
-import utilitiesModule from './Utilities.js';
-var animObject = utilitiesModule.animObject, arrayMax = utilitiesModule.arrayMax, arrayMin = utilitiesModule.arrayMin, clamp = utilitiesModule.clamp, correctFloat = utilitiesModule.correctFloat, defined = utilitiesModule.defined, erase = utilitiesModule.erase, extend = utilitiesModule.extend, getPropertyValue = utilitiesModule.getPropertyValue, isArray = utilitiesModule.isArray, isNumber = utilitiesModule.isNumber, isString = utilitiesModule.isString, objectEach = utilitiesModule.objectEach, pick = utilitiesModule.pick, removeEvent = utilitiesModule.removeEvent, splat = utilitiesModule.splat, syncTimeout = utilitiesModule.syncTimeout;
-=======
 import U from './Utilities.js';
-var addEvent = U.addEvent, animObject = U.animObject, arrayMax = U.arrayMax, arrayMin = U.arrayMin, clamp = U.clamp, correctFloat = U.correctFloat, defined = U.defined, erase = U.erase, extend = U.extend, fireEvent = U.fireEvent, isArray = U.isArray, isNumber = U.isNumber, isString = U.isString, objectEach = U.objectEach, pick = U.pick, removeEvent = U.removeEvent, splat = U.splat, syncTimeout = U.syncTimeout;
->>>>>>> 3b6485e0
+var addEvent = U.addEvent, animObject = U.animObject, arrayMax = U.arrayMax, arrayMin = U.arrayMin, clamp = U.clamp, correctFloat = U.correctFloat, defined = U.defined, erase = U.erase, extend = U.extend, fireEvent = U.fireEvent, getPropertyValue = U.getPropertyValue, isArray = U.isArray, isNumber = U.isNumber, isString = U.isString, objectEach = U.objectEach, pick = U.pick, removeEvent = U.removeEvent, splat = U.splat, syncTimeout = U.syncTimeout;
 import './Options.js';
 import './Legend.js';
 import './Point.js';
