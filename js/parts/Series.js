/**
<<<<<<< HEAD
 * The Point object and prototype. Inheritable and used as base for PiePoint
 */
var Point = function () {};
Point.prototype = {

	/**
	 * Initialize the point
	 * @param {Object} series The series object containing this point
	 * @param {Object} options The data in either number, array or object format
	 */
	init: function (series, options, x) {

		var point = this,
			colors;
		point.series = series;
		point.applyOptions(options, x);
		point.pointAttr = {};

		if (series.options.colorByPoint) {
			colors = series.options.colors || series.chart.options.colors;
			point.color = point.color || colors[series.colorCounter++];
			// loop back to zero
			if (series.colorCounter === colors.length) {
				series.colorCounter = 0;
			}
		}

		series.chart.pointCount++;
		return point;
	},
	/**
	 * Apply the options containing the x and y data and possible some extra properties.
	 * This is called on point init or from point.update.
	 *
	 * @param {Object} options
	 */
	applyOptions: function (options, x) {
		var point = this,
			series = point.series,
			pointValKey = series.pointValKey;

		options = Point.prototype.optionsToObject.call(this, options);

		// copy options directly to point
		extend(point, options);
		point.options = point.options ? extend(point.options, options) : options;

		// For higher dimension series types. For instance, for ranges, point.y is mapped to point.low.
		if (pointValKey) {
			point.y = point[pointValKey];
		}

		// If no x is set by now, get auto incremented value. All points must have an
		// x value, however the y value can be null to create a gap in the series
		if (point.x === UNDEFINED && series) {
			point.x = x === UNDEFINED ? series.autoIncrement() : x;
		}

		return point;
	},

	/**
	 * Transform number or array configs into objects
	 */
	optionsToObject: function (options) {
		var ret = {},
			series = this.series,
			pointArrayMap = series.pointArrayMap || ['y'],
			valueCount = pointArrayMap.length,
			firstItemType,
			i = 0,
			j = 0;

		if (typeof options === 'number' || options === null) {
			ret[pointArrayMap[0]] = options;

		} else if (isArray(options)) {
			// with leading x value
			if (options.length > valueCount) {
				firstItemType = typeof options[0];
				if (firstItemType === 'string') {
					ret.name = options[0];
				} else if (firstItemType === 'number') {
					ret.x = options[0];
				}
				i++;
			}
			while (j < valueCount) {
				ret[pointArrayMap[j++]] = options[i++];
			}
		} else if (typeof options === 'object') {
			ret = options;

			// This is the fastest way to detect if there are individual point dataLabels that need
			// to be considered in drawDataLabels. These can only occur in object configs.
			if (options.dataLabels) {
				series._hasPointLabels = true;
			}

			// Same approach as above for markers
			if (options.marker) {
				series._hasPointMarkers = true;
			}
		}
		return ret;
	},

	/**
	 * Destroy a point to clear memory. Its reference still stays in series.data.
	 */
	destroy: function () {
		var point = this,
			series = point.series,
			chart = series.chart,
			hoverPoints = chart.hoverPoints,
			prop;

		chart.pointCount--;

		if (hoverPoints) {
			point.setState();
			erase(hoverPoints, point);
			if (!hoverPoints.length) {
				chart.hoverPoints = null;
			}

		}
		if (point === chart.hoverPoint) {
			point.onMouseOut();
		}

		// remove all events
		if (point.graphic || point.dataLabel) { // removeEvent and destroyElements are performance expensive
			removeEvent(point);
			point.destroyElements();
		}

		if (point.legendItem) { // pies have legend items
			chart.legend.destroyItem(point);
		}

		for (prop in point) {
			point[prop] = null;
		}


	},

	/**
	 * Destroy SVG elements associated with the point
	 */
	destroyElements: function () {
		var point = this,
			props = ['graphic', 'dataLabel', 'dataLabelUpper', 'group', 'connector', 'shadowGroup'],
			prop,
			i = 6;
		while (i--) {
			prop = props[i];
			if (point[prop]) {
				point[prop] = point[prop].destroy();
			}
		}
	},

	/**
	 * Return the configuration hash needed for the data label and tooltip formatters
	 */
	getLabelConfig: function () {
		var point = this;
		return {
			x: point.category,
			y: point.y,
			key: point.name || point.category,
			series: point.series,
			point: point,
			percentage: point.percentage,
			total: point.total || point.stackTotal
		};
	},

	/**
	 * Toggle the selection status of a point
	 * @param {Boolean} selected Whether to select or unselect the point.
	 * @param {Boolean} accumulate Whether to add to the previous selection. By default,
	 *     this happens if the control key (Cmd on Mac) was pressed during clicking.
	 */
	select: function (selected, accumulate) {
		var point = this,
			series = point.series,
			chart = series.chart;

		selected = pick(selected, !point.selected);

		// fire the event with the defalut handler
		point.firePointEvent(selected ? 'select' : 'unselect', { accumulate: accumulate }, function () {
			point.selected = point.options.selected = selected;
			series.options.data[inArray(point, series.data)] = point.options;

			point.setState(selected && SELECT_STATE);

			// unselect all other points unless Ctrl or Cmd + click
			if (!accumulate) {
				each(chart.getSelectedPoints(), function (loopPoint) {
					if (loopPoint.selected && loopPoint !== point) {
						loopPoint.selected = loopPoint.options.selected = false;
						series.options.data[inArray(loopPoint, series.data)] = loopPoint.options;
						loopPoint.setState(NORMAL_STATE);
						loopPoint.firePointEvent('unselect');
					}
				});
			}
		});
	},

	/**
	 * Runs on mouse over the point
	 */
	onMouseOver: function (e) {
		var point = this,
			series = point.series,
			chart = series.chart,
			tooltip = chart.tooltip,
			hoverPoint = chart.hoverPoint;

		// set normal state to previous series
		if (hoverPoint && hoverPoint !== point) {
			hoverPoint.onMouseOut();
		}

		// trigger the event
		point.firePointEvent('mouseOver');

		// update the tooltip
		if (tooltip && (!tooltip.shared || series.noSharedTooltip)) {
			tooltip.refresh(point, e);
		}

		// hover this
		point.setState(HOVER_STATE);
		chart.hoverPoint = point;
	},

	/**
	 * Runs on mouse out from the point
	 */
	onMouseOut: function () {
		var chart = this.series.chart,
			hoverPoints = chart.hoverPoints;

		if (!hoverPoints || inArray(this, hoverPoints) === -1) { // #887
			this.firePointEvent('mouseOut');

			this.setState();
			chart.hoverPoint = null;
		}
	},

	/**
	 * Extendable method for formatting each point's tooltip line
	 *
	 * @return {String} A string to be concatenated in to the common tooltip text
	 */
	tooltipFormatter: function (pointFormat) {

		// Insert options for valueDecimals, valuePrefix, and valueSuffix
		var series = this.series,
			seriesTooltipOptions = series.tooltipOptions,
			valueDecimals = pick(seriesTooltipOptions.valueDecimals, ''),
			valuePrefix = seriesTooltipOptions.valuePrefix || '',
			valueSuffix = seriesTooltipOptions.valueSuffix || '';

		// Loop over the point array map and replace unformatted values with sprintf formatting markup
		each(series.pointArrayMap || ['y'], function (key) {
			key = '{point.' + key; // without the closing bracket
			if (valuePrefix || valueSuffix) {
				pointFormat = pointFormat.replace(key + '}', valuePrefix + key + '}' + valueSuffix);
			}
			pointFormat = pointFormat.replace(key + '}', key + ':,.' + valueDecimals + 'f}');
		});

		return format(pointFormat, {
			point: this,
			series: this.series
		});
	},

	/**
	 * Update the point with new options (typically x/y data) and optionally redraw the series.
	 *
	 * @param {Object} options Point options as defined in the series.data array
	 * @param {Boolean} redraw Whether to redraw the chart or wait for an explicit call
	 * @param {Boolean|Object} animation Whether to apply animation, and optionally animation
	 *    configuration
	 *
	 */
	update: function (options, redraw, animation) {
		var point = this,
			series = point.series,
			graphic = point.graphic,
			i,
			data = series.data,
			chart = series.chart,
			seriesOptions = series.options;

		redraw = pick(redraw, true);

		// fire the event with a default handler of doing the update
		point.firePointEvent('update', { options: options }, function () {

			point.applyOptions(options);

			// update visuals
			if (isObject(options)) {
				series.getAttribs();
				if (graphic) {
					if (options && options.marker && options.marker.symbol) {
						point.graphic = graphic.destroy();
					} else {
						graphic.attr(point.pointAttr[point.state || '']);
					}
				}
				if (options && options.dataLabels && point.dataLabel) { // #2468
					point.dataLabel = point.dataLabel.destroy();
				}
			}

			// record changes in the parallel arrays
			i = inArray(point, data);
			series.updateParallelArrays(point, i);

			seriesOptions.data[i] = point.options;

			// redraw
			series.isDirty = series.isDirtyData = true;
			if (!series.fixedBox && series.hasCartesianSeries) { // #1906, #2320
				chart.isDirtyBox = true;
			}

			if (seriesOptions.legendType === 'point') { // #1831, #1885
				chart.legend.destroyItem(point);
			}
			if (redraw) {
				chart.redraw(animation);
			}
		});
	},

	/**
	 * Remove a point and optionally redraw the series and if necessary the axes
	 * @param {Boolean} redraw Whether to redraw the chart or wait for an explicit call
	 * @param {Boolean|Object} animation Whether to apply animation, and optionally animation
	 *    configuration
	 */
	remove: function (redraw, animation) {
		var point = this,
			series = point.series,
			points = series.points,
			chart = series.chart,
			i,
			data = series.data;

		setAnimation(animation, chart);
		redraw = pick(redraw, true);

		// fire the event with a default handler of removing the point
		point.firePointEvent('remove', null, function () {

			// splice all the parallel arrays
			i = inArray(point, data);
			if (data.length === points.length) {
				points.splice(i, 1);
			}
			data.splice(i, 1);
			series.options.data.splice(i, 1);
			series.updateParallelArrays(point, 'splice', i, 1);

			point.destroy();


			// redraw
			series.isDirty = true;
			series.isDirtyData = true;
			if (redraw) {
				chart.redraw();
			}
		});


	},

	/**
	 * Fire an event on the Point object. Must not be renamed to fireEvent, as this
	 * causes a name clash in MooTools
	 * @param {String} eventType
	 * @param {Object} eventArgs Additional event arguments
	 * @param {Function} defaultFunction Default event handler
	 */
	firePointEvent: function (eventType, eventArgs, defaultFunction) {
		var point = this,
			series = this.series,
			seriesOptions = series.options;

		// load event handlers on demand to save time on mouseover/out
		if (seriesOptions.point.events[eventType] || (point.options && point.options.events && point.options.events[eventType])) {
			this.importEvents();
		}

		// add default handler if in selection mode
		if (eventType === 'click' && seriesOptions.allowPointSelect) {
			defaultFunction = function (event) {
				// Control key is for Windows, meta (= Cmd key) for Mac, Shift for Opera
				point.select(null, event.ctrlKey || event.metaKey || event.shiftKey);
			};
		}

		fireEvent(this, eventType, eventArgs, defaultFunction);
	},
	/**
	 * Import events from the series' and point's options. Only do it on
	 * demand, to save processing time on hovering.
	 */
	importEvents: function () {
		if (!this.hasImportedEvents) {
			var point = this,
				options = merge(point.series.options.point, point.options),
				events = options.events,
				eventType;

			point.events = events;

			for (eventType in events) {
				addEvent(point, eventType, events[eventType]);
			}
			this.hasImportedEvents = true;

		}
	},

	/**
	 * Set the point's state
	 * @param {String} state
	 */
	setState: function (state, move) {
		var point = this,
			plotX = point.plotX,
			plotY = point.plotY,
			series = point.series,
			stateOptions = series.options.states,
			markerOptions = defaultPlotOptions[series.type].marker && series.options.marker,
			normalDisabled = markerOptions && !markerOptions.enabled,
			markerStateOptions = markerOptions && markerOptions.states[state],
			stateDisabled = markerStateOptions && markerStateOptions.enabled === false,
			stateMarkerGraphic = series.stateMarkerGraphic,
			pointMarker = point.marker || {},
			chart = series.chart,
			radius,
			newSymbol,
			pointAttr = point.pointAttr;

		state = state || NORMAL_STATE; // empty string
		move = move && stateMarkerGraphic;

		if (
				// already has this state
				(state === point.state && !move) ||
				// selected points don't respond to hover
				(point.selected && state !== SELECT_STATE) ||
				// series' state options is disabled
				(stateOptions[state] && stateOptions[state].enabled === false) ||
				// general point marker's state options is disabled
				(state && (stateDisabled || (normalDisabled && !markerStateOptions.enabled))) ||
				// individual point marker's state options is disabled
				(state && pointMarker.states && pointMarker.states[state] && pointMarker.states[state].enabled === false) // #1610

			) {
			return;
		}


		// apply hover styles to the existing point
		if (point.graphic) {
			radius = markerOptions && point.graphic.symbolName && pointAttr[state].r;
			point.graphic.attr(merge(
				pointAttr[state],
				radius ? { // new symbol attributes (#507, #612)
					x: plotX - radius,
					y: plotY - radius,
					width: 2 * radius,
					height: 2 * radius
				} : {}
			));
		} else {
			// if a graphic is not applied to each point in the normal state, create a shared
			// graphic for the hover state
			if (state && markerStateOptions) {
				radius = markerStateOptions.radius;
				newSymbol = pointMarker.symbol || series.symbol;

				// If the point has another symbol than the previous one, throw away the
				// state marker graphic and force a new one (#1459)
				if (stateMarkerGraphic && stateMarkerGraphic.currentSymbol !== newSymbol) {
					stateMarkerGraphic = stateMarkerGraphic.destroy();
				}

				// Add a new state marker graphic
				if (!stateMarkerGraphic) {
					series.stateMarkerGraphic = stateMarkerGraphic = chart.renderer.symbol(
						newSymbol,
						plotX - radius,
						plotY - radius,
						2 * radius,
						2 * radius
					)
					.attr(pointAttr[state])
					.add(series.markerGroup);
					stateMarkerGraphic.currentSymbol = newSymbol;

				// Move the existing graphic
				} else {
					stateMarkerGraphic[move ? 'animate' : 'attr']({ // #1054
						x: plotX - radius,
						y: plotY - radius
					});
				}
			}

			if (stateMarkerGraphic) {
				stateMarkerGraphic[state && chart.isInsidePlot(plotX, plotY, chart.inverted) ? 'show' : 'hide'](); // #2450
			}
		}

		point.state = state;
	}
};

/**
=======
>>>>>>> cfdee675
 * @classDescription The base function which all other series types inherit from. The data in the series is stored
 * in various arrays.
 *
 * - First, series.options.data contains all the original config options for
 * each point whether added by options or methods like series.addPoint.
 * - Next, series.data contains those values converted to points, but in case the series data length
 * exceeds the cropThreshold, or if the data is grouped, series.data doesn't contain all the points. It
 * only contains the points that have been created on demand.
 * - Then there's series.points that contains all currently visible point objects. In case of cropping,
 * the cropped-away points are not part of this array. The series.points array starts at series.cropStart
 * compared to series.data and series.options.data. If however the series data is grouped, these can't
 * be correlated one to one.
 * - series.xData and series.processedXData contain clean x values, equivalent to series.data and series.points.
 * - series.yData and series.processedYData contain clean x values, equivalent to series.data and series.points.
 *
 * @param {Object} chart
 * @param {Object} options
 */
var Series = function () {};

Series.prototype = {

	isCartesian: true,
	type: 'line',
	pointClass: Point,
	sorted: true, // requires the data to be sorted
	requireSorting: true,
	pointAttrToOptions: { // mapping between SVG attributes and the corresponding options
		stroke: 'lineColor',
		'stroke-width': 'lineWidth',
		fill: 'fillColor',
		r: 'radius'
	},
	axisTypes: ['xAxis', 'yAxis'],
	colorCounter: 0,
	parallelArrays: ['x', 'y'], // each point's x and y values are stored in this.xData and this.yData
	init: function (chart, options) {
		var series = this,
			eventType,
			events,
			chartSeries = chart.series,
			sortByIndex = function (a, b) {
				return pick(a.options.index, a._i) - pick(b.options.index, b._i);
			};

		series.chart = chart;
		series.options = options = series.setOptions(options); // merge with plotOptions
		series.linkedSeries = [];

		// bind the axes
		series.bindAxes();

		// set some variables
		extend(series, {
			name: options.name,
			state: NORMAL_STATE,
			pointAttr: {},
			visible: options.visible !== false, // true by default
			selected: options.selected === true // false by default
		});

		// special
		if (useCanVG) {
			options.animation = false;
		}

		// register event listeners
		events = options.events;
		for (eventType in events) {
			addEvent(series, eventType, events[eventType]);
		}
		if (
			(events && events.click) ||
			(options.point && options.point.events && options.point.events.click) ||
			options.allowPointSelect
		) {
			chart.runTrackerClick = true;
		}

		series.getColor();
		series.getSymbol();

		// Set the data
		each(series.parallelArrays, function (key) {
			series[key + 'Data'] = [];
		});
		series.setData(options.data, false);

		// Mark cartesian
		if (series.isCartesian) {
			chart.hasCartesianSeries = true;
		}

		// Register it in the chart
		chartSeries.push(series);
		series._i = chartSeries.length - 1;

		// Sort series according to index option (#248, #1123, #2456)
		stableSort(chartSeries, sortByIndex);
		if (this.yAxis) {
			stableSort(this.yAxis.series, sortByIndex);
		}

		each(chartSeries, function (series, i) {
			series.index = i;
			series.name = series.name || 'Series ' + (i + 1);
		});

	},

	/**
	 * Set the xAxis and yAxis properties of cartesian series, and register the series
	 * in the axis.series array
	 */
	bindAxes: function () {
		var series = this,
			seriesOptions = series.options,
			chart = series.chart,
			axisOptions;

		each(series.axisTypes || [], function (AXIS) { // repeat for xAxis and yAxis

			each(chart[AXIS], function (axis) { // loop through the chart's axis objects
				axisOptions = axis.options;

				// apply if the series xAxis or yAxis option mathches the number of the
				// axis, or if undefined, use the first axis
				if ((seriesOptions[AXIS] === axisOptions.index) ||
						(seriesOptions[AXIS] !== UNDEFINED && seriesOptions[AXIS] === axisOptions.id) ||
						(seriesOptions[AXIS] === UNDEFINED && axisOptions.index === 0)) {

					// register this series in the axis.series lookup
					axis.series.push(series);

					// set this series.xAxis or series.yAxis reference
					series[AXIS] = axis;

					// mark dirty for redraw
					axis.isDirty = true;
				}
			});

			// The series needs an X and an Y axis
			if (!series[AXIS] && series.optionalAxis !== AXIS) {
				error(18, true);
			}

		});
	},

	/**
	 * For simple series types like line and column, the data values are held in arrays like
	 * xData and yData for quick lookup to find extremes and more. For multidimensional series
	 * like bubble and map, this can be extended with arrays like zData and valueData by
	 * adding to the series.parallelArrays array.
	 */
	updateParallelArrays: function (point, i) {
		var series = point.series,
			args = arguments,
			fn = typeof i === 'number' ?
				 // Insert the value in the given position
				function (key) {
					var val = key === 'y' && series.toYData ? series.toYData(point) : point[key];
					series[key + 'Data'][i] = val;
				} :
				// Apply the method specified in i with the following arguments as arguments
				function (key) {
					Array.prototype[i].apply(series[key + 'Data'], Array.prototype.slice.call(args, 2));
				};

		each(series.parallelArrays, fn);
	},

	/**
	 * Return an auto incremented x value based on the pointStart and pointInterval options.
	 * This is only used if an x value is not given for the point that calls autoIncrement.
	 */
	autoIncrement: function () {
		var series = this,
			options = series.options,
			xIncrement = series.xIncrement;

		xIncrement = pick(xIncrement, options.pointStart, 0);

		series.pointInterval = pick(series.pointInterval, options.pointInterval, 1);

		series.xIncrement = xIncrement + series.pointInterval;
		return xIncrement;
	},

	/**
	 * Divide the series data into segments divided by null values.
	 */
	getSegments: function () {
		var series = this,
			lastNull = -1,
			segments = [],
			i,
			points = series.points,
			pointsLength = points.length;

		if (pointsLength) { // no action required for []

			// if connect nulls, just remove null points
			if (series.options.connectNulls) {
				i = pointsLength;
				while (i--) {
					if (points[i].y === null) {
						points.splice(i, 1);
					}
				}
				if (points.length) {
					segments = [points];
				}

			// else, split on null points
			} else {
				each(points, function (point, i) {
					if (point.y === null) {
						if (i > lastNull + 1) {
							segments.push(points.slice(lastNull + 1, i));
						}
						lastNull = i;
					} else if (i === pointsLength - 1) { // last value
						segments.push(points.slice(lastNull + 1, i + 1));
					}
				});
			}
		}

		// register it
		series.segments = segments;
	},

	/**
	 * Set the series options by merging from the options tree
	 * @param {Object} itemOptions
	 */
	setOptions: function (itemOptions) {
		var chart = this.chart,
			chartOptions = chart.options,
			plotOptions = chartOptions.plotOptions,
			userOptions = chart.userOptions || {},
			userPlotOptions = userOptions.plotOptions || {},
			typeOptions = plotOptions[this.type],
			options;

		this.userOptions = itemOptions;

		options = merge(
			typeOptions,
			plotOptions.series,
			itemOptions
		);

		// The tooltip options are merged between global and series specific options
		this.tooltipOptions = merge(
			defaultOptions.tooltip,
			defaultOptions.plotOptions[this.type].tooltip,
			userOptions.tooltip,
			userPlotOptions.series && userPlotOptions.series.tooltip,
			userPlotOptions[this.type] && userPlotOptions[this.type].tooltip,
			itemOptions.tooltip
		);

		// Delete marker object if not allowed (#1125)
		if (typeOptions.marker === null) {
			delete options.marker;
		}

		return options;

	},
	/**
	 * Get the series' color
	 */
	getColor: function () {
		var options = this.options,
			userOptions = this.userOptions,
			defaultColors = this.chart.options.colors,
			counters = this.chart.counters,
			color,
			colorIndex;

		color = options.color || defaultPlotOptions[this.type].color;

		if (!color && !options.colorByPoint) {
			if (defined(userOptions._colorIndex)) { // after Series.update()
				colorIndex = userOptions._colorIndex;
			} else {
				userOptions._colorIndex = counters.color;
				colorIndex = counters.color++;
			}
			color = defaultColors[colorIndex];
		}

		this.color = color;
		counters.wrapColor(defaultColors.length);
	},
	/**
	 * Get the series' symbol
	 */
	getSymbol: function () {
		var series = this,
			userOptions = series.userOptions,
			seriesMarkerOption = series.options.marker,
			chart = series.chart,
			defaultSymbols = chart.options.symbols,
			counters = chart.counters,
			symbolIndex;

		series.symbol = seriesMarkerOption.symbol;
		if (!series.symbol) {
			if (defined(userOptions._symbolIndex)) { // after Series.update()
				symbolIndex = userOptions._symbolIndex;
			} else {
				userOptions._symbolIndex = counters.symbol;
				symbolIndex = counters.symbol++;
			}
			series.symbol = defaultSymbols[symbolIndex];
		}

		// don't substract radius in image symbols (#604)
		if (/^url/.test(series.symbol)) {
			seriesMarkerOption.radius = 0;
		}
		counters.wrapSymbol(defaultSymbols.length);
	},
<<<<<<< HEAD

	drawLegendSymbol: LegendSymbolMixin.drawLineMarker,

	/**
	 * Add a point dynamically after chart load time
	 * @param {Object} options Point options as given in series.data
	 * @param {Boolean} redraw Whether to redraw the chart or wait for an explicit call
	 * @param {Boolean} shift If shift is true, a point is shifted off the start
	 *    of the series as one is appended to the end.
	 * @param {Boolean|Object} animation Whether to apply animation, and optionally animation
	 *    configuration
	 */
	addPoint: function (options, redraw, shift, animation) {
		var series = this,
			seriesOptions = series.options,
			data = series.data,
			graph = series.graph,
			area = series.area,
			chart = series.chart,
			xAxis = series.xAxis,
			hasCategories = xAxis && !!xAxis.categories,
			currentShift = (graph && graph.shift) || 0,
			dataOptions = seriesOptions.data,
			point,
			isInTheMiddle,
			xData = series.xData,
			x,
			i;

		setAnimation(animation, chart);

		// Make graph animate sideways
		if (shift) {
			each([graph, area, series.graphNeg, series.areaNeg], function (shape) {
				if (shape) {
					shape.shift = currentShift + 1;
				}
			});
		}
		if (area) {
			area.isArea = true; // needed in animation, both with and without shift
		}

		// Optional redraw, defaults to true
		redraw = pick(redraw, true);

		// Get options and push the point to xData, yData and series.options. In series.generatePoints
		// the Point instance will be created on demand and pushed to the series.data array.
		point = { series: series };
		series.pointClass.prototype.applyOptions.apply(point, [options]);
		x = point.x;

		// Get the insertion point
		i = xData.length;
		if (series.requireSorting && x < xData[i - 1]) {
			isInTheMiddle = true;
			while (i && xData[i - 1] > x) {
				i--;
			}
		}

		series.updateParallelArrays(point, 'splice', i); // insert undefined item
		series.updateParallelArrays(point, i); // update it

		if (hasCategories && point.name) {
			xAxis.names[x] = point.name;
		}
		dataOptions.splice(i, 0, options);

		if (isInTheMiddle) {
			series.data.splice(i, 0, null);
			series.processData();
		}

		// Generate points to be added to the legend (#1329)
		if (seriesOptions.legendType === 'point') {
			series.generatePoints();
		}

		// Shift the first point off the parallel arrays
		// todo: consider series.removePoint(i) method
		if (shift) {
			if (data[0] && data[0].remove) {
				data[0].remove(false);
			} else {
				data.shift();
				series.updateParallelArrays(point, 'shift');

				dataOptions.shift();
			}
		}

		// redraw
		series.isDirty = true;
		series.isDirtyData = true;
		if (redraw) {
			series.getAttribs(); // #1937
			chart.redraw();
		}
	},
=======

	drawLegendSymbol: LegendSymbolMixin.drawLineMarker,
>>>>>>> cfdee675

	/**
	 * Replace the series data with a new set of data
	 * @param {Object} data
	 * @param {Object} redraw
	 */
	setData: function (data, redraw) {
		var series = this,
			oldData = series.points,
			options = series.options,
			chart = series.chart,
			firstPoint = null,
			xAxis = series.xAxis,
			hasCategories = xAxis && !!xAxis.categories,
			i;

		// reset properties
		series.xIncrement = null;
		series.pointRange = hasCategories ? 1 : options.pointRange;

		series.colorCounter = 0; // for series with colorByPoint (#1547)
		data = data || [];

		// parallel arrays
		var dataLength = data.length,
			turboThreshold = options.turboThreshold,
			pt,
			xData = this.xData,
			yData = this.yData,
			pointArrayMap = series.pointArrayMap,
			valueCount = pointArrayMap && pointArrayMap.length;

		each(this.parallelArrays, function (key) {
			series[key + 'Data'].length = 0;
		});

		// In turbo mode, only one- or twodimensional arrays of numbers are allowed. The
		// first value is tested, and we assume that all the rest are defined the same
		// way. Although the 'for' loops are similar, they are repeated inside each
		// if-else conditional for max performance.
		if (turboThreshold && dataLength > turboThreshold) {

			// find the first non-null point
			i = 0;
			while (firstPoint === null && i < dataLength) {
				firstPoint = data[i];
				i++;
			}


			if (isNumber(firstPoint)) { // assume all points are numbers
				var x = pick(options.pointStart, 0),
					pointInterval = pick(options.pointInterval, 1);

				for (i = 0; i < dataLength; i++) {
					xData[i] = x;
					yData[i] = data[i];
					x += pointInterval;
				}
				series.xIncrement = x;
			} else if (isArray(firstPoint)) { // assume all points are arrays
				if (valueCount) { // [x, low, high] or [x, o, h, l, c]
					for (i = 0; i < dataLength; i++) {
						pt = data[i];
						xData[i] = pt[0];
						yData[i] = pt.slice(1, valueCount + 1);
					}
				} else { // [x, y]
					for (i = 0; i < dataLength; i++) {
						pt = data[i];
						xData[i] = pt[0];
						yData[i] = pt[1];
					}
				}
			} else {
				error(12); // Highcharts expects configs to be numbers or arrays in turbo mode
			}
		} else {
			for (i = 0; i < dataLength; i++) {
				if (data[i] !== UNDEFINED) { // stray commas in oldIE
					pt = { series: series };
					series.pointClass.prototype.applyOptions.apply(pt, [data[i]]);
					series.updateParallelArrays(pt, i);
<<<<<<< HEAD
					if (hasCategories && pt.name) {
						xAxis.names[pt.x] = pt.name; // #2046
=======
					if (names && pt.name) {
						names[pt.x] = pt.name; // #2046
>>>>>>> cfdee675
					}
				}
			}
		}

		// Forgetting to cast strings to numbers is a common caveat when handling CSV or JSON
		if (isString(yData[0])) {
			error(14, true);
		}

		series.data = [];
		series.options.data = data;
		//series.zData = zData;

		// destroy old points
		i = (oldData && oldData.length) || 0;
		while (i--) {
			if (oldData[i] && oldData[i].destroy) {
				oldData[i].destroy();
			}
		}

		// reset minRange (#878)
		if (xAxis) {
			xAxis.minRange = xAxis.userMinRange;
		}

		// redraw
		series.isDirty = series.isDirtyData = chart.isDirtyBox = true;
		if (pick(redraw, true)) {
			chart.redraw(false);
		}
	},

	/**
<<<<<<< HEAD
	 * Remove a series and optionally redraw the chart
	 *
	 * @param {Boolean} redraw Whether to redraw the chart or wait for an explicit call
	 * @param {Boolean|Object} animation Whether to apply animation, and optionally animation
	 *    configuration
	 */

	remove: function (redraw, animation) {
		var series = this,
			chart = series.chart;
		redraw = pick(redraw, true);

		if (!series.isRemoving) {  /* prevent triggering native event in jQuery
				(calling the remove function from the remove event) */
			series.isRemoving = true;

			// fire the event with a default handler of removing the point
			fireEvent(series, 'remove', null, function () {


				// destroy elements
				series.destroy();


				// redraw
				chart.isDirtyLegend = chart.isDirtyBox = true;
				chart.linkSeries();

				if (redraw) {
					chart.redraw(animation);
				}
			});

		}
		series.isRemoving = false;
	},

	/**
=======
>>>>>>> cfdee675
	 * Process the data by cropping away unused data points if the series is longer
	 * than the crop threshold. This saves computing time for lage series.
	 */
	processData: function (force) {
		var series = this,
			processedXData = series.xData, // copied during slice operation below
			processedYData = series.yData,
			dataLength = processedXData.length,
			croppedData,
			cropStart = 0,
			cropped,
			distance,
			closestPointRange,
			xAxis = series.xAxis,
			i, // loop variable
			options = series.options,
			cropThreshold = options.cropThreshold,
			isCartesian = series.isCartesian;

		// If the series data or axes haven't changed, don't go through this. Return false to pass
		// the message on to override methods like in data grouping.
		if (isCartesian && !series.isDirty && !xAxis.isDirty && !series.yAxis.isDirty && !force) {
			return false;
		}


		// optionally filter out points outside the plot area
		if (isCartesian && series.sorted && (!cropThreshold || dataLength > cropThreshold || series.forceCrop)) {
			var min = xAxis.min,
				max = xAxis.max;

			// it's outside current extremes
			if (processedXData[dataLength - 1] < min || processedXData[0] > max) {
				processedXData = [];
				processedYData = [];

			// only crop if it's actually spilling out
			} else if (processedXData[0] < min || processedXData[dataLength - 1] > max) {
				croppedData = this.cropData(series.xData, series.yData, min, max);
				processedXData = croppedData.xData;
				processedYData = croppedData.yData;
				cropStart = croppedData.start;
				cropped = true;
			}
		}


		// Find the closest distance between processed points
		for (i = processedXData.length - 1; i >= 0; i--) {
			distance = processedXData[i] - processedXData[i - 1];
			if (distance > 0 && (closestPointRange === UNDEFINED || distance < closestPointRange)) {
				closestPointRange = distance;

			// Unsorted data is not supported by the line tooltip, as well as data grouping and
			// navigation in Stock charts (#725) and width calculation of columns (#1900)
			} else if (distance < 0 && series.requireSorting) {
				error(15);
			}
		}

		// Record the properties
		series.cropped = cropped; // undefined or true
		series.cropStart = cropStart;
		series.processedXData = processedXData;
		series.processedYData = processedYData;

		if (options.pointRange === null) { // null means auto, as for columns, candlesticks and OHLC
			series.pointRange = closestPointRange || 1;
		}
		series.closestPointRange = closestPointRange;

	},

	/**
	 * Iterate over xData and crop values between min and max. Returns object containing crop start/end
	 * cropped xData with corresponding part of yData, dataMin and dataMax within the cropped range
	 */
	cropData: function (xData, yData, min, max) {
		var dataLength = xData.length,
			cropStart = 0,
			cropEnd = dataLength,
			cropShoulder = pick(this.cropShoulder, 1), // line-type series need one point outside
			i;

		// iterate up to find slice start
		for (i = 0; i < dataLength; i++) {
			if (xData[i] >= min) {
				cropStart = mathMax(0, i - cropShoulder);
				break;
			}
		}

		// proceed to find slice end
		for (; i < dataLength; i++) {
			if (xData[i] > max) {
				cropEnd = i + cropShoulder;
				break;
			}
		}

		return {
			xData: xData.slice(cropStart, cropEnd),
			yData: yData.slice(cropStart, cropEnd),
			start: cropStart,
			end: cropEnd
		};
	},


	/**
	 * Generate the data point after the data has been processed by cropping away
	 * unused points and optionally grouped in Highcharts Stock.
	 */
	generatePoints: function () {
		var series = this,
			options = series.options,
			dataOptions = options.data,
			data = series.data,
			dataLength,
			processedXData = series.processedXData,
			processedYData = series.processedYData,
			pointClass = series.pointClass,
			processedDataLength = processedXData.length,
			cropStart = series.cropStart || 0,
			cursor,
			hasGroupedData = series.hasGroupedData,
			point,
			points = [],
			i;

		if (!data && !hasGroupedData) {
			var arr = [];
			arr.length = dataOptions.length;
			data = series.data = arr;
		}

		for (i = 0; i < processedDataLength; i++) {
			cursor = cropStart + i;
			if (!hasGroupedData) {
				if (data[cursor]) {
					point = data[cursor];
				} else if (dataOptions[cursor] !== UNDEFINED) { // #970
					data[cursor] = point = (new pointClass()).init(series, dataOptions[cursor], processedXData[i]);
				}
				points[i] = point;
			} else {
				// splat the y data in case of ohlc data array
				points[i] = (new pointClass()).init(series, [processedXData[i]].concat(splat(processedYData[i])));
			}
		}

		// Hide cropped-away points - this only runs when the number of points is above cropThreshold, or when
		// swithching view from non-grouped data to grouped data (#637)
		if (data && (processedDataLength !== (dataLength = data.length) || hasGroupedData)) {
			for (i = 0; i < dataLength; i++) {
				if (i === cropStart && !hasGroupedData) { // when has grouped data, clear all points
					i += processedDataLength;
				}
				if (data[i]) {
					data[i].destroyElements();
					data[i].plotX = UNDEFINED; // #1003
				}
			}
		}

		series.data = data;
		series.points = points;
	},

	/**
	 * Adds series' points value to corresponding stack
	 */
	setStackedPoints: function () {
		if (!this.options.stacking || (this.visible !== true && this.chart.options.chart.ignoreHiddenSeries !== false)) {
			return;
		}

		var series = this,
			xData = series.processedXData,
			yData = series.processedYData,
			stackedYData = [],
			yDataLength = yData.length,
			seriesOptions = series.options,
			threshold = seriesOptions.threshold,
			stackOption = seriesOptions.stack,
			stacking = seriesOptions.stacking,
			stackKey = series.stackKey,
			negKey = '-' + stackKey,
			negStacks = series.negStacks,
			yAxis = series.yAxis,
			stacks = yAxis.stacks,
			oldStacks = yAxis.oldStacks,
			isNegative,
			stack,
			other,
			key,
			i,
			x,
			y;

		// loop over the non-null y values and read them into a local array
		for (i = 0; i < yDataLength; i++) {
			x = xData[i];
			y = yData[i];

			// Read stacked values into a stack based on the x value,
			// the sign of y and the stack key. Stacking is also handled for null values (#739)
			isNegative = negStacks && y < threshold;
			key = isNegative ? negKey : stackKey;

			// Create empty object for this stack if it doesn't exist yet
			if (!stacks[key]) {
				stacks[key] = {};
			}

			// Initialize StackItem for this x
			if (!stacks[key][x]) {
				if (oldStacks[key] && oldStacks[key][x]) {
					stacks[key][x] = oldStacks[key][x];
					stacks[key][x].total = null;
				} else {
					stacks[key][x] = new StackItem(yAxis, yAxis.options.stackLabels, isNegative, x, stackOption, stacking);
				}
			}

			// If the StackItem doesn't exist, create it first
			stack = stacks[key][x];
			stack.points[series.index] = [stack.cum || 0];

			// Add value to the stack total
			if (stacking === 'percent') {

				// Percent stacked column, totals are the same for the positive and negative stacks
				other = isNegative ? stackKey : negKey;
				if (negStacks && stacks[other] && stacks[other][x]) {
					other = stacks[other][x];
					stack.total = other.total = mathMax(other.total, stack.total) + mathAbs(y) || 0;

				// Percent stacked areas
				} else {
					stack.total += mathAbs(y) || 0;
				}
			} else {
				stack.total += y || 0;
			}

			stack.cum = (stack.cum || 0) + (y || 0);

			stack.points[series.index].push(stack.cum);
			stackedYData[i] = stack.cum;

		}

		if (stacking === 'percent') {
			yAxis.usePercentage = true;
		}

		this.stackedYData = stackedYData; // To be used in getExtremes

		// Reset old stacks
		yAxis.oldStacks = {};
	},

	/**
	 * Iterate over all stacks and compute the absolute values to percent
	 */
	setPercentStacks: function () {
		var series = this,
			stackKey = series.stackKey,
			stacks = series.yAxis.stacks;

		each([stackKey, '-' + stackKey], function (key) {
			var i = series.xData.length,
				x,
				stack,
				pointExtremes,
				totalFactor;

			while (i--) {
				x = series.xData[i];
				stack = stacks[key] && stacks[key][x];
				pointExtremes = stack && stack.points[series.index];
				if (pointExtremes) {
					totalFactor = stack.total ? 100 / stack.total : 0;
					pointExtremes[0] = correctFloat(pointExtremes[0] * totalFactor); // Y bottom value
					pointExtremes[1] = correctFloat(pointExtremes[1] * totalFactor); // Y value
					series.stackedYData[i] = pointExtremes[1];
				}
			}
		});
	},

	/**
	 * Calculate Y extremes for visible data
	 */
	getExtremes: function (yData) {
		var xAxis = this.xAxis,
			yAxis = this.yAxis,
			xData = this.processedXData,
			yDataLength,
			activeYData = [],
			activeCounter = 0,
			xExtremes = xAxis.getExtremes(), // #2117, need to compensate for log X axis
			xMin = xExtremes.min,
			xMax = xExtremes.max,
			validValue,
			withinRange,
			dataMin,
			dataMax,
			x,
			y,
			i,
			j;

		yData = yData || this.stackedYData || this.processedYData;
		yDataLength = yData.length;

		for (i = 0; i < yDataLength; i++) {

			x = xData[i];
			y = yData[i];

			// For points within the visible range, including the first point outside the
			// visible range, consider y extremes
			validValue = y !== null && y !== UNDEFINED && (!yAxis.isLog || (y.length || y > 0));
			withinRange = this.getExtremesFromAll || this.cropped || ((xData[i + 1] || x) >= xMin &&
				(xData[i - 1] || x) <= xMax);

			if (validValue && withinRange) {

				j = y.length;
				if (j) { // array, like ohlc or range data
					while (j--) {
						if (y[j] !== null) {
							activeYData[activeCounter++] = y[j];
						}
					}
				} else {
					activeYData[activeCounter++] = y;
				}
			}
		}
		this.dataMin = pick(dataMin, arrayMin(activeYData));
		this.dataMax = pick(dataMax, arrayMax(activeYData));
	},

	/**
	 * Translate data points from raw data values to chart specific positioning data
	 * needed later in drawPoints, drawGraph and drawTracker.
	 */
	translate: function () {
		if (!this.processedXData) { // hidden series
			this.processData();
		}
		this.generatePoints();
		var series = this,
			options = series.options,
			stacking = options.stacking,
			xAxis = series.xAxis,
			categories = xAxis.categories,
			yAxis = series.yAxis,
			points = series.points,
			dataLength = points.length,
			hasModifyValue = !!series.modifyValue,
			i,
			pointPlacement = options.pointPlacement,
			dynamicallyPlaced = pointPlacement === 'between' || isNumber(pointPlacement),
			threshold = options.threshold;

		// Translate each point
		for (i = 0; i < dataLength; i++) {
			var point = points[i],
				xValue = point.x,
				yValue = point.y,
				yBottom = point.low,
				stack = yAxis.stacks[(series.negStacks && yValue < threshold ? '-' : '') + series.stackKey],
				pointStack,
				stackValues;

			// Discard disallowed y values for log axes
			if (yAxis.isLog && yValue <= 0) {
				point.y = yValue = null;
			}

			// Get the plotX translation
			point.plotX = xAxis.translate(xValue, 0, 0, 0, 1, pointPlacement, this.type === 'flags'); // Math.round fixes #591


			// Calculate the bottom y value for stacked series
			if (stacking && series.visible && stack && stack[xValue]) {

				pointStack = stack[xValue];
				stackValues = pointStack.points[series.index];
				yBottom = stackValues[0];
				yValue = stackValues[1];

				if (yBottom === 0) {
					yBottom = pick(threshold, yAxis.min);
				}
				if (yAxis.isLog && yBottom <= 0) { // #1200, #1232
					yBottom = null;
				}

				point.total = point.stackTotal = pointStack.total;
				point.percentage = stacking === 'percent' && (point.y / pointStack.total * 100);
				point.stackY = yValue;

				// Place the stack label
				pointStack.setOffset(series.pointXOffset || 0, series.barW || 0);

			}

			// Set translated yBottom or remove it
			point.yBottom = defined(yBottom) ?
				yAxis.translate(yBottom, 0, 1, 0, 1) :
				null;

			// general hook, used for Highstock compare mode
			if (hasModifyValue) {
				yValue = series.modifyValue(yValue, point);
			}

			// Set the the plotY value, reset it for redraws
			point.plotY = (typeof yValue === 'number' && yValue !== Infinity) ?
				//mathRound(yAxis.translate(yValue, 0, 1, 0, 1) * 10) / 10 : // Math.round fixes #591
				yAxis.translate(yValue, 0, 1, 0, 1) :
				UNDEFINED;

			// Set client related positions for mouse tracking
			point.clientX = dynamicallyPlaced ? xAxis.translate(xValue, 0, 0, 0, 1) : point.plotX; // #1514

			point.negative = point.y < (threshold || 0);

			// some API data
			point.category = categories && categories[point.x] !== UNDEFINED ?
				categories[point.x] : point.x;


		}

		// now that we have the cropped data, build the segments
		series.getSegments();
	},
	/**
	 * Memoize tooltip texts and positions
	 */
	setTooltipPoints: function (renew) {
		var series = this,
			points = [],
			pointsLength,
			low,
			high,
			xAxis = series.xAxis,
			xExtremes = xAxis && xAxis.getExtremes(),
			axisLength = xAxis ? (xAxis.tooltipLen || xAxis.len) : series.chart.plotSizeX, // tooltipLen and tooltipPosName used in polar
			point,
			pointX,
			nextPoint,
			i,
			tooltipPoints = []; // a lookup array for each pixel in the x dimension

		// don't waste resources if tracker is disabled
		if (series.options.enableMouseTracking === false) {
			return;
		}

		// renew
		if (renew) {
			series.tooltipPoints = null;
		}

		// concat segments to overcome null values
		each(series.segments || series.points, function (segment) {
			points = points.concat(segment);
		});

		// Reverse the points in case the X axis is reversed
		if (xAxis && xAxis.reversed) {
			points = points.reverse();
		}

		// Polar needs additional shaping
		if (series.orderTooltipPoints) {
			series.orderTooltipPoints(points);
		}

		// Assign each pixel position to the nearest point
		pointsLength = points.length;
		for (i = 0; i < pointsLength; i++) {
			point = points[i];
			pointX = point.x;
			if (pointX >= xExtremes.min && pointX <= xExtremes.max) { // #1149
				nextPoint = points[i + 1];

				// Set this range's low to the last range's high plus one
				low = high === UNDEFINED ? 0 : high + 1;
				// Now find the new high
				high = points[i + 1] ?
					mathMin(mathMax(0, mathFloor( // #2070
						(point.clientX + (nextPoint ? (nextPoint.wrappedClientX || nextPoint.clientX) : axisLength)) / 2
					)), axisLength) :
					axisLength;

				while (low >= 0 && low <= high) {
					tooltipPoints[low++] = point;
				}
			}
		}
		series.tooltipPoints = tooltipPoints;
	},

	/**
	 * Format the header of the tooltip
	 */
	tooltipHeaderFormatter: function (point) {
		var series = this,
			tooltipOptions = series.tooltipOptions,
			xDateFormat = tooltipOptions.xDateFormat,
			dateTimeLabelFormats = tooltipOptions.dateTimeLabelFormats,
			xAxis = series.xAxis,
			isDateTime = xAxis && xAxis.options.type === 'datetime',
			headerFormat = tooltipOptions.headerFormat,
			closestPointRange = xAxis && xAxis.closestPointRange,
			n;

		// Guess the best date format based on the closest point distance (#568)
		if (isDateTime && !xDateFormat) {
			if (closestPointRange) {
				for (n in timeUnits) {
					if (timeUnits[n] >= closestPointRange) {
						xDateFormat = dateTimeLabelFormats[n];
						break;
					}
				}
			} else {
				xDateFormat = dateTimeLabelFormats.day;
			}
		}

		// Insert the header date format if any
		if (isDateTime && xDateFormat && isNumber(point.key)) {
			headerFormat = headerFormat.replace('{point.key}', '{point.key:' + xDateFormat + '}');
		}

		return format(headerFormat, {
			point: point,
			series: series
		});
	},

	/**
	 * Series mouse over handler
	 */
	onMouseOver: function () {
		var series = this,
			chart = series.chart,
			hoverSeries = chart.hoverSeries;

		// set normal state to previous series
		if (hoverSeries && hoverSeries !== series) {
			hoverSeries.onMouseOut();
		}

		// trigger the event, but to save processing time,
		// only if defined
		if (series.options.events.mouseOver) {
			fireEvent(series, 'mouseOver');
		}

		// hover this
		series.setState(HOVER_STATE);
		chart.hoverSeries = series;
	},

	/**
	 * Series mouse out handler
	 */
	onMouseOut: function () {
		// trigger the event only if listeners exist
		var series = this,
			options = series.options,
			chart = series.chart,
			tooltip = chart.tooltip,
			hoverPoint = chart.hoverPoint;

		// trigger mouse out on the point, which must be in this series
		if (hoverPoint) {
			hoverPoint.onMouseOut();
		}

		// fire the mouse out event
		if (series && options.events.mouseOut) {
			fireEvent(series, 'mouseOut');
		}


		// hide the tooltip
		if (tooltip && !options.stickyTracking && (!tooltip.shared || series.noSharedTooltip)) {
			tooltip.hide();
		}

		// set normal state
		series.setState();
		chart.hoverSeries = null;
	},

	/**
	 * Animate in the series
	 */
	animate: function (init) {
		var series = this,
			chart = series.chart,
			renderer = chart.renderer,
			clipRect,
			markerClipRect,
			animation = series.options.animation,
			clipBox = chart.clipBox,
			inverted = chart.inverted,
			sharedClipKey;

		// Animation option is set to true
		if (animation && !isObject(animation)) {
			animation = defaultPlotOptions[series.type].animation;
		}
		sharedClipKey = '_sharedClip' + animation.duration + animation.easing;

		// Initialize the animation. Set up the clipping rectangle.
		if (init) {

			// If a clipping rectangle with the same properties is currently present in the chart, use that.
			clipRect = chart[sharedClipKey];
			markerClipRect = chart[sharedClipKey + 'm'];
			if (!clipRect) {
				chart[sharedClipKey] = clipRect = renderer.clipRect(
					extend(clipBox, { width: 0 })
				);

				chart[sharedClipKey + 'm'] = markerClipRect = renderer.clipRect(
					-99, // include the width of the first marker
					inverted ? -chart.plotLeft : -chart.plotTop,
					99,
					inverted ? chart.chartWidth : chart.chartHeight
				);
			}
			series.group.clip(clipRect);
			series.markerGroup.clip(markerClipRect);
			series.sharedClipKey = sharedClipKey;

		// Run the animation
		} else {
			clipRect = chart[sharedClipKey];
			if (clipRect) {
				clipRect.animate({
					width: chart.plotSizeX
				}, animation);
				chart[sharedClipKey + 'm'].animate({
					width: chart.plotSizeX + 99
				}, animation);
			}

			// Delete this function to allow it only once
			series.animate = null;

			// Call the afterAnimate function on animation complete (but don't overwrite the animation.complete option
			// which should be available to the user).
			series.animationTimeout = setTimeout(function () {
				series.afterAnimate();
			}, animation.duration);
		}
	},

	/**
	 * This runs after animation to land on the final plot clipping
	 */
	afterAnimate: function () {
		var chart = this.chart,
			sharedClipKey = this.sharedClipKey,
			group = this.group;

		if (group && this.options.clip !== false) {
			group.clip(chart.clipRect);
			this.markerGroup.clip(); // no clip
		}

		// Remove the shared clipping rectancgle when all series are shown
		setTimeout(function () {
			if (sharedClipKey && chart[sharedClipKey]) {
				chart[sharedClipKey] = chart[sharedClipKey].destroy();
				chart[sharedClipKey + 'm'] = chart[sharedClipKey + 'm'].destroy();
			}
		}, 100);
	},

	/**
	 * Draw the markers
	 */
	drawPoints: function () {
		var series = this,
			pointAttr,
			points = series.points,
			chart = series.chart,
			plotX,
			plotY,
			i,
			point,
			radius,
			symbol,
			isImage,
			graphic,
			options = series.options,
			seriesMarkerOptions = options.marker,
			pointMarkerOptions,
			enabled,
			isInside,
			markerGroup = series.markerGroup;

		if (seriesMarkerOptions.enabled || series._hasPointMarkers) {

			i = points.length;
			while (i--) {
				point = points[i];
				plotX = mathFloor(point.plotX); // #1843
				plotY = point.plotY;
				graphic = point.graphic;
				pointMarkerOptions = point.marker || {};
				enabled = (seriesMarkerOptions.enabled && pointMarkerOptions.enabled === UNDEFINED) || pointMarkerOptions.enabled;
				isInside = chart.isInsidePlot(mathRound(plotX), plotY, chart.inverted); // #1858

				// only draw the point if y is defined
				if (enabled && plotY !== UNDEFINED && !isNaN(plotY) && point.y !== null) {

					// shortcuts
					pointAttr = point.pointAttr[point.selected ? SELECT_STATE : NORMAL_STATE];
					radius = pointAttr.r;
					symbol = pick(pointMarkerOptions.symbol, series.symbol);
					isImage = symbol.indexOf('url') === 0;

					if (graphic) { // update
						graphic
							.attr({ // Since the marker group isn't clipped, each individual marker must be toggled
								visibility: isInside ? (hasSVG ? 'inherit' : VISIBLE) : HIDDEN
							})
							.animate(extend({
								x: plotX - radius,
								y: plotY - radius
							}, graphic.symbolName ? { // don't apply to image symbols #507
								width: 2 * radius,
								height: 2 * radius
							} : {}));
					} else if (isInside && (radius > 0 || isImage)) {
						point.graphic = graphic = chart.renderer.symbol(
							symbol,
							plotX - radius,
							plotY - radius,
							2 * radius,
							2 * radius
						)
						.attr(pointAttr)
						.add(markerGroup);
					}

				} else if (graphic) {
					point.graphic = graphic.destroy(); // #1269
				}
			}
		}

	},

	/**
	 * Convert state properties from API naming conventions to SVG attributes
	 *
	 * @param {Object} options API options object
	 * @param {Object} base1 SVG attribute object to inherit from
	 * @param {Object} base2 Second level SVG attribute object to inherit from
	 */
	convertAttribs: function (options, base1, base2, base3) {
		var conversion = this.pointAttrToOptions,
			attr,
			option,
			obj = {};

		options = options || {};
		base1 = base1 || {};
		base2 = base2 || {};
		base3 = base3 || {};

		for (attr in conversion) {
			option = conversion[attr];
			obj[attr] = pick(options[option], base1[attr], base2[attr], base3[attr]);
		}
		return obj;
	},

	/**
	 * Get the state attributes. Each series type has its own set of attributes
	 * that are allowed to change on a point's state change. Series wide attributes are stored for
	 * all series, and additionally point specific attributes are stored for all
	 * points with individual marker options. If such options are not defined for the point,
	 * a reference to the series wide attributes is stored in point.pointAttr.
	 */
	getAttribs: function () {
		var series = this,
			seriesOptions = series.options,
			normalOptions = defaultPlotOptions[series.type].marker ? seriesOptions.marker : seriesOptions,
			stateOptions = normalOptions.states,
			stateOptionsHover = stateOptions[HOVER_STATE],
			pointStateOptionsHover,
			seriesColor = series.color,
			normalDefaults = {
				stroke: seriesColor,
				fill: seriesColor
			},
			points = series.points || [], // #927
			i,
			point,
			seriesPointAttr = [],
			pointAttr,
			pointAttrToOptions = series.pointAttrToOptions,
			hasPointSpecificOptions,
			negativeColor = seriesOptions.negativeColor,
			defaultLineColor = normalOptions.lineColor,
			key;

		// series type specific modifications
		if (seriesOptions.marker) { // line, spline, area, areaspline, scatter

			// if no hover radius is given, default to normal radius + 2
			stateOptionsHover.radius = stateOptionsHover.radius || normalOptions.radius + 2;
			stateOptionsHover.lineWidth = stateOptionsHover.lineWidth || normalOptions.lineWidth + 1;

		} else { // column, bar, pie

			// if no hover color is given, brighten the normal color
			stateOptionsHover.color = stateOptionsHover.color ||
				Color(stateOptionsHover.color || seriesColor)
					.brighten(stateOptionsHover.brightness).get();
		}

		// general point attributes for the series normal state
		seriesPointAttr[NORMAL_STATE] = series.convertAttribs(normalOptions, normalDefaults);

		// HOVER_STATE and SELECT_STATE states inherit from normal state except the default radius
		each([HOVER_STATE, SELECT_STATE], function (state) {
			seriesPointAttr[state] =
					series.convertAttribs(stateOptions[state], seriesPointAttr[NORMAL_STATE]);
		});

		// set it
		series.pointAttr = seriesPointAttr;


		// Generate the point-specific attribute collections if specific point
		// options are given. If not, create a referance to the series wide point
		// attributes
		i = points.length;
		while (i--) {
			point = points[i];
			normalOptions = (point.options && point.options.marker) || point.options;
			if (normalOptions && normalOptions.enabled === false) {
				normalOptions.radius = 0;
			}

			if (point.negative && negativeColor) {
				point.color = point.fillColor = negativeColor;
			}

			hasPointSpecificOptions = seriesOptions.colorByPoint || point.color; // #868

			// check if the point has specific visual options
			if (point.options) {
				for (key in pointAttrToOptions) {
					if (defined(normalOptions[pointAttrToOptions[key]])) {
						hasPointSpecificOptions = true;
					}
				}
			}

			// a specific marker config object is defined for the individual point:
			// create it's own attribute collection
			if (hasPointSpecificOptions) {
				normalOptions = normalOptions || {};
				pointAttr = [];
				stateOptions = normalOptions.states || {}; // reassign for individual point
				pointStateOptionsHover = stateOptions[HOVER_STATE] = stateOptions[HOVER_STATE] || {};

				// Handle colors for column and pies
				if (!seriesOptions.marker) { // column, bar, point
					// if no hover color is given, brighten the normal color
					pointStateOptionsHover.color = pointStateOptionsHover.color || stateOptionsHover.color ||
						Color(point.color)
							.brighten(pointStateOptionsHover.brightness || stateOptionsHover.brightness)
							.get();

				}

				// normal point state inherits series wide normal state
				pointAttr[NORMAL_STATE] = series.convertAttribs(extend({
					color: point.color, // #868
					fillColor: point.color, // Individual point color or negative color markers (#2219)
					lineColor: defaultLineColor === null ? point.color : UNDEFINED // Bubbles take point color, line markers use white
				}, normalOptions), seriesPointAttr[NORMAL_STATE]);

				// inherit from point normal and series hover
				pointAttr[HOVER_STATE] = series.convertAttribs(
					stateOptions[HOVER_STATE],
					seriesPointAttr[HOVER_STATE],
					pointAttr[NORMAL_STATE]
				);

				// inherit from point normal and series hover
				pointAttr[SELECT_STATE] = series.convertAttribs(
					stateOptions[SELECT_STATE],
					seriesPointAttr[SELECT_STATE],
					pointAttr[NORMAL_STATE]
				);


			// no marker config object is created: copy a reference to the series-wide
			// attribute collection
			} else {
				pointAttr = seriesPointAttr;
			}

			point.pointAttr = pointAttr;

		}
<<<<<<< HEAD

	},
	/**
	 * Update the series with a new set of options
	 */
	update: function (newOptions, redraw) {
		var chart = this.chart,
			// must use user options when changing type because this.options is merged
			// in with type specific plotOptions
			oldOptions = this.userOptions,
			oldType = this.type,
			proto = seriesTypes[oldType].prototype,
			n;

		// Do the merge, with some forced options
		newOptions = merge(oldOptions, {
			animation: false,
			index: this.index,
			pointStart: this.xData[0] // when updating after addPoint
		}, { data: this.options.data }, newOptions);

		// Destroy the series and reinsert methods from the type prototype
		this.remove(false);
		for (n in proto) { // Overwrite series-type specific methods (#2270)
			if (proto.hasOwnProperty(n)) {
				this[n] = UNDEFINED;
			}
		}
		extend(this, seriesTypes[newOptions.type || oldType].prototype);


		this.init(chart, newOptions);
		if (pick(redraw, true)) {
			chart.redraw(false);
		}
=======
>>>>>>> cfdee675
	},

	/**
	 * Clear DOM objects and free up memory
	 */
	destroy: function () {
		var series = this,
			chart = series.chart,
			issue134 = /AppleWebKit\/533/.test(userAgent),
			destroy,
			i,
			data = series.data || [],
			point,
			prop,
			axis;

		// add event hook
		fireEvent(series, 'destroy');

		// remove all events
		removeEvent(series);

		// erase from axes
		each(series.axisTypes || [], function (AXIS) {
			axis = series[AXIS];
			if (axis) {
				erase(axis.series, series);
				axis.isDirty = axis.forceRedraw = true;
			}
		});

		// remove legend items
		if (series.legendItem) {
			series.chart.legend.destroyItem(series);
		}

		// destroy all points with their elements
		i = data.length;
		while (i--) {
			point = data[i];
			if (point && point.destroy) {
				point.destroy();
			}
		}
		series.points = null;

		// Clear the animation timeout if we are destroying the series during initial animation
		clearTimeout(series.animationTimeout);

		// destroy all SVGElements associated to the series
		each(['area', 'graph', 'dataLabelsGroup', 'group', 'markerGroup', 'tracker',
				'graphNeg', 'areaNeg', 'posClip', 'negClip'], function (prop) {
			if (series[prop]) {

				// issue 134 workaround
				destroy = issue134 && prop === 'group' ?
					'hide' :
					'destroy';

				series[prop][destroy]();
			}
		});

		// remove from hoverSeries
		if (chart.hoverSeries === series) {
			chart.hoverSeries = null;
		}
		erase(chart.series, series);

		// clear all members
		for (prop in series) {
			delete series[prop];
		}
	},

	/**
<<<<<<< HEAD
	 * Draw the data labels
	 */
	drawDataLabels: function () {

		var series = this,
			seriesOptions = series.options,
			cursor = seriesOptions.cursor,
			options = seriesOptions.dataLabels,
			points = series.points,
			pointOptions,
			generalOptions,
			str,
			dataLabelsGroup;

		if (options.enabled || series._hasPointLabels) {

			// Process default alignment of data labels for columns
			if (series.dlProcessOptions) {
				series.dlProcessOptions(options);
			}

			// Create a separate group for the data labels to avoid rotation
			dataLabelsGroup = series.plotGroup(
				'dataLabelsGroup',
				'data-labels',
				series.visible ? VISIBLE : HIDDEN,
				options.zIndex || 6
			);

			// Make the labels for each point
			generalOptions = options;
			each(points, function (point) {

				var enabled,
					dataLabel = point.dataLabel,
					labelConfig,
					attr,
					name,
					rotation,
					connector = point.connector,
					isNew = true;

				// Determine if each data label is enabled
				pointOptions = point.options && point.options.dataLabels;
				enabled = pick(pointOptions && pointOptions.enabled, generalOptions.enabled); // #2282

				// If the point is outside the plot area, destroy it. #678, #820
				if (dataLabel && !enabled) {
					point.dataLabel = dataLabel.destroy();

				// Individual labels are disabled if the are explicitly disabled
				// in the point options, or if they fall outside the plot area.
				} else if (enabled) {

					// Create individual options structure that can be extended without
					// affecting others
					options = merge(generalOptions, pointOptions);

					rotation = options.rotation;

					// Get the string
					labelConfig = point.getLabelConfig();
					str = options.format ?
						format(options.format, labelConfig) :
						options.formatter.call(labelConfig, options);

					// Determine the color
					options.style.color = pick(options.color, options.style.color, series.color, 'black');


					// update existing label
					if (dataLabel) {

						if (defined(str)) {
							dataLabel
								.attr({
									text: str
								});
							isNew = false;

						} else { // #1437 - the label is shown conditionally
							point.dataLabel = dataLabel = dataLabel.destroy();
							if (connector) {
								point.connector = connector.destroy();
							}
						}

					// create new label
					} else if (defined(str)) {
						attr = {
							//align: align,
							fill: options.backgroundColor,
							stroke: options.borderColor,
							'stroke-width': options.borderWidth,
							r: options.borderRadius || 0,
							rotation: rotation,
							padding: options.padding,
							zIndex: 1
						};
						// Remove unused attributes (#947)
						for (name in attr) {
							if (attr[name] === UNDEFINED) {
								delete attr[name];
							}
						}

						dataLabel = point.dataLabel = series.chart.renderer[rotation ? 'text' : 'label']( // labels don't support rotation
							str,
							0,
							-999,
							null,
							null,
							null,
							options.useHTML
						)
						.attr(attr)
						.css(extend(options.style, cursor && { cursor: cursor }))
						.add(dataLabelsGroup)
						.shadow(options.shadow);

					}

					if (dataLabel) {
						// Now the data label is created and placed at 0,0, so we need to align it
						series.alignDataLabel(point, dataLabel, options, null, isNew);
					}
				}
			});
		}
	},

	/**
	 * Align each individual data label
	 */
	alignDataLabel: function (point, dataLabel, options, alignTo, isNew) {
		var chart = this.chart,
			inverted = chart.inverted,
			plotX = pick(point.plotX, -999),
			plotY = pick(point.plotY, -999),
			bBox = dataLabel.getBBox(),
			visible = this.visible && (point.series.forceDL || chart.isInsidePlot(point.plotX, point.plotY, inverted)),
			alignAttr; // the final position;

		if (visible) {

			// The alignment box is a singular point
			alignTo = extend({
				x: inverted ? chart.plotWidth - plotY : plotX,
				y: mathRound(inverted ? chart.plotHeight - plotX : plotY),
				width: 0,
				height: 0
			}, alignTo);

			// Add the text size for alignment calculation
			extend(options, {
				width: bBox.width,
				height: bBox.height
			});

			// Allow a hook for changing alignment in the last moment, then do the alignment
			if (options.rotation) { // Fancy box alignment isn't supported for rotated text
				alignAttr = {
					align: options.align,
					x: alignTo.x + options.x + alignTo.width / 2,
					y: alignTo.y + options.y + alignTo.height / 2
				};
				dataLabel[isNew ? 'attr' : 'animate'](alignAttr);
			} else {
				dataLabel.align(options, null, alignTo);
				alignAttr = dataLabel.alignAttr;

				// Handle justify or crop
				if (pick(options.overflow, 'justify') === 'justify') {
					this.justifyDataLabel(dataLabel, options, alignAttr, bBox, alignTo, isNew);

				} else if (pick(options.crop, true)) {
					// Now check that the data label is within the plot area
					visible = chart.isInsidePlot(alignAttr.x, alignAttr.y) && chart.isInsidePlot(alignAttr.x + bBox.width, alignAttr.y + bBox.height);

				}
			}
		}

		// Show or hide based on the final aligned position
		if (!visible) {
			dataLabel.attr({ y: -999 });
			dataLabel.placed = false; // don't animate back in
		}

	},

	/**
	 * If data labels fall partly outside the plot area, align them back in, in a way that
	 * doesn't hide the point.
	 */
	justifyDataLabel: function (dataLabel, options, alignAttr, bBox, alignTo, isNew) {
		var chart = this.chart,
			align = options.align,
			verticalAlign = options.verticalAlign,
			off,
			justified;

		// Off left
		off = alignAttr.x;
		if (off < 0) {
			if (align === 'right') {
				options.align = 'left';
			} else {
				options.x = -off;
			}
			justified = true;
		}

		// Off right
		off = alignAttr.x + bBox.width;
		if (off > chart.plotWidth) {
			if (align === 'left') {
				options.align = 'right';
			} else {
				options.x = chart.plotWidth - off;
			}
			justified = true;
		}

		// Off top
		off = alignAttr.y;
		if (off < 0) {
			if (verticalAlign === 'bottom') {
				options.verticalAlign = 'top';
			} else {
				options.y = -off;
			}
			justified = true;
		}

		// Off bottom
		off = alignAttr.y + bBox.height;
		if (off > chart.plotHeight) {
			if (verticalAlign === 'top') {
				options.verticalAlign = 'bottom';
			} else {
				options.y = chart.plotHeight - off;
			}
			justified = true;
		}

		if (justified) {
			dataLabel.placed = !isNew;
			dataLabel.align(options, null, alignTo);
		}
	},

	/**
=======
>>>>>>> cfdee675
	 * Return the graph path of a segment
	 */
	getSegmentPath: function (segment) {
		var series = this,
			segmentPath = [],
			step = series.options.step;

		// build the segment line
		each(segment, function (point, i) {

			var plotX = point.plotX,
				plotY = point.plotY,
				lastPoint;

			if (series.getPointSpline) { // generate the spline as defined in the SplineSeries object
				segmentPath.push.apply(segmentPath, series.getPointSpline(segment, point, i));

			} else {

				// moveTo or lineTo
				segmentPath.push(i ? L : M);

				// step line?
				if (step && i) {
					lastPoint = segment[i - 1];
					if (step === 'right') {
						segmentPath.push(
							lastPoint.plotX,
							plotY
						);

					} else if (step === 'center') {
						segmentPath.push(
							(lastPoint.plotX + plotX) / 2,
							lastPoint.plotY,
							(lastPoint.plotX + plotX) / 2,
							plotY
						);

					} else {
						segmentPath.push(
							plotX,
							lastPoint.plotY
						);
					}
				}

				// normal line to next point
				segmentPath.push(
					point.plotX,
					point.plotY
				);
			}
		});

		return segmentPath;
	},

	/**
	 * Get the graph path
	 */
	getGraphPath: function () {
		var series = this,
			graphPath = [],
			segmentPath,
			singlePoints = []; // used in drawTracker

		// Divide into segments and build graph and area paths
		each(series.segments, function (segment) {

			segmentPath = series.getSegmentPath(segment);

			// add the segment to the graph, or a single point for tracking
			if (segment.length > 1) {
				graphPath = graphPath.concat(segmentPath);
			} else {
				singlePoints.push(segment[0]);
			}
		});

		// Record it for use in drawGraph and drawTracker, and return graphPath
		series.singlePoints = singlePoints;
		series.graphPath = graphPath;

		return graphPath;

	},

	/**
	 * Draw the actual graph
	 */
	drawGraph: function () {
		var series = this,
			options = this.options,
			props = [['graph', options.lineColor || this.color]],
			lineWidth = options.lineWidth,
			dashStyle =  options.dashStyle,
			roundCap = options.linecap !== 'square',
			graphPath = this.getGraphPath(),
			negativeColor = options.negativeColor;

		if (negativeColor) {
			props.push(['graphNeg', negativeColor]);
		}

		// draw the graph
		each(props, function (prop, i) {
			var graphKey = prop[0],
				graph = series[graphKey],
				attribs;

			if (graph) {
				stop(graph); // cancel running animations, #459
				graph.animate({ d: graphPath });

			} else if (lineWidth && graphPath.length) { // #1487
				attribs = {
					stroke: prop[1],
					'stroke-width': lineWidth,
					zIndex: 1 // #1069
				};
				if (dashStyle) {
					attribs.dashstyle = dashStyle;
				} else if (roundCap) {
					attribs['stroke-linecap'] = attribs['stroke-linejoin'] = 'round';
				}

				series[graphKey] = series.chart.renderer.path(graphPath)
					.attr(attribs)
					.add(series.group)
					.shadow(!i && options.shadow);
			}
		});
	},

	/**
	 * Clip the graphs into the positive and negative coloured graphs
	 */
	clipNeg: function () {
		var options = this.options,
			chart = this.chart,
			renderer = chart.renderer,
			negativeColor = options.negativeColor || options.negativeFillColor,
			translatedThreshold,
			posAttr,
			negAttr,
			graph = this.graph,
			area = this.area,
			posClip = this.posClip,
			negClip = this.negClip,
			chartWidth = chart.chartWidth,
			chartHeight = chart.chartHeight,
			chartSizeMax = mathMax(chartWidth, chartHeight),
			yAxis = this.yAxis,
			above,
			below;

		if (negativeColor && (graph || area)) {
			translatedThreshold = mathRound(yAxis.toPixels(options.threshold || 0, true));
			above = {
				x: 0,
				y: 0,
				width: chartSizeMax,
				height: translatedThreshold
			};
			below = {
				x: 0,
				y: translatedThreshold,
				width: chartSizeMax,
				height: chartSizeMax
			};

			if (chart.inverted) {

				above.height = below.y = chart.plotWidth - translatedThreshold;
				if (renderer.isVML) {
					above = {
						x: chart.plotWidth - translatedThreshold - chart.plotLeft,
						y: 0,
						width: chartWidth,
						height: chartHeight
					};
					below = {
						x: translatedThreshold + chart.plotLeft - chartWidth,
						y: 0,
						width: chart.plotLeft + translatedThreshold,
						height: chartWidth
					};
				}
			}

			if (yAxis.reversed) {
				posAttr = below;
				negAttr = above;
			} else {
				posAttr = above;
				negAttr = below;
			}

			if (posClip) { // update
				posClip.animate(posAttr);
				negClip.animate(negAttr);
			} else {

				this.posClip = posClip = renderer.clipRect(posAttr);
				this.negClip = negClip = renderer.clipRect(negAttr);

				if (graph && this.graphNeg) {
					graph.clip(posClip);
					this.graphNeg.clip(negClip);
				}

				if (area) {
					area.clip(posClip);
					this.areaNeg.clip(negClip);
				}
			}
		}
	},

	/**
	 * Initialize and perform group inversion on series.group and series.markerGroup
	 */
	invertGroups: function () {
		var series = this,
			chart = series.chart;

		// Pie, go away (#1736)
		if (!series.xAxis) {
			return;
		}

		// A fixed size is needed for inversion to work
		function setInvert() {
			var size = {
				width: series.yAxis.len,
				height: series.xAxis.len
			};

			each(['group', 'markerGroup'], function (groupName) {
				if (series[groupName]) {
					series[groupName].attr(size).invert();
				}
			});
		}

		addEvent(chart, 'resize', setInvert); // do it on resize
		addEvent(series, 'destroy', function () {
			removeEvent(chart, 'resize', setInvert);
		});

		// Do it now
		setInvert(); // do it now

		// On subsequent render and redraw, just do setInvert without setting up events again
		series.invertGroups = setInvert;
	},

	/**
	 * General abstraction for creating plot groups like series.group, series.dataLabelsGroup and
	 * series.markerGroup. On subsequent calls, the group will only be adjusted to the updated plot size.
	 */
	plotGroup: function (prop, name, visibility, zIndex, parent) {
		var group = this[prop],
			isNew = !group;

		// Generate it on first call
		if (isNew) {
			this[prop] = group = this.chart.renderer.g(name)
				.attr({
					visibility: visibility,
					zIndex: zIndex || 0.1 // IE8 needs this
				})
				.add(parent);
		}
		// Place it on first and subsequent (redraw) calls
		group[isNew ? 'attr' : 'animate'](this.getPlotBox());
		return group;
	},

	/**
	 * Get the translation and scale for the plot area of this series
	 */
	getPlotBox: function () {
		return {
			translateX: this.xAxis ? this.xAxis.left : this.chart.plotLeft,
			translateY: this.yAxis ? this.yAxis.top : this.chart.plotTop,
			scaleX: 1, // #1623
			scaleY: 1
		};
	},

	/**
	 * Render the graph and markers
	 */
	render: function () {
		var series = this,
			chart = series.chart,
			group,
			options = series.options,
			animation = options.animation,
			doAnimation = animation && !!series.animate &&
				chart.renderer.isSVG, // this animation doesn't work in IE8 quirks when the group div is hidden,
				// and looks bad in other oldIE
			visibility = series.visible ? VISIBLE : HIDDEN,
			zIndex = options.zIndex,
			hasRendered = series.hasRendered,
			chartSeriesGroup = chart.seriesGroup;

		// the group
		group = series.plotGroup(
			'group',
			'series',
			visibility,
			zIndex,
			chartSeriesGroup
		);

		series.markerGroup = series.plotGroup(
			'markerGroup',
			'markers',
			visibility,
			zIndex,
			chartSeriesGroup
		);

		// initiate the animation
		if (doAnimation) {
			series.animate(true);
		}

		// cache attributes for shapes
		series.getAttribs();

		// SVGRenderer needs to know this before drawing elements (#1089, #1795)
		group.inverted = series.isCartesian ? chart.inverted : false;

		// draw the graph if any
		if (series.drawGraph) {
			series.drawGraph();
			series.clipNeg();
		}

		// draw the data labels (inn pies they go before the points)
<<<<<<< HEAD
		series.drawDataLabels();
=======
		if (series.drawDataLabels) {
			series.drawDataLabels();
		}
>>>>>>> cfdee675

		// draw the points
		if (series.visible) {
			series.drawPoints();
		}


		// draw the mouse tracking area
		if (series.options.enableMouseTracking !== false) {
			series.drawTracker();
		}

		// Handle inverted series and tracker groups
		if (chart.inverted) {
			series.invertGroups();
		}

		// Initial clipping, must be defined after inverting groups for VML
		if (options.clip !== false && !series.sharedClipKey && !hasRendered) {
			group.clip(chart.clipRect);
		}

		// Run the animation
		if (doAnimation) {
			series.animate();
		} else if (!hasRendered) {
			series.afterAnimate();
		}

		series.isDirty = series.isDirtyData = false; // means data is in accordance with what you see
		// (See #322) series.isDirty = series.isDirtyData = false; // means data is in accordance with what you see
		series.hasRendered = true;
	},

	/**
	 * Redraw the series after an update in the axes.
	 */
	redraw: function () {
		var series = this,
			chart = series.chart,
			wasDirtyData = series.isDirtyData, // cache it here as it is set to false in render, but used after
			group = series.group,
			xAxis = series.xAxis,
			yAxis = series.yAxis;

		// reposition on resize
		if (group) {
			if (chart.inverted) {
				group.attr({
					width: chart.plotWidth,
					height: chart.plotHeight
				});
			}

			group.animate({
				translateX: pick(xAxis && xAxis.left, chart.plotLeft),
				translateY: pick(yAxis && yAxis.top, chart.plotTop)
			});
		}

		series.translate();
		series.setTooltipPoints(true);

		series.render();
		if (wasDirtyData) {
			fireEvent(series, 'updatedData');
		}
	},

	/**
	 * Set the state of the graph
	 */
	setState: function (state) {
		var series = this,
			options = series.options,
			graph = series.graph,
			graphNeg = series.graphNeg,
			stateOptions = options.states,
			lineWidth = options.lineWidth,
			attribs;

		state = state || NORMAL_STATE;

		if (series.state !== state) {
			series.state = state;

			if (stateOptions[state] && stateOptions[state].enabled === false) {
				return;
			}

			if (state) {
				lineWidth = stateOptions[state].lineWidth || lineWidth + 1;
			}

			if (graph && !graph.dashstyle) { // hover is turned off for dashed lines in VML
				attribs = {
					'stroke-width': lineWidth
				};
				// use attr because animate will cause any other animation on the graph to stop
				graph.attr(attribs);
				if (graphNeg) {
					graphNeg.attr(attribs);
				}
			}
		}
	},

	/**
	 * Set the visibility of the graph
	 *
	 * @param vis {Boolean} True to show the series, false to hide. If UNDEFINED,
	 *        the visibility is toggled.
	 */
	setVisible: function (vis, redraw) {
		var series = this,
			chart = series.chart,
			legendItem = series.legendItem,
			showOrHide,
			ignoreHiddenSeries = chart.options.chart.ignoreHiddenSeries,
			oldVisibility = series.visible;

		// if called without an argument, toggle visibility
		series.visible = vis = series.userOptions.visible = vis === UNDEFINED ? !oldVisibility : vis;
		showOrHide = vis ? 'show' : 'hide';

		// show or hide elements
		each(['group', 'dataLabelsGroup', 'markerGroup', 'tracker'], function (key) {
			if (series[key]) {
				series[key][showOrHide]();
			}
		});


		// hide tooltip (#1361)
		if (chart.hoverSeries === series) {
			series.onMouseOut();
		}


		if (legendItem) {
			chart.legend.colorizeItem(series, vis);
		}


		// rescale or adapt to resized chart
		series.isDirty = true;
		// in a stack, all other series are affected
		if (series.options.stacking) {
			each(chart.series, function (otherSeries) {
				if (otherSeries.options.stacking && otherSeries.visible) {
					otherSeries.isDirty = true;
				}
			});
		}

		// show or hide linked series
		each(series.linkedSeries, function (otherSeries) {
			otherSeries.setVisible(vis, false);
		});

		if (ignoreHiddenSeries) {
			chart.isDirtyBox = true;
		}
		if (redraw !== false) {
			chart.redraw();
		}

		fireEvent(series, showOrHide);
	},

	/**
	 * Show the graph
	 */
	show: function () {
		this.setVisible(true);
	},

	/**
	 * Hide the graph
	 */
	hide: function () {
		this.setVisible(false);
	},


	/**
	 * Set the selected state of the graph
	 *
	 * @param selected {Boolean} True to select the series, false to unselect. If
	 *        UNDEFINED, the selection state is toggled.
	 */
	select: function (selected) {
		var series = this;
		// if called without an argument, toggle
		series.selected = selected = (selected === UNDEFINED) ? !series.selected : selected;

		if (series.checkbox) {
			series.checkbox.checked = selected;
		}

		fireEvent(series, selected ? 'select' : 'unselect');
	},

	/**
	 * Draw the tracker object that sits above all data labels and markers to
	 * track mouse events on the graph or points. For the line type charts
	 * the tracker uses the same graphPath, but with a greater stroke width
	 * for better control.
	 */
	drawTracker: function () {
		var series = this,
			options = series.options,
			trackByArea = options.trackByArea,
			trackerPath = [].concat(trackByArea ? series.areaPath : series.graphPath),
			trackerPathLength = trackerPath.length,
			chart = series.chart,
			pointer = chart.pointer,
			renderer = chart.renderer,
			snap = chart.options.tooltip.snap,
			tracker = series.tracker,
			cursor = options.cursor,
			css = cursor && { cursor: cursor },
			singlePoints = series.singlePoints,
			singlePoint,
			i,
			onMouseOver = function () {
				if (chart.hoverSeries !== series) {
					series.onMouseOver();
				}
			};

		// Extend end points. A better way would be to use round linecaps,
		// but those are not clickable in VML.
		if (trackerPathLength && !trackByArea) {
			i = trackerPathLength + 1;
			while (i--) {
				if (trackerPath[i] === M) { // extend left side
					trackerPath.splice(i + 1, 0, trackerPath[i + 1] - snap, trackerPath[i + 2], L);
				}
				if ((i && trackerPath[i] === M) || i === trackerPathLength) { // extend right side
					trackerPath.splice(i, 0, L, trackerPath[i - 2] + snap, trackerPath[i - 1]);
				}
			}
		}

		// handle single points
		for (i = 0; i < singlePoints.length; i++) {
			singlePoint = singlePoints[i];
			trackerPath.push(M, singlePoint.plotX - snap, singlePoint.plotY,
				L, singlePoint.plotX + snap, singlePoint.plotY);
		}



		// draw the tracker
		if (tracker) {
			tracker.attr({ d: trackerPath });

		} else { // create

			series.tracker = renderer.path(trackerPath)
				.attr({
					'stroke-linejoin': 'round', // #1225
					visibility: series.visible ? VISIBLE : HIDDEN,
					stroke: TRACKER_FILL,
					fill: trackByArea ? TRACKER_FILL : NONE,
					'stroke-width' : options.lineWidth + (trackByArea ? 0 : 2 * snap),
					zIndex: 2
				})
				.add(series.group);

			// The tracker is added to the series group, which is clipped, but is covered
			// by the marker group. So the marker group also needs to capture events.
			each([series.tracker, series.markerGroup], function (tracker) {
				tracker.addClass(PREFIX + 'tracker')
					.on('mouseover', onMouseOver)
					.on('mouseout', function (e) { pointer.onTrackerMouseOut(e); })
					.css(css);

				if (hasTouch) {
					tracker.on('touchstart', onMouseOver);
				}
			});
		}

	}

}; // end Series prototype
<|MERGE_RESOLUTION|>--- conflicted
+++ resolved
@@ -1,543 +1,4 @@
 /**
-<<<<<<< HEAD
- * The Point object and prototype. Inheritable and used as base for PiePoint
- */
-var Point = function () {};
-Point.prototype = {
-
-	/**
-	 * Initialize the point
-	 * @param {Object} series The series object containing this point
-	 * @param {Object} options The data in either number, array or object format
-	 */
-	init: function (series, options, x) {
-
-		var point = this,
-			colors;
-		point.series = series;
-		point.applyOptions(options, x);
-		point.pointAttr = {};
-
-		if (series.options.colorByPoint) {
-			colors = series.options.colors || series.chart.options.colors;
-			point.color = point.color || colors[series.colorCounter++];
-			// loop back to zero
-			if (series.colorCounter === colors.length) {
-				series.colorCounter = 0;
-			}
-		}
-
-		series.chart.pointCount++;
-		return point;
-	},
-	/**
-	 * Apply the options containing the x and y data and possible some extra properties.
-	 * This is called on point init or from point.update.
-	 *
-	 * @param {Object} options
-	 */
-	applyOptions: function (options, x) {
-		var point = this,
-			series = point.series,
-			pointValKey = series.pointValKey;
-
-		options = Point.prototype.optionsToObject.call(this, options);
-
-		// copy options directly to point
-		extend(point, options);
-		point.options = point.options ? extend(point.options, options) : options;
-
-		// For higher dimension series types. For instance, for ranges, point.y is mapped to point.low.
-		if (pointValKey) {
-			point.y = point[pointValKey];
-		}
-
-		// If no x is set by now, get auto incremented value. All points must have an
-		// x value, however the y value can be null to create a gap in the series
-		if (point.x === UNDEFINED && series) {
-			point.x = x === UNDEFINED ? series.autoIncrement() : x;
-		}
-
-		return point;
-	},
-
-	/**
-	 * Transform number or array configs into objects
-	 */
-	optionsToObject: function (options) {
-		var ret = {},
-			series = this.series,
-			pointArrayMap = series.pointArrayMap || ['y'],
-			valueCount = pointArrayMap.length,
-			firstItemType,
-			i = 0,
-			j = 0;
-
-		if (typeof options === 'number' || options === null) {
-			ret[pointArrayMap[0]] = options;
-
-		} else if (isArray(options)) {
-			// with leading x value
-			if (options.length > valueCount) {
-				firstItemType = typeof options[0];
-				if (firstItemType === 'string') {
-					ret.name = options[0];
-				} else if (firstItemType === 'number') {
-					ret.x = options[0];
-				}
-				i++;
-			}
-			while (j < valueCount) {
-				ret[pointArrayMap[j++]] = options[i++];
-			}
-		} else if (typeof options === 'object') {
-			ret = options;
-
-			// This is the fastest way to detect if there are individual point dataLabels that need
-			// to be considered in drawDataLabels. These can only occur in object configs.
-			if (options.dataLabels) {
-				series._hasPointLabels = true;
-			}
-
-			// Same approach as above for markers
-			if (options.marker) {
-				series._hasPointMarkers = true;
-			}
-		}
-		return ret;
-	},
-
-	/**
-	 * Destroy a point to clear memory. Its reference still stays in series.data.
-	 */
-	destroy: function () {
-		var point = this,
-			series = point.series,
-			chart = series.chart,
-			hoverPoints = chart.hoverPoints,
-			prop;
-
-		chart.pointCount--;
-
-		if (hoverPoints) {
-			point.setState();
-			erase(hoverPoints, point);
-			if (!hoverPoints.length) {
-				chart.hoverPoints = null;
-			}
-
-		}
-		if (point === chart.hoverPoint) {
-			point.onMouseOut();
-		}
-
-		// remove all events
-		if (point.graphic || point.dataLabel) { // removeEvent and destroyElements are performance expensive
-			removeEvent(point);
-			point.destroyElements();
-		}
-
-		if (point.legendItem) { // pies have legend items
-			chart.legend.destroyItem(point);
-		}
-
-		for (prop in point) {
-			point[prop] = null;
-		}
-
-
-	},
-
-	/**
-	 * Destroy SVG elements associated with the point
-	 */
-	destroyElements: function () {
-		var point = this,
-			props = ['graphic', 'dataLabel', 'dataLabelUpper', 'group', 'connector', 'shadowGroup'],
-			prop,
-			i = 6;
-		while (i--) {
-			prop = props[i];
-			if (point[prop]) {
-				point[prop] = point[prop].destroy();
-			}
-		}
-	},
-
-	/**
-	 * Return the configuration hash needed for the data label and tooltip formatters
-	 */
-	getLabelConfig: function () {
-		var point = this;
-		return {
-			x: point.category,
-			y: point.y,
-			key: point.name || point.category,
-			series: point.series,
-			point: point,
-			percentage: point.percentage,
-			total: point.total || point.stackTotal
-		};
-	},
-
-	/**
-	 * Toggle the selection status of a point
-	 * @param {Boolean} selected Whether to select or unselect the point.
-	 * @param {Boolean} accumulate Whether to add to the previous selection. By default,
-	 *     this happens if the control key (Cmd on Mac) was pressed during clicking.
-	 */
-	select: function (selected, accumulate) {
-		var point = this,
-			series = point.series,
-			chart = series.chart;
-
-		selected = pick(selected, !point.selected);
-
-		// fire the event with the defalut handler
-		point.firePointEvent(selected ? 'select' : 'unselect', { accumulate: accumulate }, function () {
-			point.selected = point.options.selected = selected;
-			series.options.data[inArray(point, series.data)] = point.options;
-
-			point.setState(selected && SELECT_STATE);
-
-			// unselect all other points unless Ctrl or Cmd + click
-			if (!accumulate) {
-				each(chart.getSelectedPoints(), function (loopPoint) {
-					if (loopPoint.selected && loopPoint !== point) {
-						loopPoint.selected = loopPoint.options.selected = false;
-						series.options.data[inArray(loopPoint, series.data)] = loopPoint.options;
-						loopPoint.setState(NORMAL_STATE);
-						loopPoint.firePointEvent('unselect');
-					}
-				});
-			}
-		});
-	},
-
-	/**
-	 * Runs on mouse over the point
-	 */
-	onMouseOver: function (e) {
-		var point = this,
-			series = point.series,
-			chart = series.chart,
-			tooltip = chart.tooltip,
-			hoverPoint = chart.hoverPoint;
-
-		// set normal state to previous series
-		if (hoverPoint && hoverPoint !== point) {
-			hoverPoint.onMouseOut();
-		}
-
-		// trigger the event
-		point.firePointEvent('mouseOver');
-
-		// update the tooltip
-		if (tooltip && (!tooltip.shared || series.noSharedTooltip)) {
-			tooltip.refresh(point, e);
-		}
-
-		// hover this
-		point.setState(HOVER_STATE);
-		chart.hoverPoint = point;
-	},
-
-	/**
-	 * Runs on mouse out from the point
-	 */
-	onMouseOut: function () {
-		var chart = this.series.chart,
-			hoverPoints = chart.hoverPoints;
-
-		if (!hoverPoints || inArray(this, hoverPoints) === -1) { // #887
-			this.firePointEvent('mouseOut');
-
-			this.setState();
-			chart.hoverPoint = null;
-		}
-	},
-
-	/**
-	 * Extendable method for formatting each point's tooltip line
-	 *
-	 * @return {String} A string to be concatenated in to the common tooltip text
-	 */
-	tooltipFormatter: function (pointFormat) {
-
-		// Insert options for valueDecimals, valuePrefix, and valueSuffix
-		var series = this.series,
-			seriesTooltipOptions = series.tooltipOptions,
-			valueDecimals = pick(seriesTooltipOptions.valueDecimals, ''),
-			valuePrefix = seriesTooltipOptions.valuePrefix || '',
-			valueSuffix = seriesTooltipOptions.valueSuffix || '';
-
-		// Loop over the point array map and replace unformatted values with sprintf formatting markup
-		each(series.pointArrayMap || ['y'], function (key) {
-			key = '{point.' + key; // without the closing bracket
-			if (valuePrefix || valueSuffix) {
-				pointFormat = pointFormat.replace(key + '}', valuePrefix + key + '}' + valueSuffix);
-			}
-			pointFormat = pointFormat.replace(key + '}', key + ':,.' + valueDecimals + 'f}');
-		});
-
-		return format(pointFormat, {
-			point: this,
-			series: this.series
-		});
-	},
-
-	/**
-	 * Update the point with new options (typically x/y data) and optionally redraw the series.
-	 *
-	 * @param {Object} options Point options as defined in the series.data array
-	 * @param {Boolean} redraw Whether to redraw the chart or wait for an explicit call
-	 * @param {Boolean|Object} animation Whether to apply animation, and optionally animation
-	 *    configuration
-	 *
-	 */
-	update: function (options, redraw, animation) {
-		var point = this,
-			series = point.series,
-			graphic = point.graphic,
-			i,
-			data = series.data,
-			chart = series.chart,
-			seriesOptions = series.options;
-
-		redraw = pick(redraw, true);
-
-		// fire the event with a default handler of doing the update
-		point.firePointEvent('update', { options: options }, function () {
-
-			point.applyOptions(options);
-
-			// update visuals
-			if (isObject(options)) {
-				series.getAttribs();
-				if (graphic) {
-					if (options && options.marker && options.marker.symbol) {
-						point.graphic = graphic.destroy();
-					} else {
-						graphic.attr(point.pointAttr[point.state || '']);
-					}
-				}
-				if (options && options.dataLabels && point.dataLabel) { // #2468
-					point.dataLabel = point.dataLabel.destroy();
-				}
-			}
-
-			// record changes in the parallel arrays
-			i = inArray(point, data);
-			series.updateParallelArrays(point, i);
-
-			seriesOptions.data[i] = point.options;
-
-			// redraw
-			series.isDirty = series.isDirtyData = true;
-			if (!series.fixedBox && series.hasCartesianSeries) { // #1906, #2320
-				chart.isDirtyBox = true;
-			}
-
-			if (seriesOptions.legendType === 'point') { // #1831, #1885
-				chart.legend.destroyItem(point);
-			}
-			if (redraw) {
-				chart.redraw(animation);
-			}
-		});
-	},
-
-	/**
-	 * Remove a point and optionally redraw the series and if necessary the axes
-	 * @param {Boolean} redraw Whether to redraw the chart or wait for an explicit call
-	 * @param {Boolean|Object} animation Whether to apply animation, and optionally animation
-	 *    configuration
-	 */
-	remove: function (redraw, animation) {
-		var point = this,
-			series = point.series,
-			points = series.points,
-			chart = series.chart,
-			i,
-			data = series.data;
-
-		setAnimation(animation, chart);
-		redraw = pick(redraw, true);
-
-		// fire the event with a default handler of removing the point
-		point.firePointEvent('remove', null, function () {
-
-			// splice all the parallel arrays
-			i = inArray(point, data);
-			if (data.length === points.length) {
-				points.splice(i, 1);
-			}
-			data.splice(i, 1);
-			series.options.data.splice(i, 1);
-			series.updateParallelArrays(point, 'splice', i, 1);
-
-			point.destroy();
-
-
-			// redraw
-			series.isDirty = true;
-			series.isDirtyData = true;
-			if (redraw) {
-				chart.redraw();
-			}
-		});
-
-
-	},
-
-	/**
-	 * Fire an event on the Point object. Must not be renamed to fireEvent, as this
-	 * causes a name clash in MooTools
-	 * @param {String} eventType
-	 * @param {Object} eventArgs Additional event arguments
-	 * @param {Function} defaultFunction Default event handler
-	 */
-	firePointEvent: function (eventType, eventArgs, defaultFunction) {
-		var point = this,
-			series = this.series,
-			seriesOptions = series.options;
-
-		// load event handlers on demand to save time on mouseover/out
-		if (seriesOptions.point.events[eventType] || (point.options && point.options.events && point.options.events[eventType])) {
-			this.importEvents();
-		}
-
-		// add default handler if in selection mode
-		if (eventType === 'click' && seriesOptions.allowPointSelect) {
-			defaultFunction = function (event) {
-				// Control key is for Windows, meta (= Cmd key) for Mac, Shift for Opera
-				point.select(null, event.ctrlKey || event.metaKey || event.shiftKey);
-			};
-		}
-
-		fireEvent(this, eventType, eventArgs, defaultFunction);
-	},
-	/**
-	 * Import events from the series' and point's options. Only do it on
-	 * demand, to save processing time on hovering.
-	 */
-	importEvents: function () {
-		if (!this.hasImportedEvents) {
-			var point = this,
-				options = merge(point.series.options.point, point.options),
-				events = options.events,
-				eventType;
-
-			point.events = events;
-
-			for (eventType in events) {
-				addEvent(point, eventType, events[eventType]);
-			}
-			this.hasImportedEvents = true;
-
-		}
-	},
-
-	/**
-	 * Set the point's state
-	 * @param {String} state
-	 */
-	setState: function (state, move) {
-		var point = this,
-			plotX = point.plotX,
-			plotY = point.plotY,
-			series = point.series,
-			stateOptions = series.options.states,
-			markerOptions = defaultPlotOptions[series.type].marker && series.options.marker,
-			normalDisabled = markerOptions && !markerOptions.enabled,
-			markerStateOptions = markerOptions && markerOptions.states[state],
-			stateDisabled = markerStateOptions && markerStateOptions.enabled === false,
-			stateMarkerGraphic = series.stateMarkerGraphic,
-			pointMarker = point.marker || {},
-			chart = series.chart,
-			radius,
-			newSymbol,
-			pointAttr = point.pointAttr;
-
-		state = state || NORMAL_STATE; // empty string
-		move = move && stateMarkerGraphic;
-
-		if (
-				// already has this state
-				(state === point.state && !move) ||
-				// selected points don't respond to hover
-				(point.selected && state !== SELECT_STATE) ||
-				// series' state options is disabled
-				(stateOptions[state] && stateOptions[state].enabled === false) ||
-				// general point marker's state options is disabled
-				(state && (stateDisabled || (normalDisabled && !markerStateOptions.enabled))) ||
-				// individual point marker's state options is disabled
-				(state && pointMarker.states && pointMarker.states[state] && pointMarker.states[state].enabled === false) // #1610
-
-			) {
-			return;
-		}
-
-
-		// apply hover styles to the existing point
-		if (point.graphic) {
-			radius = markerOptions && point.graphic.symbolName && pointAttr[state].r;
-			point.graphic.attr(merge(
-				pointAttr[state],
-				radius ? { // new symbol attributes (#507, #612)
-					x: plotX - radius,
-					y: plotY - radius,
-					width: 2 * radius,
-					height: 2 * radius
-				} : {}
-			));
-		} else {
-			// if a graphic is not applied to each point in the normal state, create a shared
-			// graphic for the hover state
-			if (state && markerStateOptions) {
-				radius = markerStateOptions.radius;
-				newSymbol = pointMarker.symbol || series.symbol;
-
-				// If the point has another symbol than the previous one, throw away the
-				// state marker graphic and force a new one (#1459)
-				if (stateMarkerGraphic && stateMarkerGraphic.currentSymbol !== newSymbol) {
-					stateMarkerGraphic = stateMarkerGraphic.destroy();
-				}
-
-				// Add a new state marker graphic
-				if (!stateMarkerGraphic) {
-					series.stateMarkerGraphic = stateMarkerGraphic = chart.renderer.symbol(
-						newSymbol,
-						plotX - radius,
-						plotY - radius,
-						2 * radius,
-						2 * radius
-					)
-					.attr(pointAttr[state])
-					.add(series.markerGroup);
-					stateMarkerGraphic.currentSymbol = newSymbol;
-
-				// Move the existing graphic
-				} else {
-					stateMarkerGraphic[move ? 'animate' : 'attr']({ // #1054
-						x: plotX - radius,
-						y: plotY - radius
-					});
-				}
-			}
-
-			if (stateMarkerGraphic) {
-				stateMarkerGraphic[state && chart.isInsidePlot(plotX, plotY, chart.inverted) ? 'show' : 'hide'](); // #2450
-			}
-		}
-
-		point.state = state;
-	}
-};
-
-/**
-=======
->>>>>>> cfdee675
  * @classDescription The base function which all other series types inherit from. The data in the series is stored
  * in various arrays.
  *
@@ -866,111 +327,8 @@
 		}
 		counters.wrapSymbol(defaultSymbols.length);
 	},
-<<<<<<< HEAD
 
 	drawLegendSymbol: LegendSymbolMixin.drawLineMarker,
-
-	/**
-	 * Add a point dynamically after chart load time
-	 * @param {Object} options Point options as given in series.data
-	 * @param {Boolean} redraw Whether to redraw the chart or wait for an explicit call
-	 * @param {Boolean} shift If shift is true, a point is shifted off the start
-	 *    of the series as one is appended to the end.
-	 * @param {Boolean|Object} animation Whether to apply animation, and optionally animation
-	 *    configuration
-	 */
-	addPoint: function (options, redraw, shift, animation) {
-		var series = this,
-			seriesOptions = series.options,
-			data = series.data,
-			graph = series.graph,
-			area = series.area,
-			chart = series.chart,
-			xAxis = series.xAxis,
-			hasCategories = xAxis && !!xAxis.categories,
-			currentShift = (graph && graph.shift) || 0,
-			dataOptions = seriesOptions.data,
-			point,
-			isInTheMiddle,
-			xData = series.xData,
-			x,
-			i;
-
-		setAnimation(animation, chart);
-
-		// Make graph animate sideways
-		if (shift) {
-			each([graph, area, series.graphNeg, series.areaNeg], function (shape) {
-				if (shape) {
-					shape.shift = currentShift + 1;
-				}
-			});
-		}
-		if (area) {
-			area.isArea = true; // needed in animation, both with and without shift
-		}
-
-		// Optional redraw, defaults to true
-		redraw = pick(redraw, true);
-
-		// Get options and push the point to xData, yData and series.options. In series.generatePoints
-		// the Point instance will be created on demand and pushed to the series.data array.
-		point = { series: series };
-		series.pointClass.prototype.applyOptions.apply(point, [options]);
-		x = point.x;
-
-		// Get the insertion point
-		i = xData.length;
-		if (series.requireSorting && x < xData[i - 1]) {
-			isInTheMiddle = true;
-			while (i && xData[i - 1] > x) {
-				i--;
-			}
-		}
-
-		series.updateParallelArrays(point, 'splice', i); // insert undefined item
-		series.updateParallelArrays(point, i); // update it
-
-		if (hasCategories && point.name) {
-			xAxis.names[x] = point.name;
-		}
-		dataOptions.splice(i, 0, options);
-
-		if (isInTheMiddle) {
-			series.data.splice(i, 0, null);
-			series.processData();
-		}
-
-		// Generate points to be added to the legend (#1329)
-		if (seriesOptions.legendType === 'point') {
-			series.generatePoints();
-		}
-
-		// Shift the first point off the parallel arrays
-		// todo: consider series.removePoint(i) method
-		if (shift) {
-			if (data[0] && data[0].remove) {
-				data[0].remove(false);
-			} else {
-				data.shift();
-				series.updateParallelArrays(point, 'shift');
-
-				dataOptions.shift();
-			}
-		}
-
-		// redraw
-		series.isDirty = true;
-		series.isDirtyData = true;
-		if (redraw) {
-			series.getAttribs(); // #1937
-			chart.redraw();
-		}
-	},
-=======
-
-	drawLegendSymbol: LegendSymbolMixin.drawLineMarker,
->>>>>>> cfdee675
 
 	/**
 	 * Replace the series data with a new set of data
@@ -1054,13 +412,8 @@
 					pt = { series: series };
 					series.pointClass.prototype.applyOptions.apply(pt, [data[i]]);
 					series.updateParallelArrays(pt, i);
-<<<<<<< HEAD
 					if (hasCategories && pt.name) {
 						xAxis.names[pt.x] = pt.name; // #2046
-=======
-					if (names && pt.name) {
-						names[pt.x] = pt.name; // #2046
->>>>>>> cfdee675
 					}
 				}
 			}
@@ -1096,47 +449,6 @@
 	},
 
 	/**
-<<<<<<< HEAD
-	 * Remove a series and optionally redraw the chart
-	 *
-	 * @param {Boolean} redraw Whether to redraw the chart or wait for an explicit call
-	 * @param {Boolean|Object} animation Whether to apply animation, and optionally animation
-	 *    configuration
-	 */
-
-	remove: function (redraw, animation) {
-		var series = this,
-			chart = series.chart;
-		redraw = pick(redraw, true);
-
-		if (!series.isRemoving) {  /* prevent triggering native event in jQuery
-				(calling the remove function from the remove event) */
-			series.isRemoving = true;
-
-			// fire the event with a default handler of removing the point
-			fireEvent(series, 'remove', null, function () {
-
-
-				// destroy elements
-				series.destroy();
-
-
-				// redraw
-				chart.isDirtyLegend = chart.isDirtyBox = true;
-				chart.linkSeries();
-
-				if (redraw) {
-					chart.redraw(animation);
-				}
-			});
-
-		}
-		series.isRemoving = false;
-	},
-
-	/**
-=======
->>>>>>> cfdee675
 	 * Process the data by cropping away unused data points if the series is longer
 	 * than the crop threshold. This saves computing time for lage series.
 	 */
@@ -2064,44 +1376,6 @@
 			point.pointAttr = pointAttr;
 
 		}
-<<<<<<< HEAD
-
-	},
-	/**
-	 * Update the series with a new set of options
-	 */
-	update: function (newOptions, redraw) {
-		var chart = this.chart,
-			// must use user options when changing type because this.options is merged
-			// in with type specific plotOptions
-			oldOptions = this.userOptions,
-			oldType = this.type,
-			proto = seriesTypes[oldType].prototype,
-			n;
-
-		// Do the merge, with some forced options
-		newOptions = merge(oldOptions, {
-			animation: false,
-			index: this.index,
-			pointStart: this.xData[0] // when updating after addPoint
-		}, { data: this.options.data }, newOptions);
-
-		// Destroy the series and reinsert methods from the type prototype
-		this.remove(false);
-		for (n in proto) { // Overwrite series-type specific methods (#2270)
-			if (proto.hasOwnProperty(n)) {
-				this[n] = UNDEFINED;
-			}
-		}
-		extend(this, seriesTypes[newOptions.type || oldType].prototype);
-
-
-		this.init(chart, newOptions);
-		if (pick(redraw, true)) {
-			chart.redraw(false);
-		}
-=======
->>>>>>> cfdee675
 	},
 
 	/**
@@ -2178,262 +1452,6 @@
 	},
 
 	/**
-<<<<<<< HEAD
-	 * Draw the data labels
-	 */
-	drawDataLabels: function () {
-
-		var series = this,
-			seriesOptions = series.options,
-			cursor = seriesOptions.cursor,
-			options = seriesOptions.dataLabels,
-			points = series.points,
-			pointOptions,
-			generalOptions,
-			str,
-			dataLabelsGroup;
-
-		if (options.enabled || series._hasPointLabels) {
-
-			// Process default alignment of data labels for columns
-			if (series.dlProcessOptions) {
-				series.dlProcessOptions(options);
-			}
-
-			// Create a separate group for the data labels to avoid rotation
-			dataLabelsGroup = series.plotGroup(
-				'dataLabelsGroup',
-				'data-labels',
-				series.visible ? VISIBLE : HIDDEN,
-				options.zIndex || 6
-			);
-
-			// Make the labels for each point
-			generalOptions = options;
-			each(points, function (point) {
-
-				var enabled,
-					dataLabel = point.dataLabel,
-					labelConfig,
-					attr,
-					name,
-					rotation,
-					connector = point.connector,
-					isNew = true;
-
-				// Determine if each data label is enabled
-				pointOptions = point.options && point.options.dataLabels;
-				enabled = pick(pointOptions && pointOptions.enabled, generalOptions.enabled); // #2282
-
-				// If the point is outside the plot area, destroy it. #678, #820
-				if (dataLabel && !enabled) {
-					point.dataLabel = dataLabel.destroy();
-
-				// Individual labels are disabled if the are explicitly disabled
-				// in the point options, or if they fall outside the plot area.
-				} else if (enabled) {
-
-					// Create individual options structure that can be extended without
-					// affecting others
-					options = merge(generalOptions, pointOptions);
-
-					rotation = options.rotation;
-
-					// Get the string
-					labelConfig = point.getLabelConfig();
-					str = options.format ?
-						format(options.format, labelConfig) :
-						options.formatter.call(labelConfig, options);
-
-					// Determine the color
-					options.style.color = pick(options.color, options.style.color, series.color, 'black');
-
-
-					// update existing label
-					if (dataLabel) {
-
-						if (defined(str)) {
-							dataLabel
-								.attr({
-									text: str
-								});
-							isNew = false;
-
-						} else { // #1437 - the label is shown conditionally
-							point.dataLabel = dataLabel = dataLabel.destroy();
-							if (connector) {
-								point.connector = connector.destroy();
-							}
-						}
-
-					// create new label
-					} else if (defined(str)) {
-						attr = {
-							//align: align,
-							fill: options.backgroundColor,
-							stroke: options.borderColor,
-							'stroke-width': options.borderWidth,
-							r: options.borderRadius || 0,
-							rotation: rotation,
-							padding: options.padding,
-							zIndex: 1
-						};
-						// Remove unused attributes (#947)
-						for (name in attr) {
-							if (attr[name] === UNDEFINED) {
-								delete attr[name];
-							}
-						}
-
-						dataLabel = point.dataLabel = series.chart.renderer[rotation ? 'text' : 'label']( // labels don't support rotation
-							str,
-							0,
-							-999,
-							null,
-							null,
-							null,
-							options.useHTML
-						)
-						.attr(attr)
-						.css(extend(options.style, cursor && { cursor: cursor }))
-						.add(dataLabelsGroup)
-						.shadow(options.shadow);
-
-					}
-
-					if (dataLabel) {
-						// Now the data label is created and placed at 0,0, so we need to align it
-						series.alignDataLabel(point, dataLabel, options, null, isNew);
-					}
-				}
-			});
-		}
-	},
-
-	/**
-	 * Align each individual data label
-	 */
-	alignDataLabel: function (point, dataLabel, options, alignTo, isNew) {
-		var chart = this.chart,
-			inverted = chart.inverted,
-			plotX = pick(point.plotX, -999),
-			plotY = pick(point.plotY, -999),
-			bBox = dataLabel.getBBox(),
-			visible = this.visible && (point.series.forceDL || chart.isInsidePlot(point.plotX, point.plotY, inverted)),
-			alignAttr; // the final position;
-
-		if (visible) {
-
-			// The alignment box is a singular point
-			alignTo = extend({
-				x: inverted ? chart.plotWidth - plotY : plotX,
-				y: mathRound(inverted ? chart.plotHeight - plotX : plotY),
-				width: 0,
-				height: 0
-			}, alignTo);
-
-			// Add the text size for alignment calculation
-			extend(options, {
-				width: bBox.width,
-				height: bBox.height
-			});
-
-			// Allow a hook for changing alignment in the last moment, then do the alignment
-			if (options.rotation) { // Fancy box alignment isn't supported for rotated text
-				alignAttr = {
-					align: options.align,
-					x: alignTo.x + options.x + alignTo.width / 2,
-					y: alignTo.y + options.y + alignTo.height / 2
-				};
-				dataLabel[isNew ? 'attr' : 'animate'](alignAttr);
-			} else {
-				dataLabel.align(options, null, alignTo);
-				alignAttr = dataLabel.alignAttr;
-
-				// Handle justify or crop
-				if (pick(options.overflow, 'justify') === 'justify') {
-					this.justifyDataLabel(dataLabel, options, alignAttr, bBox, alignTo, isNew);
-
-				} else if (pick(options.crop, true)) {
-					// Now check that the data label is within the plot area
-					visible = chart.isInsidePlot(alignAttr.x, alignAttr.y) && chart.isInsidePlot(alignAttr.x + bBox.width, alignAttr.y + bBox.height);
-
-				}
-			}
-		}
-
-		// Show or hide based on the final aligned position
-		if (!visible) {
-			dataLabel.attr({ y: -999 });
-			dataLabel.placed = false; // don't animate back in
-		}
-
-	},
-
-	/**
-	 * If data labels fall partly outside the plot area, align them back in, in a way that
-	 * doesn't hide the point.
-	 */
-	justifyDataLabel: function (dataLabel, options, alignAttr, bBox, alignTo, isNew) {
-		var chart = this.chart,
-			align = options.align,
-			verticalAlign = options.verticalAlign,
-			off,
-			justified;
-
-		// Off left
-		off = alignAttr.x;
-		if (off < 0) {
-			if (align === 'right') {
-				options.align = 'left';
-			} else {
-				options.x = -off;
-			}
-			justified = true;
-		}
-
-		// Off right
-		off = alignAttr.x + bBox.width;
-		if (off > chart.plotWidth) {
-			if (align === 'left') {
-				options.align = 'right';
-			} else {
-				options.x = chart.plotWidth - off;
-			}
-			justified = true;
-		}
-
-		// Off top
-		off = alignAttr.y;
-		if (off < 0) {
-			if (verticalAlign === 'bottom') {
-				options.verticalAlign = 'top';
-			} else {
-				options.y = -off;
-			}
-			justified = true;
-		}
-
-		// Off bottom
-		off = alignAttr.y + bBox.height;
-		if (off > chart.plotHeight) {
-			if (verticalAlign === 'top') {
-				options.verticalAlign = 'bottom';
-			} else {
-				options.y = chart.plotHeight - off;
-			}
-			justified = true;
-		}
-
-		if (justified) {
-			dataLabel.placed = !isNew;
-			dataLabel.align(options, null, alignTo);
-		}
-	},
-
-	/**
-=======
->>>>>>> cfdee675
 	 * Return the graph path of a segment
 	 */
 	getSegmentPath: function (segment) {
@@ -2778,13 +1796,9 @@
 		}
 
 		// draw the data labels (inn pies they go before the points)
-<<<<<<< HEAD
-		series.drawDataLabels();
-=======
 		if (series.drawDataLabels) {
 			series.drawDataLabels();
 		}
->>>>>>> cfdee675
 
 		// draw the points
 		if (series.visible) {
