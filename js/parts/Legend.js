(function (H) {
	var defined = H.defined,
		each = H.each,
		Legend,
		merge = H.merge,
		pick = H.pick;
/**
 * The overview of the chart's series
 */
Legend = H.Legend = function (chart, options) {
	this.init(chart, options);
};

Legend.prototype = {
	
	/**
	 * Initialize the legend
	 */
	init: function (chart, options) {
		
		var legend = this,
			itemStyle = options.itemStyle,
			padding,
			itemMarginTop = options.itemMarginTop || 0;
	
		this.options = options;

		if (!options.enabled) {
			return;
		}
	
		legend.itemStyle = itemStyle;
		legend.itemHiddenStyle = merge(itemStyle, options.itemHiddenStyle);
		legend.itemMarginTop = itemMarginTop;
		legend.padding = padding = pick(options.padding, 8);
		legend.initialItemX = padding;
		legend.initialItemY = padding - 5; // 5 is the number of pixels above the text
		legend.maxItemWidth = 0;
		legend.chart = chart;
		legend.itemHeight = 0;
		legend.symbolWidth = pick(options.symbolWidth, 16);
		legend.pages = [];


		// Render it
		legend.render();

		// move checkboxes
		H.addEvent(legend.chart, 'endResize', function () { 
			legend.positionCheckboxes();
		});

	},

	/**
	 * Set the colors for the legend item
	 * @param {Object} item A Series or Point instance
	 * @param {Object} visible Dimmed or colored
	 */
	colorizeItem: function (item, visible) {
		var legend = this,
			options = legend.options,
			legendItem = item.legendItem,
			legendLine = item.legendLine,
			legendSymbol = item.legendSymbol,
			hiddenColor = legend.itemHiddenStyle.color,
			textColor = visible ? options.itemStyle.color : hiddenColor,
			symbolColor = visible ? (item.legendColor || item.color || '#CCC') : hiddenColor,
			markerOptions = item.options && item.options.marker,
			symbolAttr = { fill: symbolColor },
			key,
			val;
		
		if (legendItem) {
			legendItem.css({ fill: textColor, color: textColor }); // color for #1553, oldIE
		}
		if (legendLine) {
			legendLine.attr({ stroke: symbolColor });
		}
		
		if (legendSymbol) {
			
			// Apply marker options
			if (markerOptions && legendSymbol.isMarker) { // #585
				symbolAttr.stroke = symbolColor;
				markerOptions = item.convertAttribs(markerOptions);
				for (key in markerOptions) {
					val = markerOptions[key];
					if (val !== undefined) {
						symbolAttr[key] = val;
					}
				}
			}

			legendSymbol.attr(symbolAttr);
		}
	},

	/**
	 * Position the legend item
	 * @param {Object} item A Series or Point instance
	 */
	positionItem: function (item) {
		var legend = this,
			options = legend.options,
			symbolPadding = options.symbolPadding,
			ltr = !options.rtl,
			legendItemPos = item._legendItemPos,
			itemX = legendItemPos[0],
			itemY = legendItemPos[1],
			checkbox = item.checkbox;

		if (item.legendGroup) {
			item.legendGroup.translate(
				ltr ? itemX : legend.legendWidth - itemX - 2 * symbolPadding - 4,
				itemY
			);
		}

		if (checkbox) {
			checkbox.x = itemX;
			checkbox.y = itemY;
		}
	},

	/**
	 * Destroy a single legend item
	 * @param {Object} item The series or point
	 */
	destroyItem: function (item) {
		var checkbox = item.checkbox;

		// destroy SVG elements
		each(['legendItem', 'legendLine', 'legendSymbol', 'legendGroup'], function (key) {
			if (item[key]) {
				item[key] = item[key].destroy();
			}
		});

		if (checkbox) {
			H.discardElement(item.checkbox);
		}
	},

	/**
	 * Destroys the legend.
	 */
	destroy: function () {
		var legend = this,
			legendGroup = legend.group,
			box = legend.box;

		if (box) {
			legend.box = box.destroy();
		}

		if (legendGroup) {
			legend.group = legendGroup.destroy();
		}
	},

	/**
	 * Position the checkboxes after the width is determined
	 */
	positionCheckboxes: function (scrollOffset) {
		var alignAttr = this.group.alignAttr,
			translateY,
			clipHeight = this.clipHeight || this.legendHeight;

		if (alignAttr) {
			translateY = alignAttr.translateY;
			each(this.allItems, function (item) {
				var checkbox = item.checkbox,
					top;
				
				if (checkbox) {
					top = (translateY + checkbox.y + (scrollOffset || 0) + 3);
					H.css(checkbox, {
						left: (alignAttr.translateX + item.checkboxOffset + checkbox.x - 20) + 'px',
						top: top + 'px',
						display: top > translateY - 6 && top < translateY + clipHeight - 6 ? '' : 'none'
					});
				}
			});
		}
	},
	
	/**
	 * Render the legend title on top of the legend
	 */
	renderTitle: function () {
		var options = this.options,
			padding = this.padding,
			titleOptions = options.title,
			titleHeight = 0,
			bBox;
		
		if (titleOptions.text) {
			if (!this.title) {
				this.title = this.chart.renderer.label(titleOptions.text, padding - 3, padding - 4, null, null, null, null, null, 'legend-title')
					.attr({ zIndex: 1 })
					.css(titleOptions.style)
					.add(this.group);
			}
			bBox = this.title.getBBox();
			titleHeight = bBox.height;
			this.offsetWidth = bBox.width; // #1717
			this.contentGroup.attr({ translateY: titleHeight });
		}
		this.titleHeight = titleHeight;
	},

	/**
	 * Set the legend item text
	 */
	setText: function (item) {
		var options = this.options;
		item.legendItem.attr({
			text: options.labelFormat ? format(options.labelFormat, item) : options.labelFormatter.call(item)
		});
	},

	/**
	 * Render a single specific legend item
	 * @param {Object} item A series or point
	 */
	renderItem: function (item) {
		var legend = this,
			chart = legend.chart,
			renderer = chart.renderer,
			options = legend.options,
			horizontal = options.layout === 'horizontal',
			symbolWidth = legend.symbolWidth,
			symbolPadding = options.symbolPadding,
			itemStyle = legend.itemStyle,
			itemHiddenStyle = legend.itemHiddenStyle,
			padding = legend.padding,
			itemDistance = horizontal ? pick(options.itemDistance, 20) : 0,
			ltr = !options.rtl,
			itemHeight,
			widthOption = options.width,
			itemMarginBottom = options.itemMarginBottom || 0,
			itemMarginTop = legend.itemMarginTop,
			initialItemX = legend.initialItemX,
			bBox,
			itemWidth,
			li = item.legendItem,
			series = item.series && item.series.drawLegendSymbol ? item.series : item,
			seriesOptions = series.options,
			showCheckbox = legend.createCheckboxForItem && seriesOptions && seriesOptions.showCheckbox,
			useHTML = options.useHTML;

		if (!li) { // generate it once, later move it

			// Generate the group box
			// A group to hold the symbol and text. Text is to be appended in Legend class.
			item.legendGroup = renderer.g('legend-item')
				.attr({ zIndex: 1 })
				.add(legend.scrollGroup);

			// Generate the list item text and add it to the group
			item.legendItem = li = renderer.text(
<<<<<<< HEAD
					options.labelFormat ? H.format(options.labelFormat, item) : options.labelFormatter.call(item),
=======
					'',
>>>>>>> 7a45a398
					ltr ? symbolWidth + symbolPadding : -symbolPadding,
					legend.baseline || 0,
					useHTML
				)
				.css(merge(item.visible ? itemStyle : itemHiddenStyle)) // merge to prevent modifying original (#1021)
				.attr({
					align: ltr ? 'left' : 'right',
					zIndex: 2
				})
				.add(item.legendGroup);

			// Get the baseline for the first item - the font size is equal for all
			if (!legend.baseline) {
				legend.fontMetrics = renderer.fontMetrics(itemStyle.fontSize, li);
				legend.baseline = legend.fontMetrics.f + 3 + itemMarginTop;
				li.attr('y', legend.baseline);
			}

			// Draw the legend symbol inside the group box
			series.drawLegendSymbol(legend, item);

			if (legend.setItemEvents) {
				legend.setItemEvents(item, li, useHTML, itemStyle, itemHiddenStyle);
			}			

			// Colorize the items
			legend.colorizeItem(item, item.visible);

			// add the HTML checkbox on top
			if (showCheckbox) {
				legend.createCheckboxForItem(item);				
			}
		}

		// Always update the text
		legend.setText(item);

		// calculate the positions for the next line
		bBox = li.getBBox();

		itemWidth = item.checkboxOffset = 
			options.itemWidth || 
			item.legendItemWidth || 
			symbolWidth + symbolPadding + bBox.width + itemDistance + (showCheckbox ? 20 : 0);
		legend.itemHeight = itemHeight = Math.round(item.legendItemHeight || bBox.height);

		// if the item exceeds the width, start a new line
		if (horizontal && legend.itemX - initialItemX + itemWidth >
				(widthOption || (chart.chartWidth - 2 * padding - initialItemX - options.x))) {
			legend.itemX = initialItemX;
			legend.itemY += itemMarginTop + legend.lastLineHeight + itemMarginBottom;
			legend.lastLineHeight = 0; // reset for next line (#915, #3976)
		}

		// If the item exceeds the height, start a new column
		/*if (!horizontal && legend.itemY + options.y + itemHeight > chart.chartHeight - spacingTop - spacingBottom) {
			legend.itemY = legend.initialItemY;
			legend.itemX += legend.maxItemWidth;
			legend.maxItemWidth = 0;
		}*/

		// Set the edge positions
		legend.maxItemWidth = Math.max(legend.maxItemWidth, itemWidth);
		legend.lastItemY = itemMarginTop + legend.itemY + itemMarginBottom;
		legend.lastLineHeight = Math.max(itemHeight, legend.lastLineHeight); // #915

		// cache the position of the newly generated or reordered items
		item._legendItemPos = [legend.itemX, legend.itemY];

		// advance
		if (horizontal) {
			legend.itemX += itemWidth;

		} else {
			legend.itemY += itemMarginTop + itemHeight + itemMarginBottom;
			legend.lastLineHeight = itemHeight;
		}

		// the width of the widest item
		legend.offsetWidth = widthOption || Math.max(
			(horizontal ? legend.itemX - initialItemX - itemDistance : itemWidth) + padding,
			legend.offsetWidth
		);
	},

	/**
	 * Get all items, which is one item per series for normal series and one item per point
	 * for pie series.
	 */
	getAllItems: function () {
		var allItems = [];
		each(this.chart.series, function (series) {
			var seriesOptions = series.options;

			// Handle showInLegend. If the series is linked to another series, defaults to false.
			if (!pick(seriesOptions.showInLegend, !defined(seriesOptions.linkedTo) ? undefined : false, true)) {
				return;
			}

			// use points or series for the legend item depending on legendType
			allItems = allItems.concat(
					series.legendItems ||
					(seriesOptions.legendType === 'point' ?
							series.data :
							series)
			);
		});
		return allItems;
	},

	/**
	 * Adjust the chart margins by reserving space for the legend on only one side
	 * of the chart. If the position is set to a corner, top or bottom is reserved
	 * for horizontal legends and left or right for vertical ones.
	 */
	adjustMargins: function (margin, spacing) {
		var chart = this.chart, 
			options = this.options,
			marginNames = ['plotTop', 'marginRight', 'marginBottom', 'plotLeft'],
			// Use the first letter of each alignment option in order to detect the side 
			alignment = options.align[0] + options.verticalAlign[0] + options.layout[0];
			
		if (this.display && !options.floating) {

			each([
				/(lth|ct|rth)/,
				/(rtv|rm|rbv)/,
				/(rbh|cb|lbh)/,
				/(lbv|lm|ltv)/
			], function (alignments, side) {
				if (alignments.test(alignment) && !defined(margin[side])) {
					// Now we have detected on which side of the chart we should reserve space for the legend
					chart[marginNames[side]] = Math.max(
						chart[marginNames[side]],
						chart.legend[(side + 1) % 2 ? 'legendHeight' : 'legendWidth'] + 
							[1, -1, -1, 1][side] * options[(side % 2) ? 'x' : 'y'] + 
							pick(options.margin, 12) +
							spacing[side]
					);
				}
			});
		}
	},

	/**
	 * Render the legend. This method can be called both before and after
	 * chart.render. If called after, it will only rearrange items instead
	 * of creating new ones.
	 */
	render: function () {
		var legend = this,
			chart = legend.chart,
			renderer = chart.renderer,
			legendGroup = legend.group,
			allItems,
			display,
			legendWidth,
			legendHeight,
			box = legend.box,
			options = legend.options,
			padding = legend.padding,
			legendBorderWidth = options.borderWidth,
			legendBackgroundColor = options.backgroundColor;

		legend.itemX = legend.initialItemX;
		legend.itemY = legend.initialItemY;
		legend.offsetWidth = 0;
		legend.lastItemY = 0;

		if (!legendGroup) {
			legend.group = legendGroup = renderer.g('legend')
				.attr({ zIndex: 7 }) 
				.add();
			legend.contentGroup = renderer.g()
				.attr({ zIndex: 1 }) // above background
				.add(legendGroup);
			legend.scrollGroup = renderer.g()
				.add(legend.contentGroup);
		}
		
		legend.renderTitle();

		// add each series or point
		allItems = legend.getAllItems();

		// sort by legendIndex
		H.stableSort(allItems, function (a, b) {
			return ((a.options && a.options.legendIndex) || 0) - ((b.options && b.options.legendIndex) || 0);
		});

		// reversed legend
		if (options.reversed) {
			allItems.reverse();
		}

		legend.allItems = allItems;
		legend.display = display = !!allItems.length;

		// render the items
		legend.lastLineHeight = 0;
		each(allItems, function (item) {
			legend.renderItem(item); 
		});

		// Get the box
		legendWidth = (options.width || legend.offsetWidth) + padding;
		legendHeight = legend.lastItemY + legend.lastLineHeight + legend.titleHeight;
		legendHeight = legend.handleOverflow(legendHeight);
		legendHeight += padding;

		// Draw the border and/or background
		if (legendBorderWidth || legendBackgroundColor) {

			if (!box) {
				legend.box = box = renderer.rect(
					0,
					0,
					legendWidth,
					legendHeight,
					options.borderRadius,
					legendBorderWidth || 0
				).attr({
					stroke: options.borderColor,
					'stroke-width': legendBorderWidth || 0,
					fill: legendBackgroundColor || 'none'
				})
				.add(legendGroup)
				.shadow(options.shadow);
				box.isNew = true;

			} else if (legendWidth > 0 && legendHeight > 0) {
				box[box.isNew ? 'attr' : 'animate'](
					box.crisp({ width: legendWidth, height: legendHeight })
				);
				box.isNew = false;
			}

			// hide the border if no items
			box[display ? 'show' : 'hide']();
		}
		
		legend.legendWidth = legendWidth;
		legend.legendHeight = legendHeight;

		// Now that the legend width and height are established, put the items in the 
		// final position
		each(allItems, function (item) {
			legend.positionItem(item);
		});

		// 1.x compatibility: positioning based on style
		/*var props = ['left', 'right', 'top', 'bottom'],
			prop,
			i = 4;
		while (i--) {
			prop = props[i];
			if (options.style[prop] && options.style[prop] !== 'auto') {
				options[i < 2 ? 'align' : 'verticalAlign'] = prop;
				options[i < 2 ? 'x' : 'y'] = pInt(options.style[prop]) * (i % 2 ? -1 : 1);
			}
		}*/

		if (display) {
			legendGroup.align(H.extend({
				width: legendWidth,
				height: legendHeight
			}, options), true, 'spacingBox');
		}

		if (!chart.isResizing) {
			this.positionCheckboxes();
		}
	},
	
	/**
	 * Set up the overflow handling by adding navigation with up and down arrows below the
	 * legend.
	 */
	handleOverflow: function (legendHeight) {
		var legend = this,
			chart = this.chart,
			renderer = chart.renderer,
			options = this.options,
			optionsY = options.y,
			alignTop = options.verticalAlign === 'top',
			spaceHeight = chart.spacingBox.height + (alignTop ? -optionsY : optionsY) - this.padding,
			maxHeight = options.maxHeight,
			clipHeight,
			clipRect = this.clipRect,
			navOptions = options.navigation,
			animation = pick(navOptions.animation, true),
			arrowSize = navOptions.arrowSize || 12,
			nav = this.nav,
			pages = this.pages,
			lastY,
			allItems = this.allItems;
			
		// Adjust the height
		if (options.layout === 'horizontal') {
			spaceHeight /= 2;
		}
		if (maxHeight) {
			spaceHeight = Math.min(spaceHeight, maxHeight);
		}
		
		// Reset the legend height and adjust the clipping rectangle
		pages.length = 0;
		if (legendHeight > spaceHeight && !options.useHTML) {

			this.clipHeight = clipHeight = Math.max(spaceHeight - 20 - this.titleHeight - this.padding, 0);
			this.currentPage = pick(this.currentPage, 1);
			this.fullHeight = legendHeight;
			
			// Fill pages with Y positions so that the top of each a legend item defines
			// the scroll top for each page (#2098)
			each(allItems, function (item, i) {
				var y = item._legendItemPos[1],
					h = Math.round(item.legendItem.getBBox().height),
					len = pages.length;
				
				if (!len || (y - pages[len - 1] > clipHeight && (lastY || y) !== pages[len - 1])) {
					pages.push(lastY || y);
					len++;
				}
				
				if (i === allItems.length - 1 && y + h - pages[len - 1] > clipHeight) {
					pages.push(y);
				}
				if (y !== lastY) {
					lastY = y;
				}
			});

			// Only apply clipping if needed. Clipping causes blurred legend in PDF export (#1787)
			if (!clipRect) {
				clipRect = legend.clipRect = renderer.clipRect(0, this.padding, 9999, 0);
				legend.contentGroup.clip(clipRect);
			}
			clipRect.attr({
				height: clipHeight
			});
			
			// Add navigation elements
			if (!nav) {
				this.nav = nav = renderer.g().attr({ zIndex: 1 }).add(this.group);
				this.up = renderer.symbol('triangle', 0, 0, arrowSize, arrowSize)
					.on('click', function () {
						legend.scroll(-1, animation);
					})
					.add(nav);
				this.pager = renderer.text('', 15, 10)
					.css(navOptions.style)
					.add(nav);
				this.down = renderer.symbol('triangle-down', 0, 0, arrowSize, arrowSize)
					.on('click', function () {
						legend.scroll(1, animation);
					})
					.add(nav);
			}
			
			// Set initial position
			legend.scroll(0);
			
			legendHeight = spaceHeight;
			
		} else if (nav) {
			clipRect.attr({
				height: chart.chartHeight
			});
			nav.hide();
			this.scrollGroup.attr({
				translateY: 1
			});
			this.clipHeight = 0; // #1379
		}
		
		return legendHeight;
	},
	
	/**
	 * Scroll the legend by a number of pages
	 * @param {Object} scrollBy
	 * @param {Object} animation
	 */
	scroll: function (scrollBy, animation) {
		var pages = this.pages,
			pageCount = pages.length,
			currentPage = this.currentPage + scrollBy,
			clipHeight = this.clipHeight,
			navOptions = this.options.navigation,
			activeColor = navOptions.activeColor,
			inactiveColor = navOptions.inactiveColor,
			pager = this.pager,
			padding = this.padding,
			scrollOffset;
		
		// When resizing while looking at the last page
		if (currentPage > pageCount) {
			currentPage = pageCount;
		}
		
		if (currentPage > 0) {
			
			if (animation !== undefined) {
				H.setAnimation(animation, this.chart);
			}
			
			this.nav.attr({
				translateX: padding,
				translateY: clipHeight + this.padding + 7 + this.titleHeight,
				visibility: 'visible'
			});
			this.up.attr({
					fill: currentPage === 1 ? inactiveColor : activeColor
				})
				.css({
					cursor: currentPage === 1 ? 'default' : 'pointer'
				});
			pager.attr({
				text: currentPage + '/' + pageCount
			});
			this.down.attr({
					x: 18 + this.pager.getBBox().width, // adjust to text width
					fill: currentPage === pageCount ? inactiveColor : activeColor
				})
				.css({
					cursor: currentPage === pageCount ? 'default' : 'pointer'
				});
			
			scrollOffset = -pages[currentPage - 1] + this.initialItemY;

			this.scrollGroup.animate({
				translateY: scrollOffset
			});			
			
			this.currentPage = currentPage;
			this.positionCheckboxes(scrollOffset);
		}
			
	}
	
};

/*
 * LegendSymbolMixin
 */ 

H.LegendSymbolMixin = {

	/**
	 * Get the series' symbol in the legend
	 * 
	 * @param {Object} legend The legend object
	 * @param {Object} item The series (this) or point
	 */
	drawRectangle: function (legend, item) {
		var symbolHeight = legend.options.symbolHeight || legend.fontMetrics.f;

		item.legendSymbol = this.chart.renderer.rect(
			0,
			legend.baseline - symbolHeight + 1, // #3988
			legend.symbolWidth,
			symbolHeight,
			legend.options.symbolRadius || 0
		).attr({
			zIndex: 3
		}).add(item.legendGroup);		
		
	},

	/**
	 * Get the series' symbol in the legend. This method should be overridable to create custom 
	 * symbols through Highcharts.seriesTypes[type].prototype.drawLegendSymbols.
	 * 
	 * @param {Object} legend The legend object
	 */
	drawLineMarker: function (legend) {

		var options = this.options,
			markerOptions = options.marker,
			radius,
			legendSymbol,
			symbolWidth = legend.symbolWidth,
			renderer = this.chart.renderer,
			legendItemGroup = this.legendGroup,
			verticalCenter = legend.baseline - Math.round(legend.fontMetrics.b * 0.3),
			attr;

		// Draw the line
		if (options.lineWidth) {
			attr = {
				'stroke-width': options.lineWidth
			};
			if (options.dashStyle) {
				attr.dashstyle = options.dashStyle;
			}
			this.legendLine = renderer.path([
				'M',
				0,
				verticalCenter,
				'L',
				symbolWidth,
				verticalCenter
			])
			.attr(attr)
			.add(legendItemGroup);
		}
		
		// Draw the marker
		if (markerOptions && markerOptions.enabled !== false) {
			radius = markerOptions.radius;
			this.legendSymbol = legendSymbol = renderer.symbol(
				this.symbol,
				(symbolWidth / 2) - radius,
				verticalCenter - radius,
				2 * radius,
				2 * radius
			)
			.add(legendItemGroup);
			legendSymbol.isMarker = true;
		}
	}
};

// Workaround for #2030, horizontal legend items not displaying in IE11 Preview,
// and for #2580, a similar drawing flaw in Firefox 26.
// TODO: Explore if there's a general cause for this. The problem may be related 
// to nested group elements, as the legend item texts are within 4 group elements.
if (/Trident\/7\.0/.test(navigator.userAgent) || H.isFirefox) {
	H.wrap(Legend.prototype, 'positionItem', function (proceed, item) {
		var legend = this,
			runPositionItem = function () { // If chart destroyed in sync, this is undefined (#2030)
				if (item._legendItemPos) {
					proceed.call(legend, item);
				}
			};

		// Do it now, for export and to get checkbox placement
		runPositionItem();
		
		// Do it after to work around the core issue
		setTimeout(runPositionItem);
	});
}

	return H;
}(Highcharts));<|MERGE_RESOLUTION|>--- conflicted
+++ resolved
@@ -216,7 +216,7 @@
 	setText: function (item) {
 		var options = this.options;
 		item.legendItem.attr({
-			text: options.labelFormat ? format(options.labelFormat, item) : options.labelFormatter.call(item)
+			text: options.labelFormat ? Highcharts.format(options.labelFormat, item) : options.labelFormatter.call(item)
 		});
 	},
 
@@ -260,11 +260,7 @@
 
 			// Generate the list item text and add it to the group
 			item.legendItem = li = renderer.text(
-<<<<<<< HEAD
-					options.labelFormat ? H.format(options.labelFormat, item) : options.labelFormatter.call(item),
-=======
 					'',
->>>>>>> 7a45a398
 					ltr ? symbolWidth + symbolPadding : -symbolPadding,
 					legend.baseline || 0,
 					useHTML
