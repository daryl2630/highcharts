/**
 * The overview of the chart's series
 */
var Legend = Highcharts.Legend = function (chart, options) {
	this.init(chart, options);
};

Legend.prototype = {

	/**
	 * Initialize the legend
	 */
	init: function (chart, options) {

		var legend = this,
			itemStyle = options.itemStyle,
			padding,
			itemMarginTop = options.itemMarginTop || 0;

		this.options = options;

		if (!options.enabled) {
			return;
		}

		legend.itemStyle = itemStyle;
		legend.itemHiddenStyle = merge(itemStyle, options.itemHiddenStyle);
		legend.itemMarginTop = itemMarginTop;
		legend.padding = padding = pick(options.padding, 8);
		legend.initialItemX = padding;
		legend.initialItemY = padding - 5; // 5 is the number of pixels above the text
		legend.maxItemWidth = 0;
		legend.chart = chart;
		legend.itemHeight = 0;
		legend.symbolWidth = pick(options.symbolWidth, 16);
		legend.pages = [];


		// Render it
		legend.render();

		// move checkboxes
		addEvent(legend.chart, 'endResize', function () {
			legend.positionCheckboxes();
		});

	},

	/**
	 * Set the colors for the legend item
	 * @param {Object} item A Series or Point instance
	 * @param {Object} visible Dimmed or colored
	 */
	colorizeItem: function (item, visible) {
		var legend = this,
			options = legend.options,
			legendItem = item.legendItem,
			legendLine = item.legendLine,
			legendSymbol = item.legendSymbol,
			hiddenColor = legend.itemHiddenStyle.color,
			textColor = visible ? options.itemStyle.color : hiddenColor,
			symbolColor = visible ? (item.legendColor || item.color || '#CCC') : hiddenColor,
			markerOptions = item.options && item.options.marker,
			symbolAttr = { fill: symbolColor },
			key,
			val;

		if (legendItem) {
			legendItem.css({ fill: textColor, color: textColor }); // color for #1553, oldIE
		}
		if (legendLine) {
			legendLine.attr({ stroke: symbolColor });
		}

		if (legendSymbol) {

			// Apply marker options
			if (markerOptions && legendSymbol.isMarker) { // #585
				markerOptions = item.convertAttribs(markerOptions);

				for (key in markerOptions) {
					val = markerOptions[key];
					if (val !== UNDEFINED) {
						symbolAttr[key] = val;
					}
				}

				symbolAttr.stroke = visible ? pick(markerOptions.stroke, symbolColor) : symbolColor; 
			}

			legendSymbol.attr(symbolAttr);
		}
	},

	/**
	 * Position the legend item
	 * @param {Object} item A Series or Point instance
	 */
	positionItem: function (item) {
		var legend = this,
			options = legend.options,
			symbolPadding = options.symbolPadding,
			ltr = !options.rtl,
			legendItemPos = item._legendItemPos,
			itemX = legendItemPos[0],
			itemY = legendItemPos[1],
			checkbox = item.checkbox,
			legendGroup = item.legendGroup;

		if (legendGroup && legendGroup.element) {
			legendGroup.translate(
				ltr ? itemX : legend.legendWidth - itemX - 2 * symbolPadding - 4,
				itemY
			);
		}

		if (checkbox) {
			checkbox.x = itemX;
			checkbox.y = itemY;
		}
	},

	/**
	 * Destroy a single legend item
	 * @param {Object} item The series or point
	 */
	destroyItem: function (item) {
		var checkbox = item.checkbox;

		// destroy SVG elements
		each(['legendItem', 'legendLine', 'legendSymbol', 'legendGroup'], function (key) {
			if (item[key]) {
				item[key] = item[key].destroy();
			}
		});

		if (checkbox) {
			discardElement(item.checkbox);
		}
	},

	/**
	 * Destroys the legend.
	 */
	destroy: function () {
		var legend = this,
			legendGroup = legend.group,
			box = legend.box;

		if (box) {
			legend.box = box.destroy();
		}

		if (legendGroup) {
			legend.group = legendGroup.destroy();
		}
	},

	/**
	 * Position the checkboxes after the width is determined
	 */
	positionCheckboxes: function (scrollOffset) {
		var alignAttr = this.group.alignAttr,
			translateY,
			clipHeight = this.clipHeight || this.legendHeight;

		if (alignAttr) {
			translateY = alignAttr.translateY;
			each(this.allItems, function (item) {
				var checkbox = item.checkbox,
					top;

				if (checkbox) {
					top = (translateY + checkbox.y + (scrollOffset || 0) + 3);
					css(checkbox, {
						left: (alignAttr.translateX + item.checkboxOffset + checkbox.x - 20) + PX,
						top: top + PX,
						display: top > translateY - 6 && top < translateY + clipHeight - 6 ? '' : NONE
					});
				}
			});
		}
	},

	/**
	 * Render the legend title on top of the legend
	 */
	renderTitle: function () {
		var options = this.options,
			padding = this.padding,
			titleOptions = options.title,
			titleHeight = 0,
			bBox;

		if (titleOptions.text) {
			if (!this.title) {
				this.title = this.chart.renderer.label(titleOptions.text, padding - 3, padding - 4, null, null, null, null, null, 'legend-title')
					.attr({ zIndex: 1 })
					.css(titleOptions.style)
					.add(this.group);
			}
			bBox = this.title.getBBox();
			titleHeight = bBox.height;
			this.offsetWidth = bBox.width; // #1717
			this.contentGroup.attr({ translateY: titleHeight });
		}
		this.titleHeight = titleHeight;
	},

	/**
	 * Set the legend item text
	 */
	setText: function (item) {
		var options = this.options;
		item.legendItem.attr({
			text: options.labelFormat ? format(options.labelFormat, item) : options.labelFormatter.call(item)
		});
	},

	/**
	 * Render a single specific legend item
	 * @param {Object} item A series or point
	 */
	renderItem: function (item) {
		var legend = this,
			chart = legend.chart,
			renderer = chart.renderer,
			options = legend.options,
			horizontal = options.layout === 'horizontal',
			symbolWidth = legend.symbolWidth,
			symbolPadding = options.symbolPadding,
			itemStyle = legend.itemStyle,
			itemHiddenStyle = legend.itemHiddenStyle,
			padding = legend.padding,
			itemDistance = horizontal ? pick(options.itemDistance, 20) : 0,
			ltr = !options.rtl,
			itemHeight,
			widthOption = options.width,
			itemMarginBottom = options.itemMarginBottom || 0,
			itemMarginTop = legend.itemMarginTop,
			initialItemX = legend.initialItemX,
			bBox,
			itemWidth,
			li = item.legendItem,
			series = item.series && item.series.drawLegendSymbol ? item.series : item,
			seriesOptions = series.options,
			showCheckbox = legend.createCheckboxForItem && seriesOptions && seriesOptions.showCheckbox,
			useHTML = options.useHTML;

		if (!li) { // generate it once, later move it

			// Generate the group box
			// A group to hold the symbol and text. Text is to be appended in Legend class.
			item.legendGroup = renderer.g('legend-item')
				.attr({ zIndex: 1 })
				.add(legend.scrollGroup);

			// Generate the list item text and add it to the group
			item.legendItem = li = renderer.text(
					'',
					ltr ? symbolWidth + symbolPadding : -symbolPadding,
					legend.baseline || 0,
					useHTML
				)
				.css(merge(item.visible ? itemStyle : itemHiddenStyle)) // merge to prevent modifying original (#1021)
				.attr({
					align: ltr ? 'left' : 'right',
					zIndex: 2
				})
				.add(item.legendGroup);

			// Get the baseline for the first item - the font size is equal for all
			if (!legend.baseline) {
				legend.fontMetrics = renderer.fontMetrics(itemStyle.fontSize, li);
				legend.baseline = legend.fontMetrics.f + 3 + itemMarginTop;
				li.attr('y', legend.baseline);
			}

			// Draw the legend symbol inside the group box
			series.drawLegendSymbol(legend, item);

			if (legend.setItemEvents) {
				legend.setItemEvents(item, li, useHTML, itemStyle, itemHiddenStyle);
			}

			// Colorize the items
			legend.colorizeItem(item, item.visible);

			// add the HTML checkbox on top
			if (showCheckbox) {
				legend.createCheckboxForItem(item);
			}
		}

		// Always update the text
		legend.setText(item);

		// calculate the positions for the next line
		bBox = li.getBBox();

		itemWidth = item.checkboxOffset =
			options.itemWidth ||
			item.legendItemWidth ||
			symbolWidth + symbolPadding + bBox.width + itemDistance + (showCheckbox ? 20 : 0);
		legend.itemHeight = itemHeight = mathRound(item.legendItemHeight || bBox.height);

		// if the item exceeds the width, start a new line
		if (horizontal && legend.itemX - initialItemX + itemWidth >
				(widthOption || (chart.chartWidth - 2 * padding - initialItemX - options.x))) {
			legend.itemX = initialItemX;
			legend.itemY += itemMarginTop + legend.lastLineHeight + itemMarginBottom;
			legend.lastLineHeight = 0; // reset for next line (#915, #3976)
		}

		// If the item exceeds the height, start a new column
		/*if (!horizontal && legend.itemY + options.y + itemHeight > chart.chartHeight - spacingTop - spacingBottom) {
			legend.itemY = legend.initialItemY;
			legend.itemX += legend.maxItemWidth;
			legend.maxItemWidth = 0;
		}*/

		// Set the edge positions
		legend.maxItemWidth = mathMax(legend.maxItemWidth, itemWidth);
		legend.lastItemY = itemMarginTop + legend.itemY + itemMarginBottom;
		legend.lastLineHeight = mathMax(itemHeight, legend.lastLineHeight); // #915

		// cache the position of the newly generated or reordered items
		item._legendItemPos = [legend.itemX, legend.itemY];

		// advance
		if (horizontal) {
			legend.itemX += itemWidth;

		} else {
			legend.itemY += itemMarginTop + itemHeight + itemMarginBottom;
			legend.lastLineHeight = itemHeight;
		}

		// the width of the widest item
		legend.offsetWidth = widthOption || mathMax(
			(horizontal ? legend.itemX - initialItemX - itemDistance : itemWidth) + padding,
			legend.offsetWidth
		);
	},

	/**
	 * Get all items, which is one item per series for normal series and one item per point
	 * for pie series.
	 */
	getAllItems: function () {
		var allItems = [];
		each(this.chart.series, function (series) {
			var seriesOptions = series.options;

			// Handle showInLegend. If the series is linked to another series, defaults to false.
			if (!pick(seriesOptions.showInLegend, !defined(seriesOptions.linkedTo) ? UNDEFINED : false, true)) {
				return;
			}

			// use points or series for the legend item depending on legendType
			allItems = allItems.concat(
					series.legendItems ||
					(seriesOptions.legendType === 'point' ?
							series.data :
							series)
			);
		});
		return allItems;
	},

	/**
	 * Adjust the chart margins by reserving space for the legend on only one side
	 * of the chart. If the position is set to a corner, top or bottom is reserved
	 * for horizontal legends and left or right for vertical ones.
	 */
	adjustMargins: function (margin, spacing) {
		var chart = this.chart,
			options = this.options,
			// Use the first letter of each alignment option in order to detect the side
			alignment = options.align.charAt(0) + options.verticalAlign.charAt(0) + options.layout.charAt(0); // #4189 - use charAt(x) notation instead of [x] for IE7

		if (this.display && !options.floating) {

			each([
				/(lth|ct|rth)/,
				/(rtv|rm|rbv)/,
				/(rbh|cb|lbh)/,
				/(lbv|lm|ltv)/
			], function (alignments, side) {
				if (alignments.test(alignment) && !defined(margin[side])) {
					// Now we have detected on which side of the chart we should reserve space for the legend
					chart[marginNames[side]] = mathMax(
						chart[marginNames[side]],
						chart.legend[(side + 1) % 2 ? 'legendHeight' : 'legendWidth'] +
							[1, -1, -1, 1][side] * options[(side % 2) ? 'x' : 'y'] +
							pick(options.margin, 12) +
							spacing[side]
					);
				}
			});
		}
	},

	/**
	 * Render the legend. This method can be called both before and after
	 * chart.render. If called after, it will only rearrange items instead
	 * of creating new ones.
	 */
	render: function () {
		var legend = this,
			chart = legend.chart,
			renderer = chart.renderer,
			legendGroup = legend.group,
			allItems,
			display,
			legendWidth,
			legendHeight,
			box = legend.box,
			options = legend.options,
			padding = legend.padding,
			legendBorderWidth = options.borderWidth,
			legendBackgroundColor = options.backgroundColor;

		legend.itemX = legend.initialItemX;
		legend.itemY = legend.initialItemY;
		legend.offsetWidth = 0;
		legend.lastItemY = 0;

		if (!legendGroup) {
			legend.group = legendGroup = renderer.g('legend')
				.attr({ zIndex: 7 })
				.add();
			legend.contentGroup = renderer.g()
				.attr({ zIndex: 1 }) // above background
				.add(legendGroup);
			legend.scrollGroup = renderer.g()
				.add(legend.contentGroup);
		}

		legend.renderTitle();

		// add each series or point
		allItems = legend.getAllItems();

		// sort by legendIndex
		stableSort(allItems, function (a, b) {
			return ((a.options && a.options.legendIndex) || 0) - ((b.options && b.options.legendIndex) || 0);
		});

		// reversed legend
		if (options.reversed) {
			allItems.reverse();
		}

		legend.allItems = allItems;
		legend.display = display = !!allItems.length;

		// render the items
		legend.lastLineHeight = 0;
		each(allItems, function (item) {
			legend.renderItem(item);
		});

		// Get the box
		legendHeight = legend.lastItemY + legend.lastLineHeight + legend.titleHeight;
		legendHeight = legend.handleOverflow(legendHeight);
		legendHeight += padding;
		legendWidth = (options.width || legend.offsetWidth) + padding;

		// Draw the border and/or background
		if (legendBorderWidth || legendBackgroundColor) {

			if (!box) {
				legend.box = box = renderer.rect(
					0,
					0,
					legendWidth,
					legendHeight,
					options.borderRadius,
					legendBorderWidth || 0
				).attr({
					stroke: options.borderColor,
					'stroke-width': legendBorderWidth || 0,
					fill: legendBackgroundColor || NONE
				})
				.add(legendGroup)
				.shadow(options.shadow);
				box.isNew = true;

			} else if (legendWidth > 0 && legendHeight > 0) {
				box[box.isNew ? 'attr' : 'animate'](
					box.crisp({ width: legendWidth, height: legendHeight })
				);
				box.isNew = false;
			}

			// hide the border if no items
			box[display ? 'show' : 'hide']();
		}

		legend.legendWidth = legendWidth;
		legend.legendHeight = legendHeight;

		// Now that the legend width and height are established, put the items in the
		// final position
		each(allItems, function (item) {
			legend.positionItem(item);
		});

		// 1.x compatibility: positioning based on style
		/*var props = ['left', 'right', 'top', 'bottom'],
			prop,
			i = 4;
		while (i--) {
			prop = props[i];
			if (options.style[prop] && options.style[prop] !== 'auto') {
				options[i < 2 ? 'align' : 'verticalAlign'] = prop;
				options[i < 2 ? 'x' : 'y'] = pInt(options.style[prop]) * (i % 2 ? -1 : 1);
			}
		}*/

		if (display) {
			legendGroup.align(extend({
				width: legendWidth,
				height: legendHeight
			}, options), true, 'spacingBox');
		}

		if (!chart.isResizing) {
			this.positionCheckboxes();
		}
	},

	/**
	 * Set up the overflow handling by adding navigation with up and down arrows below the
	 * legend.
	 */
	handleOverflow: function (legendHeight) {
		var legend = this,
			chart = this.chart,
			renderer = chart.renderer,
			options = this.options,
			optionsY = options.y,
			alignTop = options.verticalAlign === 'top',
			spaceHeight = chart.spacingBox.height + (alignTop ? -optionsY : optionsY) - this.padding,
			maxHeight = options.maxHeight,
			clipHeight,
			clipRect = this.clipRect,
			navOptions = options.navigation,
			animation = pick(navOptions.animation, true),
			arrowSize = navOptions.arrowSize || 12,
			nav = this.nav,
			pages = this.pages,
			padding = this.padding,
			lastY,
			allItems = this.allItems,
			clipToHeight = function (height) {
				clipRect.attr({
					height: height
				});

				// useHTML
				if (legend.contentGroup.div) {
					legend.contentGroup.div.style.clip = 'rect(' + padding + 'px,9999px,' + (padding + height) + 'px,0)';
				}
			};


		// Adjust the height
		if (options.layout === 'horizontal') {
			spaceHeight /= 2;
		}
		if (maxHeight) {
			spaceHeight = mathMin(spaceHeight, maxHeight);
		}

		// Reset the legend height and adjust the clipping rectangle
		pages.length = 0;
		if (legendHeight > spaceHeight) {

			this.clipHeight = clipHeight = mathMax(spaceHeight - 20 - this.titleHeight - padding, 0);
			this.currentPage = pick(this.currentPage, 1);
			this.fullHeight = legendHeight;

			// Fill pages with Y positions so that the top of each a legend item defines
			// the scroll top for each page (#2098)
			each(allItems, function (item, i) {
				var y = item._legendItemPos[1],
					h = mathRound(item.legendItem.getBBox().height),
					len = pages.length;

				if (!len || (y - pages[len - 1] > clipHeight && (lastY || y) !== pages[len - 1])) {
					pages.push(lastY || y);
					len++;
				}

				if (i === allItems.length - 1 && y + h - pages[len - 1] > clipHeight) {
					pages.push(y);
				}
				if (y !== lastY) {
					lastY = y;
				}
			});

			// Only apply clipping if needed. Clipping causes blurred legend in PDF export (#1787)
			if (!clipRect) {
				clipRect = legend.clipRect = renderer.clipRect(0, padding, 9999, 0);
				legend.contentGroup.clip(clipRect);
			}

			clipToHeight(clipHeight);

			// Add navigation elements
			if (!nav) {
				this.nav = nav = renderer.g().attr({ zIndex: 1 }).add(this.group);
				this.up = renderer.symbol('triangle', 0, 0, arrowSize, arrowSize)
					.on('click', function () {
						legend.scroll(-1, animation);
					})
					.add(nav);
				this.pager = renderer.text('', 15, 10)
					.css(navOptions.style)
					.add(nav);
				this.down = renderer.symbol('triangle-down', 0, 0, arrowSize, arrowSize)
					.on('click', function () {
						legend.scroll(1, animation);
					})
					.add(nav);
			}

			// Set initial position
			legend.scroll(0);

			legendHeight = spaceHeight;
<<<<<<< HEAD
			this.offsetWidth = mathMax(this.offsetWidth, this.nav.getBBox().width); // #3455
			
=======

>>>>>>> 806e78df
		} else if (nav) {
			clipToHeight(chart.chartHeight);
			nav.hide();
			this.scrollGroup.attr({
				translateY: 1
			});
			this.clipHeight = 0; // #1379
		}

		return legendHeight;
	},

	/**
	 * Scroll the legend by a number of pages
	 * @param {Object} scrollBy
	 * @param {Object} animation
	 */
	scroll: function (scrollBy, animation) {
		var pages = this.pages,
			pageCount = pages.length,
			currentPage = this.currentPage + scrollBy,
			clipHeight = this.clipHeight,
			navOptions = this.options.navigation,
			activeColor = navOptions.activeColor,
			inactiveColor = navOptions.inactiveColor,
			pager = this.pager,
			padding = this.padding,
			scrollOffset;

		// When resizing while looking at the last page
		if (currentPage > pageCount) {
			currentPage = pageCount;
		}

		if (currentPage > 0) {

			if (animation !== UNDEFINED) {
				setAnimation(animation, this.chart);
			}

			this.nav.attr({
				translateX: padding,
				translateY: clipHeight + this.padding + 7 + this.titleHeight,
				visibility: VISIBLE
			});
			this.up.attr({
					fill: currentPage === 1 ? inactiveColor : activeColor
				})
				.css({
					cursor: currentPage === 1 ? 'default' : 'pointer'
				});
			pager.attr({
				text: currentPage + '/' + pageCount
			});
			this.down.attr({
					x: 18 + this.pager.getBBox().width, // adjust to text width
					fill: currentPage === pageCount ? inactiveColor : activeColor
				})
				.css({
					cursor: currentPage === pageCount ? 'default' : 'pointer'
				});

			scrollOffset = -pages[currentPage - 1] + this.initialItemY;

			this.scrollGroup.animate({
				translateY: scrollOffset
			});

			this.currentPage = currentPage;
			this.positionCheckboxes(scrollOffset);
		}

	}

};

/*
 * LegendSymbolMixin
 */

var LegendSymbolMixin = Highcharts.LegendSymbolMixin = {

	/**
	 * Get the series' symbol in the legend
	 *
	 * @param {Object} legend The legend object
	 * @param {Object} item The series (this) or point
	 */
	drawRectangle: function (legend, item) {
		var symbolHeight = legend.options.symbolHeight || legend.fontMetrics.f;

		item.legendSymbol = this.chart.renderer.rect(
			0,
			legend.baseline - symbolHeight + 1, // #3988
			legend.symbolWidth,
			symbolHeight,
			legend.options.symbolRadius || 0
		).attr({
			zIndex: 3
		}).add(item.legendGroup);

	},

	/**
	 * Get the series' symbol in the legend. This method should be overridable to create custom
	 * symbols through Highcharts.seriesTypes[type].prototype.drawLegendSymbols.
	 *
	 * @param {Object} legend The legend object
	 */
	drawLineMarker: function (legend) {

		var options = this.options,
			markerOptions = options.marker,
			radius,
			legendSymbol,
			symbolWidth = legend.symbolWidth,
			renderer = this.chart.renderer,
			legendItemGroup = this.legendGroup,
			verticalCenter = legend.baseline - mathRound(legend.fontMetrics.b * 0.3),
			attr;

		// Draw the line
		if (options.lineWidth) {
			attr = {
				'stroke-width': options.lineWidth
			};
			if (options.dashStyle) {
				attr.dashstyle = options.dashStyle;
			}
			this.legendLine = renderer.path([
				M,
				0,
				verticalCenter,
				L,
				symbolWidth,
				verticalCenter
			])
			.attr(attr)
			.add(legendItemGroup);
		}

		// Draw the marker
		if (markerOptions && markerOptions.enabled !== false) {
			radius = markerOptions.radius;
			this.legendSymbol = legendSymbol = renderer.symbol(
				this.symbol,
				(symbolWidth / 2) - radius,
				verticalCenter - radius,
				2 * radius,
				2 * radius
			)
			.add(legendItemGroup);
			legendSymbol.isMarker = true;
		}
	}
};

// Workaround for #2030, horizontal legend items not displaying in IE11 Preview,
// and for #2580, a similar drawing flaw in Firefox 26.
// Explore if there's a general cause for this. The problem may be related
// to nested group elements, as the legend item texts are within 4 group elements.
if (/Trident\/7\.0/.test(userAgent) || isFirefox) {
	wrap(Legend.prototype, 'positionItem', function (proceed, item) {
		var legend = this,
			runPositionItem = function () { // If chart destroyed in sync, this is undefined (#2030)
				if (item._legendItemPos) {
					proceed.call(legend, item);
				}
			};

		// Do it now, for export and to get checkbox placement
		runPositionItem();

		// Do it after to work around the core issue
		setTimeout(runPositionItem);
	});
}<|MERGE_RESOLUTION|>--- conflicted
+++ resolved
@@ -632,12 +632,7 @@
 			legend.scroll(0);
 
 			legendHeight = spaceHeight;
-<<<<<<< HEAD
 			this.offsetWidth = mathMax(this.offsetWidth, this.nav.getBBox().width); // #3455
-			
-=======
-
->>>>>>> 806e78df
 		} else if (nav) {
 			clipToHeight(chart.chartHeight);
 			nav.hide();
