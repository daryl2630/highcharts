/**
 * (c) 2010-2016 Torstein Honsi
 *
 * License: www.highcharts.com/license
 */
'use strict';
import H from './Globals.js';
import './Utilities.js';
import './Chart.js';
import './Axis.js';
import './Point.js';
import './Pointer.js';
import './Series.js';
import './SvgRenderer.js';
import './VmlRenderer.js';
var arrayMax = H.arrayMax,
	arrayMin = H.arrayMin,
	Axis = H.Axis,
	Chart = H.Chart,
	defined = H.defined,
	each = H.each,
	extend = H.extend,
	format = H.format,
	inArray = H.inArray,
	isNumber = H.isNumber,
	isString = H.isString,
	map = H.map,
	merge = H.merge,
	pick = H.pick,
	Point = H.Point,
	Renderer = H.Renderer,
	Series = H.Series,
	splat = H.splat,
	stop = H.stop,
	SVGRenderer = H.SVGRenderer,
	VMLRenderer = H.VMLRenderer,
	wrap = H.wrap,


	seriesProto = Series.prototype,
	seriesInit = seriesProto.init, 
	seriesProcessData = seriesProto.processData,
	pointTooltipFormatter = Point.prototype.tooltipFormatter;
/**
 * A wrapper for Chart with all the default values for a Stock chart
 */
H.StockChart = H.stockChart = function (a, b, c) {
	var hasRenderToArg = isString(a) || a.nodeName,
		options = arguments[hasRenderToArg ? 1 : 0],
		seriesOptions = options.series, // to increase performance, don't merge the data
<<<<<<< HEAD
        defaultOptions = H.getOptions(),
=======
		defaultOptions = H.getOptions(),
>>>>>>> 9d18bac4
		opposite,

		// Always disable startOnTick:true on the main axis when the navigator is enabled (#1090)
		navigatorEnabled = pick(options.navigator && options.navigator.enabled, true),
		disableStartOnTick = navigatorEnabled ? {
			startOnTick: false,
			endOnTick: false
		} : null,

		lineOptions = {

			marker: {
				enabled: false,
				radius: 2
			}
			// gapSize: 0
		},
		columnOptions = {
			shadow: false,
			borderWidth: 0
		};

	// apply X axis options to both single and multi y axes
	options.xAxis = map(splat(options.xAxis || {}), function (xAxisOptions) {
		return merge(
			{ // defaults
				minPadding: 0,
				maxPadding: 0,
				ordinal: true,
				title: {
					text: null
				},
				labels: {
					overflow: 'justify'
				},
				showLastLabel: true
			}, 
			defaultOptions.xAxis, // #3802
			xAxisOptions, // user options
			{ // forced options
				type: 'datetime',
				categories: null
			},
			disableStartOnTick
		);
	});

	// apply Y axis options to both single and multi y axes
	options.yAxis = map(splat(options.yAxis || {}), function (yAxisOptions) {
		opposite = pick(yAxisOptions.opposite, true);
		return merge({ // defaults
			labels: {
				y: -2
			},
			opposite: opposite,
			showLastLabel: false,
			title: {
				text: null
			}
		}, 
		defaultOptions.yAxis, // #3802
		yAxisOptions // user options
		);
	});

	options.series = null;

	options = merge(
		{
			chart: {
				panning: true,
				pinchType: 'x'
			},
			navigator: {
				enabled: true
			},
			scrollbar: {
				enabled: true
			},
			rangeSelector: {
				enabled: true
			},
			title: {
				text: null,
				style: {
					fontSize: '16px'
				}
			},
			tooltip: {
				shared: true,
				crosshairs: true
			},
			legend: {
				enabled: false
			},

			plotOptions: {
				line: lineOptions,
				spline: lineOptions,
				area: lineOptions,
				areaspline: lineOptions,
				arearange: lineOptions,
				areasplinerange: lineOptions,
				column: columnOptions,
				columnrange: columnOptions,
				candlestick: columnOptions,
				ohlc: columnOptions
			}

		},
		options, // user's options

		{ // forced options
			_stock: true, // internal flag
			chart: {
				inverted: false
			}
		}
	);

	options.series = seriesOptions;

	return hasRenderToArg ? 
		new Chart(a, options, c) :
		new Chart(options, b);
};

// Override the automatic label alignment so that the first Y axis' labels
// are drawn on top of the grid line, and subsequent axes are drawn outside
wrap(Axis.prototype, 'autoLabelAlign', function (proceed) {
	var chart = this.chart,
		options = this.options,
		panes = chart._labelPanes = chart._labelPanes || {},
		key,
		labelOptions = this.options.labels;
	if (this.chart.options._stock && this.coll === 'yAxis') {
		key = options.top + ',' + options.height;
		if (!panes[key] && labelOptions.enabled) { // do it only for the first Y axis of each pane
			if (labelOptions.x === 15) { // default
				labelOptions.x = 0;
			}
			if (labelOptions.align === undefined) {
				labelOptions.align = 'right';
			}
			panes[key] = 1;
			return 'right';
		}
	}
	return proceed.call(this, [].slice.call(arguments, 1));
});

// Override getPlotLinePath to allow for multipane charts
wrap(Axis.prototype, 'getPlotLinePath', function (proceed, value, lineWidth, old, force, translatedValue) {
	var axis = this,
		series = (this.isLinked && !this.series ? this.linkedParent.series : this.series),
		chart = axis.chart,
		renderer = chart.renderer,
		axisLeft = axis.left,
		axisTop = axis.top,
		x1,
		y1,
		x2,
		y2,
		result = [],
		axes = [], //#3416 need a default array
		axes2,
		uniqueAxes,
		transVal;

	/**
	 * Return the other axis based on either the axis option or on related series.
	 */
	function getAxis(coll) {
		var otherColl = coll === 'xAxis' ? 'yAxis' : 'xAxis',
			opt = axis.options[otherColl];

		// Other axis indexed by number
		if (isNumber(opt)) {
			return [chart[otherColl][opt]];
		}

		// Other axis indexed by id (like navigator)
		if (isString(opt)) {
			return [chart.get(opt)];
		}
		
		// Auto detect based on existing series
		return map(series, function (s) {
			return s[otherColl];
		});
	}

	// Ignore in case of color Axis. #3360, #3524
	if (axis.coll === 'colorAxis') {
		return proceed.apply(this, [].slice.call(arguments, 1));
	}

	// Get the related axes based on series
	axes = getAxis(axis.coll);

	// Get the related axes based options.*Axis setting #2810
	axes2 = (axis.isXAxis ? chart.yAxis : chart.xAxis);
	each(axes2, function (A) {
		if (defined(A.options.id) ? A.options.id.indexOf('navigator') === -1 : true) {
			var a = (A.isXAxis ? 'yAxis' : 'xAxis'),
				rax = (defined(A.options[a]) ? chart[a][A.options[a]] : chart[a][0]);

			if (axis === rax) {
				axes.push(A);
			}
		}
	});


	// Remove duplicates in the axes array. If there are no axes in the axes array,
	// we are adding an axis without data, so we need to populate this with grid
	// lines (#2796).
	uniqueAxes = axes.length ? [] : [axis.isXAxis ? chart.yAxis[0] : chart.xAxis[0]]; //#3742
	each(axes, function (axis2) {
		if (inArray(axis2, uniqueAxes) === -1) {
			uniqueAxes.push(axis2);
		}
	});

	transVal = pick(translatedValue, axis.translate(value, null, null, old));
	if (isNumber(transVal)) {
		if (axis.horiz) {
			each(uniqueAxes, function (axis2) {
				var skip;

				y1 = axis2.pos;
				y2 = y1 + axis2.len;
				x1 = x2 = Math.round(transVal + axis.transB);

				if (x1 < axisLeft || x1 > axisLeft + axis.width) { // outside plot area
					if (force) {
						x1 = x2 = Math.min(Math.max(axisLeft, x1), axisLeft + axis.width);
					} else {
						skip = true;
					}
				}
				if (!skip) {
					result.push('M', x1, y1, 'L', x2, y2);
				}
			});
		} else {
			each(uniqueAxes, function (axis2) {
				var skip;

				x1 = axis2.pos;
				x2 = x1 + axis2.len;
				y1 = y2 = Math.round(axisTop + axis.height - transVal);

				if (y1 < axisTop || y1 > axisTop + axis.height) { // outside plot area
					if (force) {
						y1 = y2 = Math.min(Math.max(axisTop, y1), axis.top + axis.height);
					} else {
						skip = true;
					}
				}
				if (!skip) {
					result.push('M', x1, y1, 'L', x2, y2);
				}
			});
		}
	}
	return result.length > 0 ?
		renderer.crispPolyLine(result, lineWidth || 1) :
		null; //#3557 getPlotLinePath in regular Highcharts also returns null
});

// Override getPlotBandPath to allow for multipane charts
Axis.prototype.getPlotBandPath = function (from, to) {
	var toPath = this.getPlotLinePath(to, null, null, true),
		path = this.getPlotLinePath(from, null, null, true),
		result = [],
		i;

	if (path && toPath && path.toString() !== toPath.toString()) {
		// Go over each subpath
		for (i = 0; i < path.length; i += 6) {
			result.push(
				'M', path[i + 1], path[i + 2],
				'L', path[i + 4], path[i + 5],
				toPath[i + 4], toPath[i + 5],
				toPath[i + 1], toPath[i + 2],
				'z'
			);
		}
	} else { // outside the axis area
		result = null;
	}

	return result;
};

// Function to crisp a line with multiple segments
SVGRenderer.prototype.crispPolyLine = function (points, width) {
	// points format: ['M', 0, 0, 'L', 100, 0]		
	// normalize to a crisp line
	var i;
	for (i = 0; i < points.length; i = i + 6) {
		if (points[i + 1] === points[i + 4]) {
			// Substract due to #1129. Now bottom and left axis gridlines behave the same.
			points[i + 1] = points[i + 4] = Math.round(points[i + 1]) - (width % 2 / 2);
		}
		if (points[i + 2] === points[i + 5]) {
			points[i + 2] = points[i + 5] = Math.round(points[i + 2]) + (width % 2 / 2);
		}
	}
	return points;
};
/*= if (build.classic) { =*/
if (Renderer === VMLRenderer) {
	VMLRenderer.prototype.crispPolyLine = SVGRenderer.prototype.crispPolyLine;
}
/*= } =*/

// Wrapper to hide the label
wrap(Axis.prototype, 'hideCrosshair', function (proceed, i) {
	
	proceed.call(this, i);

	if (this.crossLabel) {
		this.crossLabel = this.crossLabel.hide();
	}
});

// Wrapper to draw the label
wrap(Axis.prototype, 'drawCrosshair', function (proceed, e, point) {
	
	// Draw the crosshair
	proceed.call(this, e, point);

	// Check if the label has to be drawn
	if (!defined(this.crosshair.label) || !this.crosshair.label.enabled || !this.cross) {
		return;
	}

	var chart = this.chart,
		options = this.options.crosshair.label,		// the label's options
		horiz = this.horiz,							// axis orientation
		opposite = this.opposite,					// axis position
		left = this.left,							// left position
		top = this.top,								// top position
		crossLabel = this.crossLabel,				// reference to the svgElement
		posx,
		posy,
		crossBox,
		formatOption = options.format,
		formatFormat = '',
		limit,
		align,
		tickInside = this.options.tickPosition === 'inside',
		snap = this.crosshair.snap !== false,
		value,
		offset = 0;

	// Use last available event (#5287)
	if (!e) {
		e = this.cross && this.cross.e;
	}

	align = (horiz ? 'center' : opposite ?
		(this.labelAlign === 'right' ? 'right' : 'left') :
		(this.labelAlign === 'left' ? 'left' : 'center'));

	// If the label does not exist yet, create it.
	if (!crossLabel) {
		crossLabel = this.crossLabel = chart.renderer.label(null, null, null, options.shape || 'callout')
			.addClass('highcharts-crosshair-label' +
				(this.series[0] && ' highcharts-color-' + this.series[0].colorIndex))
			.attr({
				align: options.align || align,
				padding: pick(options.padding, 8),
				r: pick(options.borderRadius, 3),
				zIndex: 2
			})
			.add(this.labelGroup);

		/*= if (build.classic) { =*/
		// Presentational
		crossLabel
			.attr({
				fill: options.backgroundColor ||
					(this.series[0] && this.series[0].color) || '${palette.neutralColor60}',
				stroke: options.borderColor || '',
				'stroke-width': options.borderWidth || 0
			})
			.css(extend({
				color: '${palette.backgroundColor}',
				fontWeight: 'normal',
				fontSize: '11px',
				textAlign: 'center'
			}, options.style));
		/*= } =*/
	}

	if (horiz) {
		posx = snap ? point.plotX + left : e.chartX;
		posy = top + (opposite ? 0 : this.height);
	} else {
		posx = opposite ? this.width + left : 0;
		posy = snap ? point.plotY + top : e.chartY;
	}

	if (!formatOption && !options.formatter) {
		if (this.isDatetimeAxis) {
			formatFormat = '%b %d, %Y';
		}
		formatOption = '{value' + (formatFormat ? ':' + formatFormat : '') + '}';
	}

	// Show the label
	value = snap ? point[this.isXAxis ? 'x' : 'y'] : this.toValue(horiz ? e.chartX : e.chartY);
	crossLabel.attr({
		text: formatOption ? format(formatOption, { value: value }) : options.formatter.call(this, value),
		x: posx,
		y: posy,
		visibility: 'visible'
	});

	crossBox = crossLabel.getBBox();

	// now it is placed we can correct its position
	if (horiz) {
		if ((tickInside && !opposite) || (!tickInside && opposite)) {
			posy = crossLabel.y - crossBox.height;
		}
	} else {
		posy = crossLabel.y - (crossBox.height / 2);
	}

	// check the edges
	if (horiz) {
		limit = {
			left: left - crossBox.x,
			right: left + this.width - crossBox.x
		};
	} else {
		limit = {
			left: this.labelAlign === 'left' ? left : 0,
			right: this.labelAlign === 'right' ? left + this.width : chart.chartWidth
		};
	}

	// left edge
	if (crossLabel.translateX < limit.left) {
		offset = limit.left - crossLabel.translateX;
	}
	// right edge
	if (crossLabel.translateX + crossBox.width >= limit.right) {
		offset = -(crossLabel.translateX + crossBox.width - limit.right);
	}

	// show the crosslabel
	crossLabel.attr({
		x: posx + offset,
		y: posy,
		// First set x and y, then anchorX and anchorY, when box is actually calculated, #5702
		anchorX: horiz ? posx : (this.opposite ? 0 : chart.chartWidth),
		anchorY: horiz ? (this.opposite ? chart.chartHeight : 0) : posy + crossBox.height / 2
	});
});

/* ****************************************************************************
 * Start value compare logic                                                  *
 *****************************************************************************/
	
/**
 * Extend series.init by adding a method to modify the y value used for plotting
 * on the y axis. This method is called both from the axis when finding dataMin
 * and dataMax, and from the series.translate method.
 */
seriesProto.init = function () {

	// Call base method
	seriesInit.apply(this, arguments);

	// Set comparison mode
	this.setCompare(this.options.compare);
};

/**
 * The setCompare method can be called also from the outside after render time
 */
seriesProto.setCompare = function (compare) {

	// Set or unset the modifyValue method
	this.modifyValue = (compare === 'value' || compare === 'percent') ? function (value, point) {
		var compareValue = this.compareValue;
		
		if (value !== undefined && compareValue !== undefined) { // #2601, #5814

			// get the modified value
			value = compare === 'value' ?
				value - compareValue : // compare value
				value = 100 * (value / compareValue) - 100; // compare percent

			// record for tooltip etc.
			if (point) {
				point.change = value;
			}

			return value;
		}
	} : null;

	// Survive to export, #5485
	this.userOptions.compare = compare;

	// Mark dirty
	if (this.chart.hasRendered) {
		this.isDirty = true;
	}

};

/**
 * Extend series.processData by finding the first y value in the plot area,
 * used for comparing the following values
 */
seriesProto.processData = function () {
	var series = this,
		i,
		keyIndex = -1,
		processedXData,
		processedYData,
		length,
		compareValue;

	// call base method
	seriesProcessData.apply(this, arguments);

	if (series.xAxis && series.processedYData) { // not pies

		// local variables
		processedXData = series.processedXData;
		processedYData = series.processedYData;
		length = processedYData.length;

		// For series with more than one value (range, OHLC etc), compare against
		// close or the pointValKey (#4922, #3112)
		if (series.pointArrayMap) {
			// Use close if present (#3112)
			keyIndex = inArray('close', series.pointArrayMap);
			if (keyIndex === -1) {
				keyIndex = inArray(series.pointValKey || 'y', series.pointArrayMap);
			}
		}

		// find the first value for comparison
		for (i = 0; i < length - 1; i++) {
			compareValue = keyIndex > -1 ? 
				processedYData[i][keyIndex] :
				processedYData[i];
			if (isNumber(compareValue) && processedXData[i + 1] >= series.xAxis.min && compareValue !== 0) {
				series.compareValue = compareValue;
				break;
			}
		}
	}
};

/**
 * Modify series extremes
 */
wrap(seriesProto, 'getExtremes', function (proceed) {
	var extremes;

	proceed.apply(this, [].slice.call(arguments, 1));

	if (this.modifyValue) {
		extremes = [this.modifyValue(this.dataMin), this.modifyValue(this.dataMax)];
		this.dataMin = arrayMin(extremes);
		this.dataMax = arrayMax(extremes);
	}
});

/**
 * Add a utility method, setCompare, to the Y axis
 */
Axis.prototype.setCompare = function (compare, redraw) {
	if (!this.isXAxis) {
		each(this.series, function (series) {
			series.setCompare(compare);
		});
		if (pick(redraw, true)) {
			this.chart.redraw();
		}
	}
};

/**
 * Extend the tooltip formatter by adding support for the point.change variable
 * as well as the changeDecimals option
 */
Point.prototype.tooltipFormatter = function (pointFormat) {
	var point = this;

	pointFormat = pointFormat.replace(
		'{point.change}',
		(point.change > 0 ? '+' : '') +
			H.numberFormat(point.change, pick(point.series.tooltipOptions.changeDecimals, 2))
	); 
	
	return pointTooltipFormatter.apply(this, [pointFormat]);
};

/* ****************************************************************************
 * End value compare logic                                                    *
 *****************************************************************************/


/**
 * Extend the Series prototype to create a separate series clip box. This is related
 * to using multiple panes, and a future pane logic should incorporate this feature (#2754).
 */
wrap(Series.prototype, 'render', function (proceed) {
	// Only do this on stock charts (#2939), and only if the series type handles clipping
	// in the animate method (#2975).
	if (this.chart.options._stock && this.xAxis) {

		// First render, initial clip box
		if (!this.clipBox && this.animate) {
			this.clipBox = merge(this.chart.clipBox);
			this.clipBox.width = this.xAxis.len;
			this.clipBox.height = this.yAxis.len;

		// On redrawing, resizing etc, update the clip rectangle
		} else if (this.chart[this.sharedClipKey]) {
			stop(this.chart[this.sharedClipKey]); // #2998
			this.chart[this.sharedClipKey].attr({
				width: this.xAxis.len,
				height: this.yAxis.len
			});
		// #3111
		} else if (this.clipBox) {
			this.clipBox.width = this.xAxis.len;
			this.clipBox.height = this.yAxis.len;
		}
	}
	proceed.call(this);
});<|MERGE_RESOLUTION|>--- conflicted
+++ resolved
@@ -48,11 +48,7 @@
 	var hasRenderToArg = isString(a) || a.nodeName,
 		options = arguments[hasRenderToArg ? 1 : 0],
 		seriesOptions = options.series, // to increase performance, don't merge the data
-<<<<<<< HEAD
-        defaultOptions = H.getOptions(),
-=======
 		defaultOptions = H.getOptions(),
->>>>>>> 9d18bac4
 		opposite,
 
 		// Always disable startOnTick:true on the main axis when the navigator is enabled (#1090)
