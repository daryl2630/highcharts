/**
 * (c) 2010-2016 Torstein Honsi
 *
 * License: www.highcharts.com/license
 */
'use strict';
import H from './Globals.js';
import './Utilities.js';
import './Chart.js';
import './Axis.js';
import './Point.js';
import './Pointer.js';
import './Series.js';
import './SvgRenderer.js';
import './VmlRenderer.js';
var arrayMax = H.arrayMax,
	arrayMin = H.arrayMin,
	Axis = H.Axis,
	Chart = H.Chart,
	defined = H.defined,
	each = H.each,
	extend = H.extend,
	format = H.format,
	inArray = H.inArray,
	isNumber = H.isNumber,
	isString = H.isString,
	map = H.map,
	merge = H.merge,
	pick = H.pick,
	Point = H.Point,
	Renderer = H.Renderer,
	Series = H.Series,
	splat = H.splat,
	SVGRenderer = H.SVGRenderer,
	VMLRenderer = H.VMLRenderer,
	wrap = H.wrap,


	seriesProto = Series.prototype,
	seriesInit = seriesProto.init, 
	seriesProcessData = seriesProto.processData,
	pointTooltipFormatter = Point.prototype.tooltipFormatter;
/**
 * A wrapper for Chart with all the default values for a Stock chart
 */
H.StockChart = H.stockChart = function (a, b, c) {
	var hasRenderToArg = isString(a) || a.nodeName,
		options = arguments[hasRenderToArg ? 1 : 0],
		seriesOptions = options.series, // to increase performance, don't merge the data
		defaultOptions = H.getOptions(),
		opposite,

		// Always disable startOnTick:true on the main axis when the navigator
		// is enabled (#1090)
		navigatorEnabled = pick(
			options.navigator && options.navigator.enabled,
			defaultOptions.navigator.enabled,
			true
		),
		disableStartOnTick = navigatorEnabled ? {
			startOnTick: false,
			endOnTick: false
		} : null,

		lineOptions = {

			marker: {
				enabled: false,
				radius: 2
			}
			// gapSize: 0
		},
		columnOptions = {
			shadow: false,
			borderWidth: 0
		};

	// apply X axis options to both single and multi y axes
	options.xAxis = map(splat(options.xAxis || {}), function (xAxisOptions) {
		return merge(
			{ // defaults
				minPadding: 0,
				maxPadding: 0,
				ordinal: true,
				title: {
					text: null
				},
				labels: {
					overflow: 'justify'
				},
				showLastLabel: true
			}, 
			defaultOptions.xAxis, // #3802
			xAxisOptions, // user options
			{ // forced options
				type: 'datetime',
				categories: null
			},
			disableStartOnTick
		);
	});

	// apply Y axis options to both single and multi y axes
	options.yAxis = map(splat(options.yAxis || {}), function (yAxisOptions) {
		opposite = pick(yAxisOptions.opposite, true);
		return merge({ // defaults
			labels: {
				y: -2
			},
			opposite: opposite,
			showLastLabel: false,
			title: {
				text: null
			}
		}, 
		defaultOptions.yAxis, // #3802
		yAxisOptions // user options
		);
	});

	options.series = null;

	options = merge(
		{
			chart: {
				panning: true,
				pinchType: 'x'
			},
			navigator: {
				enabled: navigatorEnabled
			},
			scrollbar: {
				// #4988 - check if setOptions was called
				enabled: pick(defaultOptions.scrollbar.enabled, true)
			},
			rangeSelector: {
				// #4988 - check if setOptions was called
				enabled: pick(defaultOptions.rangeSelector.enabled, true)
			},
			title: {
				text: null
			},
			tooltip: {
				shared: true,
				crosshairs: true
			},
			legend: {
				enabled: false
			},

			plotOptions: {
				line: lineOptions,
				spline: lineOptions,
				area: lineOptions,
				areaspline: lineOptions,
				arearange: lineOptions,
				areasplinerange: lineOptions,
				column: columnOptions,
				columnrange: columnOptions,
				candlestick: columnOptions,
				ohlc: columnOptions
			}

		},
		
		options, // user's options

		{ // forced options
<<<<<<< HEAD
			_stock: true // internal flag
=======
			isStock: true, // internal flag
			chart: {
				inverted: false
			}
>>>>>>> 7b97a50a
		}
	);

	options.series = seriesOptions;

	return hasRenderToArg ? 
		new Chart(a, options, c) :
		new Chart(options, b);
};

// Override the automatic label alignment so that the first Y axis' labels
// are drawn on top of the grid line, and subsequent axes are drawn outside
wrap(Axis.prototype, 'autoLabelAlign', function (proceed) {
	var chart = this.chart,
		options = this.options,
		panes = chart._labelPanes = chart._labelPanes || {},
		key,
		labelOptions = this.options.labels;
	if (this.chart.options.isStock && this.coll === 'yAxis') {
		key = options.top + ',' + options.height;
		if (!panes[key] && labelOptions.enabled) { // do it only for the first Y axis of each pane
			if (labelOptions.x === 15) { // default
				labelOptions.x = 0;
			}
			if (labelOptions.align === undefined) {
				labelOptions.align = 'right';
			}
			panes[key] = 1;
			return 'right';
		}
	}
	return proceed.call(this, [].slice.call(arguments, 1));
});

// Override getPlotLinePath to allow for multipane charts
wrap(Axis.prototype, 'getPlotLinePath', function (proceed, value, lineWidth, old, force, translatedValue) {
	var axis = this,
		series = (this.isLinked && !this.series ? this.linkedParent.series : this.series),
		chart = axis.chart,
		renderer = chart.renderer,
		axisLeft = axis.left,
		axisTop = axis.top,
		x1,
		y1,
		x2,
		y2,
		result = [],
		axes = [], //#3416 need a default array
		axes2,
		uniqueAxes,
		transVal;

	/**
	 * Return the other axis based on either the axis option or on related series.
	 */
	function getAxis(coll) {
		var otherColl = coll === 'xAxis' ? 'yAxis' : 'xAxis',
			opt = axis.options[otherColl];

		// Other axis indexed by number
		if (isNumber(opt)) {
			return [chart[otherColl][opt]];
		}

		// Other axis indexed by id (like navigator)
		if (isString(opt)) {
			return [chart.get(opt)];
		}
		
		// Auto detect based on existing series
		return map(series, function (s) {
			return s[otherColl];
		});
	}

	// Ignore in case of color Axis. #3360, #3524
	if (axis.coll === 'colorAxis') {
		return proceed.apply(this, [].slice.call(arguments, 1));
	}

	// Get the related axes based on series
	axes = getAxis(axis.coll);

	// Get the related axes based options.*Axis setting #2810
	axes2 = (axis.isXAxis ? chart.yAxis : chart.xAxis);
	each(axes2, function (A) {
		if (defined(A.options.id) ? A.options.id.indexOf('navigator') === -1 : true) {
			var a = (A.isXAxis ? 'yAxis' : 'xAxis'),
				rax = (defined(A.options[a]) ? chart[a][A.options[a]] : chart[a][0]);

			if (axis === rax) {
				axes.push(A);
			}
		}
	});


	// Remove duplicates in the axes array. If there are no axes in the axes array,
	// we are adding an axis without data, so we need to populate this with grid
	// lines (#2796).
	uniqueAxes = axes.length ? [] : [axis.isXAxis ? chart.yAxis[0] : chart.xAxis[0]]; //#3742
	each(axes, function (axis2) {
		if (inArray(axis2, uniqueAxes) === -1) {
			uniqueAxes.push(axis2);
		}
	});

	transVal = pick(translatedValue, axis.translate(value, null, null, old));
	if (isNumber(transVal)) {
		if (axis.horiz) {
			each(uniqueAxes, function (axis2) {
				var skip;

				y1 = axis2.pos;
				y2 = y1 + axis2.len;
				x1 = x2 = Math.round(transVal + axis.transB);

				if (x1 < axisLeft || x1 > axisLeft + axis.width) { // outside plot area
					if (force) {
						x1 = x2 = Math.min(Math.max(axisLeft, x1), axisLeft + axis.width);
					} else {
						skip = true;
					}
				}
				if (!skip) {
					result.push('M', x1, y1, 'L', x2, y2);
				}
			});
		} else {
			each(uniqueAxes, function (axis2) {
				var skip;

				x1 = axis2.pos;
				x2 = x1 + axis2.len;
				y1 = y2 = Math.round(axisTop + axis.height - transVal);

				if (y1 < axisTop || y1 > axisTop + axis.height) { // outside plot area
					if (force) {
						y1 = y2 = Math.min(Math.max(axisTop, y1), axis.top + axis.height);
					} else {
						skip = true;
					}
				}
				if (!skip) {
					result.push('M', x1, y1, 'L', x2, y2);
				}
			});
		}
	}
	return result.length > 0 ?
		renderer.crispPolyLine(result, lineWidth || 1) :
		null; //#3557 getPlotLinePath in regular Highcharts also returns null
});

// Override getPlotBandPath to allow for multipane charts
Axis.prototype.getPlotBandPath = function (from, to) {
	var toPath = this.getPlotLinePath(to, null, null, true),
		path = this.getPlotLinePath(from, null, null, true),
		result = [],
		i;

	if (path && toPath && path.toString() !== toPath.toString()) {
		// Go over each subpath
		for (i = 0; i < path.length; i += 6) {
			result.push(
				'M', path[i + 1], path[i + 2],
				'L', path[i + 4], path[i + 5],
				toPath[i + 4], toPath[i + 5],
				toPath[i + 1], toPath[i + 2],
				'z'
			);
		}
	} else { // outside the axis area
		result = null;
	}

	return result;
};

// Function to crisp a line with multiple segments
SVGRenderer.prototype.crispPolyLine = function (points, width) {
	// points format: ['M', 0, 0, 'L', 100, 0]		
	// normalize to a crisp line
	var i;
	for (i = 0; i < points.length; i = i + 6) {
		if (points[i + 1] === points[i + 4]) {
			// Substract due to #1129. Now bottom and left axis gridlines behave the same.
			points[i + 1] = points[i + 4] = Math.round(points[i + 1]) - (width % 2 / 2);
		}
		if (points[i + 2] === points[i + 5]) {
			points[i + 2] = points[i + 5] = Math.round(points[i + 2]) + (width % 2 / 2);
		}
	}
	return points;
};
/*= if (build.classic) { =*/
if (Renderer === VMLRenderer) {
	VMLRenderer.prototype.crispPolyLine = SVGRenderer.prototype.crispPolyLine;
}
/*= } =*/

// Wrapper to hide the label
wrap(Axis.prototype, 'hideCrosshair', function (proceed, i) {
	
	proceed.call(this, i);

	if (this.crossLabel) {
		this.crossLabel = this.crossLabel.hide();
	}
});

// Wrapper to draw the label
wrap(Axis.prototype, 'drawCrosshair', function (proceed, e, point) {
	
	// Draw the crosshair
	proceed.call(this, e, point);

	// Check if the label has to be drawn
	if (!defined(this.crosshair.label) || !this.crosshair.label.enabled || !this.cross) {
		return;
	}

	var chart = this.chart,
		options = this.options.crosshair.label,		// the label's options
		horiz = this.horiz,							// axis orientation
		opposite = this.opposite,					// axis position
		left = this.left,							// left position
		top = this.top,								// top position
		crossLabel = this.crossLabel,				// reference to the svgElement
		posx,
		posy,
		crossBox,
		formatOption = options.format,
		formatFormat = '',
		limit,
		align,
		tickInside = this.options.tickPosition === 'inside',
		snap = this.crosshair.snap !== false,
		value,
		offset = 0;

	// Use last available event (#5287)
	if (!e) {
		e = this.cross && this.cross.e;
	}

	align = (horiz ? 'center' : opposite ?
		(this.labelAlign === 'right' ? 'right' : 'left') :
		(this.labelAlign === 'left' ? 'left' : 'center'));

	// If the label does not exist yet, create it.
	if (!crossLabel) {
		crossLabel = this.crossLabel = chart.renderer.label(null, null, null, options.shape || 'callout')
			.addClass('highcharts-crosshair-label' +
				(this.series[0] && ' highcharts-color-' + this.series[0].colorIndex))
			.attr({
				align: options.align || align,
				padding: pick(options.padding, 8),
				r: pick(options.borderRadius, 3),
				zIndex: 2
			})
			.add(this.labelGroup);

		/*= if (build.classic) { =*/
		// Presentational
		crossLabel
			.attr({
				fill: options.backgroundColor ||
					(this.series[0] && this.series[0].color) || '${palette.neutralColor60}',
				stroke: options.borderColor || '',
				'stroke-width': options.borderWidth || 0
			})
			.css(extend({
				color: '${palette.backgroundColor}',
				fontWeight: 'normal',
				fontSize: '11px',
				textAlign: 'center'
			}, options.style));
		/*= } =*/
	}

	if (horiz) {
		posx = snap ? point.plotX + left : e.chartX;
		posy = top + (opposite ? 0 : this.height);
	} else {
		posx = opposite ? this.width + left : 0;
		posy = snap ? point.plotY + top : e.chartY;
	}

	if (!formatOption && !options.formatter) {
		if (this.isDatetimeAxis) {
			formatFormat = '%b %d, %Y';
		}
		formatOption = '{value' + (formatFormat ? ':' + formatFormat : '') + '}';
	}

	// Show the label
	value = snap ? point[this.isXAxis ? 'x' : 'y'] : this.toValue(horiz ? e.chartX : e.chartY);
	crossLabel.attr({
		text: formatOption ? format(formatOption, { value: value }) : options.formatter.call(this, value),
		x: posx,
		y: posy,
		visibility: 'visible'
	});

	crossBox = crossLabel.getBBox();

	// now it is placed we can correct its position
	if (horiz) {
		if ((tickInside && !opposite) || (!tickInside && opposite)) {
			posy = crossLabel.y - crossBox.height;
		}
	} else {
		posy = crossLabel.y - (crossBox.height / 2);
	}

	// check the edges
	if (horiz) {
		limit = {
			left: left - crossBox.x,
			right: left + this.width - crossBox.x
		};
	} else {
		limit = {
			left: this.labelAlign === 'left' ? left : 0,
			right: this.labelAlign === 'right' ? left + this.width : chart.chartWidth
		};
	}

	// left edge
	if (crossLabel.translateX < limit.left) {
		offset = limit.left - crossLabel.translateX;
	}
	// right edge
	if (crossLabel.translateX + crossBox.width >= limit.right) {
		offset = -(crossLabel.translateX + crossBox.width - limit.right);
	}

	// show the crosslabel
	crossLabel.attr({
		x: posx + offset,
		y: posy,
		// First set x and y, then anchorX and anchorY, when box is actually calculated, #5702
		anchorX: horiz ? posx : (this.opposite ? 0 : chart.chartWidth),
		anchorY: horiz ? (this.opposite ? chart.chartHeight : 0) : posy + crossBox.height / 2
	});
});

/* ****************************************************************************
 * Start value compare logic                                                  *
 *****************************************************************************/
	
/**
 * Extend series.init by adding a method to modify the y value used for plotting
 * on the y axis. This method is called both from the axis when finding dataMin
 * and dataMax, and from the series.translate method.
 */
seriesProto.init = function () {

	// Call base method
	seriesInit.apply(this, arguments);

	// Set comparison mode
	this.setCompare(this.options.compare);
};

/**
 * The setCompare method can be called also from the outside after render time
 */
seriesProto.setCompare = function (compare) {

	// Set or unset the modifyValue method
	this.modifyValue = (compare === 'value' || compare === 'percent') ? function (value, point) {
		var compareValue = this.compareValue;
		
		if (value !== undefined && compareValue !== undefined) { // #2601, #5814

			// Get the modified value
			if (compare === 'value') {
				value -= compareValue;
			
			// Compare percent
			} else {
				value = 100 * (value / compareValue) - 
					(this.options.compareBase === 100 ? 0 : 100);
			}
			
			// record for tooltip etc.
			if (point) {
				point.change = value;
			}

			return value;
		}
	} : null;

	// Survive to export, #5485
	this.userOptions.compare = compare;

	// Mark dirty
	if (this.chart.hasRendered) {
		this.isDirty = true;
	}

};

/**
 * Extend series.processData by finding the first y value in the plot area,
 * used for comparing the following values
 */
seriesProto.processData = function () {
	var series = this,
		i,
		keyIndex = -1,
		processedXData,
		processedYData,
		length,
		compareValue;

	// call base method
	seriesProcessData.apply(this, arguments);

	if (series.xAxis && series.processedYData) { // not pies

		// local variables
		processedXData = series.processedXData;
		processedYData = series.processedYData;
		length = processedYData.length;

		// For series with more than one value (range, OHLC etc), compare against
		// close or the pointValKey (#4922, #3112)
		if (series.pointArrayMap) {
			// Use close if present (#3112)
			keyIndex = inArray('close', series.pointArrayMap);
			if (keyIndex === -1) {
				keyIndex = inArray(series.pointValKey || 'y', series.pointArrayMap);
			}
		}

		// find the first value for comparison
		for (i = 0; i < length - 1; i++) {
			compareValue = keyIndex > -1 ? 
				processedYData[i][keyIndex] :
				processedYData[i];
			if (isNumber(compareValue) && processedXData[i + 1] >= series.xAxis.min && compareValue !== 0) {
				series.compareValue = compareValue;
				break;
			}
		}
	}
};

/**
 * Modify series extremes
 */
wrap(seriesProto, 'getExtremes', function (proceed) {
	var extremes;

	proceed.apply(this, [].slice.call(arguments, 1));

	if (this.modifyValue) {
		extremes = [this.modifyValue(this.dataMin), this.modifyValue(this.dataMax)];
		this.dataMin = arrayMin(extremes);
		this.dataMax = arrayMax(extremes);
	}
});

/**
 * Add a utility method, setCompare, to the Y axis
 */
Axis.prototype.setCompare = function (compare, redraw) {
	if (!this.isXAxis) {
		each(this.series, function (series) {
			series.setCompare(compare);
		});
		if (pick(redraw, true)) {
			this.chart.redraw();
		}
	}
};

/**
 * Extend the tooltip formatter by adding support for the point.change variable
 * as well as the changeDecimals option
 */
Point.prototype.tooltipFormatter = function (pointFormat) {
	var point = this;

	pointFormat = pointFormat.replace(
		'{point.change}',
		(point.change > 0 ? '+' : '') +
			H.numberFormat(point.change, pick(point.series.tooltipOptions.changeDecimals, 2))
	); 
	
	return pointTooltipFormatter.apply(this, [pointFormat]);
};

/* ****************************************************************************
 * End value compare logic                                                    *
 *****************************************************************************/


/**
 * Extend the Series prototype to create a separate series clip box. This is
 * related to using multiple panes, and a future pane logic should incorporate
 * this feature (#2754).
 */
wrap(Series.prototype, 'render', function (proceed) {
	// Only do this on not 3d (#2939, #5904) nor polar (#6057) charts, and only
	// if the series type handles clipping in the animate method (#2975).
	if (
		!(this.chart.is3d && this.chart.is3d()) &&
		!this.chart.polar &&
		this.xAxis &&
		!this.xAxis.isRadial // Gauge, #6192
	) {

		// First render, initial clip box
		if (!this.clipBox && this.animate) {
			this.clipBox = merge(this.chart.clipBox);
			this.clipBox.width = this.xAxis.len;
			this.clipBox.height = this.yAxis.len;

		// On redrawing, resizing etc, update the clip rectangle
		} else if (this.chart[this.sharedClipKey]) {
			this.chart[this.sharedClipKey].attr({
				width: this.xAxis.len,
				height: this.yAxis.len
			});
		// #3111
		} else if (this.clipBox) {
			this.clipBox.width = this.xAxis.len;
			this.clipBox.height = this.yAxis.len;
		}
	}
	proceed.call(this);
});<|MERGE_RESOLUTION|>--- conflicted
+++ resolved
@@ -166,14 +166,7 @@
 		options, // user's options
 
 		{ // forced options
-<<<<<<< HEAD
-			_stock: true // internal flag
-=======
-			isStock: true, // internal flag
-			chart: {
-				inverted: false
-			}
->>>>>>> 7b97a50a
+			isStock: true // internal flag
 		}
 	);
 
