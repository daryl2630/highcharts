--- conflicted
+++ resolved
@@ -27,15 +27,10 @@
 /**
  * A wrapper for Chart with all the default values for a Stock chart
  */
-<<<<<<< HEAD
-H.StockChart = function (options, callback) {
-	var seriesOptions = options.series, // to increase performance, don't merge the data 
-=======
-Highcharts.StockChart = Highcharts.stockChart = function (a, b, c) {
+H.StockChart = H.stockChart = function (a, b, c) {
 	var hasRenderToArg = isString(a) || a.nodeName,
 		options = arguments[hasRenderToArg ? 1 : 0],
 		seriesOptions = options.series, // to increase performance, don't merge the data
->>>>>>> e6238c3f
 		opposite,
 
 		// Always disable startOnTick:true on the main axis when the navigator is enabled (#1090)
