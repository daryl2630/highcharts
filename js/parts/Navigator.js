--- conflicted
+++ resolved
@@ -245,14 +245,9 @@
              * @sample {highstock} stock/navigator/styled-handles/
              *         Styled handles
              *
-<<<<<<< HEAD
-             * @since   6.0.0
-             * @product highstock
-=======
-             * @since      6.0.0
-             * @product    highstock
-             * @apioption  navigator.handles.lineWidth
->>>>>>> c814d3ee
+             * @since     6.0.0
+             * @product   highstock
+             * @apioption navigator.handles.lineWidth
              */
             lineWidth: 1,
 
