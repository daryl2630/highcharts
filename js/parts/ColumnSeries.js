(function (H) {
	var defaultPlotOptions = H.defaultPlotOptions,
		defaultSeriesOptions = H.defaultSeriesOptions,
		defined = H.defined,
		each = H.each,
		extendClass = H.extendClass,
		LegendSymbolMixin = H.LegendSymbolMixin,
		merge = H.merge,
		noop = H.noop,
		pick = H.pick,
		Series = H.Series,
		seriesTypes = H.seriesTypes,
		svg = H.svg;
/**
 * Set the default options for column
 */
defaultPlotOptions.column = merge(defaultSeriesOptions, {
	borderColor: '#FFFFFF',
	//borderWidth: 1,
	borderRadius: 0,
	//colorByPoint: undefined,
	groupPadding: 0.2,
	//grouping: true,
	marker: null, // point options are specified in the base options
	pointPadding: 0.1,
	//pointWidth: null,
	minPointLength: 0,
	cropThreshold: 50, // when there are more points, they will not animate out of the chart on xAxis.setExtremes
	pointRange: null, // null means auto, meaning 1 in a categorized axis and least distance between points if not categories
	states: {
		hover: {
			brightness: 0.1,
			shadow: false,
			halo: false
		},
		select: {
			color: '#C0C0C0',
			borderColor: '#000000',
			shadow: false
		}
	},
	dataLabels: {
		align: null, // auto
		verticalAlign: null, // auto
		y: null
	},
	softThreshold: false, // docs
	startFromThreshold: true, // docs (but false doesn't work well): http://jsfiddle.net/highcharts/hz8fopan/14/
	stickyTracking: false,
	tooltip: {
		distance: 6
	},
	threshold: 0
});

/**
 * ColumnSeries object
 */
seriesTypes.column = extendClass(Series, {
	type: 'column',
	pointAttrToOptions: { // mapping between SVG attributes and the corresponding options
		stroke: 'borderColor',
		fill: 'color',
		r: 'borderRadius'
	},
	cropShoulder: 0,
	directTouch: true, // When tooltip is not shared, this series (and derivatives) requires direct touch/hover. KD-tree does not apply.
	trackerGroups: ['group', 'dataLabelsGroup'],
	negStacks: true, // use separate negative stacks, unlike area stacks where a negative 
		// point is substracted from previous (#1910)
	
	/**
	 * Initialize the series
	 */
	init: function () {
		Series.prototype.init.apply(this, arguments);

		var series = this,
			chart = series.chart;

		// if the series is added dynamically, force redraw of other
		// series affected by a new column
		if (chart.hasRendered) {
			each(chart.series, function (otherSeries) {
				if (otherSeries.type === series.type) {
					otherSeries.isDirty = true;
				}
			});
		}
	},

	/**
	 * Return the width and x offset of the columns adjusted for grouping, groupPadding, pointPadding,
	 * pointWidth etc. 
	 */
	getColumnMetrics: function () {

		var series = this,
			options = series.options,
			xAxis = series.xAxis,
			yAxis = series.yAxis,
			reversedXAxis = xAxis.reversed,
			stackKey,
			stackGroups = {},
			columnIndex,
			columnCount = 0;

		// Get the total number of column type series.
		// This is called on every series. Consider moving this logic to a
		// chart.orderStacks() function and call it on init, addSeries and removeSeries
		if (options.grouping === false) {
			columnCount = 1;
		} else {
			each(series.chart.series, function (otherSeries) {
				var otherOptions = otherSeries.options,
					otherYAxis = otherSeries.yAxis;
				if (otherSeries.type === series.type && otherSeries.visible &&
						yAxis.len === otherYAxis.len && yAxis.pos === otherYAxis.pos) {  // #642, #2086
					if (otherOptions.stacking) {
						stackKey = otherSeries.stackKey;
						if (stackGroups[stackKey] === undefined) {
							stackGroups[stackKey] = columnCount++;
						}
						columnIndex = stackGroups[stackKey];
					} else if (otherOptions.grouping !== false) { // #1162
						columnIndex = columnCount++;
					}
					otherSeries.columnIndex = columnIndex;
				}
			});
		}

		var categoryWidth = Math.min(
				Math.abs(xAxis.transA) * (xAxis.ordinalSlope || options.pointRange || xAxis.closestPointRange || xAxis.tickInterval || 1), // #2610
				xAxis.len // #1535
			),
			groupPadding = categoryWidth * options.groupPadding,
			groupWidth = categoryWidth - 2 * groupPadding,
			pointOffsetWidth = groupWidth / columnCount,
<<<<<<< HEAD
			pointWidth = Math.min(
=======
			pointWidth = mathMin(
>>>>>>> edb05534
				options.maxPointWidth || xAxis.len,
				pick(options.pointWidth, pointOffsetWidth * (1 - 2 * options.pointPadding))
			),
			pointPadding = (pointOffsetWidth - pointWidth) / 2,
			colIndex = (reversedXAxis ? 
				columnCount - (series.columnIndex || 0) : // #1251
				series.columnIndex) || 0,
			pointXOffset = pointPadding + (groupPadding + colIndex *
				pointOffsetWidth - (categoryWidth / 2)) *
				(reversedXAxis ? -1 : 1);

		// Save it for reading in linked series (Error bars particularly)
		return (series.columnMetrics = { 
			width: pointWidth, 
			offset: pointXOffset 
		});
			
	},

	/**
	 * Translate each point to the plot area coordinate system and find shape positions
	 */
	translate: function () {
		var series = this,
			chart = series.chart,
			options = series.options,
			borderWidth = series.borderWidth = pick(
				options.borderWidth, 
				series.closestPointRange * series.xAxis.transA < 2 ? 0 : 1 // #3635
			),
			yAxis = series.yAxis,
			threshold = options.threshold,
			translatedThreshold = series.translatedThreshold = yAxis.getThreshold(threshold),
			minPointLength = pick(options.minPointLength, 5),
			metrics = series.getColumnMetrics(),
			pointWidth = metrics.width,
			seriesBarW = series.barW = Math.max(pointWidth, 1 + 2 * borderWidth), // postprocessed for border width
			pointXOffset = series.pointXOffset = metrics.offset,
			xCrisp = -(borderWidth % 2 ? 0.5 : 0),
			yCrisp = borderWidth % 2 ? 0.5 : 1;

		if (chart.inverted) {
			translatedThreshold -= 0.5; // #3355
			if (chart.renderer.isVML) {
				yCrisp += 1;
			}
		}

		// When the pointPadding is 0, we want the columns to be packed tightly, so we allow individual
		// columns to have individual sizes. When pointPadding is greater, we strive for equal-width
		// columns (#2694).
		if (options.pointPadding) {
			seriesBarW = Math.ceil(seriesBarW);
		}

		Series.prototype.translate.apply(series);

		// Record the new values
		each(series.points, function (point) {
			var yBottom = pick(point.yBottom, translatedThreshold),
<<<<<<< HEAD
				safeDistance = 999 + Math.abs(yBottom),
				plotY = Math.min(Math.max(-safeDistance, point.plotY), yAxis.len + safeDistance), // Don't draw too far outside plot area (#1303, #2241, #4264)
=======
				safeDistance = 999 + mathAbs(yBottom),
				plotY = mathMin(mathMax(-safeDistance, point.plotY), yAxis.len + safeDistance), // Don't draw too far outside plot area (#1303, #2241, #4264)
>>>>>>> edb05534
				barX = point.plotX + pointXOffset,
				barW = seriesBarW,
				barY = Math.min(plotY, yBottom),
				right,
				bottom,
				fromTop,
				up,
				barH = Math.max(plotY, yBottom) - barY;

			// Handle options.minPointLength
			if (Math.abs(barH) < minPointLength) {
				if (minPointLength) {
					barH = minPointLength;
					up = (!yAxis.reversed && !point.negative) || (yAxis.reversed && point.negative);
					barY =
						Math.round(Math.abs(barY - translatedThreshold) > minPointLength ? // stacked
							yBottom - minPointLength : // keep position
							translatedThreshold - (up ? minPointLength : 0)); // #1485, #4051
				}
			}

			// Cache for access in polar
			point.barX = barX;
			point.pointWidth = pointWidth;

			// Round off to obtain crisp edges and avoid overlapping with neighbours (#2694)
			right = Math.round(barX + barW) + xCrisp;
			barX = Math.round(barX) + xCrisp;
			barW = right - barX;

<<<<<<< HEAD
			fromTop = Math.abs(barY) <= 0.5; // #4504
			bottom = Math.min(Math.round(barY + barH) + yCrisp, 9e4); // #3575
			barY = Math.round(barY) + yCrisp;
=======
			fromTop = mathAbs(barY) <= 0.5; // #4504
			bottom = mathMin(mathRound(barY + barH) + yCrisp, 9e4); // #3575
			barY = mathRound(barY) + yCrisp;
>>>>>>> edb05534
			barH = bottom - barY;

			// Top edges are exceptions
			if (fromTop) {
				barY -= 1;
				barH += 1;
			}

			// Fix the tooltip on center of grouped columns (#1216, #424, #3648)
			point.tooltipPos = chart.inverted ? 
				[yAxis.len + yAxis.pos - chart.plotLeft - plotY, series.xAxis.len - barX - barW / 2, barH] : 
				[barX + barW / 2, plotY + yAxis.pos - chart.plotTop, barH];

			// Register shape type and arguments to be used in drawPoints
			point.shapeType = 'rect';
			point.shapeArgs = {
				x: barX,
				y: barY,
				width: barW,
				height: barH
			};
		});

	},

	getSymbol: noop,
	
	/**
	 * Use a solid rectangle like the area series types
	 */
	drawLegendSymbol: LegendSymbolMixin.drawRectangle,
	
	
	/**
	 * Columns have no graph
	 */
	drawGraph: noop,

	/**
	 * Draw the columns. For bars, the series.group is rotated, so the same coordinates
	 * apply for columns and bars. This method is inherited by scatter series.
	 *
	 */
	drawPoints: function () {
		var series = this,
			chart = this.chart,
			options = series.options,
			renderer = chart.renderer,
			animationLimit = options.animationLimit || 250,
			shapeArgs,
			pointAttr;

		// draw the columns
		each(series.points, function (point) {
			var plotY = point.plotY,
				graphic = point.graphic,
				borderAttr;

			if (plotY !== undefined && !isNaN(plotY) && point.y !== null) {
				shapeArgs = point.shapeArgs;

				borderAttr = defined(series.borderWidth) ? {
					'stroke-width': series.borderWidth
				} : {};

				pointAttr = point.pointAttr[point.selected ? 'select' : ''] || series.pointAttr[''];
				
				if (graphic) { // update
					HighchartsAdapter.stop(graphic);
					graphic.attr(borderAttr)[chart.pointCount < animationLimit ? 'animate' : 'attr'](merge(shapeArgs));

				} else {
					point.graphic = graphic = renderer[point.shapeType](shapeArgs)
						.attr(borderAttr)
						.attr(pointAttr)
						.add(series.group)
						.shadow(options.shadow, null, options.stacking && !options.borderRadius);
				}

			} else if (graphic) {
				point.graphic = graphic.destroy(); // #1269
			}
		});
	},

	/**
	 * Animate the column heights one by one from zero
	 * @param {Boolean} init Whether to initialize the animation or run it
	 */
	animate: function (init) {
		var series = this,
			yAxis = this.yAxis,
			options = series.options,
			inverted = this.chart.inverted,
			attr = {},
			translatedThreshold;

		if (svg) { // VML is too slow anyway
			if (init) {
				attr.scaleY = 0.001;
				translatedThreshold = Math.min(yAxis.pos + yAxis.len, Math.max(yAxis.pos, yAxis.toPixels(options.threshold)));
				if (inverted) {
					attr.translateX = translatedThreshold - yAxis.len;
				} else {
					attr.translateY = translatedThreshold;
				}
				series.group.attr(attr);

			} else { // run the animation
				
				attr.scaleY = 1;
				attr[inverted ? 'translateX' : 'translateY'] = yAxis.pos;
				series.group.animate(attr, series.options.animation);

				// delete this function to allow it only once
				series.animate = null;
			}
		}
	},
	
	/**
	 * Remove this series from the chart
	 */
	remove: function () {
		var series = this,
			chart = series.chart;

		// column and bar series affects other series of the same type
		// as they are either stacked or grouped
		if (chart.hasRendered) {
			each(chart.series, function (otherSeries) {
				if (otherSeries.type === series.type) {
					otherSeries.isDirty = true;
				}
			});
		}

		Series.prototype.remove.apply(series, arguments);
	}
});

	return H;
}(Highcharts));<|MERGE_RESOLUTION|>--- conflicted
+++ resolved
@@ -137,11 +137,7 @@
 			groupPadding = categoryWidth * options.groupPadding,
 			groupWidth = categoryWidth - 2 * groupPadding,
 			pointOffsetWidth = groupWidth / columnCount,
-<<<<<<< HEAD
 			pointWidth = Math.min(
-=======
-			pointWidth = mathMin(
->>>>>>> edb05534
 				options.maxPointWidth || xAxis.len,
 				pick(options.pointWidth, pointOffsetWidth * (1 - 2 * options.pointPadding))
 			),
@@ -202,13 +198,8 @@
 		// Record the new values
 		each(series.points, function (point) {
 			var yBottom = pick(point.yBottom, translatedThreshold),
-<<<<<<< HEAD
 				safeDistance = 999 + Math.abs(yBottom),
 				plotY = Math.min(Math.max(-safeDistance, point.plotY), yAxis.len + safeDistance), // Don't draw too far outside plot area (#1303, #2241, #4264)
-=======
-				safeDistance = 999 + mathAbs(yBottom),
-				plotY = mathMin(mathMax(-safeDistance, point.plotY), yAxis.len + safeDistance), // Don't draw too far outside plot area (#1303, #2241, #4264)
->>>>>>> edb05534
 				barX = point.plotX + pointXOffset,
 				barW = seriesBarW,
 				barY = Math.min(plotY, yBottom),
@@ -239,15 +230,9 @@
 			barX = Math.round(barX) + xCrisp;
 			barW = right - barX;
 
-<<<<<<< HEAD
 			fromTop = Math.abs(barY) <= 0.5; // #4504
 			bottom = Math.min(Math.round(barY + barH) + yCrisp, 9e4); // #3575
 			barY = Math.round(barY) + yCrisp;
-=======
-			fromTop = mathAbs(barY) <= 0.5; // #4504
-			bottom = mathMin(mathRound(barY + barH) + yCrisp, 9e4); // #3575
-			barY = mathRound(barY) + yCrisp;
->>>>>>> edb05534
 			barH = bottom - barY;
 
 			// Top edges are exceptions
