--- conflicted
+++ resolved
@@ -1,5 +1,4 @@
 /**
-<<<<<<< HEAD
  * Set the default options for column
  */
 defaultPlotOptions.column = merge(defaultSeriesOptions, {
@@ -33,8 +32,6 @@
 });
 
 /**
-=======
->>>>>>> 07c4a704
  * ColumnSeries object
  */
 var ColumnSeries = extendClass(Series, {
@@ -184,7 +181,6 @@
 	},
 
 	/**
-<<<<<<< HEAD
 	 * Get the series' symbol in the legend
 	 * 
 	 * @param {Object} legend The legend object
@@ -205,8 +201,6 @@
 	},
 	
 	/**
-=======
->>>>>>> 07c4a704
 	 * Columns have no graph
 	 */
 	drawGraph: function () {},
@@ -266,24 +260,15 @@
 			cursor = options.cursor,
 			css = cursor && { cursor: cursor },
 			trackerGroup = series.drawTrackerGroup(),
-<<<<<<< HEAD
-			rel;
-=======
 			rel,
 			plotY;
->>>>>>> 07c4a704
 			
 		each(series.points, function (point) {
 			tracker = point.tracker;
 			shapeArgs = point.trackerArgs || point.shapeArgs;
-<<<<<<< HEAD
-			delete shapeArgs.strokeWidth;
-			if (point.y !== null) {
-=======
 			plotY = point.plotY;
 			delete shapeArgs.strokeWidth;
 			if (plotY !== UNDEFINED && !isNaN(plotY) && point.y !== null) {
->>>>>>> 07c4a704
 				if (tracker) {// update
 					tracker.attr(shapeArgs);
 
