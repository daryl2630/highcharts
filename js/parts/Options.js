'use strict';
import H from './Globals.js';
import './Color.js';
import './Utilities.js';
	var color = H.color,
		each = H.each,
		getTZOffset = H.getTZOffset,
		isTouchDevice = H.isTouchDevice,
		merge = H.merge,
		pick = H.pick,
		svg = H.svg,
		win = H.win;
		
/* ****************************************************************************
 * Handle the options                                                         *
 *****************************************************************************/
H.defaultOptions = {
	/*= if (build.classic) { =*/
	colors: '${palette.colors}'.split(' '),
	/*= } =*/
	symbols: ['circle', 'diamond', 'square', 'triangle', 'triangle-down'],
	lang: {
		loading: 'Loading...',
		months: ['January', 'February', 'March', 'April', 'May', 'June', 'July',
				'August', 'September', 'October', 'November', 'December'],
		shortMonths: ['Jan', 'Feb', 'Mar', 'Apr', 'May', 'Jun', 'Jul', 'Aug', 'Sep', 'Oct', 'Nov', 'Dec'],
		weekdays: ['Sunday', 'Monday', 'Tuesday', 'Wednesday', 'Thursday', 'Friday', 'Saturday'],
		// invalidDate: '',
		decimalPoint: '.',
		numericSymbols: ['k', 'M', 'G', 'T', 'P', 'E'], // SI prefixes used in axis labels
		resetZoom: 'Reset zoom',
		resetZoomTitle: 'Reset zoom level 1:1',
		thousandsSep: ' '
	},
	global: {
		useUTC: true,
		//timezoneOffset: 0,
		canvasToolsURL: 'http://code.highcharts.com@product.cdnpath@/@product.version@/modules/canvas-tools.js',
		VMLRadialGradientURL: 'http://code.highcharts.com@product.cdnpath@/@product.version@/gfx/vml-radial-gradient.png'
	},
	chart: {
		//animation: true,
		//alignTicks: false,
		//reflow: true,
		//className: null,
		//events: { load, selection },
		//margin: [null],
		//marginTop: null,
		//marginRight: null,
		//marginBottom: null,
		//marginLeft: null,
		borderRadius: 0,
		defaultSeriesType: 'line',
		ignoreHiddenSeries: true,
		//inverted: false,
		spacing: [10, 10, 15, 10],
		//spacingTop: 10,
		//spacingRight: 10,
		//spacingBottom: 15,
		//spacingLeft: 10,
		//zoomType: ''
		resetZoomButton: {
			theme: {
				zIndex: 20
			},
			position: {
				align: 'right',
				x: -10,
				//verticalAlign: 'top',
				y: 10
			}
			// relativeTo: 'plot'
		},
		width: null,
		height: null,
		
		/*= if (build.classic) { =*/
		borderColor: '${palette.hilightColor}',
		//borderWidth: 0,
		//style: {
		//	fontFamily: '"Lucida Grande", "Lucida Sans Unicode", Verdana, Arial, Helvetica, sans-serif', // default font
		//	fontSize: '12px'
		//},
		backgroundColor: '${palette.backgroundColor}',
		//plotBackgroundColor: null,
		plotBorderColor: '${palette.faintColor}'
		//plotBorderWidth: 0,
		//plotShadow: false,
		/*= } =*/
	},
	/*= if (!build.classic) { =*/
	defs: { // docs
		dropShadow: { // used by tooltip
			tag: 'filter',
			id: 'drop-shadow',
			opacity: 0.5,
			children: [{
				tag: 'feGaussianBlur',
				in: 'SourceAlpha',
				stdDeviation: 1
			}, {
				tag: 'feOffset',
				dx: 1,
				dy: 1
			}, {
				tag: 'feComponentTransfer',
				children: [{
					tag: 'feFuncA',
					type: 'linear',
					slope: 0.3
				}]
			}, {
				tag: 'feMerge',
				children: [{
					tag: 'feMergeNode'
				}, {
					tag: 'feMergeNode',
					in: 'SourceGraphic'
				}]
			}]
		}
	},
	/*= } =*/
	title: {
		text: 'Chart title',
		align: 'center',
		// floating: false,
		margin: 15,
		// x: 0,
		// verticalAlign: 'top',
		// y: null,
		/*= if (build.classic) { =*/
		style: {
			color: '${palette.mainColor}',
			fontSize: '18px'
		},
		/*= } =*/
		widthAdjust: -44

	},
	subtitle: {
		text: '',
		align: 'center',
		// floating: false
		// x: 0,
		// verticalAlign: 'top',
		// y: null,
		/*= if (build.classic) { =*/
		style: {
			color: '${palette.weakColor}'
		},
		/*= } =*/
		widthAdjust: -44
	},

<<<<<<< HEAD
	plotOptions: {
		line: { // base series options
			/*= if (build.classic) { =*/
			//cursor: 'default',
			//dashStyle: null,
			//linecap: 'round',
			lineWidth: 2,
			//shadow: false,
			/*= } =*/
			allowPointSelect: false,
			showCheckbox: false,
			animation: {
				duration: 1000
			},
			//clip: true,
			//connectNulls: false,
			//enableMouseTracking: true,
			events: {},
			//legendIndex: 0,
			// stacking: null,
			marker: {
				/*= if (build.classic) { =*/
				lineWidth: 0,
				lineColor: '${palette.backgroundColor}',
				//fillColor: null,
				/*= } =*/				
				//enabled: true,
				//symbol: null,
				radius: 4,
				states: { // states for a single point
					hover: {
						enabled: true,
						radiusPlus: 2,
						/*= if (build.classic) { =*/
						lineWidthPlus: 1
						/*= } =*/
					},
					/*= if (build.classic) { =*/
					select: {
						fillColor: '${palette.faintColor}',
						lineColor: '${palette.strongColor}',
						lineWidth: 2
					}
					/*= } =*/
				}
			},
			point: {
				events: {}
			},
			dataLabels: {
				align: 'center',
				// defer: true,
				// enabled: false,
				formatter: function () {
					return this.y === null ? '' : H.numberFormat(this.y, -1);
				},
				/*= if (!build.classic) { =*/
				/*style: {
					color: 'contrast',
					textShadow: '0 0 6px contrast, 0 0 3px contrast'
				},*/
				/*= } else { =*/
				style: {
					fontSize: '11px',
					fontWeight: 'bold',
					color: 'contrast',
					textShadow: '0 0 6px contrast, 0 0 3px contrast'
				},
				// backgroundColor: undefined,
				// borderColor: undefined,
				// borderWidth: undefined,
				// shadow: false
				/*= } =*/
				verticalAlign: 'bottom', // above singular point
				x: 0,
				y: 0,
				// borderRadius: undefined,
				padding: 5
			},
			cropThreshold: 300, // draw points outside the plot area when the number of points is less than this
			pointRange: 0,
			//pointStart: 0,
			//pointInterval: 1,
			//showInLegend: null, // auto: true for standalone series, false for linked series
			softThreshold: true,
			states: { // states for the entire series
				hover: {
					//enabled: false,
					lineWidthPlus: 1,
					marker: {
						// lineWidth: base + 1,
						// radius: base + 1
					},
					halo: {
						size: 10,
						/*= if (build.classic) { =*/
						opacity: 0.25
						/*= } =*/
					}
				},
				select: {
					marker: {}
				}
			},
			stickyTracking: true,
			//tooltip: {
				//pointFormat: '<span style="color:{point.color}">\u25CF</span> {series.name}: <b>{point.y}</b>'
				//valueDecimals: null,
				//xDateFormat: '%A, %b %e, %Y',
				//valuePrefix: '',
				//ySuffix: ''
			//}
			turboThreshold: 1000
			// zIndex: null
		}
	},
=======
	plotOptions: {},
>>>>>>> fae40466
	labels: {
		//items: [],
		style: {
			//font: defaultFont,
			position: 'absolute',
			color: '${palette.mainColor}'
		}
	},
	legend: {
		enabled: true,
		align: 'center',
		//floating: false,
		layout: 'horizontal',
		labelFormatter: function () {
			return this.name;
		},
		//borderWidth: 0,
		borderColor: '${palette.neutralColor}',
		borderRadius: 0,
		navigation: {
			/*= if (build.classic) { =*/
			activeColor: '${palette.activeColor}',
			inactiveColor: '${palette.faintColor}'
			/*= } =*/
			// animation: true,
			// arrowSize: 12
			// style: {} // text styles
		},
		// margin: 20,
		// reversed: false,
		// backgroundColor: null,
		/*style: {
			padding: '5px'
		},*/
		/*= if (build.classic) { =*/
		itemStyle: {			
			color: '${palette.mainColor}',
			fontSize: '12px',
			fontWeight: 'bold'
		},
		itemHoverStyle: {
			//cursor: 'pointer', removed as of #601
			color: '${palette.strongColor}'
		},
		itemHiddenStyle: {
			color: '${palette.faintColor}'
		},
		shadow: false,
		/*= } =*/
		itemCheckboxStyle: {
			position: 'absolute',
			width: '13px', // for IE precision
			height: '13px'
		},
		// itemWidth: undefined,
		squareSymbol: true,
		// symbolRadius: 0,
		// symbolWidth: 16,
		symbolPadding: 5,
		verticalAlign: 'bottom',
		// width: undefined,
		x: 0,
		y: 0,
		title: {
			//text: null,
			/*= if (build.classic) { =*/
			style: {
				fontWeight: 'bold'
			}
			/*= } =*/
		}			
	},

	loading: {
		// hideDuration: 100,
		// showDuration: 0,
		/*= if (build.classic) { =*/
		labelStyle: {
			fontWeight: 'bold',
			position: 'relative',
			top: '45%'
		},
		style: {
			position: 'absolute',
			backgroundColor: '${palette.backgroundColor}',
			opacity: 0.5,
			textAlign: 'center'
		}
		/*= } =*/
	},

	tooltip: {
		enabled: true,
		animation: svg,
		//crosshairs: null,
		borderRadius: 3,
		dateTimeLabelFormats: {
			millisecond: '%A, %b %e, %H:%M:%S.%L',
			second: '%A, %b %e, %H:%M:%S',
			minute: '%A, %b %e, %H:%M',
			hour: '%A, %b %e, %H:%M',
			day: '%A, %b %e, %Y',
			week: 'Week from %A, %b %e, %Y',
			month: '%B %Y',
			year: '%Y'
		},
		footerFormat: '',
		//formatter: defaultFormatter,
		/* todo: em font-size when finished comparing against HC4
		headerFormat: '<span style="font-size: 0.85em">{point.key}</span><br/>',
		*/
		padding: 8, // docs

		//shape: 'callout',
		//shared: false,
		snap: isTouchDevice ? 25 : 10,
		/*= if (!build.classic) { =*/
		headerFormat: '<span class="highcharts-header">{point.key}</span><br/>',
		pointFormat: '<span class="highcharts-color-{point.colorIndex}">\u25CF</span> {series.name}: <b>{point.y}</b><br/>',
		/*= } else { =*/
		backgroundColor: color('${palette.faintestestColor}').setOpacity(0.85).get(),
		borderWidth: 1,
		headerFormat: '<span style="font-size: 10px">{point.key}</span><br/>',
		pointFormat: '<span style="color:{point.color}">\u25CF</span> {series.name}: <b>{point.y}</b><br/>',
		shadow: true,
		style: {
			color: '${palette.mainColor}',
			cursor: 'default',
			fontSize: '12px',
			pointerEvents: 'none', // #1686 http://caniuse.com/#feat=pointer-events
			whiteSpace: 'nowrap'
		}
		/*= } =*/
		//xDateFormat: '%A, %b %e, %Y',
		//valueDecimals: null,
		//valuePrefix: '',
		//valueSuffix: ''
	},

	credits: {
		enabled: true,
		href: 'http://www.highcharts.com',
		position: {
			align: 'right',
			x: -10,
			verticalAlign: 'bottom',
			y: -5
		},
		/*= if (build.classic) { =*/
		style: {
			cursor: 'pointer',
			color: '${palette.neutralColor}',
			fontSize: '9px'
		},
		/*= } =*/
		text: 'Highcharts.com'
	}
};



/**
 * Set the time methods globally based on the useUTC option. Time method can be either
 * local time or UTC (default).
 */
function setTimeMethods() {
	var globalOptions = H.defaultOptions.global,
		Date,
		useUTC = globalOptions.useUTC,
		GET = useUTC ? 'getUTC' : 'get',
		SET = useUTC ? 'setUTC' : 'set';

	H.Date = Date = globalOptions.Date || win.Date; // Allow using a different Date class
	Date.hcTimezoneOffset = useUTC && globalOptions.timezoneOffset;
	Date.hcGetTimezoneOffset = useUTC && globalOptions.getTimezoneOffset;
	Date.hcMakeTime = function (year, month, date, hours, minutes, seconds) {
		var d;
		if (useUTC) {
			d = Date.UTC.apply(0, arguments);
			d += getTZOffset(d);
		} else {
			d = new Date(
				year,
				month,
				pick(date, 1),
				pick(hours, 0),
				pick(minutes, 0),
				pick(seconds, 0)
			).getTime();
		}
		return d;
	};
	each(['Minutes', 'Hours', 'Day', 'Date', 'Month', 'FullYear'], function (s) {
		Date['hcGet' + s] = GET + s;
	});
	each(['Milliseconds', 'Seconds', 'Minutes', 'Hours', 'Date', 'Month', 'FullYear'], function (s) {
		Date['hcSet' + s] = SET + s;
	});
}

/**
 * Merge the default options with custom options and return the new options structure
 * @param {Object} options The new custom options
 */
H.setOptions = function (options) {
	
	// Copy in the default options
	H.defaultOptions = merge(true, H.defaultOptions, options);
	
	// Apply UTC
	setTimeMethods();

	return H.defaultOptions;
};

/**
 * Get the updated default options. Until 3.0.7, merely exposing defaultOptions for outside modules
 * wasn't enough because the setOptions method created a new object.
 */
H.getOptions = function () {
	return H.defaultOptions;
};


// Series defaults
H.defaultPlotOptions = H.defaultOptions.plotOptions;

// set the default time methods
setTimeMethods();<|MERGE_RESOLUTION|>--- conflicted
+++ resolved
@@ -153,126 +153,7 @@
 		widthAdjust: -44
 	},
 
-<<<<<<< HEAD
-	plotOptions: {
-		line: { // base series options
-			/*= if (build.classic) { =*/
-			//cursor: 'default',
-			//dashStyle: null,
-			//linecap: 'round',
-			lineWidth: 2,
-			//shadow: false,
-			/*= } =*/
-			allowPointSelect: false,
-			showCheckbox: false,
-			animation: {
-				duration: 1000
-			},
-			//clip: true,
-			//connectNulls: false,
-			//enableMouseTracking: true,
-			events: {},
-			//legendIndex: 0,
-			// stacking: null,
-			marker: {
-				/*= if (build.classic) { =*/
-				lineWidth: 0,
-				lineColor: '${palette.backgroundColor}',
-				//fillColor: null,
-				/*= } =*/				
-				//enabled: true,
-				//symbol: null,
-				radius: 4,
-				states: { // states for a single point
-					hover: {
-						enabled: true,
-						radiusPlus: 2,
-						/*= if (build.classic) { =*/
-						lineWidthPlus: 1
-						/*= } =*/
-					},
-					/*= if (build.classic) { =*/
-					select: {
-						fillColor: '${palette.faintColor}',
-						lineColor: '${palette.strongColor}',
-						lineWidth: 2
-					}
-					/*= } =*/
-				}
-			},
-			point: {
-				events: {}
-			},
-			dataLabels: {
-				align: 'center',
-				// defer: true,
-				// enabled: false,
-				formatter: function () {
-					return this.y === null ? '' : H.numberFormat(this.y, -1);
-				},
-				/*= if (!build.classic) { =*/
-				/*style: {
-					color: 'contrast',
-					textShadow: '0 0 6px contrast, 0 0 3px contrast'
-				},*/
-				/*= } else { =*/
-				style: {
-					fontSize: '11px',
-					fontWeight: 'bold',
-					color: 'contrast',
-					textShadow: '0 0 6px contrast, 0 0 3px contrast'
-				},
-				// backgroundColor: undefined,
-				// borderColor: undefined,
-				// borderWidth: undefined,
-				// shadow: false
-				/*= } =*/
-				verticalAlign: 'bottom', // above singular point
-				x: 0,
-				y: 0,
-				// borderRadius: undefined,
-				padding: 5
-			},
-			cropThreshold: 300, // draw points outside the plot area when the number of points is less than this
-			pointRange: 0,
-			//pointStart: 0,
-			//pointInterval: 1,
-			//showInLegend: null, // auto: true for standalone series, false for linked series
-			softThreshold: true,
-			states: { // states for the entire series
-				hover: {
-					//enabled: false,
-					lineWidthPlus: 1,
-					marker: {
-						// lineWidth: base + 1,
-						// radius: base + 1
-					},
-					halo: {
-						size: 10,
-						/*= if (build.classic) { =*/
-						opacity: 0.25
-						/*= } =*/
-					}
-				},
-				select: {
-					marker: {}
-				}
-			},
-			stickyTracking: true,
-			//tooltip: {
-				//pointFormat: '<span style="color:{point.color}">\u25CF</span> {series.name}: <b>{point.y}</b>'
-				//valueDecimals: null,
-				//xDateFormat: '%A, %b %e, %Y',
-				//valuePrefix: '',
-				//ySuffix: ''
-			//}
-			turboThreshold: 1000
-			// zIndex: null
-		}
-	},
-=======
 	plotOptions: {},
->>>>>>> fae40466
 	labels: {
 		//items: [],
 		style: {
