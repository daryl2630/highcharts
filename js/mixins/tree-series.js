import H from '../parts/Globals.js';
<<<<<<< HEAD
var extend = H.extend,
=======

var each = H.each,
    extend = H.extend,
>>>>>>> e5584b31
    isArray = H.isArray,
    isBoolean = function (x) {
        return typeof x === 'boolean';
    },
    isFn = function (x) {
        return typeof x === 'function';
    },
    isObject = H.isObject,
    isNumber = H.isNumber,
    merge = H.merge,
<<<<<<< HEAD
    pick = H.pick;

// TODO Combine buildTree and buildNode with setTreeValues
// TODO Remove logic from Treemap and make it utilize this mixin.
=======
    pick = H.pick,
    reduce = H.reduce;

// @todo Combine buildTree and buildNode with setTreeValues
// @todo Remove logic from Treemap and make it utilize this mixin.
>>>>>>> e5584b31
var setTreeValues = function setTreeValues(tree, options) {
    var before = options.before,
        idRoot = options.idRoot,
        mapIdToNode = options.mapIdToNode,
        nodeRoot = mapIdToNode[idRoot],
        levelIsConstant = (
            isBoolean(options.levelIsConstant) ?
            options.levelIsConstant :
            true
        ),
        points = options.points,
        point = points[tree.i],
        optionsPoint = point && point.options || {},
        childrenTotal = 0,
        children = [],
        value;
    extend(tree, {
        levelDynamic: tree.level - (levelIsConstant ? 0 : nodeRoot.level),
        name: pick(point && point.name, ''),
        visible: (
            idRoot === tree.id ||
            (isBoolean(options.visible) ? options.visible : false)
        )
    });
    if (isFn(before)) {
        tree = before(tree, options);
    }
    // First give the children some values
    tree.children.forEach(function (child, i) {
        var newOptions = extend({}, options);
        extend(newOptions, {
            index: i,
            siblings: tree.children.length,
            visible: tree.visible
        });
        child = setTreeValues(child, newOptions);
        children.push(child);
        if (child.visible) {
            childrenTotal += child.val;
        }
    });
    tree.visible = childrenTotal > 0 || tree.visible;
    // Set the values
    value = pick(optionsPoint.value, childrenTotal);
    extend(tree, {
        children: children,
        childrenTotal: childrenTotal,
        isLeaf: tree.visible && !childrenTotal,
        val: value
    });
    return tree;
};

var getColor = function getColor(node, options) {
    var index = options.index,
        mapOptionsToLevel = options.mapOptionsToLevel,
        parentColor = options.parentColor,
        parentColorIndex = options.parentColorIndex,
        series = options.series,
        colors = options.colors,
        siblings = options.siblings,
        points = series.points,
        getColorByPoint,
        chartOptionsChart = series.chart.options.chart,
        point,
        level,
        colorByPoint,
        colorIndexByPoint,
        color,
        colorIndex;
    function variation(color) {
        var colorVariation = level && level.colorVariation;
        if (colorVariation) {
            if (colorVariation.key === 'brightness') {
                return H.color(color).brighten(
                    colorVariation.to * (index / siblings)
                ).get();
            }
        }

        return color;
    }

    if (node) {
        point = points[node.i];
        level = mapOptionsToLevel[node.level] || {};
        getColorByPoint = point && level.colorByPoint;

        if (getColorByPoint) {
            colorIndexByPoint = point.index % (colors ?
                colors.length :
                chartOptionsChart.colorCount
            );
            colorByPoint = colors && colors[colorIndexByPoint];
        }

        // Select either point color, level color or inherited color.
        if (!series.chart.styledMode) {
            color = pick(
                point && point.options.color,
                level && level.color,
                colorByPoint,
                parentColor && variation(parentColor),
                series.color
            );
        }

        colorIndex = pick(
            point && point.options.colorIndex,
            level && level.colorIndex,
            colorIndexByPoint,
            parentColorIndex,
            options.colorIndex
        );
    }
    return {
        color: color,
        colorIndex: colorIndex
    };
};

/**
 * Creates a map from level number to its given options.
 *
 * @private
 * @function getLevelOptions
 *
 * @param {object} params
 *        Object containing parameters.
 *        - `defaults` Object containing default options. The default options
 *           are merged with the userOptions to get the final options for a
 *           specific level.
 *        - `from` The lowest level number.
 *        - `levels` User options from series.levels.
 *        - `to` The highest level number.
 *
 * @return {Highcharts.Dictionary<object>}
 *         Returns a map from level number to its given options.
 */
var getLevelOptions = function getLevelOptions(params) {
    var result = null,
        defaults,
        converted,
        i,
        from,
        to,
        levels;
    if (isObject(params)) {
        result = {};
        from = isNumber(params.from) ? params.from : 1;
        levels = params.levels;
        converted = {};
        defaults = isObject(params.defaults) ? params.defaults : {};
        if (isArray(levels)) {
            converted = levels.reduce(function (obj, item) {
                var level,
                    levelIsConstant,
                    options;
                if (isObject(item) && isNumber(item.level)) {
                    options = merge({}, item);
                    levelIsConstant = (
                        isBoolean(options.levelIsConstant) ?
                        options.levelIsConstant :
                        defaults.levelIsConstant
                    );
                    // Delete redundant properties.
                    delete options.levelIsConstant;
                    delete options.level;
                    // Calculate which level these options apply to.
                    level = item.level + (levelIsConstant ? 0 : from - 1);
                    if (isObject(obj[level])) {
                        extend(obj[level], options);
                    } else {
                        obj[level] = options;
                    }
                }
                return obj;
            }, {});
        }
        to = isNumber(params.to) ? params.to : 1;
        for (i = 0; i <= to; i++) {
            result[i] = merge(
                {},
                defaults,
                isObject(converted[i]) ? converted[i] : {}
            );
        }
    }
    return result;
};

/**
 * Update the rootId property on the series. Also makes sure that it is
 * accessible to exporting.
 *
 * @private
 * @function updateRootId
 *
 * @param {object} series
 *        The series to operate on.
 *
 * @return {string}
 *         Returns the resulting rootId after update.
 */
var updateRootId = function (series) {
    var rootId,
        options;
    if (isObject(series)) {
        // Get the series options.
        options = isObject(series.options) ? series.options : {};

        // Calculate the rootId.
        rootId = pick(series.rootNode, options.rootId, '');

        // Set rootId on series.userOptions to pick it up in exporting.
        if (isObject(series.userOptions)) {
            series.userOptions.rootId = rootId;
        }
        // Set rootId on series to pick it up on next update.
        series.rootNode = rootId;
    }
    return rootId;
};

var result = {
    getColor: getColor,
    getLevelOptions: getLevelOptions,
    setTreeValues: setTreeValues,
    updateRootId: updateRootId
};

export default result;<|MERGE_RESOLUTION|>--- conflicted
+++ resolved
@@ -1,11 +1,6 @@
 import H from '../parts/Globals.js';
-<<<<<<< HEAD
+
 var extend = H.extend,
-=======
-
-var each = H.each,
-    extend = H.extend,
->>>>>>> e5584b31
     isArray = H.isArray,
     isBoolean = function (x) {
         return typeof x === 'boolean';
@@ -16,18 +11,10 @@
     isObject = H.isObject,
     isNumber = H.isNumber,
     merge = H.merge,
-<<<<<<< HEAD
     pick = H.pick;
 
 // TODO Combine buildTree and buildNode with setTreeValues
 // TODO Remove logic from Treemap and make it utilize this mixin.
-=======
-    pick = H.pick,
-    reduce = H.reduce;
-
-// @todo Combine buildTree and buildNode with setTreeValues
-// @todo Remove logic from Treemap and make it utilize this mixin.
->>>>>>> e5584b31
 var setTreeValues = function setTreeValues(tree, options) {
     var before = options.before,
         idRoot = options.idRoot,
