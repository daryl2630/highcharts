--- conflicted
+++ resolved
@@ -12,32 +12,6 @@
 import Tree from './Tree.js';
 import '../modules/broken-axis.src.js';
 var argsToArray = function (args) {
-<<<<<<< HEAD
-		return Array.prototype.slice.call(args, 1);
-	},
-	indentPx = 10,
-	iconRadius = 5,
-	iconSpacing = 5,
-	each = H.each,
-	extend = H.extend,
-	merge = H.merge,
-	inArray = H.inArray,
-	isBoolean = function (x) {
-		return typeof x === 'boolean';
-	},
-	isNumber = H.isNumber,
-	isObject = function (x) {
-		// Always use strict mode.
-		return H.isObject(x, true);
-	},
-	isString = H.isString,
-	keys = H.keys,
-	pick = H.pick,
-	reduce = Tree.reduce,
-	wrap = H.wrap,
-	GridAxis = H.Axis,
-	GridAxisTick = H.Tick;
-=======
         return Array.prototype.slice.call(args, 1);
     },
     indentPx = 10,
@@ -47,12 +21,21 @@
     extend = H.extend,
     merge = H.merge,
     inArray = H.inArray,
+    isBoolean = function (x) {
+        return typeof x === 'boolean';
+    },
+    isNumber = H.isNumber,
+    isObject = function (x) {
+        // Always use strict mode.
+        return H.isObject(x, true);
+    },
+    isString = H.isString,
+    keys = H.keys,
     pick = H.pick,
     reduce = Tree.reduce,
     wrap = H.wrap,
     GridAxis = H.Axis,
     GridAxisTick = H.Tick;
->>>>>>> 9de47065
 
 /**
  * some - Equivalent of Array.prototype.some
@@ -268,126 +251,126 @@
  * @todo Add unit-tests.
  */
 var getTreeGridFromData = function (data, uniqueNames) {
-	var categories = [],
-		mapOfIdToNode = {},
-		mapOfPosToGridNode = {},
-		posIterator = -1,
-		uniqueNamesEnabled = isBoolean(uniqueNames) ? uniqueNames : true,
-		tree,
-		treeParams,
-		updateYValuesAndTickPos;
-
-	// Build the tree from the series data.
-	treeParams = {
-		// After the children has been created.
-		after: function (node) {
-			var gridNode = mapOfPosToGridNode[node.pos],
-				children = gridNode.children,
-				height = 0,
-				descendants = 0;
-			each(keys(children), function (key) {
-				var pos = children[key],
-					child = mapOfPosToGridNode[pos];
-				descendants += child.descendants + 1;
-				height = Math.max(child.height + 1, height);
-			});
-			gridNode.descendants = descendants;
-			gridNode.height = height;
-		},
-		// Before the children has been created.
-		before: function (node) {
-			var data = isObject(node.data) ? node.data : {},
-				name = isString(data.name) ? data.name : '',
-				parentNode = mapOfIdToNode[node.parent],
-				parentGridNode = (
-					isObject(parentNode) ?
-					mapOfPosToGridNode[parentNode.pos] :
-					null
-				),
-				pos;
-
-			// If not unique names, look for a sibling node with the same name.
-			if (
-				!uniqueNamesEnabled &&
-				isObject(parentGridNode) &&
-				isNumber(parentGridNode.children[name])
-			) {
-				// If if there is a gridNode with the same name, reuse position.
-				pos = parentGridNode.children[name];
-				// Add data node to list of nodes in the grid node.
-				mapOfPosToGridNode[pos].nodes.push(node);
-			} else {
-				// If it is a new grid node, increment position.
-				pos = posIterator++;
-			}
-
-			// Add new grid node to map.
-			if (!mapOfPosToGridNode[pos]) {
-				mapOfPosToGridNode[pos] = {
-					name: name,
-					nodes: [node],
-					children: {}
-				};
-
-				// If not root, then add name to categories.
-				if (pos !== -1) {
-					categories.push(name);
-				}
-
-				// Add name to list of children.
-				if (isObject(parentGridNode)) {
-					parentGridNode.children[name] = pos;
-				}
-			}
-
-			// Add data node to map
-			if (isString(node.id)) {
-				mapOfIdToNode[node.id] = node;
-			}
-
-			// Assign pos to data node
-			node.pos = pos;
-		}
-	};
-
-	updateYValuesAndTickPos = function (map) {
-		var start = 0,
-			newMap = {
-				'-1': map['-1']
-			};
-		each(categories, function (name, i) {
-			var gridNode = mapOfPosToGridNode[i],
-				nodes = gridNode.nodes,
-				end = start + nodes.length - 1,
-				diff = (end - start) / 2,
-				pos = start + diff;
-			each(nodes, function (node, j) {
-				node.data.y = start + j;
-				node.pos = pos;
-			});
-			newMap[pos] = gridNode;
-			gridNode.pos = pos;
-			gridNode.tickmarkOffset = diff + 0.5;
-
-			// Update start for the next iteration.
-			start = end + 1;
-		});
-		return newMap;
-	};
-
-	// Create tree from data
-	tree = Tree.getTree(data, treeParams);
-
-	// Update y values of data, and set calculate tick positions.
-	mapOfPosToGridNode = updateYValuesAndTickPos(mapOfPosToGridNode);
-
-	// Return the resulting data.
-	return {
-		categories: categories,
-		mapOfIdToNode: mapOfIdToNode,
-		mapOfPosToGridNode: mapOfPosToGridNode,
-		tree: tree
-	};
+    var categories = [],
+        mapOfIdToNode = {},
+        mapOfPosToGridNode = {},
+        posIterator = -1,
+        uniqueNamesEnabled = isBoolean(uniqueNames) ? uniqueNames : true,
+        tree,
+        treeParams,
+        updateYValuesAndTickPos;
+
+    // Build the tree from the series data.
+    treeParams = {
+        // After the children has been created.
+        after: function (node) {
+            var gridNode = mapOfPosToGridNode[node.pos],
+                children = gridNode.children,
+                height = 0,
+                descendants = 0;
+            each(keys(children), function (key) {
+                var pos = children[key],
+                    child = mapOfPosToGridNode[pos];
+                descendants += child.descendants + 1;
+                height = Math.max(child.height + 1, height);
+            });
+            gridNode.descendants = descendants;
+            gridNode.height = height;
+        },
+        // Before the children has been created.
+        before: function (node) {
+            var data = isObject(node.data) ? node.data : {},
+                name = isString(data.name) ? data.name : '',
+                parentNode = mapOfIdToNode[node.parent],
+                parentGridNode = (
+                    isObject(parentNode) ?
+                    mapOfPosToGridNode[parentNode.pos] :
+                    null
+                ),
+                pos;
+
+            // If not unique names, look for a sibling node with the same name.
+            if (
+                !uniqueNamesEnabled &&
+                isObject(parentGridNode) &&
+                isNumber(parentGridNode.children[name])
+            ) {
+                // If if there is a gridNode with the same name, reuse position.
+                pos = parentGridNode.children[name];
+                // Add data node to list of nodes in the grid node.
+                mapOfPosToGridNode[pos].nodes.push(node);
+            } else {
+                // If it is a new grid node, increment position.
+                pos = posIterator++;
+            }
+
+            // Add new grid node to map.
+            if (!mapOfPosToGridNode[pos]) {
+                mapOfPosToGridNode[pos] = {
+                    name: name,
+                    nodes: [node],
+                    children: {}
+                };
+
+                // If not root, then add name to categories.
+                if (pos !== -1) {
+                    categories.push(name);
+                }
+
+                // Add name to list of children.
+                if (isObject(parentGridNode)) {
+                    parentGridNode.children[name] = pos;
+                }
+            }
+
+            // Add data node to map
+            if (isString(node.id)) {
+                mapOfIdToNode[node.id] = node;
+            }
+
+            // Assign pos to data node
+            node.pos = pos;
+        }
+    };
+
+    updateYValuesAndTickPos = function (map) {
+        var start = 0,
+            newMap = {
+                '-1': map['-1']
+            };
+        each(categories, function (name, i) {
+            var gridNode = mapOfPosToGridNode[i],
+                nodes = gridNode.nodes,
+                end = start + nodes.length - 1,
+                diff = (end - start) / 2,
+                pos = start + diff;
+            each(nodes, function (node, j) {
+                node.data.y = start + j;
+                node.pos = pos;
+            });
+            newMap[pos] = gridNode;
+            gridNode.pos = pos;
+            gridNode.tickmarkOffset = diff + 0.5;
+
+            // Update start for the next iteration.
+            start = end + 1;
+        });
+        return newMap;
+    };
+
+    // Create tree from data
+    tree = Tree.getTree(data, treeParams);
+
+    // Update y values of data, and set calculate tick positions.
+    mapOfPosToGridNode = updateYValuesAndTickPos(mapOfPosToGridNode);
+
+    // Return the resulting data.
+    return {
+        categories: categories,
+        mapOfIdToNode: mapOfIdToNode,
+        mapOfPosToGridNode: mapOfPosToGridNode,
+        tree: tree
+    };
 };
 
 override(GridAxis.prototype, {
@@ -408,118 +391,21 @@
             });
         }
 
-<<<<<<< HEAD
-		// Now apply the original function with the original arguments,
-		// which are sliced off this function's arguments
-		proceed.apply(axis, argsToArray(arguments));
-		if (isTreeGrid) {
-			H.addEvent(axis.chart, 'beforeRender', function () {
-				// beforeRender is fired after all the series is initialized,
-				// which is an ideal time to update the axis.categories.
-				axis.updateYNames();
-
-				// We have to set the series data again to correct the y-values
-				// which was set too early.
-				each(axis.series, function (series) {
-					series.setData(series.options.data, false, false, false);
-				});
-			});
-			axis.hasNames = true;
-			axis.options.showLastLabel = true;
-		}
-	},
-	/**
-	 * Override to add indentation to axis.maxLabelLength.
-	 * @param  {Function}   proceed the original function
-	 * @returns {undefined}
-	 */
-	getMaxLabelLength: function (proceed) {
-		var axis = this,
-			retVal = proceed.apply(axis, argsToArray(arguments)),
-			isTreeGrid = axis.options.type === 'tree-grid',
-			treeDepth;
-
-		if (isTreeGrid) {
-			treeDepth = axis.mapOfPosToGridNode[-1].height;
-			retVal += indentPx * 2 * (treeDepth - 1);
-		}
-
-		return retVal;
-	},
-	/**
-	 * Generates a tick for initial positioning.
-	 *
-	 * @private
-	 * @param {function} proceed The original generateTick function.
-	 * @param {number} pos The tick position in axis values.
-	 */
-	generateTick: function (proceed, pos) {
-		var axis = this,
-			isTreeGrid = axis.options.type === 'tree-grid',
-			ticks = axis.ticks,
-			gridNode;
-
-		if (isTreeGrid) {
-			gridNode = axis.mapOfPosToGridNode[pos];
-			if (!ticks[pos]) {
-				ticks[pos] = new GridAxisTick(axis, pos, null, undefined, {
-					category: gridNode.name,
-					tickmarkOffset: gridNode.tickmarkOffset
-				});
-			} else {
-				// update labels depending on tick interval
-				ticks[pos].addLabel();
-			}
-		} else {
-			proceed.apply(axis, argsToArray(arguments));
-		}
-	},
-	/**
-	 * Set the tick positions, tickInterval, axis min and max.
-	 *
-	 * @private
-	 */
-	setTickInterval: function (proceed) {
-		var axis = this,
-			isTreeGrid = axis.options.type === 'tree-grid';
-
-		if (isTreeGrid) {
-			axis.min = axis.dataMin;
-			axis.max = axis.dataMax;
-			axis.tickmarkOffset = 0.5;
-			axis.tickInterval = 1;
-			axis.tickPositions  = reduce(
-				keys(axis.mapOfPosToGridNode),
-				function (arr, pos) {
-					if (pos !== '-1') {
-						arr.push(+pos);
-					}
-					return arr;
-				},
-				[]
-			);
-		} else {
-			proceed.apply(axis, argsToArray(arguments));
-		}
-	}
-});
-override(GridAxisTick.prototype, {
-	renderLabel: function (proceed, xy) {
-		var tick = this,
-			pos = tick.pos,
-			axis = tick.axis,
-			label = tick.label,
-			mapOfPosToGridNode = axis.mapOfPosToGridNode,
-			options = axis.options,
-			node = mapOfPosToGridNode && mapOfPosToGridNode[pos],
-			level = node && node.depth - 1,
-			isTreeGrid = options.type === 'tree-grid',
-			hasLabel = label && label.element;
-=======
         // Now apply the original function with the original arguments,
         // which are sliced off this function's arguments
         proceed.apply(axis, argsToArray(arguments));
         if (isTreeGrid) {
+            H.addEvent(axis.chart, 'beforeRender', function () {
+                // beforeRender is fired after all the series is initialized,
+                // which is an ideal time to update the axis.categories.
+                axis.updateYNames();
+
+                // We have to set the series data again to correct the y-values
+                // which was set too early.
+                each(axis.series, function (series) {
+                    series.setData(series.options.data, false, false, false);
+                });
+            });
             axis.hasNames = true;
             axis.options.showLastLabel = true;
         }
@@ -532,13 +418,71 @@
     getMaxLabelLength: function (proceed) {
         var axis = this,
             retVal = proceed.apply(axis, argsToArray(arguments)),
-            treeDepth = axis.tree && axis.tree.height;
-
-        if (axis.options.type === 'tree-grid') {
+            isTreeGrid = axis.options.type === 'tree-grid',
+            treeDepth;
+
+        if (isTreeGrid) {
+            treeDepth = axis.mapOfPosToGridNode[-1].height;
             retVal += indentPx * (treeDepth - 1);
         }
 
         return retVal;
+    },
+    /**
+     * Generates a tick for initial positioning.
+     *
+     * @private
+     * @param {function} proceed The original generateTick function.
+     * @param {number} pos The tick position in axis values.
+     */
+    generateTick: function (proceed, pos) {
+        var axis = this,
+            isTreeGrid = axis.options.type === 'tree-grid',
+            ticks = axis.ticks,
+            gridNode;
+
+        if (isTreeGrid) {
+            gridNode = axis.mapOfPosToGridNode[pos];
+            if (!ticks[pos]) {
+                ticks[pos] = new GridAxisTick(axis, pos, null, undefined, {
+                    category: gridNode.name,
+                    tickmarkOffset: gridNode.tickmarkOffset
+                });
+            } else {
+                // update labels depending on tick interval
+                ticks[pos].addLabel();
+            }
+        } else {
+            proceed.apply(axis, argsToArray(arguments));
+        }
+    },
+    /**
+     * Set the tick positions, tickInterval, axis min and max.
+     *
+     * @private
+     */
+    setTickInterval: function (proceed) {
+        var axis = this,
+            isTreeGrid = axis.options.type === 'tree-grid';
+
+        if (isTreeGrid) {
+            axis.min = axis.dataMin;
+            axis.max = axis.dataMax;
+            axis.tickmarkOffset = 0.5;
+            axis.tickInterval = 1;
+            axis.tickPositions  = reduce(
+                keys(axis.mapOfPosToGridNode),
+                function (arr, pos) {
+                    if (pos !== '-1') {
+                        arr.push(+pos);
+                    }
+                    return arr;
+                },
+                []
+            );
+        } else {
+            proceed.apply(axis, argsToArray(arguments));
+        }
     }
 });
 override(GridAxisTick.prototype, {
@@ -547,9 +491,9 @@
             pos = tick.pos,
             axis = tick.axis,
             label = tick.label,
-            treeGridMap = axis.treeGridMap,
+            mapOfPosToGridNode = axis.mapOfPosToGridNode,
             options = axis.options,
-            node = treeGridMap && treeGridMap[pos],
+            node = mapOfPosToGridNode && mapOfPosToGridNode[pos],
             level = node && node.depth - 1,
             isTreeGrid = options.type === 'tree-grid',
             hasLabel = label && label.element;
@@ -557,84 +501,44 @@
         if (isTreeGrid && node) {
             xy.x += iconRadius + (iconSpacing * 2) + (level * indentPx);
         }
+
         proceed.apply(tick, argsToArray(arguments));
-        if (isTreeGrid && node) {
-            if (hasLabel && node.children.length > 0) {
-                renderLabelIcon(
-                    label,
-                    iconRadius,
-                    iconSpacing,
-                    isCollapsed(axis, node, pos)
-                );
-                label.css({
-                    cursor: 'pointer'
-                });
-                label.treeIcon.css({
-                    cursor: 'pointer'
-                });
->>>>>>> 9de47065
-
-                // Add events to both label text and icon
-                each([label, label.treeIcon], function (object) {
-                    if (!object.attachedTreeGridEvents) {
-                        // On hover
-                        H.addEvent(object.element, 'mouseover', function () {
-                            onTickHover(label);
-                        });
-
-                        // On hover out
-                        H.addEvent(object.element, 'mouseout', function () {
-                            onTickHoverExit(label);
-                        });
-
-<<<<<<< HEAD
-			if (hasLabel && node.descendants > 0) {
-				renderLabelIcon(label, iconRadius, iconSpacing, isCollapsed(axis, node, pos));
-				label.css({
-					cursor: 'pointer'
-				});
-				label.treeIcon.css({
-					cursor: 'pointer'
-				});
-				
-				// Add events to both label text and icon
-				each([label, label.treeIcon], function (object) {
-					if (!object.attachedTreeGridEvents) {
-						// On hover
-						H.addEvent(object.element, 'mouseover', function () {
-							onTickHover(label);
-						});
-						
-						// On hover out
-						H.addEvent(object.element, 'mouseout', function () {
-							onTickHoverExit(label);
-						});
-						
-						H.addEvent(object.element, 'click', function () {
-							var axis = tick.axis,
-								pos = tick.pos,
-								gridNode = axis.mapOfPosToGridNode[pos];
-							if (axis) {
-								toggleCollapse(axis, gridNode, pos);
-							}
-						});
-						object.attachedTreeGridEvents = true;
-					}
-				});
-			}
-		}
-	}
-=======
-                        H.addEvent(object.element, 'click', function () {
-                            tick.toggleCollapse();
-                        });
-                        object.attachedTreeGridEvents = true;
-                    }
-                });
-            }
-        }
-    }
->>>>>>> 9de47065
+
+        if (isTreeGrid && node && hasLabel && node.children.length > 0) {
+            renderLabelIcon(
+                label,
+                iconRadius,
+                iconSpacing,
+                isCollapsed(axis, node, pos)
+            );
+            label.css({
+                cursor: 'pointer'
+            });
+            label.treeIcon.css({
+                cursor: 'pointer'
+            });
+
+            // Add events to both label text and icon
+            each([label, label.treeIcon], function (object) {
+                if (!object.attachedTreeGridEvents) {
+                    // On hover
+                    H.addEvent(object.element, 'mouseover', function () {
+                        onTickHover(label);
+                    });
+
+                    // On hover out
+                    H.addEvent(object.element, 'mouseout', function () {
+                        onTickHoverExit(label);
+                    });
+
+                    H.addEvent(object.element, 'click', function () {
+                        tick.toggleCollapse();
+                    });
+                    object.attachedTreeGridEvents = true;
+                }
+            });
+        }
+    }
 });
 
 /**
@@ -683,35 +587,13 @@
 };
 
 GridAxis.prototype.updateYNames = function () {
-<<<<<<< HEAD
-	var axis = this,
-		options = axis.options,
-		isTreeGrid = options.type === 'tree-grid',
-		uniqueNames = options.uniqueNames,
-		isYAxis = !axis.isXAxis,
-		series = axis.series,
-		treeGrid,
-		data;
-
-	if (isTreeGrid && isYAxis) {
-		// Concatenate data from all series assigned to this axis.
-		data = reduce(series, function (arr, s) {
-			return arr.concat(s.options.data);
-		}, []);
-
-		// Calculate categories and the hierarchy for the grid.
-		treeGrid = getTreeGridFromData(data, uniqueNames);
-
-		// Assign values to the axis.
-		axis.categories = treeGrid.categories;
-		axis.mapOfPosToGridNode = treeGrid.mapOfPosToGridNode;
-		axis.hasNames = true;
-	}
-=======
     var axis = this,
-        isTreeGrid = axis.options.type === 'tree-grid',
+        options = axis.options,
+        isTreeGrid = options.type === 'tree-grid',
+        uniqueNames = options.uniqueNames,
         isYAxis = !axis.isXAxis,
         series = axis.series,
+        treeGrid,
         data;
 
     if (isTreeGrid && isYAxis) {
@@ -719,20 +601,13 @@
         data = reduce(series, function (arr, s) {
             return arr.concat(s.options.data);
         }, []);
-        // Build the tree from the series data.
-        axis.tree = Tree.getTree(data);
-        axis.categories = getCategoriesFromTree(axis.tree);
-        axis.treeGridMap = mapTickPosToNode(axis.tree, axis.categories);
+
+        // Calculate categories and the hierarchy for the grid.
+        treeGrid = getTreeGridFromData(data, uniqueNames);
+
+        // Assign values to the axis.
+        axis.categories = treeGrid.categories;
+        axis.mapOfPosToGridNode = treeGrid.mapOfPosToGridNode;
         axis.hasNames = true;
     }
-};
-
-GridAxis.prototype.nameToY = function (point) {
-    var axis = this,
-        name = point.name;
-    if (!axis.categories) {
-        axis.updateYNames();
-    }
-    return inArray(name, axis.categories);
->>>>>>> 9de47065
 };