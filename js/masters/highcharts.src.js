/**
 * @license Highcharts JS v@product.version@ (@product.date@)
 * @module highcharts/highcharts
 *
 * (c) 2009-2018 Torstein Honsi
 *
 * License: www.highcharts.com/license
 */
'use strict';
import Highcharts from '../parts/Globals.js';
import U from '../parts/Utilities.js';
var extend = U.extend;

import '../parts/SvgRenderer.js';
import '../parts/Html.js';
import '../parts/Axis.js';
import '../parts/DateTimeAxis.js';
import '../parts/LogarithmicAxis.js';
import '../parts/PlotLineOrBand.js';
import '../parts/Tooltip.js';
import '../parts/Pointer.js';
import '../parts/TouchPointer.js';
import '../parts/MSPointer.js';
import '../parts/Legend.js';
import '../parts/Chart.js';
import '../parts/ScrollablePlotArea.js';
import '../parts/Stacking.js';
import '../parts/Dynamics.js';
import '../parts/AreaSeries.js';
import '../parts/SplineSeries.js';
import '../parts/AreaSplineSeries.js';
import '../parts/ColumnSeries.js';
import '../parts/BarSeries.js';
import '../parts/ScatterSeries.js';
import '../parts/PieSeries.js';
import '../parts/DataLabels.js';
import '../modules/overlapping-datalabels.src.js';
import '../parts/Interaction.js';
import '../parts/Responsive.js';

extend(Highcharts, {
    animObject: U.animObject,
    arrayMax: U.arrayMax,
    arrayMin: U.arrayMin,
    attr: U.attr,
    correctFloat: U.correctFloat,
    defined: U.defined,
    destroyObjectProperties: U.destroyObjectProperties,
    discardElement: U.discardElement,
    erase: U.erase,
    extend: U.extend,
    extendClass: U.extendClass,
    isArray: U.isArray,
    isClass: U.isClass,
    isDOMElement: U.isDOMElement,
    isNumber: U.isNumber,
    isObject: U.isObject,
    isString: U.isString,
    numberFormat: U.numberFormat,
    objectEach: U.objectEach,
    offset: U.offset,
    pad: U.pad,
    pick: U.pick,
    pInt: U.pInt,
    relativeLength: U.relativeLength,
    removeEvent: U.removeEvent,
    setAnimation: U.setAnimation,
    splat: U.splat,
    syncTimeout: U.syncTimeout,
<<<<<<< HEAD
    timeUnits: U.timeUnits,
=======
    stableSort: U.stableSort,
>>>>>>> 87f3d8b2
    wrap: U.wrap
});

export default Highcharts;<|MERGE_RESOLUTION|>--- conflicted
+++ resolved
@@ -67,11 +67,8 @@
     setAnimation: U.setAnimation,
     splat: U.splat,
     syncTimeout: U.syncTimeout,
-<<<<<<< HEAD
     timeUnits: U.timeUnits,
-=======
     stableSort: U.stableSort,
->>>>>>> 87f3d8b2
     wrap: U.wrap
 });
 
