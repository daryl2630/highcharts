--- conflicted
+++ resolved
@@ -330,12 +330,8 @@
      * and higher values.
      */
     drawDataLabels: function () {
-<<<<<<< HEAD
-        var data = this.data,
-=======
 
         var data = this.points,
->>>>>>> 6f5df755
             length = data.length,
             i,
             originalDataLabels = [],
