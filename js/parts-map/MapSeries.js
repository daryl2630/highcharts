--- conflicted
+++ resolved
@@ -126,18 +126,10 @@
 	onMouseOut: function () {
 		var point = this,
 			start = +new Date(),
-<<<<<<< HEAD
 			normalColor = Color(this.series.colorAttribs(point).fill),
 			hoverColor = Color(this.series.colorAttribs(point, 'hover').fill),
 			animation = point.series.options.states.normal.animation,
 			duration = animation && (animation.duration || 500);
-=======
-			normalColor = Color(point.color),
-			hoverColor = Color(point.pointAttr.hover.fill),
-			animation = point.series.options.states.normal.animation,
-			duration = animObject(animation).duration,
-			fill;
->>>>>>> e251c56b
 
 		if (duration && normalColor.rgba.length === 4 && hoverColor.rgba.length === 4 && point.state !== 'select') {
 			clearTimeout(point.colorInterval);
