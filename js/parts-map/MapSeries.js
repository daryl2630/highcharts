--- conflicted
+++ resolved
@@ -253,14 +253,6 @@
 			if (yAxis && yAxis.options.minRange === undefined) {
 				yAxis.minRange = Math.min(5 * minRange, (this.maxY - this.minY) / 5, yAxis.minRange || MAX_VALUE);
 			}
-<<<<<<< HEAD
-		} else {
-			this.minY = undefined;
-			this.maxY = undefined;
-			this.minX = undefined;
-			this.maxX = undefined;
-=======
->>>>>>> de2c16ca
 		}
 	},
 	
