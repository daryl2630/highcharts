/* *
 *
 *  (c) 2010-2020 Torstein Honsi
 *
 *  License: www.highcharts.com/license
 *
 *  !!!!!!! SOURCE GETS TRANSPILED BY TYPESCRIPT. EDIT TS FILE ONLY. !!!!!!!
 *
 * */
'use strict';
import H from '../parts/Globals.js';
import '../parts/Color.js';
import '../parts/Legend.js';
import '../parts/Options.js';
import '../parts/Point.js';
import '../parts/ScatterSeries.js';
import '../parts/Series.js';
import './ColorMapSeriesMixin.js';
import U from '../parts/Utilities.js';
<<<<<<< HEAD
var extend = U.extend, getNestedProperty = U.getNestedProperty, isArray = U.isArray, isNumber = U.isNumber, objectEach = U.objectEach, pick = U.pick, splat = U.splat;
var colorMapPointMixin = H.colorMapPointMixin, colorMapSeriesMixin = H.colorMapSeriesMixin, LegendSymbolMixin = H.LegendSymbolMixin, merge = H.merge, noop = H.noop, fireEvent = H.fireEvent, Point = H.Point, Series = H.Series, seriesType = H.seriesType, seriesTypes = H.seriesTypes;
=======
var extend = U.extend, isArray = U.isArray, isNumber = U.isNumber, merge = U.merge, objectEach = U.objectEach, pick = U.pick, splat = U.splat;
var colorMapPointMixin = H.colorMapPointMixin, colorMapSeriesMixin = H.colorMapSeriesMixin, LegendSymbolMixin = H.LegendSymbolMixin, noop = H.noop, fireEvent = H.fireEvent, Point = H.Point, Series = H.Series, seriesType = H.seriesType, seriesTypes = H.seriesTypes;
>>>>>>> cc4bb183
/**
 * @private
 * @class
 * @name Highcharts.seriesTypes.map
 *
 * @augments Highcharts.Series
 */
seriesType('map', 'scatter', 
/**
 * The map series is used for basic choropleth maps, where each map area has
 * a color based on its value.
 *
 * @sample maps/demo/all-maps/
 *         Choropleth map
 *
 * @extends      plotOptions.scatter
 * @excluding    marker, cluster
 * @product      highmaps
 * @optionparent plotOptions.map
 */
{
    animation: false,
    dataLabels: {
        crop: false,
        formatter: function () {
            return this.point.value;
        },
        inside: true,
        overflow: false,
        padding: 0,
        verticalAlign: 'middle'
    },
    /**
     * @ignore-option
     *
     * @private
     */
    marker: null,
    /**
     * The color to apply to null points.
     *
     * In styled mode, the null point fill is set in the
     * `.highcharts-null-point` class.
     *
     * @sample maps/demo/all-areas-as-null/
     *         Null color
     *
     * @type {Highcharts.ColorString|Highcharts.GradientColorObject|Highcharts.PatternObject}
     *
     * @private
     */
    nullColor: '${palette.neutralColor3}',
    /**
     * Whether to allow pointer interaction like tooltips and mouse events
     * on null points.
     *
     * @type      {boolean}
     * @since     4.2.7
     * @apioption plotOptions.map.nullInteraction
     *
     * @private
     */
    stickyTracking: false,
    tooltip: {
        followPointer: true,
        pointFormat: '{point.name}: {point.value}<br/>'
    },
    /**
     * @ignore-option
     *
     * @private
     */
    turboThreshold: 0,
    /**
     * Whether all areas of the map defined in `mapData` should be rendered.
     * If `true`, areas which don't correspond to a data point, are rendered
     * as `null` points. If `false`, those areas are skipped.
     *
     * @sample maps/plotoptions/series-allareas-false/
     *         All areas set to false
     *
     * @type      {boolean}
     * @default   true
     * @product   highmaps
     * @apioption plotOptions.series.allAreas
     *
     * @private
     */
    allAreas: true,
    /**
     * The border color of the map areas.
     *
     * In styled mode, the border stroke is given in the `.highcharts-point`
     * class.
     *
     * @sample {highmaps} maps/plotoptions/series-border/
     *         Borders demo
     *
     * @type      {Highcharts.ColorString|Highcharts.GradientColorObject|Highcharts.PatternObject}
     * @default   '#cccccc'
     * @product   highmaps
     * @apioption plotOptions.series.borderColor
     *
     * @private
     */
    borderColor: '${palette.neutralColor20}',
    /**
     * The border width of each map area.
     *
     * In styled mode, the border stroke width is given in the
     * `.highcharts-point` class.
     *
     * @sample maps/plotoptions/series-border/
     *         Borders demo
     *
     * @type      {number}
     * @default   1
     * @product   highmaps
     * @apioption plotOptions.series.borderWidth
     *
     * @private
     */
    borderWidth: 1,
    /**
     * @default   value
     * @apioption plotOptions.map.colorKey
     */
    /**
     * What property to join the `mapData` to the value data. For example,
     * if joinBy is "code", the mapData items with a specific code is merged
     * into the data with the same code. For maps loaded from GeoJSON, the
     * keys may be held in each point's `properties` object.
     *
     * The joinBy option can also be an array of two values, where the first
     * points to a key in the `mapData`, and the second points to another
     * key in the `data`.
     *
     * When joinBy is `null`, the map items are joined by their position in
     * the array, which performs much better in maps with many data points.
     * This is the recommended option if you are printing more than a
     * thousand data points and have a backend that can preprocess the data
     * into a parallel array of the mapData.
     *
     * @sample maps/plotoptions/series-border/
     *         Joined by "code"
     * @sample maps/demo/geojson/
     *         GeoJSON joined by an array
     * @sample maps/series/joinby-null/
     *         Simple data joined by null
     *
     * @type      {string|Array<string>}
     * @default   hc-key
     * @product   highmaps
     * @apioption plotOptions.series.joinBy
     *
     * @private
     */
    joinBy: 'hc-key',
    /**
     * Define the z index of the series.
     *
     * @type      {number}
     * @product   highmaps
     * @apioption plotOptions.series.zIndex
     */
    /**
     * @apioption plotOptions.series.states
     *
     * @private
     */
    states: {
        /**
         * @apioption plotOptions.series.states.hover
         */
        hover: {
            /** @ignore-option */
            halo: null,
            /**
             * The color of the shape in this state.
             *
             * @sample maps/plotoptions/series-states-hover/
             *         Hover options
             *
             * @type      {Highcharts.ColorString|Highcharts.GradientColorObject|Highcharts.PatternObject}
             * @product   highmaps
             * @apioption plotOptions.series.states.hover.color
             */
            /**
             * The border color of the point in this state.
             *
             * @type      {Highcharts.ColorString|Highcharts.GradientColorObject|Highcharts.PatternObject}
             * @product   highmaps
             * @apioption plotOptions.series.states.hover.borderColor
             */
            /**
             * The border width of the point in this state
             *
             * @type      {number}
             * @product   highmaps
             * @apioption plotOptions.series.states.hover.borderWidth
             */
            /**
             * The relative brightness of the point when hovered, relative
             * to the normal point color.
             *
             * @type      {number}
             * @product   highmaps
             * @default   0.2
             * @apioption plotOptions.series.states.hover.brightness
             */
            brightness: 0.2
        },
        /**
         * @apioption plotOptions.series.states.normal
         */
        normal: {
            /**
             * @productdesc {highmaps}
             * The animation adds some latency in order to reduce the effect
             * of flickering when hovering in and out of for example an
             * uneven coastline.
             *
             * @sample {highmaps} maps/plotoptions/series-states-animation-false/
             *         No animation of fill color
             *
             * @apioption plotOptions.series.states.normal.animation
             */
            animation: true
        },
        /**
         * @apioption plotOptions.series.states.select
         */
        select: {
            /**
             * @type      {Highcharts.ColorString|Highcharts.GradientColorObject|Highcharts.PatternObject}
             * @default   ${palette.neutralColor20}
             * @product   highmaps
             * @apioption plotOptions.series.states.select.color
             */
            color: '${palette.neutralColor20}'
        },
        inactive: {
            opacity: 1
        }
    }
    // Prototype members
}, merge(colorMapSeriesMixin, {
    type: 'map',
    getExtremesFromAll: true,
    useMapGeometry: true,
    forceDL: true,
    searchPoint: noop,
    // When tooltip is not shared, this series (and derivatives) requires
    // direct touch/hover. KD-tree does not apply.
    directTouch: true,
    // X axis and Y axis must have same translation slope
    preserveAspectRatio: true,
    pointArrayMap: ['value'],
    // Extend setOptions by picking up the joinBy option and applying it
    // to a series property
    setOptions: function (itemOptions) {
        var options = Series.prototype.setOptions.call(this, itemOptions), joinBy = options.joinBy, joinByNull = joinBy === null;
        if (joinByNull) {
            joinBy = '_i';
        }
        joinBy = this.joinBy = splat(joinBy);
        if (!joinBy[1]) {
            joinBy[1] = joinBy[0];
        }
        return options;
    },
    // Get the bounding box of all paths in the map combined.
    getBox: function (paths) {
        var MAX_VALUE = Number.MAX_VALUE, maxX = -MAX_VALUE, minX = MAX_VALUE, maxY = -MAX_VALUE, minY = MAX_VALUE, minRange = MAX_VALUE, xAxis = this.xAxis, yAxis = this.yAxis, hasBox;
        // Find the bounding box
        (paths || []).forEach(function (point) {
            if (point.path) {
                if (typeof point.path === 'string') {
                    point.path = H.splitPath(point.path);
                }
                var path = point.path || [], i = path.length, even = false, // while loop reads from the end
                pointMaxX = -MAX_VALUE, pointMinX = MAX_VALUE, pointMaxY = -MAX_VALUE, pointMinY = MAX_VALUE, properties = point.properties;
                // The first time a map point is used, analyze its box
                if (!point._foundBox) {
                    while (i--) {
                        if (isNumber(path[i])) {
                            if (even) { // even = x
                                pointMaxX =
                                    Math.max(pointMaxX, path[i]);
                                pointMinX =
                                    Math.min(pointMinX, path[i]);
                            }
                            else { // odd = Y
                                pointMaxY =
                                    Math.max(pointMaxY, path[i]);
                                pointMinY =
                                    Math.min(pointMinY, path[i]);
                            }
                            even = !even;
                        }
                    }
                    // Cache point bounding box for use to position data
                    // labels, bubbles etc
                    point._midX = (pointMinX + (pointMaxX - pointMinX) * pick(point.middleX, properties &&
                        properties['hc-middle-x'], 0.5));
                    point._midY = (pointMinY + (pointMaxY - pointMinY) * pick(point.middleY, properties &&
                        properties['hc-middle-y'], 0.5));
                    point._maxX = pointMaxX;
                    point._minX = pointMinX;
                    point._maxY = pointMaxY;
                    point._minY = pointMinY;
                    point.labelrank = pick(point.labelrank, (pointMaxX - pointMinX) * (pointMaxY - pointMinY));
                    point._foundBox = true;
                }
                maxX = Math.max(maxX, point._maxX);
                minX = Math.min(minX, point._minX);
                maxY = Math.max(maxY, point._maxY);
                minY = Math.min(minY, point._minY);
                minRange = Math.min(point._maxX - point._minX, point._maxY - point._minY, minRange);
                hasBox = true;
            }
        });
        // Set the box for the whole series
        if (hasBox) {
            this.minY = Math.min(minY, pick(this.minY, MAX_VALUE));
            this.maxY = Math.max(maxY, pick(this.maxY, -MAX_VALUE));
            this.minX = Math.min(minX, pick(this.minX, MAX_VALUE));
            this.maxX = Math.max(maxX, pick(this.maxX, -MAX_VALUE));
            // If no minRange option is set, set the default minimum zooming
            // range to 5 times the size of the smallest element
            if (xAxis && typeof xAxis.options.minRange === 'undefined') {
                xAxis.minRange = Math.min(5 * minRange, (this.maxX - this.minX) / 5, xAxis.minRange || MAX_VALUE);
            }
            if (yAxis && typeof yAxis.options.minRange === 'undefined') {
                yAxis.minRange = Math.min(5 * minRange, (this.maxY - this.minY) / 5, yAxis.minRange || MAX_VALUE);
            }
        }
    },
    // Define hasData function for non-cartesian series.
    // Returns true if the series has points at all.
    hasData: function () {
        return !!this.processedXData.length; // != 0
    },
    getExtremes: function () {
        // Get the actual value extremes for colors
        Series.prototype.getExtremes.call(this, this.valueData);
        // Recalculate box on updated data
        if (this.chart.hasRendered && this.isDirtyData) {
            this.getBox(this.options.data);
        }
        this.valueMin = this.dataMin;
        this.valueMax = this.dataMax;
        // Extremes for the mock Y axis
        this.dataMin = this.minY;
        this.dataMax = this.maxY;
    },
    // Translate the path, so it automatically fits into the plot area box
    translatePath: function (path) {
        var series = this, even = false, // while loop reads from the end
        xAxis = series.xAxis, yAxis = series.yAxis, xMin = xAxis.min, xTransA = xAxis.transA, xMinPixelPadding = xAxis.minPixelPadding, yMin = yAxis.min, yTransA = yAxis.transA, yMinPixelPadding = yAxis.minPixelPadding, i, ret = []; // Preserve the original
        // Do the translation
        if (path) {
            i = path.length;
            while (i--) {
                if (isNumber(path[i])) {
                    ret[i] = even ?
                        (path[i] - xMin) *
                            xTransA + xMinPixelPadding :
                        (path[i] - yMin) *
                            yTransA + yMinPixelPadding;
                    even = !even;
                }
                else {
                    ret[i] = path[i];
                }
            }
        }
        return ret;
    },
    // Extend setData to join in mapData. If the allAreas option is true,
    // all areas from the mapData are used, and those that don't correspond
    // to a data value are given null values.
    setData: function (data, redraw, animation, updatePoints) {
        var options = this.options, chartOptions = this.chart.options.chart, globalMapData = chartOptions && chartOptions.map, mapData = options.mapData, joinBy = this.joinBy, pointArrayMap = options.keys || this.pointArrayMap, dataUsed = [], mapMap = {}, mapPoint, mapTransforms = this.chart.mapTransforms, props, i;
        // Collect mapData from chart options if not defined on series
        if (!mapData && globalMapData) {
            mapData = typeof globalMapData === 'string' ?
                H.maps[globalMapData] :
                globalMapData;
        }
        // Pick up numeric values, add index
        // Convert Array point definitions to objects using pointArrayMap
        if (data) {
            data.forEach(function (val, i) {
                var ix = 0;
                if (isNumber(val)) {
                    data[i] = {
                        value: val
                    };
                }
                else if (isArray(val)) {
                    data[i] = {};
                    // Automatically copy first item to hc-key if there is
                    // an extra leading string
                    if (!options.keys &&
                        val.length > pointArrayMap.length &&
                        typeof val[0] === 'string') {
                        data[i]['hc-key'] = val[0];
                        ++ix;
                    }
                    // Run through pointArrayMap and what's left of the
                    // point data array in parallel, copying over the values
                    for (var j = 0; j < pointArrayMap.length; ++j, ++ix) {
                        if (pointArrayMap[j] &&
                            typeof val[ix] !== 'undefined') {
                            if (pointArrayMap[j].indexOf('.') > 0) {
                                H.Point.prototype.setNestedProperty(data[i], val[ix], pointArrayMap[j]);
                            }
                            else {
                                data[i][pointArrayMap[j]] =
                                    val[ix];
                            }
                        }
                    }
                }
                if (joinBy && joinBy[0] === '_i') {
                    data[i]._i = i;
                }
            });
        }
        this.getBox(data);
        // Pick up transform definitions for chart
        this.chart.mapTransforms = mapTransforms =
            chartOptions && chartOptions.mapTransforms ||
                mapData && mapData['hc-transform'] ||
                mapTransforms;
        // Cache cos/sin of transform rotation angle
        if (mapTransforms) {
            objectEach(mapTransforms, function (transform) {
                if (transform.rotation) {
                    transform.cosAngle = Math.cos(transform.rotation);
                    transform.sinAngle = Math.sin(transform.rotation);
                }
            });
        }
        if (mapData) {
            if (mapData.type === 'FeatureCollection') {
                this.mapTitle = mapData.title;
                mapData = H.geojson(mapData, this.type, this);
            }
            this.mapData = mapData;
            this.mapMap = {};
            for (i = 0; i < mapData.length; i++) {
                mapPoint = mapData[i];
                props = mapPoint.properties;
                mapPoint._i = i;
                // Copy the property over to root for faster access
                if (joinBy[0] && props && props[joinBy[0]]) {
                    mapPoint[joinBy[0]] = props[joinBy[0]];
                }
                mapMap[mapPoint[joinBy[0]]] = mapPoint;
            }
            this.mapMap = mapMap;
            // Registered the point codes that actually hold data
            if (data && joinBy[1]) {
                var joinKey_1 = joinBy[1];
                data.forEach(function (pointOptions) {
                    var mapKey = getNestedProperty(joinKey_1, pointOptions);
                    if (mapMap[mapKey]) {
                        dataUsed.push(mapMap[mapKey]);
                    }
                });
            }
            if (options.allAreas) {
                this.getBox(mapData);
                data = data || [];
                // Registered the point codes that actually hold data
                if (joinBy[1]) {
                    var joinKey_2 = joinBy[1];
                    data.forEach(function (pointOptions) {
                        dataUsed.push(getNestedProperty(joinKey_2, pointOptions));
                    });
                }
                // Add those map points that don't correspond to data, which
                // will be drawn as null points
                dataUsed = ('|' + dataUsed.map(function (point) {
                    return point && point[joinBy[0]];
                }).join('|') + '|'); // Faster than array.indexOf
                mapData.forEach(function (mapPoint) {
                    if (!joinBy[0] ||
                        dataUsed.indexOf('|' + mapPoint[joinBy[0]] + '|') === -1) {
                        data.push(merge(mapPoint, { value: null }));
                        // #5050 - adding all areas causes the update
                        // optimization of setData to kick in, even though
                        // the point order has changed
                        updatePoints = false;
                    }
                });
            }
            else {
                this.getBox(dataUsed); // Issue #4784
            }
        }
        Series.prototype.setData.call(this, data, redraw, animation, updatePoints);
    },
    // No graph for the map series
    drawGraph: noop,
    // We need the points' bounding boxes in order to draw the data labels,
    // so we skip it now and call it from drawPoints instead.
    drawDataLabels: noop,
    // Allow a quick redraw by just translating the area group. Used for
    // zooming and panning in capable browsers.
    doFullTranslate: function () {
        return (this.isDirtyData ||
            this.chart.isResizing ||
            this.chart.renderer.isVML ||
            !this.baseTrans);
    },
    // Add the path option for data points. Find the max value for color
    // calculation.
    translate: function () {
        var series = this, xAxis = series.xAxis, yAxis = series.yAxis, doFullTranslate = series.doFullTranslate();
        series.generatePoints();
        series.data.forEach(function (point) {
            // Record the middle point (loosely based on centroid),
            // determined by the middleX and middleY options.
            if (isNumber(point._midX) && isNumber(point._midY)) {
                point.plotX = xAxis.toPixels(point._midX, true);
                point.plotY = yAxis.toPixels(point._midY, true);
            }
            if (doFullTranslate) {
                point.shapeType = 'path';
                point.shapeArgs = {
                    d: series.translatePath(point.path)
                };
            }
        });
        fireEvent(series, 'afterTranslate');
    },
    // Get presentational attributes. In the maps series this runs in both
    // styled and non-styled mode, because colors hold data when a colorAxis
    // is used.
    pointAttribs: function (point, state) {
        var attr = point.series.chart.styledMode ?
            this.colorAttribs(point) :
            seriesTypes.column.prototype.pointAttribs.call(this, point, state);
        // Set the stroke-width on the group element and let all point
        // graphics inherit. That way we don't have to iterate over all
        // points to update the stroke-width on zooming.
        attr['stroke-width'] = pick(point.options[(this.pointAttrToOptions &&
            this.pointAttrToOptions['stroke-width']) || 'borderWidth'], 'inherit');
        return attr;
    },
    // Use the drawPoints method of column, that is able to handle simple
    // shapeArgs. Extend it by assigning the tooltip position.
    drawPoints: function () {
        var series = this, xAxis = series.xAxis, yAxis = series.yAxis, group = series.group, chart = series.chart, renderer = chart.renderer, scaleX, scaleY, translateX, translateY, baseTrans = this.baseTrans, transformGroup, startTranslateX, startTranslateY, startScaleX, startScaleY;
        // Set a group that handles transform during zooming and panning in
        // order to preserve clipping on series.group
        if (!series.transformGroup) {
            series.transformGroup = renderer.g()
                .attr({
                scaleX: 1,
                scaleY: 1
            })
                .add(group);
            series.transformGroup.survive = true;
        }
        // Draw the shapes again
        if (series.doFullTranslate()) {
            // Individual point actions.
            if (chart.hasRendered && !chart.styledMode) {
                series.points.forEach(function (point) {
                    // Restore state color on update/redraw (#3529)
                    if (point.shapeArgs) {
                        point.shapeArgs.fill = series.pointAttribs(point, point.state).fill;
                    }
                });
            }
            // Draw them in transformGroup
            series.group = series.transformGroup;
            seriesTypes.column.prototype.drawPoints.apply(series);
            series.group = group; // Reset
            // Add class names
            series.points.forEach(function (point) {
                if (point.graphic) {
                    var className = '';
                    if (point.name) {
                        className +=
                            'highcharts-name-' +
                                point.name.replace(/ /g, '-').toLowerCase();
                    }
                    if (point.properties &&
                        point.properties['hc-key']) {
                        className +=
                            ' highcharts-key-' +
                                point.properties['hc-key'].toLowerCase();
                    }
                    if (className) {
                        point.graphic.addClass(className);
                    }
                    // In styled mode, apply point colors by CSS
                    if (chart.styledMode) {
                        point.graphic.css(series.pointAttribs(point, point.selected && 'select' || void 0));
                    }
                }
            });
            // Set the base for later scale-zooming. The originX and originY
            // properties are the axis values in the plot area's upper left
            // corner.
            this.baseTrans = {
                originX: (xAxis.min -
                    xAxis.minPixelPadding / xAxis.transA),
                originY: (yAxis.min -
                    yAxis.minPixelPadding / yAxis.transA +
                    (yAxis.reversed ? 0 : yAxis.len / yAxis.transA)),
                transAX: xAxis.transA,
                transAY: yAxis.transA
            };
            // Reset transformation in case we're doing a full translate
            // (#3789)
            this.transformGroup.animate({
                translateX: 0,
                translateY: 0,
                scaleX: 1,
                scaleY: 1
            });
            // Just update the scale and transform for better performance
        }
        else {
            scaleX = xAxis.transA / baseTrans.transAX;
            scaleY = yAxis.transA / baseTrans.transAY;
            translateX = xAxis.toPixels(baseTrans.originX, true);
            translateY = yAxis.toPixels(baseTrans.originY, true);
            // Handle rounding errors in normal view (#3789)
            if (scaleX > 0.99 &&
                scaleX < 1.01 &&
                scaleY > 0.99 &&
                scaleY < 1.01) {
                scaleX = 1;
                scaleY = 1;
                translateX = Math.round(translateX);
                translateY = Math.round(translateY);
            }
            /* Animate or move to the new zoom level. In order to prevent
               flickering as the different transform components are set out
               of sync (#5991), we run a fake animator attribute and set
               scale and translation synchronously in the same step.

               A possible improvement to the API would be to handle this in
               the renderer or animation engine itself, to ensure that when
               we are animating multiple properties, we make sure that each
               step for each property is performed in the same step. Also,
               for symbols and for transform properties, it should induce a
               single updateTransform and symbolAttr call. */
            transformGroup = this.transformGroup;
            if (chart.renderer.globalAnimation) {
                startTranslateX = transformGroup.attr('translateX');
                startTranslateY = transformGroup.attr('translateY');
                startScaleX = transformGroup.attr('scaleX');
                startScaleY = transformGroup.attr('scaleY');
                transformGroup
                    .attr({ animator: 0 })
                    .animate({
                    animator: 1
                }, {
                    step: function (now, fx) {
                        transformGroup.attr({
                            translateX: (startTranslateX +
                                (translateX - startTranslateX) * fx.pos),
                            translateY: (startTranslateY +
                                (translateY - startTranslateY) * fx.pos),
                            scaleX: (startScaleX +
                                (scaleX - startScaleX) *
                                    fx.pos),
                            scaleY: (startScaleY +
                                (scaleY - startScaleY) * fx.pos)
                        });
                    }
                });
                // When dragging, animation is off.
            }
            else {
                transformGroup.attr({
                    translateX: translateX,
                    translateY: translateY,
                    scaleX: scaleX,
                    scaleY: scaleY
                });
            }
        }
        /* Set the stroke-width directly on the group element so the
           children inherit it. We need to use setAttribute directly,
           because the stroke-widthSetter method expects a stroke color also
           to be set. */
        if (!chart.styledMode) {
            group.element.setAttribute('stroke-width', (pick(series.options[(series.pointAttrToOptions &&
                series.pointAttrToOptions['stroke-width']) || 'borderWidth'], 1 // Styled mode
            ) / (scaleX || 1)));
        }
        this.drawMapDataLabels();
    },
    // Draw the data labels. Special for maps is the time that the data
    // labels are drawn (after points), and the clipping of the
    // dataLabelsGroup.
    drawMapDataLabels: function () {
        Series.prototype.drawDataLabels.call(this);
        if (this.dataLabelsGroup) {
            this.dataLabelsGroup.clip(this.chart.clipRect);
        }
    },
    // Override render to throw in an async call in IE8. Otherwise it chokes
    // on the US counties demo.
    render: function () {
        var series = this, render = Series.prototype.render;
        // Give IE8 some time to breathe.
        if (series.chart.renderer.isVML && series.data.length > 3000) {
            setTimeout(function () {
                render.call(series);
            });
        }
        else {
            render.call(series);
        }
    },
    // The initial animation for the map series. By default, animation is
    // disabled. Animation of map shapes is not at all supported in VML
    // browsers.
    animate: function (init) {
        var chart = this.chart, animation = this.options.animation, group = this.group, xAxis = this.xAxis, yAxis = this.yAxis, left = xAxis.pos, top = yAxis.pos;
        if (chart.renderer.isSVG) {
            if (animation === true) {
                animation = {
                    duration: 1000
                };
            }
            // Initialize the animation
            if (init) {
                // Scale down the group and place it in the center
                group.attr({
                    translateX: left + xAxis.len / 2,
                    translateY: top + yAxis.len / 2,
                    scaleX: 0.001,
                    scaleY: 0.001
                });
                // Run the animation
            }
            else {
                group.animate({
                    translateX: left,
                    translateY: top,
                    scaleX: 1,
                    scaleY: 1
                }, animation);
                // Delete this function to allow it only once
                this.animate = null;
            }
        }
    },
    // Animate in the new series from the clicked point in the old series.
    // Depends on the drilldown.js module
    animateDrilldown: function (init) {
        var toBox = this.chart.plotBox, level = this.chart.drilldownLevels[this.chart.drilldownLevels.length - 1], fromBox = level.bBox, animationOptions = this.chart.options.drilldown.animation, scale;
        if (!init) {
            scale = Math.min(fromBox.width / toBox.width, fromBox.height / toBox.height);
            level.shapeArgs = {
                scaleX: scale,
                scaleY: scale,
                translateX: fromBox.x,
                translateY: fromBox.y
            };
            this.points.forEach(function (point) {
                if (point.graphic) {
                    point.graphic
                        .attr(level.shapeArgs)
                        .animate({
                        scaleX: 1,
                        scaleY: 1,
                        translateX: 0,
                        translateY: 0
                    }, animationOptions);
                }
            });
            this.animate = null;
        }
    },
    drawLegendSymbol: LegendSymbolMixin.drawRectangle,
    // When drilling up, pull out the individual point graphics from the
    // lower series and animate them into the origin point in the upper
    // series.
    animateDrillupFrom: function (level) {
        seriesTypes.column.prototype
            .animateDrillupFrom.call(this, level);
    },
    // When drilling up, keep the upper series invisible until the lower
    // series has moved into place
    animateDrillupTo: function (init) {
        seriesTypes.column.prototype
            .animateDrillupTo.call(this, init);
    }
    // Point class
}), extend({
    // Extend the Point object to split paths
    applyOptions: function (options, x) {
        var series = this.series, point = Point.prototype.applyOptions.call(this, options, x), joinBy = series.joinBy, mapPoint;
        if (series.mapData && series.mapMap) {
            var joinKey = joinBy[1];
            var mapKey = Point.prototype.getNestedProperty.call(point, joinKey);
            mapPoint = typeof mapKey !== 'undefined' &&
                series.mapMap[mapKey];
            if (mapPoint) {
                // This applies only to bubbles
                if (series.xyFromShape) {
                    point.x = mapPoint._midX;
                    point.y = mapPoint._midY;
                }
                extend(point, mapPoint); // copy over properties
            }
            else {
                point.value = point.value || null;
            }
        }
        return point;
    },
    // Stop the fade-out
    onMouseOver: function (e) {
        H.clearTimeout(this.colorInterval);
        if (this.value !== null || this.series.options.nullInteraction) {
            Point.prototype.onMouseOver.call(this, e);
        }
        else {
            // #3401 Tooltip doesn't hide when hovering over null points
            this.series.onMouseOut(e);
        }
    },
    // eslint-disable-next-line valid-jsdoc
    /**
     * Highmaps only. Zoom in on the point using the global animation.
     *
     * @sample maps/members/point-zoomto/
     *         Zoom to points from butons
     *
     * @requires modules/map
     *
     * @function Highcharts.Point#zoomTo
     */
    zoomTo: function () {
        var point = this, series = point.series;
        series.xAxis.setExtremes(point._minX, point._maxX, false);
        series.yAxis.setExtremes(point._minY, point._maxY, false);
        series.chart.redraw();
    }
}, colorMapPointMixin));
/**
 * A map data object containing a `path` definition and optionally additional
 * properties to join in the data as per the `joinBy` option.
 *
 * @sample maps/demo/category-map/
 *         Map data and joinBy
 *
 * @type      {Array<Highcharts.SeriesMapDataOptions>|*}
 * @product   highmaps
 * @apioption series.mapData
 */
/**
 * A `map` series. If the [type](#series.map.type) option is not specified, it
 * is inherited from [chart.type](#chart.type).
 *
 * @extends   series,plotOptions.map
 * @excluding dataParser, dataURL, marker
 * @product   highmaps
 * @apioption series.map
 */
/**
 * An array of data points for the series. For the `map` series type, points can
 * be given in the following ways:
 *
 * 1. An array of numerical values. In this case, the numerical values will be
 *    interpreted as `value` options. Example:
 *    ```js
 *    data: [0, 5, 3, 5]
 *    ```
 *
 * 2. An array of arrays with 2 values. In this case, the values correspond to
 *    `[hc-key, value]`. Example:
 *    ```js
 *        data: [
 *            ['us-ny', 0],
 *            ['us-mi', 5],
 *            ['us-tx', 3],
 *            ['us-ak', 5]
 *        ]
 *    ```
 *
 * 3. An array of objects with named values. The following snippet shows only a
 *    few settings, see the complete options set below. If the total number of
 *    data points exceeds the series'
 *    [turboThreshold](#series.map.turboThreshold),
 *    this option is not available.
 *    ```js
 *        data: [{
 *            value: 6,
 *            name: "Point2",
 *            color: "#00FF00"
 *        }, {
 *            value: 6,
 *            name: "Point1",
 *            color: "#FF00FF"
 *        }]
 *    ```
 *
 * @type      {Array<number|Array<string,(number|null)>|null|*>}
 * @product   highmaps
 * @apioption series.map.data
 */
/**
 * Individual color for the point. By default the color is either used
 * to denote the value, or pulled from the global `colors` array.
 *
 * @type      {Highcharts.ColorString|Highcharts.GradientColorObject|Highcharts.PatternObject}
 * @product   highmaps
 * @apioption series.map.data.color
 */
/**
 * Individual data label for each point. The options are the same as
 * the ones for [plotOptions.series.dataLabels](
 * #plotOptions.series.dataLabels).
 *
 * @sample maps/series/data-datalabels/
 *         Disable data labels for individual areas
 *
 * @type      {Highcharts.DataLabelsOptionsObject}
 * @product   highmaps
 * @apioption series.map.data.dataLabels
 */
/**
 * The `id` of a series in the [drilldown.series](#drilldown.series)
 * array to use for a drilldown for this point.
 *
 * @sample maps/demo/map-drilldown/
 *         Basic drilldown
 *
 * @type      {string}
 * @product   highmaps
 * @apioption series.map.data.drilldown
 */
/**
 * An id for the point. This can be used after render time to get a
 * pointer to the point object through `chart.get()`.
 *
 * @sample maps/series/data-id/
 *         Highlight a point by id
 *
 * @type      {string}
 * @product   highmaps
 * @apioption series.map.data.id
 */
/**
 * When data labels are laid out on a map, Highmaps runs a simplified
 * algorithm to detect collision. When two labels collide, the one with
 * the lowest rank is hidden. By default the rank is computed from the
 * area.
 *
 * @type      {number}
 * @product   highmaps
 * @apioption series.map.data.labelrank
 */
/**
 * The relative mid point of an area, used to place the data label.
 * Ranges from 0 to 1\. When `mapData` is used, middleX can be defined
 * there.
 *
 * @type      {number}
 * @default   0.5
 * @product   highmaps
 * @apioption series.map.data.middleX
 */
/**
 * The relative mid point of an area, used to place the data label.
 * Ranges from 0 to 1\. When `mapData` is used, middleY can be defined
 * there.
 *
 * @type      {number}
 * @default   0.5
 * @product   highmaps
 * @apioption series.map.data.middleY
 */
/**
 * The name of the point as shown in the legend, tooltip, dataLabel
 * etc.
 *
 * @sample maps/series/data-datalabels/
 *         Point names
 *
 * @type      {string}
 * @product   highmaps
 * @apioption series.map.data.name
 */
/**
 * For map and mapline series types, the SVG path for the shape. For
 * compatibily with old IE, not all SVG path definitions are supported,
 * but M, L and C operators are safe.
 *
 * To achieve a better separation between the structure and the data,
 * it is recommended to use `mapData` to define that paths instead
 * of defining them on the data points themselves.
 *
 * @sample maps/series/data-path/
 *         Paths defined in data
 *
 * @type      {string}
 * @product   highmaps
 * @apioption series.map.data.path
 */
/**
 * The numeric value of the data point.
 *
 * @type      {number|null}
 * @product   highmaps
 * @apioption series.map.data.value
 */
/**
 * Individual point events
 *
 * @extends   plotOptions.series.point.events
 * @product   highmaps
 * @apioption series.map.data.events
 */
''; // adds doclets above to the transpiled file<|MERGE_RESOLUTION|>--- conflicted
+++ resolved
@@ -17,13 +17,8 @@
 import '../parts/Series.js';
 import './ColorMapSeriesMixin.js';
 import U from '../parts/Utilities.js';
-<<<<<<< HEAD
-var extend = U.extend, getNestedProperty = U.getNestedProperty, isArray = U.isArray, isNumber = U.isNumber, objectEach = U.objectEach, pick = U.pick, splat = U.splat;
-var colorMapPointMixin = H.colorMapPointMixin, colorMapSeriesMixin = H.colorMapSeriesMixin, LegendSymbolMixin = H.LegendSymbolMixin, merge = H.merge, noop = H.noop, fireEvent = H.fireEvent, Point = H.Point, Series = H.Series, seriesType = H.seriesType, seriesTypes = H.seriesTypes;
-=======
-var extend = U.extend, isArray = U.isArray, isNumber = U.isNumber, merge = U.merge, objectEach = U.objectEach, pick = U.pick, splat = U.splat;
+var extend = U.extend, getNestedProperty = U.getNestedProperty, isArray = U.isArray, isNumber = U.isNumber, merge = U.merge, objectEach = U.objectEach, pick = U.pick, splat = U.splat;
 var colorMapPointMixin = H.colorMapPointMixin, colorMapSeriesMixin = H.colorMapSeriesMixin, LegendSymbolMixin = H.LegendSymbolMixin, noop = H.noop, fireEvent = H.fireEvent, Point = H.Point, Series = H.Series, seriesType = H.seriesType, seriesTypes = H.seriesTypes;
->>>>>>> cc4bb183
 /**
  * @private
  * @class
