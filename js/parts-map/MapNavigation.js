function stopEvent (e) {
	if (e) {
		if (e.preventDefault) {
			e.preventDefault();
		}
		if (e.stopPropagation) {
			e.stopPropagation();
		}
		e.cancelBubble = true;
	}
}

// Add events to the Chart object itself
extend(Chart.prototype, {
	renderMapNavigation: function () {
		var chart = this,
			options = this.options.mapNavigation,
			buttons = options.buttons,
			n,
			button,
			buttonOptions,
			attr,
			states,			
			outerHandler = function (e) {
				this.handler.call(chart, e);
				stopEvent(e); // Stop default click event (#4444)
			};

		if (pick(options.enableButtons, options.enabled) && !chart.renderer.forExport) {
			chart.mapNavButtons = [];
			for (n in buttons) {
				if (buttons.hasOwnProperty(n)) {
					buttonOptions = merge(options.buttonOptions, buttons[n]);
					attr = buttonOptions.theme;
					attr.style = merge(buttonOptions.theme.style, buttonOptions.style); // #3203
					states = attr.states;
					button = chart.renderer.button(
							buttonOptions.text,
							0,
							0,
							outerHandler,
							attr,
							states && states.hover,
							states && states.select,
							0,
							n === 'zoomIn' ? 'topbutton' : 'bottombutton'
						)
						.attr({
							width: buttonOptions.width,
							height: buttonOptions.height,
							title: chart.options.lang[n],
							zIndex: 5
						})
						.add();
					button.handler = buttonOptions.onclick;
					button.align(extend(buttonOptions, { width: button.width, height: 2 * button.height }), null, buttonOptions.alignTo);
					addEvent(button.element, 'dblclick', stopEvent); // Stop double click event (#4444)
					chart.mapNavButtons.push(button);
				}
			}
		}
	},

	/**
	 * Fit an inner box to an outer. If the inner box overflows left or right, align it to the sides of the
	 * outer. If it overflows both sides, fit it within the outer. This is a pattern that occurs more places
	 * in Highcharts, perhaps it should be elevated to a common utility function.
	 */
	fitToBox: function (inner, outer) {
		each([['x', 'width'], ['y', 'height']], function (dim) {
			var pos = dim[0],
				size = dim[1];

			if (inner[pos] + inner[size] > outer[pos] + outer[size]) { // right overflow
				if (inner[size] > outer[size]) { // the general size is greater, fit fully to outer
					inner[size] = outer[size];
					inner[pos] = outer[pos];
				} else { // align right
					inner[pos] = outer[pos] + outer[size] - inner[size];
				}
			}
			if (inner[size] > outer[size]) {
				inner[size] = outer[size];
			}
			if (inner[pos] < outer[pos]) {
				inner[pos] = outer[pos];
			}
		});


		return inner;
	},

	/**
	 * Zoom the map in or out by a certain amount. Less than 1 zooms in, greater than 1 zooms out.
	 */
	mapZoom: function (howMuch, centerXArg, centerYArg, mouseX, mouseY) {
		/*if (this.isMapZooming) {
			this.mapZoomQueue = arguments;
			return;
		}*/

		var chart = this,
			xAxis = chart.xAxis[0],
			xRange = xAxis.max - xAxis.min,
			centerX = pick(centerXArg, xAxis.min + xRange / 2),
			newXRange = xRange * howMuch,
			yAxis = chart.yAxis[0],
			yRange = yAxis.max - yAxis.min,
			centerY = pick(centerYArg, yAxis.min + yRange / 2),
			newYRange = yRange * howMuch,
			fixToX = mouseX ? ((mouseX - xAxis.pos) / xAxis.len) : 0.5,
			fixToY = mouseY ? ((mouseY - yAxis.pos) / yAxis.len) : 0.5,
			newXMin = centerX - newXRange * fixToX,
			newYMin = centerY - newYRange * fixToY,
			newExt = chart.fitToBox({
				x: newXMin,
				y: newYMin,
				width: newXRange,
				height: newYRange
			}, {
				x: xAxis.dataMin,
				y: yAxis.dataMin,
				width: xAxis.dataMax - xAxis.dataMin,
				height: yAxis.dataMax - yAxis.dataMin
			});

		// When mousewheel zooming, fix the point under the mouse
		if (mouseX) {
			xAxis.fixTo = [mouseX - xAxis.pos, centerXArg];
		}
		if (mouseY) {
			yAxis.fixTo = [mouseY - yAxis.pos, centerYArg];
		}

		// Zoom
		if (howMuch !== undefined) {
			xAxis.setExtremes(newExt.x, newExt.x + newExt.width, false);
			yAxis.setExtremes(newExt.y, newExt.y + newExt.height, false);

		// Reset zoom
		} else {
			xAxis.setExtremes(undefined, undefined, false);
			yAxis.setExtremes(undefined, undefined, false);
		}

		// Prevent zooming until this one is finished animating
		/*chart.holdMapZoom = true;
		setTimeout(function () {
			chart.holdMapZoom = false;
		}, 200);*/
		/*delay = animation ? animation.duration || 500 : 0;
		if (delay) {
			chart.isMapZooming = true;
			setTimeout(function () {
				chart.isMapZooming = false;
				if (chart.mapZoomQueue) {
					chart.mapZoom.apply(chart, chart.mapZoomQueue);
				}
				chart.mapZoomQueue = null;
			}, delay);
		}*/

		chart.redraw();
	}
});

/**
 * Extend the Chart.render method to add zooming and panning
 */
wrap(Chart.prototype, 'render', function (proceed) {
	var chart = this,
		mapNavigation = chart.options.mapNavigation,
		alignedObjects = chart.renderer.alignedObjects;

	// Render the plus and minus buttons. Doing this before the shapes makes getBBox much quicker, at least in Chrome.
	chart.renderMapNavigation();

	proceed.call(chart);
<<<<<<< HEAD

	// #4740, realign the zoom buttons after chart is rendered 
	each([alignedObjects[0], alignedObjects[1]], function (button) {
		button.placed = false;
		button.align(button.alignOptions, false, button.alignTo);
	});
=======
>>>>>>> 45878d17
	
	// Add the double click event
	if (pick(mapNavigation.enableDoubleClickZoom, mapNavigation.enabled) || mapNavigation.enableDoubleClickZoomTo) {
		addEvent(chart.container, 'dblclick', function (e) {
			chart.pointer.onContainerDblClick(e);
		});
	}

	// Add the mousewheel event
	if (pick(mapNavigation.enableMouseWheelZoom, mapNavigation.enabled)) {
		addEvent(chart.container, doc.onmousewheel === undefined ? 'DOMMouseScroll' : 'mousewheel', function (e) {
			chart.pointer.onContainerMouseWheel(e);
			stopEvent(e); // Issue #5011, returning false from non-jQuery event does not prevent default
			return false;
		});
	}
});<|MERGE_RESOLUTION|>--- conflicted
+++ resolved
@@ -170,22 +170,13 @@
  */
 wrap(Chart.prototype, 'render', function (proceed) {
 	var chart = this,
-		mapNavigation = chart.options.mapNavigation,
+		mapNavigation = chart.options.mapNavigation;
 		alignedObjects = chart.renderer.alignedObjects;
 
 	// Render the plus and minus buttons. Doing this before the shapes makes getBBox much quicker, at least in Chrome.
 	chart.renderMapNavigation();
 
 	proceed.call(chart);
-<<<<<<< HEAD
-
-	// #4740, realign the zoom buttons after chart is rendered 
-	each([alignedObjects[0], alignedObjects[1]], function (button) {
-		button.placed = false;
-		button.align(button.alignOptions, false, button.alignTo);
-	});
-=======
->>>>>>> 45878d17
 	
 	// Add the double click event
 	if (pick(mapNavigation.enableDoubleClickZoom, mapNavigation.enabled) || mapNavigation.enableDoubleClickZoomTo) {
