/**
 * (c) 2010-2017 Torstein Honsi
 *
 * License: www.highcharts.com/license
 */
'use strict';
import H from '../parts/Globals.js';
import '../parts/Utilities.js';
import '../parts/Chart.js';
var addEvent = H.addEvent,
    Chart = H.Chart,
    doc = H.doc,
    each = H.each,
    extend = H.extend,
    merge = H.merge,
    pick = H.pick;

function stopEvent(e) {
    if (e) {
        if (e.preventDefault) {
            e.preventDefault();
        }
        if (e.stopPropagation) {
            e.stopPropagation();
        }
        e.cancelBubble = true;
    }
}

/**
 * The MapNavigation handles buttons for navigation in addition to mousewheel
 * and doubleclick handlers for chart zooming.
 *
<<<<<<< HEAD
 * @constructor Highcharts.MapNavigation
=======
 * @class Highcharts.MapNavigation
>>>>>>> 73e8520b
 *
 * @param {Highcharts.Chart} chart
 *        The Chart instance.
 */
function MapNavigation(chart) {
    this.init(chart);
}

/**
 * Initiator function.
 *
 * @function Highcharts.MapNavigation#init
 *
 * @param  {Highcharts.Chart} chart
 *         The Chart instance.
 *
 * @return {void}
 */
MapNavigation.prototype.init = function (chart) {
    this.chart = chart;
    chart.mapNavButtons = [];
};

/**
 * Update the map navigation with new options. Calling this is the same as
 * calling `chart.update({ mapNavigation: {} })`.
 *
 * @function Highcharts.MapNavigation#update
 *
 * @param  {Highcharts.MapNavigationOptions} options
 *         New options for the map navigation.
 *
 * @return {void}
 */
MapNavigation.prototype.update = function (options) {
    var chart = this.chart,
        o = chart.options.mapNavigation,
        buttonOptions,
        attr,
        states,
        hoverStates,
        selectStates,
        outerHandler = function (e) {
            this.handler.call(chart, e);
            stopEvent(e); // Stop default click event (#4444)
        },
        mapNavButtons = chart.mapNavButtons;

    // Merge in new options in case of update, and register back to chart
    // options.
    if (options) {
        o = chart.options.mapNavigation =
            merge(chart.options.mapNavigation, options);
    }

    // Destroy buttons in case of dynamic update
    while (mapNavButtons.length) {
        mapNavButtons.pop().destroy();
    }

    if (pick(o.enableButtons, o.enabled) && !chart.renderer.forExport) {

        H.objectEach(o.buttons, function (button, n) {
            buttonOptions = merge(o.buttonOptions, button);

            /*= if (build.classic) { =*/
            // Presentational
            attr = buttonOptions.theme;
            attr.style = merge(
                buttonOptions.theme.style,
                buttonOptions.style // #3203
            );
            states = attr.states;
            hoverStates = states && states.hover;
            selectStates = states && states.select;
            /*= } =*/

            button = chart.renderer.button(
                buttonOptions.text,
                0,
                0,
                outerHandler,
                attr,
                hoverStates,
                selectStates,
                0,
                n === 'zoomIn' ? 'topbutton' : 'bottombutton'
            )
            .addClass('highcharts-map-navigation')
            .attr({
                width: buttonOptions.width,
                height: buttonOptions.height,
                title: chart.options.lang[n],
                padding: buttonOptions.padding,
                zIndex: 5
            })
            .add();
            button.handler = buttonOptions.onclick;
            button.align(
                extend(buttonOptions, {
                    width: button.width,
                    height: 2 * button.height
                }),
                null,
                buttonOptions.alignTo
            );
            // Stop double click event (#4444)
            addEvent(button.element, 'dblclick', stopEvent);

            mapNavButtons.push(button);

        });
    }

    this.updateEvents(o);
};

/**
 * Update events, called internally from the update function. Add new event
 * handlers, or unbinds events if disabled.
 *
 * @function Highcharts.MapNavigation#updateEvents
 *
 * @param  {Highcharts.MapNavigationOptions} options
 *         Options for map navigation.
 *
 * @return {void}
 */
MapNavigation.prototype.updateEvents = function (options) {
    var chart = this.chart;

    // Add the double click event
    if (
        pick(options.enableDoubleClickZoom, options.enabled) ||
        options.enableDoubleClickZoomTo
    ) {
        this.unbindDblClick = this.unbindDblClick || addEvent(
            chart.container,
            'dblclick',
            function (e) {
                chart.pointer.onContainerDblClick(e);
            }
        );
    } else if (this.unbindDblClick) {
        // Unbind and set unbinder to undefined
        this.unbindDblClick = this.unbindDblClick();
    }

    // Add the mousewheel event
    if (pick(options.enableMouseWheelZoom, options.enabled)) {
        this.unbindMouseWheel = this.unbindMouseWheel || addEvent(
            chart.container,
            doc.onmousewheel === undefined ? 'DOMMouseScroll' : 'mousewheel',
            function (e) {
                chart.pointer.onContainerMouseWheel(e);
                // Issue #5011, returning false from non-jQuery event does
                // not prevent default
                stopEvent(e);
                return false;
            }
        );
    } else if (this.unbindMouseWheel) {
        // Unbind and set unbinder to undefined
        this.unbindMouseWheel = this.unbindMouseWheel();
    }

};

// Add events to the Chart object itself
extend(Chart.prototype, /** @lends Chart.prototype */ {

    /**
     * Fit an inner box to an outer. If the inner box overflows left or right,
     * align it to the sides of the outer. If it overflows both sides, fit it
     * within the outer. This is a pattern that occurs more places in
     * Highcharts, perhaps it should be elevated to a common utility function.
     *
     * @ignore
     * @function Highcharts.Chart#fitToBox
     *
     * @param  {Highcharts.BBoxObject} inner
     *
     * @param  {Highcharts.BBoxObject} outer
     *
     * @return {Highcharts.BBoxObject}
     *         The inner box
     */
    fitToBox: function (inner, outer) {
        each([['x', 'width'], ['y', 'height']], function (dim) {
            var pos = dim[0],
                size = dim[1];

            if (inner[pos] + inner[size] > outer[pos] + outer[size]) { // right
                // the general size is greater, fit fully to outer
                if (inner[size] > outer[size]) {
                    inner[size] = outer[size];
                    inner[pos] = outer[pos];
                } else { // align right
                    inner[pos] = outer[pos] + outer[size] - inner[size];
                }
            }
            if (inner[size] > outer[size]) {
                inner[size] = outer[size];
            }
            if (inner[pos] < outer[pos]) {
                inner[pos] = outer[pos];
            }
        });


        return inner;
    },

    /**
     * Highmaps only. Zoom in or out of the map. See also {@link Point#zoomTo}.
     * See {@link Chart#fromLatLonToPoint} for how to get the `centerX` and
     * `centerY` parameters for a geographic location.
     *
     * @function Highcharts.Chart#mapZoom
     *
<<<<<<< HEAD
     * @param  {number} [howMuch]
=======
     * @param  {number|undefined} [howMuch]
>>>>>>> 73e8520b
     *         How much to zoom the map. Values less than 1 zooms in. 0.5 zooms
     *         in to half the current view. 2 zooms to twice the current view.
     *         If omitted, the zoom is reset.
     *
<<<<<<< HEAD
     * @param  {number} [centerX]
     *         The X axis position to center around if available space.
     *
     * @param  {number} [centerY]
     *         The Y axis position to center around if available space.
     *
     * @param  {number} [mouseX]
=======
     * @param  {number|undefined} [centerX]
     *         The X axis position to center around if available space.
     *
     * @param  {number|undefined} [centerY]
     *         The Y axis position to center around if available space.
     *
     * @param  {number|undefined} [mouseX]
>>>>>>> 73e8520b
     *         Fix the zoom to this position if possible. This is used for
     *         example in mousewheel events, where the area under the mouse
     *         should be fixed as we zoom in.
     *
<<<<<<< HEAD
     * @param  {number} [mouseY]
=======
     * @param  {number|undefined} [mouseY]
>>>>>>> 73e8520b
     *         Fix the zoom to this position if possible.
     *
     * @return {void}
     */
    mapZoom: function (howMuch, centerXArg, centerYArg, mouseX, mouseY) {
        var chart = this,
            xAxis = chart.xAxis[0],
            xRange = xAxis.max - xAxis.min,
            centerX = pick(centerXArg, xAxis.min + xRange / 2),
            newXRange = xRange * howMuch,
            yAxis = chart.yAxis[0],
            yRange = yAxis.max - yAxis.min,
            centerY = pick(centerYArg, yAxis.min + yRange / 2),
            newYRange = yRange * howMuch,
            fixToX = mouseX ? ((mouseX - xAxis.pos) / xAxis.len) : 0.5,
            fixToY = mouseY ? ((mouseY - yAxis.pos) / yAxis.len) : 0.5,
            newXMin = centerX - newXRange * fixToX,
            newYMin = centerY - newYRange * fixToY,
            newExt = chart.fitToBox({
                x: newXMin,
                y: newYMin,
                width: newXRange,
                height: newYRange
            }, {
                x: xAxis.dataMin,
                y: yAxis.dataMin,
                width: xAxis.dataMax - xAxis.dataMin,
                height: yAxis.dataMax - yAxis.dataMin
            }),
            zoomOut = newExt.x <= xAxis.dataMin &&
                newExt.width >= xAxis.dataMax - xAxis.dataMin &&
                newExt.y <= yAxis.dataMin &&
                newExt.height >= yAxis.dataMax - yAxis.dataMin;

        // When mousewheel zooming, fix the point under the mouse
        if (mouseX) {
            xAxis.fixTo = [mouseX - xAxis.pos, centerXArg];
        }
        if (mouseY) {
            yAxis.fixTo = [mouseY - yAxis.pos, centerYArg];
        }

        // Zoom
        if (howMuch !== undefined && !zoomOut) {
            xAxis.setExtremes(newExt.x, newExt.x + newExt.width, false);
            yAxis.setExtremes(newExt.y, newExt.y + newExt.height, false);

        // Reset zoom
        } else {
            xAxis.setExtremes(undefined, undefined, false);
            yAxis.setExtremes(undefined, undefined, false);
        }

        // Prevent zooming until this one is finished animating
        /*
        chart.holdMapZoom = true;
        setTimeout(function () {
            chart.holdMapZoom = false;
        }, 200);
        */
        /*
        delay = animation ? animation.duration || 500 : 0;
        if (delay) {
            chart.isMapZooming = true;
            setTimeout(function () {
                chart.isMapZooming = false;
                if (chart.mapZoomQueue) {
                    chart.mapZoom.apply(chart, chart.mapZoomQueue);
                }
                chart.mapZoomQueue = null;
            }, delay);
        }
        */

        chart.redraw();
    }
});

/*
 * Extend the Chart.render method to add zooming and panning
 */
addEvent(Chart, 'beforeRender', function () {
    // Render the plus and minus buttons. Doing this before the shapes makes
    // getBBox much quicker, at least in Chrome.
    this.mapNavigation = new MapNavigation(this);
    this.mapNavigation.update();
});<|MERGE_RESOLUTION|>--- conflicted
+++ resolved
@@ -31,11 +31,7 @@
  * The MapNavigation handles buttons for navigation in addition to mousewheel
  * and doubleclick handlers for chart zooming.
  *
-<<<<<<< HEAD
- * @constructor Highcharts.MapNavigation
-=======
  * @class Highcharts.MapNavigation
->>>>>>> 73e8520b
  *
  * @param {Highcharts.Chart} chart
  *        The Chart instance.
@@ -256,24 +252,11 @@
      *
      * @function Highcharts.Chart#mapZoom
      *
-<<<<<<< HEAD
-     * @param  {number} [howMuch]
-=======
      * @param  {number|undefined} [howMuch]
->>>>>>> 73e8520b
      *         How much to zoom the map. Values less than 1 zooms in. 0.5 zooms
      *         in to half the current view. 2 zooms to twice the current view.
      *         If omitted, the zoom is reset.
      *
-<<<<<<< HEAD
-     * @param  {number} [centerX]
-     *         The X axis position to center around if available space.
-     *
-     * @param  {number} [centerY]
-     *         The Y axis position to center around if available space.
-     *
-     * @param  {number} [mouseX]
-=======
      * @param  {number|undefined} [centerX]
      *         The X axis position to center around if available space.
      *
@@ -281,16 +264,11 @@
      *         The Y axis position to center around if available space.
      *
      * @param  {number|undefined} [mouseX]
->>>>>>> 73e8520b
      *         Fix the zoom to this position if possible. This is used for
      *         example in mousewheel events, where the area under the mouse
      *         should be fixed as we zoom in.
      *
-<<<<<<< HEAD
-     * @param  {number} [mouseY]
-=======
      * @param  {number|undefined} [mouseY]
->>>>>>> 73e8520b
      *         Fix the zoom to this position if possible.
      *
      * @return {void}
