<<<<<<< HEAD
import H from '../parts/Globals.js';
import '../parts/Utilities.js';
import '../parts/Options.js';
import '../parts/Chart.js';
(function () {
	var defaultOptions = H.defaultOptions,
		Chart = H.Chart,
=======
(function (H) {
	var Chart = H.Chart,
>>>>>>> e47a7dc6
		each = H.each,
		extend = H.extend,
		error = H.error,
		format = H.format,
		merge = H.merge,
		win = H.win,
		wrap = H.wrap;
/** 
 * Test for point in polygon. Polygon defined as array of [x,y] points.
 */
function pointInPolygon(point, polygon) {
	var i,
		j,
		rel1,
		rel2,
		c = false,
		x = point.x,
		y = point.y;

	for (i = 0, j = polygon.length - 1; i < polygon.length; j = i++) {
		rel1 = polygon[i][1] > y;
		rel2 = polygon[j][1] > y;
		if (rel1 !== rel2 && (x < (polygon[j][0] - polygon[i][0]) * (y - polygon[i][1]) / (polygon[j][1] - polygon[i][1]) + polygon[i][0])) {
			c = !c;
		}
	}

	return c;
}

/**
 * Get point from latLon using specified transform definition
 */
Chart.prototype.transformFromLatLon = function (latLon, transform) {
	if (win.proj4 === undefined) {
		error(21);
		return {
			x: 0,
			y: null
		};
	}

	var projected = win.proj4(transform.crs, [latLon.lon, latLon.lat]),
		cosAngle = transform.cosAngle || (transform.rotation && Math.cos(transform.rotation)),
		sinAngle = transform.sinAngle || (transform.rotation && Math.sin(transform.rotation)),
		rotated = transform.rotation ? [projected[0] * cosAngle + projected[1] * sinAngle, -projected[0] * sinAngle + projected[1] * cosAngle] : projected;

	return {
		x: ((rotated[0] - (transform.xoffset || 0)) * (transform.scale || 1) + (transform.xpan || 0)) * (transform.jsonres || 1) + (transform.jsonmarginX || 0),
		y: (((transform.yoffset || 0) - rotated[1]) * (transform.scale || 1) + (transform.ypan || 0)) * (transform.jsonres || 1) - (transform.jsonmarginY || 0)
	};
};

/**
 * Get latLon from point using specified transform definition
 */
Chart.prototype.transformToLatLon = function (point, transform) {
	if (win.proj4 === undefined) {
		error(21);
		return;
	}

	var normalized = {
			x: ((point.x - (transform.jsonmarginX || 0)) / (transform.jsonres || 1) - (transform.xpan || 0)) / (transform.scale || 1) + (transform.xoffset || 0),
			y: ((-point.y - (transform.jsonmarginY || 0)) / (transform.jsonres || 1) + (transform.ypan || 0)) / (transform.scale || 1) + (transform.yoffset || 0)
		},
		cosAngle = transform.cosAngle || (transform.rotation && Math.cos(transform.rotation)),
		sinAngle = transform.sinAngle || (transform.rotation && Math.sin(transform.rotation)),
		// Note: Inverted sinAngle to reverse rotation direction
		projected = win.proj4(transform.crs, 'WGS84', transform.rotation ? {
			x: normalized.x * cosAngle + normalized.y * -sinAngle,
			y: normalized.x * sinAngle + normalized.y * cosAngle
		} : normalized);

	return { lat: projected.y, lon: projected.x };
};

Chart.prototype.fromPointToLatLon = function (point) {
	var transforms = this.mapTransforms,
		transform;

	if (!transforms) {
		error(22);
		return;
	}

	for (transform in transforms) {
		if (transforms.hasOwnProperty(transform) && transforms[transform].hitZone && 
				pointInPolygon({ x: point.x, y: -point.y }, transforms[transform].hitZone.coordinates[0])) {
			return this.transformToLatLon(point, transforms[transform]);
		}
	}

	return this.transformToLatLon(point, transforms['default']); // eslint-disable-line dot-notation
};

Chart.prototype.fromLatLonToPoint = function (latLon) {
	var transforms = this.mapTransforms,
		transform,
		coords;

	if (!transforms) {
		error(22);
		return {
			x: 0,
			y: null
		};
	}

	for (transform in transforms) {
		if (transforms.hasOwnProperty(transform) && transforms[transform].hitZone) {
			coords = this.transformFromLatLon(latLon, transforms[transform]);
			if (pointInPolygon({ x: coords.x, y: -coords.y }, transforms[transform].hitZone.coordinates[0])) {
				return coords;
			}
		}
	}

	return this.transformFromLatLon(latLon, transforms['default']); // eslint-disable-line dot-notation
};

/**
 * Convert a geojson object to map data of a given Highcharts type (map, mappoint or mapline).
 */
H.geojson = function (geojson, hType, series) {
	var mapData = [],
		path = [],
		polygonToPath = function (polygon) {
			var i,
				len = polygon.length;
			path.push('M');
			for (i = 0; i < len; i++) {
				if (i === 1) {
					path.push('L');
				}
				path.push(polygon[i][0], -polygon[i][1]);
			}
		};

	hType = hType || 'map';

	each(geojson.features, function (feature) {

		var geometry = feature.geometry,
			type = geometry.type,
			coordinates = geometry.coordinates,
			properties = feature.properties,
			point;

		path = [];

		if (hType === 'map' || hType === 'mapbubble') {
			if (type === 'Polygon') {
				each(coordinates, polygonToPath);
				path.push('Z');

			} else if (type === 'MultiPolygon') {
				each(coordinates, function (items) {
					each(items, polygonToPath);
				});
				path.push('Z');
			}

			if (path.length) {
				point = { path: path };
			}

		} else if (hType === 'mapline') {
			if (type === 'LineString') {
				polygonToPath(coordinates);
			} else if (type === 'MultiLineString') {
				each(coordinates, polygonToPath);
			}

			if (path.length) {
				point = { path: path };
			}

		} else if (hType === 'mappoint') {
			if (type === 'Point') {
				point = {
					x: coordinates[0],
					y: -coordinates[1]
				};
			}
		}
		if (point) {
			mapData.push(extend(point, {
				name: properties.name || properties.NAME,
				properties: properties
			}));
		}

	});

	// Create a credits text that includes map source, to be picked up in Chart.addCredits
	if (series && geojson.copyrightShort) {
		series.chart.mapCredits = format(series.chart.options.credits.mapText, { geojson: geojson });
		series.chart.mapCreditsFull = format(series.chart.options.credits.mapTextFull, { geojson: geojson });
	}

	return mapData;
};

/**
 * Override addCredits to include map source by default
 */
wrap(Chart.prototype, 'addCredits', function (proceed, credits) {

	credits = merge(true, this.options.credits, credits);

	// Disable credits link if map credits enabled. This to allow for in-text anchors.
	if (this.mapCredits) {
		credits.href = null;
	}

	proceed.call(this, merge(true, credits, {
		text: credits.text + (this.mapCredits || '') // Add map credits to credits text
	}));

	// Add full map credits to hover
	if (this.credits && this.mapCreditsFull) {
		this.credits.attr({
			title: this.mapCreditsFull
		});
	}
});

}());<|MERGE_RESOLUTION|>--- conflicted
+++ resolved
@@ -1,4 +1,3 @@
-<<<<<<< HEAD
 import H from '../parts/Globals.js';
 import '../parts/Utilities.js';
 import '../parts/Options.js';
@@ -6,10 +5,6 @@
 (function () {
 	var defaultOptions = H.defaultOptions,
 		Chart = H.Chart,
-=======
-(function (H) {
-	var Chart = H.Chart,
->>>>>>> e47a7dc6
 		each = H.each,
 		extend = H.extend,
 		error = H.error,
