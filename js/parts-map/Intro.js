--- conflicted
+++ resolved
@@ -5,17 +5,3 @@
  *
  * License: www.highcharts.com/license
  */
-<<<<<<< HEAD
-=======
-
-/*eslint no-unused-vars: 0 */ // @todo: Not needed in HC5
-(function (root, factory) {
-    if (typeof module === 'object' && module.exports) {
-        module.exports = root.document ?
-        	factory(root) : 
-            factory;
-    } else {
-        root.Highcharts = factory(root);
-    }
-}(typeof window !== 'undefined' ? window : this, function (win) { // eslint-disable-line no-undef
->>>>>>> e6238c3f
