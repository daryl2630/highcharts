--- conflicted
+++ resolved
@@ -481,16 +481,18 @@
                 }
             }
         }
-<<<<<<< HEAD
-    },
-    /**
-     * @private
-     */
-    getPlotLinePath: function (options) {
+    };
+    /**
+     * @private
+     */
+    ColorAxis.prototype.getPlotLinePath = function (options) {
+        var axis = this;
+        var left = axis.left;
         var pos = options.translatedValue;
+        var top = axis.top;
         // crosshairs only
         return isNumber(pos) ? // pos can be 0 (#3969)
-            (this.horiz ? [
+            (axis.horiz ? [
                 ['M', pos - 4, this.top - 6],
                 ['L', pos + 4, this.top - 6],
                 ['L', pos, this.top],
@@ -500,35 +502,6 @@
                 ['L', this.left - 6, pos + 6],
                 ['L', this.left - 6, pos - 6],
                 ['Z']
-            ]) :
-            Axis.prototype.getPlotLinePath.apply(this, arguments);
-    },
-=======
-    };
-    /**
-     * @private
-     */
-    ColorAxis.prototype.getPlotLinePath = function (options) {
-        var axis = this;
-        var left = axis.left;
-        var pos = options.translatedValue;
-        var top = axis.top;
-        // crosshairs only
-        return isNumber(pos) ? // pos can be 0 (#3969)
-            (axis.horiz ? [
-                'M',
-                pos - 4, top - 6,
-                'L',
-                pos + 4, top - 6,
-                pos, top,
-                'Z'
-            ] : [
-                'M',
-                left, pos,
-                'L',
-                left - 6, pos + 6,
-                left - 6, pos - 6,
-                'Z'
             ]) :
             _super.prototype.getPlotLinePath.call(this, options);
     };
@@ -666,7 +639,6 @@
      *
      * */
     ColorAxis.defaultLegendLength = 200;
->>>>>>> 1d960da1
     /**
      * A color axis for series. Visually, the color
      * axis will appear as a gradient or as separate items inside the
