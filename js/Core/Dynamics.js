/* *
 *
 *  (c) 2010-2020 Torstein Honsi
 *
 *  License: www.highcharts.com/license
 *
 *  !!!!!!! SOURCE GETS TRANSPILED BY TYPESCRIPT. EDIT TS FILE ONLY. !!!!!!!
 *
 * */
'use strict';
import A from './Animation/AnimationUtilities.js';
var animate = A.animate, setAnimation = A.setAnimation;
import Axis from './Axis/Axis.js';
import BaseSeries from './Series/Series.js';
var seriesTypes = BaseSeries.seriesTypes;
import Chart from './Chart/Chart.js';
import H from './Globals.js';
import LineSeries from '../Series/LineSeries.js';
import O from './Options.js';
var time = O.time;
import Point from '../Core/Series/Point.js';
import Time from './Time.js';
import U from './Utilities.js';
<<<<<<< HEAD
import AST from './Renderer/HTML/AST.js';
var addEvent = U.addEvent, animate = U.animate, createElement = U.createElement, css = U.css, defined = U.defined, erase = U.erase, error = U.error, extend = U.extend, fireEvent = U.fireEvent, isArray = U.isArray, isNumber = U.isNumber, isObject = U.isObject, isString = U.isString, merge = U.merge, objectEach = U.objectEach, pick = U.pick, relativeLength = U.relativeLength, setAnimation = U.setAnimation, splat = U.splat;
import './Series/Series.js';
var Series = H.Series, seriesTypes = H.seriesTypes;
=======
var addEvent = U.addEvent, createElement = U.createElement, css = U.css, defined = U.defined, erase = U.erase, error = U.error, extend = U.extend, fireEvent = U.fireEvent, isArray = U.isArray, isNumber = U.isNumber, isObject = U.isObject, isString = U.isString, merge = U.merge, objectEach = U.objectEach, pick = U.pick, relativeLength = U.relativeLength, splat = U.splat;
>>>>>>> c6710ef6
/* eslint-disable valid-jsdoc */
/**
 * Remove settings that have not changed, to avoid unnecessary rendering or
 * computing (#9197).
 * @private
 */
H.cleanRecursively = function (newer, older) {
    var result = {};
    objectEach(newer, function (val, key) {
        var ob;
        // Dive into objects (except DOM nodes)
        if (isObject(newer[key], true) &&
            !newer.nodeType && // #10044
            older[key]) {
            ob = H.cleanRecursively(newer[key], older[key]);
            if (Object.keys(ob).length) {
                result[key] = ob;
            }
            // Arrays, primitives and DOM nodes are copied directly
        }
        else if (isObject(newer[key]) ||
            newer[key] !== older[key]) {
            result[key] = newer[key];
        }
    });
    return result;
};
// Extend the Chart prototype for dynamic methods
extend(Chart.prototype, /** @lends Highcharts.Chart.prototype */ {
    /**
     * Add a series to the chart after render time. Note that this method should
     * never be used when adding data synchronously at chart render time, as it
     * adds expense to the calculations and rendering. When adding data at the
     * same time as the chart is initialized, add the series as a configuration
     * option instead. With multiple axes, the `offset` is dynamically adjusted.
     *
     * @sample highcharts/members/chart-addseries/
     *         Add a series from a button
     * @sample stock/members/chart-addseries/
     *         Add a series in Highstock
     *
     * @function Highcharts.Chart#addSeries
     *
     * @param {Highcharts.SeriesOptionsType} options
     *        The config options for the series.
     *
     * @param {boolean} [redraw=true]
     *        Whether to redraw the chart after adding.
     *
     * @param {boolean|Partial<Highcharts.AnimationOptionsObject>} [animation]
     *        Whether to apply animation, and optionally animation
     *        configuration.
     *
     * @return {Highcharts.Series}
     *         The newly created series object.
     *
     * @fires Highcharts.Chart#event:addSeries
     * @fires Highcharts.Chart#event:afterAddSeries
     */
    addSeries: function (options, redraw, animation) {
        var series, chart = this;
        if (options) { // <- not necessary
            redraw = pick(redraw, true); // defaults to true
            fireEvent(chart, 'addSeries', { options: options }, function () {
                series = chart.initSeries(options);
                chart.isDirtyLegend = true;
                chart.linkSeries();
                if (series.enabledDataSorting) {
                    // We need to call `setData` after `linkSeries`
                    series.setData(options.data, false);
                }
                fireEvent(chart, 'afterAddSeries', { series: series });
                if (redraw) {
                    chart.redraw(animation);
                }
            });
        }
        return series;
    },
    /**
     * Add an axis to the chart after render time. Note that this method should
     * never be used when adding data synchronously at chart render time, as it
     * adds expense to the calculations and rendering. When adding data at the
     * same time as the chart is initialized, add the axis as a configuration
     * option instead.
     *
     * @sample highcharts/members/chart-addaxis/
     *         Add and remove axes
     *
     * @function Highcharts.Chart#addAxis
     *
     * @param {Highcharts.AxisOptions} options
     *        The axis options.
     *
     * @param {boolean} [isX=false]
     *        Whether it is an X axis or a value axis.
     *
     * @param {boolean} [redraw=true]
     *        Whether to redraw the chart after adding.
     *
     * @param {boolean|Partial<Highcharts.AnimationOptionsObject>} [animation=true]
     *        Whether and how to apply animation in the redraw.
     *
     * @return {Highcharts.Axis}
     *         The newly generated Axis object.
     */
    addAxis: function (options, isX, redraw, animation) {
        return this.createAxis(isX ? 'xAxis' : 'yAxis', { axis: options, redraw: redraw, animation: animation });
    },
    /**
     * Add a color axis to the chart after render time. Note that this method
     * should never be used when adding data synchronously at chart render time,
     * as it adds expense to the calculations and rendering. When adding data at
     * the same time as the chart is initialized, add the axis as a
     * configuration option instead.
     *
     * @sample highcharts/members/chart-addaxis/
     *         Add and remove axes
     *
     * @function Highcharts.Chart#addColorAxis
     *
     * @param {Highcharts.ColorAxisOptions} options
     *        The axis options.
     *
     * @param {boolean} [redraw=true]
     *        Whether to redraw the chart after adding.
     *
     * @param {boolean|Partial<Highcharts.AnimationOptionsObject>} [animation=true]
     *        Whether and how to apply animation in the redraw.
     *
     * @return {Highcharts.ColorAxis}
     *         The newly generated Axis object.
     */
    addColorAxis: function (options, redraw, animation) {
        return this.createAxis('colorAxis', { axis: options, redraw: redraw, animation: animation });
    },
    /**
     * Factory for creating different axis types.
     *
     * @private
     * @function Highcharts.Chart#createAxis
     *
     * @param {string} type
     *        An axis type.
     *
     * @param {...Array<*>} arguments
     *        All arguments for the constructor.
     *
     * @return {Highcharts.Axis | Highcharts.ColorAxis}
     *         The newly generated Axis object.
     */
    createAxis: function (type, options) {
        var chartOptions = this.options, isColorAxis = type === 'colorAxis', axisOptions = options.axis, redraw = options.redraw, animation = options.animation, userOptions = merge(axisOptions, {
            index: this[type].length,
            isX: type === 'xAxis'
        }), axis;
        if (isColorAxis) {
            axis = new H.ColorAxis(this, userOptions);
        }
        else {
            axis = new Axis(this, userOptions);
        }
        // Push the new axis options to the chart options
        chartOptions[type] = splat(chartOptions[type] || {});
        chartOptions[type].push(userOptions);
        if (isColorAxis) {
            this.isDirtyLegend = true;
            // Clear before 'bindAxes' (#11924)
            this.axes.forEach(function (axis) {
                axis.series = [];
            });
            this.series.forEach(function (series) {
                series.bindAxes();
                series.isDirtyData = true;
            });
        }
        if (pick(redraw, true)) {
            this.redraw(animation);
        }
        return axis;
    },
    /**
     * Dim the chart and show a loading text or symbol. Options for the loading
     * screen are defined in {@link
     * https://api.highcharts.com/highcharts/loading|the loading options}.
     *
     * @sample highcharts/members/chart-hideloading/
     *         Show and hide loading from a button
     * @sample highcharts/members/chart-showloading/
     *         Apply different text labels
     * @sample stock/members/chart-show-hide-loading/
     *         Toggle loading in Highstock
     *
     * @function Highcharts.Chart#showLoading
     *
     * @param {string} [str]
     *        An optional text to show in the loading label instead of the
     *        default one. The default text is set in
     *        [lang.loading](https://api.highcharts.com/highcharts/lang.loading).
     */
    showLoading: function (str) {
        var chart = this, options = chart.options, loadingDiv = chart.loadingDiv, loadingSpan = chart.loadingSpan, loadingOptions = options.loading, setLoadingSize = function () {
            if (loadingDiv) {
                css(loadingDiv, {
                    left: chart.plotLeft + 'px',
                    top: chart.plotTop + 'px',
                    width: chart.plotWidth + 'px',
                    height: chart.plotHeight + 'px'
                });
            }
        };
        // create the layer at the first call
        if (!loadingDiv) {
            chart.loadingDiv = loadingDiv = createElement('div', {
                className: 'highcharts-loading highcharts-loading-hidden'
            }, null, chart.container);
        }
        if (!loadingSpan) {
            chart.loadingSpan = loadingSpan = createElement('span', { className: 'highcharts-loading-inner' }, null, loadingDiv);
            addEvent(chart, 'redraw', setLoadingSize); // #1080
        }
        loadingDiv.className = 'highcharts-loading';
        // Update text
        AST.setElementHTML(loadingSpan, pick(str, options.lang.loading, ''));
        if (!chart.styledMode) {
            // Update visuals
            css(loadingDiv, extend(loadingOptions.style, {
                zIndex: 10
            }));
            css(loadingSpan, loadingOptions.labelStyle);
            // Show it
            if (!chart.loadingShown) {
                css(loadingDiv, {
                    opacity: 0,
                    display: ''
                });
                animate(loadingDiv, {
                    opacity: loadingOptions.style.opacity || 0.5
                }, {
                    duration: loadingOptions.showDuration || 0
                });
            }
        }
        chart.loadingShown = true;
        setLoadingSize();
    },
    /**
     * Hide the loading layer.
     *
     * @see Highcharts.Chart#showLoading
     *
     * @sample highcharts/members/chart-hideloading/
     *         Show and hide loading from a button
     * @sample stock/members/chart-show-hide-loading/
     *         Toggle loading in Highstock
     *
     * @function Highcharts.Chart#hideLoading
     */
    hideLoading: function () {
        var options = this.options, loadingDiv = this.loadingDiv;
        if (loadingDiv) {
            loadingDiv.className =
                'highcharts-loading highcharts-loading-hidden';
            if (!this.styledMode) {
                animate(loadingDiv, {
                    opacity: 0
                }, {
                    duration: options.loading.hideDuration || 100,
                    complete: function () {
                        css(loadingDiv, { display: 'none' });
                    }
                });
            }
        }
        this.loadingShown = false;
    },
    /**
     * These properties cause isDirtyBox to be set to true when updating. Can be
     * extended from plugins.
     */
    propsRequireDirtyBox: [
        'backgroundColor',
        'borderColor',
        'borderWidth',
        'borderRadius',
        'plotBackgroundColor',
        'plotBackgroundImage',
        'plotBorderColor',
        'plotBorderWidth',
        'plotShadow',
        'shadow'
    ],
    /**
     * These properties require a full reflow of chart elements, best
     * implemented through running `Chart.setSize` internally (#8190).
     * @type {Array}
     */
    propsRequireReflow: [
        'margin',
        'marginTop',
        'marginRight',
        'marginBottom',
        'marginLeft',
        'spacing',
        'spacingTop',
        'spacingRight',
        'spacingBottom',
        'spacingLeft'
    ],
    /**
     * These properties cause all series to be updated when updating. Can be
     * extended from plugins.
     */
    propsRequireUpdateSeries: [
        'chart.inverted',
        'chart.polar',
        'chart.ignoreHiddenSeries',
        'chart.type',
        'colors',
        'plotOptions',
        'time',
        'tooltip'
    ],
    /**
     * These collections (arrays) implement update() methods with support for
     * one-to-one option.
     */
    collectionsWithUpdate: [
        'xAxis',
        'yAxis',
        'zAxis',
        'series'
    ],
    /**
     * A generic function to update any element of the chart. Elements can be
     * enabled and disabled, moved, re-styled, re-formatted etc.
     *
     * A special case is configuration objects that take arrays, for example
     * [xAxis](https://api.highcharts.com/highcharts/xAxis),
     * [yAxis](https://api.highcharts.com/highcharts/yAxis) or
     * [series](https://api.highcharts.com/highcharts/series). For these
     * collections, an `id` option is used to map the new option set to an
     * existing object. If an existing object of the same id is not found, the
     * corresponding item is updated. So for example, running `chart.update`
     * with a series item without an id, will cause the existing chart's series
     * with the same index in the series array to be updated. When the
     * `oneToOne` parameter is true, `chart.update` will also take care of
     * adding and removing items from the collection. Read more under the
     * parameter description below.
     *
     * Note that when changing series data, `chart.update` may mutate the passed
     * data options.
     *
     * See also the
     * [responsive option set](https://api.highcharts.com/highcharts/responsive).
     * Switching between `responsive.rules` basically runs `chart.update` under
     * the hood.
     *
     * @sample highcharts/members/chart-update/
     *         Update chart geometry
     *
     * @function Highcharts.Chart#update
     *
     * @param {Highcharts.Options} options
     *        A configuration object for the new chart options.
     *
     * @param {boolean} [redraw=true]
     *        Whether to redraw the chart.
     *
     * @param {boolean} [oneToOne=false]
     *        When `true`, the `series`, `xAxis`, `yAxis` and `annotations`
     *        collections will be updated one to one, and items will be either
     *        added or removed to match the new updated options. For example,
     *        if the chart has two series and we call `chart.update` with a
     *        configuration containing three series, one will be added. If we
     *        call `chart.update` with one series, one will be removed. Setting
     *        an empty `series` array will remove all series, but leaving out
     *        the`series` property will leave all series untouched. If the
     *        series have id's, the new series options will be matched by id,
     *        and the remaining ones removed.
     *
     * @param {boolean|Partial<Highcharts.AnimationOptionsObject>} [animation=true]
     *        Whether to apply animation, and optionally animation
     *        configuration.
     *
     * @fires Highcharts.Chart#event:update
     * @fires Highcharts.Chart#event:afterUpdate
     */
    update: function (options, redraw, oneToOne, animation) {
        var chart = this, adders = {
            credits: 'addCredits',
            title: 'setTitle',
            subtitle: 'setSubtitle',
            caption: 'setCaption'
        }, optionsChart, updateAllAxes, updateAllSeries, newWidth, newHeight, runSetSize, isResponsiveOptions = options.isResponsiveOptions, itemsForRemoval = [];
        fireEvent(chart, 'update', { options: options });
        // If there are responsive rules in action, undo the responsive rules
        // before we apply the updated options and replay the responsive rules
        // on top from the chart.redraw function (#9617).
        if (!isResponsiveOptions) {
            chart.setResponsive(false, true);
        }
        options = H.cleanRecursively(options, chart.options);
        merge(true, chart.userOptions, options);
        // If the top-level chart option is present, some special updates are
        // required
        optionsChart = options.chart;
        if (optionsChart) {
            merge(true, chart.options.chart, optionsChart);
            // Setter function
            if ('className' in optionsChart) {
                chart.setClassName(optionsChart.className);
            }
            if ('reflow' in optionsChart) {
                chart.setReflow(optionsChart.reflow);
            }
            if ('inverted' in optionsChart ||
                'polar' in optionsChart ||
                'type' in optionsChart) {
                // Parse options.chart.inverted and options.chart.polar together
                // with the available series.
                chart.propFromSeries();
                updateAllAxes = true;
            }
            if ('alignTicks' in optionsChart) { // #6452
                updateAllAxes = true;
            }
            objectEach(optionsChart, function (val, key) {
                if (chart.propsRequireUpdateSeries.indexOf('chart.' + key) !==
                    -1) {
                    updateAllSeries = true;
                }
                // Only dirty box
                if (chart.propsRequireDirtyBox.indexOf(key) !== -1) {
                    chart.isDirtyBox = true;
                }
                // Chart setSize
                if (chart.propsRequireReflow.indexOf(key) !== -1) {
                    if (isResponsiveOptions) {
                        chart.isDirtyBox = true;
                    }
                    else {
                        runSetSize = true;
                    }
                }
            });
            if (!chart.styledMode && 'style' in optionsChart) {
                chart.renderer.setStyle(optionsChart.style);
            }
        }
        // Moved up, because tooltip needs updated plotOptions (#6218)
        if (!chart.styledMode && options.colors) {
            this.options.colors = options.colors;
        }
        if (options.time) {
            // Maintaining legacy global time. If the chart is instanciated
            // first with global time, then updated with time options, we need
            // to create a new Time instance to avoid mutating the global time
            // (#10536).
            if (this.time === time) {
                this.time = new Time(options.time);
            }
            // If we're updating, the time class is different from other chart
            // classes (chart.legend, chart.tooltip etc) in that it doesn't know
            // about the chart. The other chart[something].update functions also
            // set the chart.options[something]. For the time class however we
            // need to update the chart options separately. #14230.
            merge(true, chart.options.time, options.time);
        }
        // Some option stuctures correspond one-to-one to chart objects that
        // have update methods, for example
        // options.credits => chart.credits
        // options.legend => chart.legend
        // options.title => chart.title
        // options.tooltip => chart.tooltip
        // options.subtitle => chart.subtitle
        // options.mapNavigation => chart.mapNavigation
        // options.navigator => chart.navigator
        // options.scrollbar => chart.scrollbar
        objectEach(options, function (val, key) {
            if (chart[key] &&
                typeof chart[key].update === 'function') {
                chart[key].update(val, false);
                // If a one-to-one object does not exist, look for an adder function
            }
            else if (typeof chart[adders[key]] === 'function') {
                chart[adders[key]](val);
                // Else, just merge the options. For nodes like loading, noData,
                // plotOptions
            }
            else if (key !== 'color' &&
                chart.collectionsWithUpdate.indexOf(key) === -1) {
                merge(true, chart.options[key], options[key]);
            }
            if (key !== 'chart' &&
                chart.propsRequireUpdateSeries.indexOf(key) !== -1) {
                updateAllSeries = true;
            }
        });
        // Setters for collections. For axes and series, each item is referred
        // by an id. If the id is not found, it defaults to the corresponding
        // item in the collection, so setting one series without an id, will
        // update the first series in the chart. Setting two series without
        // an id will update the first and the second respectively (#6019)
        // chart.update and responsive.
        this.collectionsWithUpdate.forEach(function (coll) {
            var indexMap;
            if (options[coll]) {
                // In stock charts, the navigator series are also part of the
                // chart.series array, but those series should not be handled
                // here (#8196).
                if (coll === 'series') {
                    indexMap = [];
                    chart[coll].forEach(function (s, i) {
                        if (!s.options.isInternal) {
                            indexMap.push(pick(s.options.index, i));
                        }
                    });
                }
                splat(options[coll]).forEach(function (newOptions, i) {
                    var hasId = defined(newOptions.id);
                    var item;
                    // Match by id
                    if (hasId) {
                        item = chart.get(newOptions.id);
                    }
                    // No match by id found, match by index instead
                    if (!item) {
                        item = chart[coll][indexMap ? indexMap[i] : i];
                        // Check if we grabbed an item with an exising but
                        // different id (#13541)
                        if (item && hasId && defined(item.options.id)) {
                            item = void 0;
                        }
                    }
                    if (item && item.coll === coll) {
                        item.update(newOptions, false);
                        if (oneToOne) {
                            item.touched = true;
                        }
                    }
                    // If oneToOne and no matching item is found, add one
                    if (!item && oneToOne && chart.collectionsWithInit[coll]) {
                        chart.collectionsWithInit[coll][0].apply(chart, 
                        // [newOptions, ...extraArguments, redraw=false]
                        [
                            newOptions
                        ].concat(
                        // Not all initializers require extra args
                        chart.collectionsWithInit[coll][1] || []).concat([
                            false
                        ])).touched = true;
                    }
                });
                // Add items for removal
                if (oneToOne) {
                    chart[coll].forEach(function (item) {
                        if (!item.touched && !item.options.isInternal) {
                            itemsForRemoval.push(item);
                        }
                        else {
                            delete item.touched;
                        }
                    });
                }
            }
        });
        itemsForRemoval.forEach(function (item) {
            if (item.remove) {
                item.remove(false);
            }
        });
        if (updateAllAxes) {
            chart.axes.forEach(function (axis) {
                axis.update({}, false);
            });
        }
        // Certain options require the whole series structure to be thrown away
        // and rebuilt
        if (updateAllSeries) {
            chart.getSeriesOrderByLinks().forEach(function (series) {
                // Avoid removed navigator series
                if (series.chart) {
                    series.update({}, false);
                }
            }, this);
        }
        // Update size. Redraw is forced.
        newWidth = optionsChart && optionsChart.width;
        newHeight = optionsChart && optionsChart.height;
        if (isString(newHeight)) {
            newHeight = relativeLength(newHeight, newWidth || chart.chartWidth);
        }
        if (
        // In this case, run chart.setSize with newWidth and newHeight which
        // are undefined, only for reflowing chart elements because margin
        // or spacing has been set (#8190)
        runSetSize ||
            // In this case, the size is actually set
            (isNumber(newWidth) && newWidth !== chart.chartWidth) ||
            (isNumber(newHeight) && newHeight !== chart.chartHeight)) {
            chart.setSize(newWidth, newHeight, animation);
        }
        else if (pick(redraw, true)) {
            chart.redraw(animation);
        }
        fireEvent(chart, 'afterUpdate', {
            options: options,
            redraw: redraw,
            animation: animation
        });
    },
    /**
     * Shortcut to set the subtitle options. This can also be done from {@link
     * Chart#update} or {@link Chart#setTitle}.
     *
     * @function Highcharts.Chart#setSubtitle
     *
     * @param {Highcharts.SubtitleOptions} options
     *        New subtitle options. The subtitle text itself is set by the
     *        `options.text` property.
     */
    setSubtitle: function (options, redraw) {
        this.applyDescription('subtitle', options);
        this.layOutTitles(redraw);
    },
    /**
     * Set the caption options. This can also be done from {@link
     * Chart#update}.
     *
     * @function Highcharts.Chart#setCaption
     *
     * @param {Highcharts.CaptionOptions} options
     *        New caption options. The caption text itself is set by the
     *        `options.text` property.
     */
    setCaption: function (options, redraw) {
        this.applyDescription('caption', options);
        this.layOutTitles(redraw);
    }
});
/**
 * These collections (arrays) implement `Chart.addSomethig` method used in
 * chart.update() to create new object in the collection. Equivalent for
 * deleting is resolved by simple `Somethig.remove()`.
 *
 * Note: We need to define these references after initializers are bound to
 * chart's prototype.
 */
Chart.prototype.collectionsWithInit = {
    // collectionName: [ initializingMethod, [extraArguments] ]
    xAxis: [Chart.prototype.addAxis, [true]],
    yAxis: [Chart.prototype.addAxis, [false]],
    series: [Chart.prototype.addSeries]
};
// extend the Point prototype for dynamic methods
extend(Point.prototype, /** @lends Highcharts.Point.prototype */ {
    /**
     * Update point with new options (typically x/y data) and optionally redraw
     * the series.
     *
     * @sample highcharts/members/point-update-column/
     *         Update column value
     * @sample highcharts/members/point-update-pie/
     *         Update pie slice
     * @sample maps/members/point-update/
     *         Update map area value in Highmaps
     *
     * @function Highcharts.Point#update
     *
     * @param {Highcharts.PointOptionsType} options
     *        The point options. Point options are handled as described under
     *        the `series.type.data` item for each series type. For example
     *        for a line series, if options is a single number, the point will
     *        be given that number as the marin y value. If it is an array, it
     *        will be interpreted as x and y values respectively. If it is an
     *        object, advanced options are applied.
     *
     * @param {boolean} [redraw=true]
     *        Whether to redraw the chart after the point is updated. If doing
     *        more operations on the chart, it is best practice to set
     *        `redraw` to false and call `chart.redraw()` after.
     *
     * @param {boolean|Partial<Highcharts.AnimationOptionsObject>} [animation=true]
     *        Whether to apply animation, and optionally animation
     *        configuration.
     *
     * @return {void}
     *
     * @fires Highcharts.Point#event:update
     */
    update: function (options, redraw, animation, runEvent) {
        var point = this, series = point.series, graphic = point.graphic, i, chart = series.chart, seriesOptions = series.options;
        redraw = pick(redraw, true);
        /**
         * @private
         */
        function update() {
            point.applyOptions(options);
            // Update visuals, #4146
            // Handle dummy graphic elements for a11y, #12718
            var hasDummyGraphic = graphic && point.hasDummyGraphic;
            var shouldDestroyGraphic = point.y === null ? !hasDummyGraphic : hasDummyGraphic;
            if (graphic && shouldDestroyGraphic) {
                point.graphic = graphic.destroy();
                delete point.hasDummyGraphic;
            }
            if (isObject(options, true)) {
                // Destroy so we can get new elements
                if (graphic && graphic.element) {
                    // "null" is also a valid symbol
                    if (options &&
                        options.marker &&
                        typeof options.marker.symbol !== 'undefined') {
                        point.graphic = graphic.destroy();
                    }
                }
                if (options && options.dataLabels && point.dataLabel) {
                    point.dataLabel = point.dataLabel.destroy(); // #2468
                }
                if (point.connector) {
                    point.connector = point.connector.destroy(); // #7243
                }
            }
            // record changes in the parallel arrays
            i = point.index;
            series.updateParallelArrays(point, i);
            // Record the options to options.data. If the old or the new config
            // is an object, use point options, otherwise use raw options
            // (#4701, #4916).
            seriesOptions.data[i] = (isObject(seriesOptions.data[i], true) ||
                isObject(options, true)) ?
                point.options :
                pick(options, seriesOptions.data[i]);
            // redraw
            series.isDirty = series.isDirtyData = true;
            if (!series.fixedBox && series.hasCartesianSeries) { // #1906, #2320
                chart.isDirtyBox = true;
            }
            if (seriesOptions.legendType === 'point') { // #1831, #1885
                chart.isDirtyLegend = true;
            }
            if (redraw) {
                chart.redraw(animation);
            }
        }
        // Fire the event with a default handler of doing the update
        if (runEvent === false) { // When called from setData
            update();
        }
        else {
            point.firePointEvent('update', { options: options }, update);
        }
    },
    /**
     * Remove a point and optionally redraw the series and if necessary the axes
     *
     * @sample highcharts/plotoptions/series-point-events-remove/
     *         Remove point and confirm
     * @sample highcharts/members/point-remove/
     *         Remove pie slice
     * @sample maps/members/point-remove/
     *         Remove selected points in Highmaps
     *
     * @function Highcharts.Point#remove
     *
     * @param {boolean} [redraw=true]
     *        Whether to redraw the chart or wait for an explicit call. When
     *        doing more operations on the chart, for example running
     *        `point.remove()` in a loop, it is best practice to set `redraw`
     *        to false and call `chart.redraw()` after.
     *
     * @param {boolean|Partial<Highcharts.AnimationOptionsObject>} [animation=false]
     *        Whether to apply animation, and optionally animation
     *        configuration.
     *
     * @return {void}
     */
    remove: function (redraw, animation) {
        this.series.removePoint(this.series.data.indexOf(this), redraw, animation);
    }
});
// Extend the series prototype for dynamic methods
extend(LineSeries.prototype, /** @lends Series.prototype */ {
    /**
     * Add a point to the series after render time. The point can be added at
     * the end, or by giving it an X value, to the start or in the middle of the
     * series.
     *
     * @sample highcharts/members/series-addpoint-append/
     *         Append point
     * @sample highcharts/members/series-addpoint-append-and-shift/
     *         Append and shift
     * @sample highcharts/members/series-addpoint-x-and-y/
     *         Both X and Y values given
     * @sample highcharts/members/series-addpoint-pie/
     *         Append pie slice
     * @sample stock/members/series-addpoint/
     *         Append 100 points in Highstock
     * @sample stock/members/series-addpoint-shift/
     *         Append and shift in Highstock
     * @sample maps/members/series-addpoint/
     *         Add a point in Highmaps
     *
     * @function Highcharts.Series#addPoint
     *
     * @param {Highcharts.PointOptionsType} options
     *        The point options. If options is a single number, a point with
     *        that y value is appended to the series. If it is an array, it will
     *        be interpreted as x and y values respectively. If it is an
     *        object, advanced options as outlined under `series.data` are
     *        applied.
     *
     * @param {boolean} [redraw=true]
     *        Whether to redraw the chart after the point is added. When adding
     *        more than one point, it is highly recommended that the redraw
     *        option be set to false, and instead {@link Chart#redraw} is
     *        explicitly called after the adding of points is finished.
     *        Otherwise, the chart will redraw after adding each point.
     *
     * @param {boolean} [shift=false]
     *        If true, a point is shifted off the start of the series as one is
     *        appended to the end.
     *
     * @param {boolean|Partial<Highcharts.AnimationOptionsObject>} [animation]
     *        Whether to apply animation, and optionally animation
     *        configuration.
     *
     * @param {boolean} [withEvent=true]
     *        Used internally, whether to fire the series `addPoint` event.
     *
     * @return {void}
     *
     * @fires Highcharts.Series#event:addPoint
     */
    addPoint: function (options, redraw, shift, animation, withEvent) {
        var series = this, seriesOptions = series.options, data = series.data, chart = series.chart, xAxis = series.xAxis, names = xAxis && xAxis.hasNames && xAxis.names, dataOptions = seriesOptions.data, point, xData = series.xData, isInTheMiddle, i, x;
        // Optional redraw, defaults to true
        redraw = pick(redraw, true);
        // Get options and push the point to xData, yData and series.options. In
        // series.generatePoints the Point instance will be created on demand
        // and pushed to the series.data array.
        point = { series: series };
        series.pointClass.prototype.applyOptions.apply(point, [options]);
        x = point.x;
        // Get the insertion point
        i = xData.length;
        if (series.requireSorting && x < xData[i - 1]) {
            isInTheMiddle = true;
            while (i && xData[i - 1] > x) {
                i--;
            }
        }
        // Insert undefined item
        series.updateParallelArrays(point, 'splice', i, 0, 0);
        // Update it
        series.updateParallelArrays(point, i);
        if (names && point.name) {
            names[x] = point.name;
        }
        dataOptions.splice(i, 0, options);
        if (isInTheMiddle) {
            series.data.splice(i, 0, null);
            series.processData();
        }
        // Generate points to be added to the legend (#1329)
        if (seriesOptions.legendType === 'point') {
            series.generatePoints();
        }
        // Shift the first point off the parallel arrays
        if (shift) {
            if (data[0] && data[0].remove) {
                data[0].remove(false);
            }
            else {
                data.shift();
                series.updateParallelArrays(point, 'shift');
                dataOptions.shift();
            }
        }
        // Fire event
        if (withEvent !== false) {
            fireEvent(series, 'addPoint', { point: point });
        }
        // redraw
        series.isDirty = true;
        series.isDirtyData = true;
        if (redraw) {
            chart.redraw(animation); // Animation is set anyway on redraw, #5665
        }
    },
    /**
     * Remove a point from the series. Unlike the
     * {@link Highcharts.Point#remove} method, this can also be done on a point
     * that is not instanciated because it is outside the view or subject to
     * Highstock data grouping.
     *
     * @sample highcharts/members/series-removepoint/
     *         Remove cropped point
     *
     * @function Highcharts.Series#removePoint
     *
     * @param {number} i
     *        The index of the point in the {@link Highcharts.Series.data|data}
     *        array.
     *
     * @param {boolean} [redraw=true]
     *        Whether to redraw the chart after the point is added. When
     *        removing more than one point, it is highly recommended that the
     *        `redraw` option be set to `false`, and instead {@link
     *        Highcharts.Chart#redraw} is explicitly called after the adding of
     *        points is finished.
     *
     * @param {boolean|Partial<Highcharts.AnimationOptionsObject>} [animation]
     *        Whether and optionally how the series should be animated.
     *
     * @return {void}
     *
     * @fires Highcharts.Point#event:remove
     */
    removePoint: function (i, redraw, animation) {
        var series = this, data = series.data, point = data[i], points = series.points, chart = series.chart, remove = function () {
            if (points && points.length === data.length) { // #4935
                points.splice(i, 1);
            }
            data.splice(i, 1);
            series.options.data.splice(i, 1);
            series.updateParallelArrays(point || { series: series }, 'splice', i, 1);
            if (point) {
                point.destroy();
            }
            // redraw
            series.isDirty = true;
            series.isDirtyData = true;
            if (redraw) {
                chart.redraw();
            }
        };
        setAnimation(animation, chart);
        redraw = pick(redraw, true);
        // Fire the event with a default handler of removing the point
        if (point) {
            point.firePointEvent('remove', null, remove);
        }
        else {
            remove();
        }
    },
    /**
     * Remove a series and optionally redraw the chart.
     *
     * @sample highcharts/members/series-remove/
     *         Remove first series from a button
     *
     * @function Highcharts.Series#remove
     *
     * @param {boolean} [redraw=true]
     *        Whether to redraw the chart or wait for an explicit call to
     *        {@link Highcharts.Chart#redraw}.
     *
     * @param {boolean|Partial<Highcharts.AnimationOptionsObject>} [animation]
     *        Whether to apply animation, and optionally animation
     *        configuration.
     *
     * @param {boolean} [withEvent=true]
     *        Used internally, whether to fire the series `remove` event.
     *
     * @return {void}
     *
     * @fires Highcharts.Series#event:remove
     */
    remove: function (redraw, animation, withEvent, keepEvents) {
        var series = this, chart = series.chart;
        /**
         * @private
         */
        function remove() {
            // Destroy elements
            series.destroy(keepEvents);
            series.remove = null; // Prevent from doing again (#9097)
            // Redraw
            chart.isDirtyLegend = chart.isDirtyBox = true;
            chart.linkSeries();
            if (pick(redraw, true)) {
                chart.redraw(animation);
            }
        }
        // Fire the event with a default handler of removing the point
        if (withEvent !== false) {
            fireEvent(series, 'remove', null, remove);
        }
        else {
            remove();
        }
    },
    /**
     * Update the series with a new set of options. For a clean and precise
     * handling of new options, all methods and elements from the series are
     * removed, and it is initialized from scratch. Therefore, this method is
     * more performance expensive than some other utility methods like {@link
     * Series#setData} or {@link Series#setVisible}.
     *
     * Note that `Series.update` may mutate the passed `data` options.
     *
     * @sample highcharts/members/series-update/
     *         Updating series options
     * @sample maps/members/series-update/
     *         Update series options in Highmaps
     *
     * @function Highcharts.Series#update
     *
     * @param {Highcharts.SeriesOptionsType} options
     *        New options that will be merged with the series' existing options.
     *
     * @param {boolean} [redraw=true]
     *        Whether to redraw the chart after the series is altered. If doing
     *        more operations on the chart, it is a good idea to set redraw to
     *        false and call {@link Chart#redraw} after.
     *
     * @return {void}
     *
     * @fires Highcharts.Series#event:update
     * @fires Highcharts.Series#event:afterUpdate
     */
    update: function (options, redraw) {
        options = H.cleanRecursively(options, this.userOptions);
        fireEvent(this, 'update', { options: options });
        var series = this, chart = series.chart, 
        // must use user options when changing type because series.options
        // is merged in with type specific plotOptions
        oldOptions = series.userOptions, seriesOptions, initialType = series.initialType || series.type, plotOptions = chart.options.plotOptions, newType = (options.type ||
            oldOptions.type ||
            chart.options.chart.type), keepPoints = !(
        // Indicators, histograms etc recalculate the data. It should be
        // possible to omit this.
        this.hasDerivedData ||
            // New type requires new point classes
            (newType && newType !== this.type) ||
            // New options affecting how the data points are built
            typeof options.pointStart !== 'undefined' ||
            typeof options.pointInterval !== 'undefined' ||
            // Changes to data grouping requires new points in new group
            series.hasOptionChanged('dataGrouping') ||
            series.hasOptionChanged('pointStart') ||
            series.hasOptionChanged('pointInterval') ||
            series.hasOptionChanged('pointIntervalUnit') ||
            series.hasOptionChanged('keys')), initialSeriesProto = seriesTypes[initialType].prototype, n, groups = [
            'group',
            'markerGroup',
            'dataLabelsGroup',
            'transformGroup'
        ], preserve = [
            'eventOptions',
            'navigatorSeries',
            'baseSeries'
        ], 
        // Animation must be enabled when calling update before the initial
        // animation has first run. This happens when calling update
        // directly after chart initialization, or when applying responsive
        // rules (#6912).
        animation = series.finishedAnimating && { animation: false }, kinds = {};
        if (keepPoints) {
            preserve.push('data', 'isDirtyData', 'points', 'processedXData', 'processedYData', 'xIncrement', 'cropped', '_hasPointMarkers', '_hasPointLabels', 
            // Map specific, consider moving it to series-specific preserve-
            // properties (#10617)
            'mapMap', 'mapData', 'minY', 'maxY', 'minX', 'maxX');
            if (options.visible !== false) {
                preserve.push('area', 'graph');
            }
            series.parallelArrays.forEach(function (key) {
                preserve.push(key + 'Data');
            });
            if (options.data) {
                // setData uses dataSorting options so we need to update them
                // earlier
                if (options.dataSorting) {
                    extend(series.options.dataSorting, options.dataSorting);
                }
                this.setData(options.data, false);
            }
        }
        // Do the merge, with some forced options
        options = merge(oldOptions, animation, {
            // When oldOptions.index is null it should't be cleared.
            // Otherwise navigator series will have wrong indexes (#10193).
            index: typeof oldOptions.index === 'undefined' ?
                series.index : oldOptions.index,
            pointStart: pick(
            // when updating from blank (#7933)
            plotOptions && plotOptions.series && plotOptions.series.pointStart, oldOptions.pointStart, 
            // when updating after addPoint
            series.xData[0])
        }, (!keepPoints && { data: series.options.data }), options);
        // Merge does not merge arrays, but replaces them. Since points were
        // updated, `series.options.data` has correct merged options, use it:
        if (keepPoints && options.data) {
            options.data = series.options.data;
        }
        // Make sure preserved properties are not destroyed (#3094)
        preserve = groups.concat(preserve);
        preserve.forEach(function (prop) {
            preserve[prop] = series[prop];
            delete series[prop];
        });
        // Destroy the series and delete all properties. Reinsert all
        // methods and properties from the new type prototype (#2270,
        // #3719).
        series.remove(false, null, false, true);
        for (n in initialSeriesProto) { // eslint-disable-line guard-for-in
            series[n] = void 0;
        }
        if (seriesTypes[newType || initialType]) {
            extend(series, seriesTypes[newType || initialType].prototype);
        }
        else {
            error(17, true, chart, { missingModuleFor: (newType || initialType) });
        }
        // Re-register groups (#3094) and other preserved properties
        preserve.forEach(function (prop) {
            series[prop] = preserve[prop];
        });
        series.init(chart, options);
        // Remove particular elements of the points. Check `series.options`
        // because we need to consider the options being set on plotOptions as
        // well.
        if (keepPoints && this.points) {
            seriesOptions = series.options;
            // What kind of elements to destroy
            if (seriesOptions.visible === false) {
                kinds.graphic = 1;
                kinds.dataLabel = 1;
            }
            else if (!series._hasPointLabels) {
                var marker = seriesOptions.marker, dataLabels = seriesOptions.dataLabels;
                if (marker && (marker.enabled === false ||
                    'symbol' in marker // #10870
                )) {
                    kinds.graphic = 1;
                }
                if (dataLabels &&
                    dataLabels.enabled === false) {
                    kinds.dataLabel = 1;
                }
            }
            this.points.forEach(function (point) {
                if (point && point.series) {
                    point.resolveColor();
                    // Destroy elements in order to recreate based on updated
                    // series options.
                    if (Object.keys(kinds).length) {
                        point.destroyElements(kinds);
                    }
                    if (seriesOptions.showInLegend === false &&
                        point.legendItem) {
                        chart.legend.destroyItem(point);
                    }
                }
            }, this);
        }
        series.initialType = initialType;
        chart.linkSeries(); // Links are lost in series.remove (#3028)
        fireEvent(this, 'afterUpdate');
        if (pick(redraw, true)) {
            chart.redraw(keepPoints ? void 0 : false);
        }
    },
    /**
     * Used from within series.update
     *
     * @private
     * @function Highcharts.Series#setName
     *
     * @param {string} name
     *
     * @return {void}
     */
    setName: function (name) {
        this.name = this.options.name = this.userOptions.name = name;
        this.chart.isDirtyLegend = true;
    },
    /**
     * Check if the option has changed.
     *
     * @private
     * @function Highcharts.Series#hasOptionChanged
     *
     * @param {string} option
     *
     * @return {boolean}
     */
    hasOptionChanged: function (optionName) {
        var chart = this.chart, option = this.options[optionName], plotOptions = chart.options.plotOptions, oldOption = this.userOptions[optionName];
        if (oldOption) {
            return option !== oldOption;
        }
        return option !==
            pick(plotOptions && plotOptions[this.type] && plotOptions[this.type][optionName], plotOptions && plotOptions.series && plotOptions.series[optionName], option);
    }
});
// Extend the Axis.prototype for dynamic methods
extend(Axis.prototype, /** @lends Highcharts.Axis.prototype */ {
    /**
     * Update an axis object with a new set of options. The options are merged
     * with the existing options, so only new or altered options need to be
     * specified.
     *
     * @sample highcharts/members/axis-update/
     *         Axis update demo
     *
     * @function Highcharts.Axis#update
     *
     * @param {Highcharts.AxisOptions} options
     *        The new options that will be merged in with existing options on
     *        the axis.
     *
     * @param {boolean} [redraw=true]
     *        Whether to redraw the chart after the axis is altered. If doing
     *        more operations on the chart, it is a good idea to set redraw to
     *        false and call {@link Chart#redraw} after.
     *
     * @return {void}
     */
    update: function (options, redraw) {
        var chart = this.chart, newEvents = ((options && options.events) || {});
        options = merge(this.userOptions, options);
        // Color Axis is not an array,
        // This change is applied in the ColorAxis wrapper
        if (chart.options[this.coll].indexOf) {
            // Don't use this.options.index,
            // StockChart has Axes in navigator too
            chart.options[this.coll][chart.options[this.coll].indexOf(this.userOptions)] = options;
        }
        // Remove old events, if no new exist (#8161)
        objectEach(chart.options[this.coll].events, function (fn, ev) {
            if (typeof newEvents[ev] === 'undefined') {
                newEvents[ev] = void 0;
            }
        });
        this.destroy(true);
        this.init(chart, extend(options, { events: newEvents }));
        chart.isDirtyBox = true;
        if (pick(redraw, true)) {
            chart.redraw();
        }
    },
    /**
     * Remove the axis from the chart.
     *
     * @sample highcharts/members/chart-addaxis/
     *         Add and remove axes
     *
     * @function Highcharts.Axis#remove
     *
     * @param {boolean} [redraw=true]
     *        Whether to redraw the chart following the remove.
     *
     * @return {void}
     */
    remove: function (redraw) {
        var chart = this.chart, key = this.coll, // xAxis or yAxis
        axisSeries = this.series, i = axisSeries.length;
        // Remove associated series (#2687)
        while (i--) {
            if (axisSeries[i]) {
                axisSeries[i].remove(false);
            }
        }
        // Remove the axis
        erase(chart.axes, this);
        erase(chart[key], this);
        if (isArray(chart.options[key])) {
            chart.options[key].splice(this.options.index, 1);
        }
        else { // color axis, #6488
            delete chart.options[key];
        }
        chart[key].forEach(function (axis, i) {
            // Re-index, #1706, #8075
            axis.options.index = axis.userOptions.index = i;
        });
        this.destroy();
        chart.isDirtyBox = true;
        if (pick(redraw, true)) {
            chart.redraw();
        }
    },
    /**
     * Update the axis title by options after render time.
     *
     * @sample highcharts/members/axis-settitle/
     *         Set a new Y axis title
     *
     * @function Highcharts.Axis#setTitle
     *
     * @param {Highcharts.AxisTitleOptions} titleOptions
     *        The additional title options.
     *
     * @param {boolean} [redraw=true]
     *        Whether to redraw the chart after setting the title.
     *
     * @return {void}
     */
    setTitle: function (titleOptions, redraw) {
        this.update({ title: titleOptions }, redraw);
    },
    /**
     * Set new axis categories and optionally redraw.
     *
     * @sample highcharts/members/axis-setcategories/
     *         Set categories by click on a button
     *
     * @function Highcharts.Axis#setCategories
     *
     * @param {Array<string>} categories
     *        The new categories.
     *
     * @param {boolean} [redraw=true]
     *        Whether to redraw the chart.
     *
     * @return {void}
     */
    setCategories: function (categories, redraw) {
        this.update({ categories: categories }, redraw);
    }
});<|MERGE_RESOLUTION|>--- conflicted
+++ resolved
@@ -21,14 +21,8 @@
 import Point from '../Core/Series/Point.js';
 import Time from './Time.js';
 import U from './Utilities.js';
-<<<<<<< HEAD
 import AST from './Renderer/HTML/AST.js';
-var addEvent = U.addEvent, animate = U.animate, createElement = U.createElement, css = U.css, defined = U.defined, erase = U.erase, error = U.error, extend = U.extend, fireEvent = U.fireEvent, isArray = U.isArray, isNumber = U.isNumber, isObject = U.isObject, isString = U.isString, merge = U.merge, objectEach = U.objectEach, pick = U.pick, relativeLength = U.relativeLength, setAnimation = U.setAnimation, splat = U.splat;
-import './Series/Series.js';
-var Series = H.Series, seriesTypes = H.seriesTypes;
-=======
 var addEvent = U.addEvent, createElement = U.createElement, css = U.css, defined = U.defined, erase = U.erase, error = U.error, extend = U.extend, fireEvent = U.fireEvent, isArray = U.isArray, isNumber = U.isNumber, isObject = U.isObject, isString = U.isString, merge = U.merge, objectEach = U.objectEach, pick = U.pick, relativeLength = U.relativeLength, splat = U.splat;
->>>>>>> c6710ef6
 /* eslint-disable valid-jsdoc */
 /**
  * Remove settings that have not changed, to avoid unnecessary rendering or
