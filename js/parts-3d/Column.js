--- conflicted
+++ resolved
@@ -379,62 +379,4 @@
     }
 
     return stackBox;
-<<<<<<< HEAD
-});
-
-/*
-    EXTENSION FOR 3D CYLINDRICAL COLUMNS
-    Not supported
-*/
-/*
-var defaultOptions = H.getOptions();
-defaultOptions.plotOptions.cylinder =
-    H.merge(defaultOptions.plotOptions.column);
-var CylinderSeries = H.extendClass(seriesTypes.column, {
-    type: 'cylinder'
-});
-seriesTypes.cylinder = CylinderSeries;
-
-wrap(seriesTypes.cylinder.prototype, 'translate', function (proceed) {
-    proceed.apply(this, [].slice.call(arguments, 1));
-
-    // Do not do this if the chart is not 3D
-    if (!this.chart.is3d()) {
-        return;
-    }
-
-    var series = this,
-        chart = series.chart,
-        options = chart.options,
-        cylOptions = options.plotOptions.cylinder,
-        options3d = options.chart.options3d,
-        depth = cylOptions.depth || 0,
-        alpha = chart.alpha3d;
-
-    var z = cylOptions.stacking ?
-        (this.options.stack || 0) * depth :
-        series._i * depth;
-    z += depth / 2;
-
-    if (cylOptions.grouping !== false) { z = 0; }
-
-    series.data.forEach(function (point) {
-        var shapeArgs = point.shapeArgs,
-            deg2rad = H.deg2rad;
-        point.shapeType = 'arc3d';
-        shapeArgs.x += depth / 2;
-        shapeArgs.z = z;
-        shapeArgs.start = 0;
-        shapeArgs.end = 2 * PI;
-        shapeArgs.r = depth * 0.95;
-        shapeArgs.innerR = 0;
-        shapeArgs.depth =
-            shapeArgs.height * (1 / sin((90 - alpha) * deg2rad)) - z;
-        shapeArgs.alpha = 90 - alpha;
-        shapeArgs.beta = 0;
-    });
-});
-*/
-=======
-});
->>>>>>> afec7159
+});