
'use strict';

import H from '../parts/Globals.js';
import '../parts/Utilities.js';
import reduceArrayMixin from '../mixins/reduce-array.js';
import multipleLinesMixin from '../mixins/multipe-lines.js';

var merge = H.merge,
    isArray = H.isArray,
    SMA = H.seriesTypes.sma,
    getArrayExtremes = reduceArrayMixin.getArrayExtremes;

/**
 * @private
 * @class
 * @name Highcharts.seriesTypes.stochastic
 *
 * @augments Highcharts.Series
 */
H.seriesType('stochastic', 'sma',
    /**
     * Stochastic oscillator. This series requires the `linkedTo` option to be
     * set and should be loaded after the `stock/indicators/indicators.js` file.
     *
<<<<<<< HEAD
     * @extends plotOptions.sma
     * @product highstock
     * @sample {highstock} stock/indicators/stochastic
     *                     Stochastic oscillator
     * @since 6.0.0
     * @excluding
     *             allAreas,colorAxis,joinBy,keys,stacking,
     *             showInNavigator,navigatorOptions,pointInterval,
     *             pointIntervalUnit,pointPlacement,pointRange,pointStart
=======
     * @sample stock/indicators/stochastic
     *         Stochastic oscillator
     *
     * @extends      plotOptions.sma
     * @since        6.0.0
     * @product      highstock
>>>>>>> aa967c07
     * @optionparent plotOptions.stochastic
     */
    {
        /**
         * @excluding index, period
         */
        params: {
            /**
             * Periods for Stochastic oscillator: [%K, %D].
             *
             * @type    {Array<number,number>}
             * @default [14, 3]
             * @since   6.0.0
             */
            periods: [14, 3]
        },
        marker: {
            enabled: false
        },
        tooltip: {
            pointFormat: '<span style="color:{point.color}">\u25CF</span><b> {series.name}</b><br/>%K: {point.y}<br/>%D: {point.smoothed}<br/>'
        },
        /**
         * Smoothed line options.
         *
         * @since 6.0.0
         */
        smoothedLine: {
            /**
             * Styles for a smoothed line.
             *
             * @since 6.0.0
             */
            styles: {
                /**
                 * Pixel width of the line.
                 *
                 * @since 6.0.0
                 */
                lineWidth: 1,
                /**
                 * Color of the line. If not set, it's inherited from
                 * [plotOptions.stochastic.color](
                 * #plotOptions.stochastic.color).
                 *
                 * @type  {Highcharts.ColorString}
                 * @since 6.0.0
                 */
                lineColor: undefined
            }
        },
        dataGrouping: {
            approximation: 'averages'
        }
    }, /** @lends Highcharts.Series.prototype */ H.merge(multipleLinesMixin, {
        nameComponents: ['periods'],
        nameBase: 'Stochastic',
        pointArrayMap: ['y', 'smoothed'],
        parallelArrays: ['x', 'y', 'smoothed'],
        pointValKey: 'y',
        linesApiNames: ['smoothedLine'],
        init: function () {
            SMA.prototype.init.apply(this, arguments);

            // Set default color for lines:
            this.options = merge({
                smoothedLine: {
                    styles: {
                        lineColor: this.color
                    }
                }
            }, this.options);
        },
        getValues: function (series, params) {
            var periodK = params.periods[0],
                periodD = params.periods[1],
                xVal = series.xData,
                yVal = series.yData,
                yValLen = yVal ? yVal.length : 0,
                SO = [], // 0- date, 1-%K, 2-%D
                xData = [],
                yData = [],
                slicedY,
                close = 3,
                low = 2,
                high = 1,
                CL, HL, LL, K,
                D = null,
                points,
                extremes,
                i;


            // Stochastic requires close value
            if (
                yValLen < periodK ||
                !isArray(yVal[0]) ||
                yVal[0].length !== 4
            ) {
                return false;
            }

            // For a N-period, we start from N-1 point, to calculate Nth point
            // That is why we later need to comprehend slice() elements list
            // with (+1)
            for (i = periodK - 1; i < yValLen; i++) {
                slicedY = yVal.slice(i - periodK + 1, i + 1);

                // Calculate %K
                extremes = getArrayExtremes(slicedY, low, high);
                LL = extremes[0]; // Lowest low in %K periods
                CL = yVal[i][close] - LL;
                HL = extremes[1] - LL;
                K = CL / HL * 100;

                xData.push(xVal[i]);
                yData.push([K, null]);

                // Calculate smoothed %D, which is SMA of %K
                if (i >= (periodK - 1) + (periodD - 1)) {
                    points = SMA.prototype.getValues.call(this, {
                        xData: xData.slice(-periodD),
                        yData: yData.slice(-periodD)
                    }, {
                        period: periodD
                    });
                    D = points.yData[0];
                }

                SO.push([xVal[i], K, D]);
                yData[yData.length - 1][1] = D;
            }

            return {
                values: SO,
                xData: xData,
                yData: yData
            };
        }
    })
);

/**
 * A Stochastic indicator. If the [type](#series.stochastic.type) option is not
 * specified, it is inherited from [chart.type](#chart.type).
 *
<<<<<<< HEAD
 * @type {Object}
 * @since 6.0.0
 * @extends series,plotOptions.stochastic
 * @excluding   data,dataParser,dataURL
 *              allAreas,colorAxis,joinBy,keys,stacking,
 *              showInNavigator,navigatorOptions,pointInterval,
 *              pointIntervalUnit,pointPlacement,pointRange,pointStart
 * @product highstock
=======
 * @extends   series,plotOptions.stochastic
 * @since     6.0.0
 * @excluding data, dataParser, dataURL
 * @product   highstock
>>>>>>> aa967c07
 * @apioption series.stochastic
 */

/**
 * An array of data points for the series. For the `stochastic` series type,
 * points are calculated dynamically.
 *
 * @extends   series.line.data
 * @since     6.0.0
 * @product   highstock
 * @apioption series.stochastic.data
 */
<|MERGE_RESOLUTION|>--- conflicted
+++ resolved
@@ -23,24 +23,15 @@
      * Stochastic oscillator. This series requires the `linkedTo` option to be
      * set and should be loaded after the `stock/indicators/indicators.js` file.
      *
-<<<<<<< HEAD
-     * @extends plotOptions.sma
-     * @product highstock
-     * @sample {highstock} stock/indicators/stochastic
-     *                     Stochastic oscillator
-     * @since 6.0.0
-     * @excluding
-     *             allAreas,colorAxis,joinBy,keys,stacking,
-     *             showInNavigator,navigatorOptions,pointInterval,
-     *             pointIntervalUnit,pointPlacement,pointRange,pointStart
-=======
      * @sample stock/indicators/stochastic
      *         Stochastic oscillator
      *
      * @extends      plotOptions.sma
+     * @excluding    allAreas, colorAxis, joinBy, keys, navigatorOptions,
+     *               pointInterval, pointIntervalUnit, pointPlacement,
+     *               pointRange, pointStart, showInNavigator, stacking
      * @since        6.0.0
      * @product      highstock
->>>>>>> aa967c07
      * @optionparent plotOptions.stochastic
      */
     {
@@ -187,21 +178,12 @@
  * A Stochastic indicator. If the [type](#series.stochastic.type) option is not
  * specified, it is inherited from [chart.type](#chart.type).
  *
-<<<<<<< HEAD
- * @type {Object}
- * @since 6.0.0
- * @extends series,plotOptions.stochastic
- * @excluding   data,dataParser,dataURL
- *              allAreas,colorAxis,joinBy,keys,stacking,
- *              showInNavigator,navigatorOptions,pointInterval,
- *              pointIntervalUnit,pointPlacement,pointRange,pointStart
- * @product highstock
-=======
  * @extends   series,plotOptions.stochastic
  * @since     6.0.0
- * @excluding data, dataParser, dataURL
+ * @excluding allAreas, colorAxis, data, dataParser, dataURL, joinBy, keys,
+ * ,          navigatorOptions, pointInterval, pointIntervalUnit,
+ *            pointPlacement, pointRange, pointStart, showInNavigator, stacking
  * @product   highstock
->>>>>>> aa967c07
  * @apioption series.stochastic
  */
 
