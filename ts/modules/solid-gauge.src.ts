--- conflicted
+++ resolved
@@ -14,12 +14,9 @@
 
 import type ColorAxis from '../parts-map/ColorAxis';
 import type RadialAxis from '../parts-more/RadialAxis';
-<<<<<<< HEAD
+import type SVGPath from '../parts/SVGPath';
 import Color from '../parts/Color.js';
 const color = Color.parse;
-=======
-import type SVGPath from '../parts/SVGPath';
->>>>>>> 228b86df
 import H from '../parts/Globals.js';
 import LegendSymbolMixin from '../mixins/legend-symbol.js';
 import U from '../parts/Utilities.js';
