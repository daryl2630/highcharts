/* *
 * (c) 2009-2020 Rafal Sebestjanski
 *
 * Full screen for Highcharts
 *
 * License: www.highcharts.com/license
 */

'use strict';
import H from '../parts/Globals.js';
import U from '../parts/Utilities.js';
const {
    addEvent
} = U;

const Chart = H.Chart;

/**
 * Internal types
 * @private
 */
declare global {
    namespace Highcharts {
        interface Chart {
            fullscreen: Fullscreen;
        }
        class Fullscreen {
            public constructor(chart: Chart);
            public browserProps?: {
                fullscreenChange: (
                    'fullscreenchange'|
                    'mozfullscreenchange'|
                    'webkitfullscreenchange'|
                    'MSFullscreenChange'
                );
                requestFullscreen: (
                    'msRequestFullscreen'|
                    'mozRequestFullScreen'|
                    'requestFullscreen'|
                    'webkitRequestFullScreen'
                );
                exitFullscreen: (
                    'exitFullscreen'|
                    'mozCancelFullScreen'|
                    'webkitExitFullscreen'|
                    'msExitFullscreen'
                );
            };
            public chart: Chart;
            public close(): void;
            public isOpen: boolean;
            public open(): void;
            public toggle(): void;
            public unbindFullscreenEvent?: Function;
        }
    }
}

/**
 * The module allows user to enable display chart in full screen mode.
 * Used in StockTools too.
 * Based on default solutions in browsers.
 *
 */

/* eslint-disable no-invalid-this, valid-jsdoc */

/**
 * Handles displaying chart's container in the fullscreen mode.
 *
 * @class
 * @name Highcharts.Fullscreen
 * @hideconstructor
 * @requires modules/full-screen
 */
class Fullscreen {

    /* *
     *
     *  Constructors
     *
     * */

    public constructor(chart: Highcharts.Chart) {
        /**
         * Chart managed by the fullscreen controller.
         * @name Highcharts.Fullscreen#chart
         * @type {Highcharts.Chart}
         */
        this.chart = chart;

        /**
         * The flag is set to `true` when the chart is displayed in
         * the fullscreen mode.
         *
         * @name Highcharts.Fullscreen#isOpen
         * @type {boolean|undefined}
         * @since 8.0.1
         */
        this.isOpen = false;

        const container = chart.renderTo;

        // Hold event and methods available only for a current browser.
        if (!this.browserProps) {
            if (typeof container.requestFullscreen === 'function') {
                this.browserProps = {
                    fullscreenChange: 'fullscreenchange',
                    requestFullscreen: 'requestFullscreen',
                    exitFullscreen: 'exitFullscreen'
                };
            } else if (container.mozRequestFullScreen) {
                this.browserProps = {
                    fullscreenChange: 'mozfullscreenchange',
                    requestFullscreen: 'mozRequestFullScreen',
                    exitFullscreen: 'mozCancelFullScreen'
                };
            } else if (container.webkitRequestFullScreen) {
                this.browserProps = {
                    fullscreenChange: 'webkitfullscreenchange',
                    requestFullscreen: 'webkitRequestFullScreen',
                    exitFullscreen: 'webkitExitFullscreen'
                };
            } else if (container.msRequestFullscreen) {
                this.browserProps = {
                    fullscreenChange: 'MSFullscreenChange',
                    requestFullscreen: 'msRequestFullscreen',
                    exitFullscreen: 'msExitFullscreen'
                };
            }
        }
    }

    /* *
     *
     *  Properties
     *
     * */

    /** @private */
    public browserProps: Highcharts.Fullscreen['browserProps'];

    public chart: Highcharts.Chart;

    public isOpen: boolean;

    /** @private */
    public unbindFullscreenEvent?: Function;

    /* *
     *
     *  Functions
     *
     * */

    /**
     * Stops displaying the chart in fullscreen mode.
     * Exporting module required.
     *
     * @since       8.0.1
     *
     * @function    Highcharts.Fullscreen#close
     * @return      {void}
     * @requires    modules/full-screen
     */
    public close(): void {
        const fullscreen = this,
            chart = fullscreen.chart;

        // Don't fire exitFullscreen() when user exited using 'Escape' button.
        if (
            fullscreen.isOpen &&
            fullscreen.browserProps &&
            chart.container.ownerDocument instanceof Document
        ) {
            chart.container.ownerDocument[
                fullscreen.browserProps.exitFullscreen
            ]();
        }

        // Unbind event as it's necessary only before exiting from fullscreen.
        if (fullscreen.unbindFullscreenEvent) {
            fullscreen.unbindFullscreenEvent();
        }

        fullscreen.isOpen = false;

        fullscreen.setButtonText();
    }
    /**
     * Displays the chart in fullscreen mode.
     * When fired customly by user before exporting context button is created,
     * button's text will not be replaced - it's on the user side.
     * Exporting module required.
     *
     * @since       8.0.1
     *
     * @function Highcharts.Fullscreen#open
     * @return      {void}
     * @requires    modules/full-screen
     */
    public open(): void {
        const fullscreen = this,
            chart = fullscreen.chart;

        // Handle exitFullscreen() method when user clicks 'Escape' button.
        if (fullscreen.browserProps) {
            fullscreen.unbindFullscreenEvent = addEvent(
                chart.container.ownerDocument, // chart's document
                fullscreen.browserProps.fullscreenChange,
                function (): void {
                    // Handle lack of async of browser's fullScreenChange event.
                    if (fullscreen.isOpen) {
                        fullscreen.isOpen = false;
                        fullscreen.close();
                    } else {
                        fullscreen.isOpen = true;
                        fullscreen.setButtonText();
                    }
                }
            );

            const promise = chart.renderTo[
                fullscreen.browserProps.requestFullscreen
            ]();

<<<<<<< HEAD
                if (promise) {
                    // No dot notation because of IE8 compatibility
                    promise['catch'](function (): void { // eslint-disable-line dot-notation
                        alert( // eslint-disable-line no-alert
                            'Full screen is not supported inside a frame.'
                        );
                    });
                }
=======
            if (promise) {
                promise['catch'](function (): void { // eslint-disable-line dot-notation
                    alert( // eslint-disable-line no-alert
                        'Full screen is not supported inside a frame.'
                    );
                });
>>>>>>> 2eec6839
            }

            addEvent(chart, 'destroy', fullscreen.unbindFullscreenEvent);
        }
    }
    /**
     * Replaces the exporting context button's text when toogling the
     * fullscreen mode.
     *
     * @private
     *
     * @since 8.0.1
     *
     * @requires modules/full-screen
     * @return {void}
     */
    private setButtonText(): void {
        const chart = this.chart,
            exportDivElements = chart.exportDivElements,
            exportingOptions = chart.options.exporting,
            menuItems = exportingOptions?.buttons?.contextButton.menuItems,
            lang = chart.options.lang;

        if (
            exportingOptions?.menuItemDefinitions &&
            lang?.exitFullscreen &&
            lang.viewFullscreen &&
            menuItems &&
            exportDivElements &&
            exportDivElements.length
        ) {
            exportDivElements[menuItems.indexOf('viewFullscreen')]
                .innerHTML = !this.isOpen ?
                    (
                        exportingOptions.menuItemDefinitions.viewFullscreen.text ||
                        lang.viewFullscreen
                    ) : lang.exitFullscreen;
        }
    }
    /**
     * Toggles displaying the chart in fullscreen mode.
     * By default, when the exporting module is enabled, a context button with
     * a drop down menu in the upper right corner accesses this function.
     * Exporting module required.
     *
     * @since 8.0.1
     *
     * @sample      highcharts/members/chart-togglefullscreen/
     *              Toggle fullscreen mode from a HTML button
     *
     * @function Highcharts.Fullscreen#toggle
     * @requires    modules/full-screen
     */
    public toggle(): void {
        const fullscreen = this;

        if (!fullscreen.isOpen) {
            fullscreen.open();
        } else {
            fullscreen.close();
        }
    }
}

H.Fullscreen = Fullscreen;

export default H.Fullscreen;

// Initialize fullscreen
addEvent(Chart, 'beforeRender', function (this: Highcharts.Chart): void {
    /**
     * @name Highcharts.Chart#fullscreen
     * @type {Highcharts.Fullscreen}
     * @requires modules/full-screen
     */
    this.fullscreen = new H.Fullscreen(this);
});<|MERGE_RESOLUTION|>--- conflicted
+++ resolved
@@ -224,23 +224,13 @@
                 fullscreen.browserProps.requestFullscreen
             ]();
 
-<<<<<<< HEAD
-                if (promise) {
-                    // No dot notation because of IE8 compatibility
-                    promise['catch'](function (): void { // eslint-disable-line dot-notation
-                        alert( // eslint-disable-line no-alert
-                            'Full screen is not supported inside a frame.'
-                        );
-                    });
-                }
-=======
             if (promise) {
+                // No dot notation because of IE8 compatibility
                 promise['catch'](function (): void { // eslint-disable-line dot-notation
                     alert( // eslint-disable-line no-alert
                         'Full screen is not supported inside a frame.'
                     );
                 });
->>>>>>> 2eec6839
             }
 
             addEvent(chart, 'destroy', fullscreen.unbindFullscreenEvent);
