{
    "compilerOptions": {
        /* Visit https://aka.ms/tsconfig to read more about this file */

        /* Projects */
        // "incremental": true,                              /* Save .tsbuildinfo files to allow for incremental compilation of projects. */
        // "composite": true,                                /* Enable constraints that allow a TypeScript project to be used with project references. */
        "composite": true,
<<<<<<< HEAD
        // "tsBuildInfoFile": "./.tsbuildinfo",              /* Specify the path to .tsbuildinfo incremental compilation file. */
        // "disableSourceOfProjectReferenceRedirect": true,  /* Disable preferring source files instead of declaration files when referencing composite projects. */
        // "disableSolutionSearching": true,                 /* Opt a project out of multi-project reference checking when editing. */
        // "disableReferencedProjectLoad": true,             /* Reduce the number of projects loaded automatically by TypeScript. */

        /* Language and Environment */
        // "target": "es2016",                               /* Set the JavaScript language version for emitted JavaScript and include compatible library declarations. */
        "target": "ES2016",
        // "lib": [],                                        /* Specify a set of bundled library declaration files that describe the target runtime environment. */
=======
        "declaration": true,
        "esModuleInterop": true,
        "forceConsistentCasingInFileNames": true,
        "keyofStringsOnly": true,
        "noEmitOnError": true,
        // "noEmitHelpers": true,
        "noFallthroughCasesInSwitch": true,
        "noImplicitThis": true,
        "strict": true,
        "module": "es6",
        "moduleResolution": "node",
        "outDir": "../js/",
        "rootDir": "./",
        "target": "es5",
>>>>>>> 788373d5
        "lib": [
            "DOM",
            "ES2016"
        ],
        // "jsx": "preserve",                                /* Specify what JSX code is generated. */
        // "experimentalDecorators": true,                   /* Enable experimental support for legacy experimental decorators. */
        // "emitDecoratorMetadata": true,                    /* Emit design-type metadata for decorated declarations in source files. */
        // "jsxFactory": "",                                 /* Specify the JSX factory function used when targeting React JSX emit, e.g. 'React.createElement' or 'h'. */
        // "jsxFragmentFactory": "",                         /* Specify the JSX Fragment reference used for fragments when targeting React JSX emit e.g. 'React.Fragment' or 'Fragment'. */
        // "jsxImportSource": "",                            /* Specify module specifier used to import the JSX factory functions when using 'jsx: react-jsx*'. */
        // "reactNamespace": "",                             /* Specify the object invoked for 'createElement'. This only applies when targeting 'react' JSX emit. */
        // "noLib": true,                                    /* Disable including any library files, including the default lib.d.ts. */
        // "useDefineForClassFields": true,                  /* Emit ECMAScript-standard-compliant class fields. */
        // "moduleDetection": "auto",                        /* Control what method is used to detect module-format JS files. */

        /* Modules */
        // "module": "commonjs",                             /* Specify what module code is generated. */
        "module": "ES6",
        // "rootDir": "./",                                  /* Specify the root folder within your source files. */
        // "moduleResolution": "node10",                     /* Specify how TypeScript looks up a file from a given module specifier. */
        "moduleResolution": "node",
        // "baseUrl": "./",                                  /* Specify the base directory to resolve non-relative module names. */
        // "paths": {},                                      /* Specify a set of entries that re-map imports to additional lookup locations. */
        // "rootDirs": [],                                   /* Allow multiple folders to be treated as one when resolving modules. */
        // "typeRoots": [],                                  /* Specify multiple folders that act like './node_modules/@types'. */
        // "types": [],                                      /* Specify type package names to be included without being referenced in a source file. */
        "types": [
            "jquery",
            "trusted-types"
        ],
        // "allowUmdGlobalAccess": true,                     /* Allow accessing UMD globals from modules. */
        // "moduleSuffixes": [],                             /* List of file name suffixes to search when resolving a module. */
        // "allowImportingTsExtensions": true,               /* Allow imports to include TypeScript file extensions. Requires '--moduleResolution bundler' and either '--noEmit' or '--emitDeclarationOnly' to be set. */
        // "resolvePackageJsonExports": true,                /* Use the package.json 'exports' field when resolving package imports. */
        // "resolvePackageJsonImports": true,                /* Use the package.json 'imports' field when resolving imports. */
        // "customConditions": [],                           /* Conditions to set in addition to the resolver-specific defaults when resolving imports. */
        // "resolveJsonModule": true,                        /* Enable importing .json files. */
        // "allowArbitraryExtensions": true,                 /* Enable importing files with any extension, provided a declaration file is present. */
        // "noResolve": true,                                /* Disallow 'import's, 'require's or '<reference>'s from expanding the number of files TypeScript should add to a project. */

        /* JavaScript Support */
        // "allowJs": true,                                  /* Allow JavaScript files to be a part of your program. Use the 'checkJS' option to get errors from these files. */
        // "checkJs": true,                                  /* Enable error reporting in type-checked JavaScript files. */
        // "maxNodeModuleJsDepth": 1,                        /* Specify the maximum folder depth used for checking JavaScript files from 'node_modules'. Only applicable with 'allowJs'. */

        /* Emit */
        // "declaration": true,                              /* Generate .d.ts files from TypeScript and JavaScript files in your project. */
        "declaration": true,
        // "declarationMap": true,                           /* Create sourcemaps for d.ts files. */
        // "emitDeclarationOnly": true,                      /* Only output d.ts files and not JavaScript files. */
        // "sourceMap": true,                                /* Create source map files for emitted JavaScript files. */
        // "inlineSourceMap": true,                          /* Include sourcemap files inside the emitted JavaScript. */
        // "outFile": "./",                                  /* Specify a file that bundles all outputs into one JavaScript file. If 'declaration' is true, also designates a file that bundles all .d.ts output. */
        // "outDir": "./",                                   /* Specify an output folder for all emitted files. */
        "outDir": "../js/",
        // "removeComments": true,                           /* Disable emitting comments. */
        // "noEmit": true,                                   /* Disable emitting files from a compilation. */
        // "importHelpers": true,                            /* Allow importing helper functions from tslib once per project, instead of including them per-file. */
        // "importsNotUsedAsValues": "remove",               /* Specify emit/checking behavior for imports that are only used for types. */
        // "downlevelIteration": true,                       /* Emit more compliant, but verbose and less performant JavaScript for iteration. */
        // "sourceRoot": "",                                 /* Specify the root path for debuggers to find the reference source code. */
        // "mapRoot": "",                                    /* Specify the location where debugger should locate map files instead of generated locations. */
        // "inlineSources": true,                            /* Include source code in the sourcemaps inside the emitted JavaScript. */
        // "emitBOM": true,                                  /* Emit a UTF-8 Byte Order Mark (BOM) in the beginning of output files. */
        // "newLine": "crlf",                                /* Set the newline character for emitting files. */
        // "stripInternal": true,                            /* Disable emitting declarations that have '@internal' in their JSDoc comments. */
        // "noEmitHelpers": true,                            /* Disable generating custom helper functions like '__extends' in compiled output. */
        // "noEmitOnError": true,                            /* Disable emitting files if any type checking errors are reported. */
        "noEmitOnError": true,
        // "preserveConstEnums": true,                       /* Disable erasing 'const enum' declarations in generated code. */
        // "declarationDir": "./",                           /* Specify the output directory for generated declaration files. */
        // "preserveValueImports": true,                     /* Preserve unused imported values in the JavaScript output that would otherwise be removed. */

        /* Interop Constraints */
        // "isolatedModules": true,                          /* Ensure that each file can be safely transpiled without relying on other imports. */
        // "verbatimModuleSyntax": true,                     /* Do not transform or elide any imports or exports not marked as type-only, ensuring they are written in the output file's format based on the 'module' setting. */
        // "allowSyntheticDefaultImports": true,             /* Allow 'import x from y' when a module doesn't have a default export. */
        // "esModuleInterop": true,                          /* Emit additional JavaScript to ease support for importing CommonJS modules. This enables 'allowSyntheticDefaultImports' for type compatibility. */
        "esModuleInterop": true,
        // "preserveSymlinks": true,                         /* Disable resolving symlinks to their realpath. This correlates to the same flag in node. */
        // "forceConsistentCasingInFileNames": true,         /* Ensure that casing is correct in imports. */
        "forceConsistentCasingInFileNames": true,

        /* Type Checking */
        // "strict": true,                                   /* Enable all strict type-checking options. */
        "strict": true,
        // "noImplicitAny": true,                            /* Enable error reporting for expressions and declarations with an implied 'any' type. */
        // "strictNullChecks": true,                         /* When type checking, take into account 'null' and 'undefined'. */
        // "strictFunctionTypes": true,                      /* When assigning functions, check to ensure parameters and the return values are subtype-compatible. */
        // "strictBindCallApply": true,                      /* Check that the arguments for 'bind', 'call', and 'apply' methods match the original function. */
        // "strictPropertyInitialization": true,             /* Check for class properties that are declared but not set in the constructor. */
        // "noImplicitThis": true,                           /* Enable error reporting when 'this' is given the type 'any'. */
        "noImplicitThis": true,
        // "useUnknownInCatchVariables": true,               /* Default catch clause variables as 'unknown' instead of 'any'. */
        // "alwaysStrict": true,                             /* Ensure 'use strict' is always emitted. */
        // "noUnusedLocals": true,                           /* Enable error reporting when local variables aren't read. */
        // "noUnusedParameters": true,                       /* Raise an error when a function parameter isn't read. */
        // "exactOptionalPropertyTypes": true,               /* Interpret optional property types as written, rather than adding 'undefined'. */
        // "noImplicitReturns": true,                        /* Enable error reporting for codepaths that do not explicitly return in a function. */
        // "noFallthroughCasesInSwitch": true,               /* Enable error reporting for fallthrough cases in switch statements. */
        "noFallthroughCasesInSwitch": true,
        // "noUncheckedIndexedAccess": true,                 /* Add 'undefined' to a type when accessed using an index. */
        // "noImplicitOverride": true,                       /* Ensure overriding members in derived classes are marked with an override modifier. */
        // "noPropertyAccessFromIndexSignature": true,       /* Enforces using indexed accessors for keys declared using an indexed type. */
        // "allowUnusedLabels": true,                        /* Disable error reporting for unused labels. */
        // "allowUnreachableCode": true,                     /* Disable error reporting for unreachable code. */

        /* Completeness */
        // "skipDefaultLibCheck": true,                      /* Skip type checking .d.ts files that are included with TypeScript. */
        // "skipLibCheck": true                              /* Skip type checking all .d.ts files. */

        /* Deprecated */
        // "ignoreDeprecations": "5.0",                      /* Silence deprecation errors of specified TypeScript version. */
        // "keyofStringsOnly": false                         /* Change the keyof type operator to return 'string' instead of 'string|number'. Ends in TypeScript 5.5. */
        "keyofStringsOnly": true
    },
    "exclude": [
        "./masters-es5/"
    ],
    "include": [
        "./**/*.ts"
    ]
}<|MERGE_RESOLUTION|>--- conflicted
+++ resolved
@@ -6,7 +6,6 @@
         // "incremental": true,                              /* Save .tsbuildinfo files to allow for incremental compilation of projects. */
         // "composite": true,                                /* Enable constraints that allow a TypeScript project to be used with project references. */
         "composite": true,
-<<<<<<< HEAD
         // "tsBuildInfoFile": "./.tsbuildinfo",              /* Specify the path to .tsbuildinfo incremental compilation file. */
         // "disableSourceOfProjectReferenceRedirect": true,  /* Disable preferring source files instead of declaration files when referencing composite projects. */
         // "disableSolutionSearching": true,                 /* Opt a project out of multi-project reference checking when editing. */
@@ -16,22 +15,6 @@
         // "target": "es2016",                               /* Set the JavaScript language version for emitted JavaScript and include compatible library declarations. */
         "target": "ES2016",
         // "lib": [],                                        /* Specify a set of bundled library declaration files that describe the target runtime environment. */
-=======
-        "declaration": true,
-        "esModuleInterop": true,
-        "forceConsistentCasingInFileNames": true,
-        "keyofStringsOnly": true,
-        "noEmitOnError": true,
-        // "noEmitHelpers": true,
-        "noFallthroughCasesInSwitch": true,
-        "noImplicitThis": true,
-        "strict": true,
-        "module": "es6",
-        "moduleResolution": "node",
-        "outDir": "../js/",
-        "rootDir": "./",
-        "target": "es5",
->>>>>>> 788373d5
         "lib": [
             "DOM",
             "ES2016"
