/* *
 *
 *  Parallel coordinates module
 *
 *  (c) 2010-2021 Pawel Fus
 *
 *  License: www.highcharts.com/license
 *
 *  !!!!!!! SOURCE GETS TRANSPILED BY TYPESCRIPT. EDIT TS FILE ONLY. !!!!!!!
 *
 * */

'use strict';

/* *
 *
 *  Imports
 *
 * */

import type AxisOptions from '../Core/Axis/AxisOptions';
import type { AxisType } from '../Core/Axis/Types';
import type { ChartOptions } from '../Core/Chart/ChartOptions';
import type Options from '../Core/Options';
import type Point from '../Core/Series/Point';
import type RadialAxis from '../Core/Axis/RadialAxis';
import type SeriesOptions from '../Core/Series/SeriesOptions';
import Axis from '../Core/Axis/Axis.js';
import Chart from '../Core/Chart/Chart.js';
import F from '../Core/FormatUtilities.js';
const { format } = F;
import H from '../Core/Globals.js';
import D from '../Core/DefaultOptions.js';
const { setOptions } = D;
import Series from '../Core/Series/Series.js';
import U from '../Core/Utilities.js';
const {
    addEvent,
    arrayMax,
    arrayMin,
    defined,
    erase,
    extend,
    merge,
    pick,
    splat,
    wrap
} = U;

<<<<<<< HEAD
declare module '../Core/Axis/AxisComposition' {
    interface AxisComposition {
        parallelCoordinates?: ParallelAxis['parallelCoordinates'];
=======
/* *
 *
 * Declarations
 *
 * */

declare module '../Core/Axis/AxisOptions' {
    interface AxisOptions {
        angle?: number;
        tooltipValueFormat?: string;
>>>>>>> d778e973
    }
}

declare module '../Core/Chart/ChartLike'{
    interface ChartLike {
        hasParallelCoordinates?: Highcharts.ParallelChart['hasParallelCoordinates'];
        parallelInfo?: Highcharts.ParallelChart['parallelInfo'];
        /** @requires modules/parallel-coordinates */
        setParallelInfo(options: Partial<Options>): void;
    }
}
declare module '../Core/Chart/ChartOptions'{
    interface ChartOptions {
        parallelAxes?: DeepPartial<Highcharts.XAxisOptions>;
        parallelCoordinates?: boolean;
    }
}

/**
 * Internal types
 * @private
 */
declare global {
    namespace Highcharts {
        interface ParallelChart extends Chart {
            hasParallelCoordinates?: boolean;
            parallelInfo: ParallelInfoObject;
        }
        interface ParallelInfoObject {
            counter: number;
        }
    }
}

/**
 * @private
 */
declare module '../Core/Axis/Types' {
    interface AxisTypeRegistry {
        ParallelAxis: ParallelAxis;
    }
}

// Extensions for parallel coordinates plot.
const ChartProto = Chart.prototype;

const defaultXAxisOptions = {
    lineWidth: 0,
    tickLength: 0,
    opposite: true,
    type: 'category'
};

/* eslint-disable valid-jsdoc */

/**
 * @optionparent chart
 */
const defaultParallelOptions: ChartOptions = {
    /**
     * Flag to render charts as a parallel coordinates plot. In a parallel
     * coordinates plot (||-coords) by default all required yAxes are generated
     * and the legend is disabled. This feature requires
     * `modules/parallel-coordinates.js`.
     *
     * @sample {highcharts} /highcharts/demo/parallel-coordinates/
     *         Parallel coordinates demo
     * @sample {highcharts} highcharts/parallel-coordinates/polar/
     *         Star plot, multivariate data in a polar chart
     *
     * @since    6.0.0
     * @product  highcharts
     * @requires modules/parallel-coordinates
     */
    parallelCoordinates: false,
    /**
     * Common options for all yAxes rendered in a parallel coordinates plot.
     * This feature requires `modules/parallel-coordinates.js`.
     *
     * The default options are:
     * ```js
     * parallelAxes: {
     *    lineWidth: 1,       // classic mode only
     *    gridlinesWidth: 0,  // classic mode only
     *    title: {
     *        text: '',
     *        reserveSpace: false
     *    },
     *    labels: {
     *        x: 0,
     *        y: 0,
     *        align: 'center',
     *        reserveSpace: false
     *    },
     *    offset: 0
     * }
     * ```
     *
     * @sample {highcharts} highcharts/parallel-coordinates/parallelaxes/
     *         Set the same tickAmount for all yAxes
     *
     * @extends   yAxis
     * @since     6.0.0
     * @product   highcharts
     * @excluding alternateGridColor, breaks, id, gridLineColor,
     *            gridLineDashStyle, gridLineWidth, minorGridLineColor,
     *            minorGridLineDashStyle, minorGridLineWidth, plotBands,
     *            plotLines, angle, gridLineInterpolation, maxColor, maxZoom,
     *            minColor, scrollbar, stackLabels, stops
     * @requires  modules/parallel-coordinates
     */
    parallelAxes: {
        lineWidth: 1,
        /**
         * Titles for yAxes are taken from
         * [xAxis.categories](#xAxis.categories). All options for `xAxis.labels`
         * applies to parallel coordinates titles. For example, to style
         * categories, use [xAxis.labels.style](#xAxis.labels.style).
         *
         * @excluding align, enabled, margin, offset, position3d, reserveSpace,
         *            rotation, skew3d, style, text, useHTML, x, y
         */
        title: {
            text: '',
            reserveSpace: false
        },
        labels: {
            x: 0,
            y: 4,
            align: 'center',
            reserveSpace: false
        },
        offset: 0
    }
};

setOptions({
    chart: defaultParallelOptions
});

/* eslint-disable no-invalid-this */

// Initialize parallelCoordinates
addEvent(Chart, 'init', function (
    e: {
        args: { 0: Partial<Options> };
    }
): void {
    const options = e.args[0],
        defaultYAxis = splat(options.yAxis || {}),
        newYAxes = [];

    let yAxisLength = defaultYAxis.length;

    /**
     * Flag used in parallel coordinates plot to check if chart has ||-coords
     * (parallel coords).
     *
     * @requires module:modules/parallel-coordinates
     *
     * @name Highcharts.Chart#hasParallelCoordinates
     * @type {boolean}
     */
    this.hasParallelCoordinates = options.chart &&
        options.chart.parallelCoordinates;

    if (this.hasParallelCoordinates) {

        this.setParallelInfo(options);

        // Push empty yAxes in case user did not define them:
        for (;
            yAxisLength <= (this.parallelInfo as any).counter;
            yAxisLength++
        ) {
            newYAxes.push({});
        }

        if (!options.legend) {
            options.legend = {};
        }
        if (typeof options.legend.enabled === 'undefined') {
            options.legend.enabled = false;
        }
        merge(
            true,
            options,
            // Disable boost
            {
                boost: {
                    seriesThreshold: Number.MAX_VALUE
                },
                plotOptions: {
                    series: {
                        boostThreshold: Number.MAX_VALUE
                    }
                }
            }
        );

        options.yAxis = defaultYAxis.concat(newYAxes);
        options.xAxis = merge(
            defaultXAxisOptions, // docs
            splat(options.xAxis || {})[0]
        );
    }
});

// Initialize parallelCoordinates
addEvent(Chart, 'update', function (e: { options: Partial<Options> }): void {
    const options = e.options;

    if (options.chart) {
        if (defined(options.chart.parallelCoordinates)) {
            this.hasParallelCoordinates = options.chart.parallelCoordinates;
        }

        this.options.chart.parallelAxes = merge(
            this.options.chart.parallelAxes,
            options.chart.parallelAxes
        );
    }

    if (this.hasParallelCoordinates) {
        // (#10081)
        if (options.series) {
            this.setParallelInfo(options);
        }

        this.yAxis.forEach(function (axis: AxisType): void {
            axis.update({}, false);
        });
    }
});

/* eslint-disable valid-jsdoc */

extend(ChartProto, /** @lends Highcharts.Chart.prototype */ {
    /**
     * Define how many parellel axes we have according to the longest dataset.
     * This is quite heavy - loop over all series and check series.data.length
     * Consider:
     *
     * - make this an option, so user needs to set this to get better
     *   performance
     *
     * - check only first series for number of points and assume the rest is the
     *   same
     *
     * @private
     * @function Highcharts.Chart#setParallelInfo
     * @param {Highcharts.Options} options
     * User options
     * @return {void}
     * @requires modules/parallel-coordinates
     */
    setParallelInfo: function (
        this: Highcharts.ParallelChart,
        options: Partial<Options>
    ): void {
        const chart = this,
            seriesOptions: Array<SeriesOptions> =
                options.series as any;

        chart.parallelInfo = {
            counter: 0
        };

        seriesOptions.forEach(function (series): void {
            if (series.data) {
                chart.parallelInfo.counter = Math.max(
                    chart.parallelInfo.counter,
                    series.data.length - 1
                );
            }
        });
    }
});


// Bind each series to each yAxis. yAxis needs a reference to all series to
// calculate extremes.
addEvent(Series, 'bindAxes', function (e: Event): void {
    if (this.chart.hasParallelCoordinates) {
        const series = this;

        this.chart.axes.forEach(function (axis): void {
            series.insert(axis.series);
            axis.isDirty = true;
        });
        series.xAxis = this.chart.xAxis[0];
        series.yAxis = this.chart.yAxis[0];

        e.preventDefault();
    }
});


// Translate each point using corresponding yAxis.
addEvent(Series, 'afterTranslate', function (): void {
    let series = this,
        chart = this.chart,
        points = series.points,
        dataLength = points && points.length,
        closestPointRangePx = Number.MAX_VALUE,
        lastPlotX,
        point,
        i;

    if (this.chart.hasParallelCoordinates) {
        for (i = 0; i < dataLength; i++) {
            point = points[i];
            if (defined(point.y)) {
                if (chart.polar) {
                    point.plotX = (chart.yAxis[i] as RadialAxis).angleRad || 0;
                } else if (chart.inverted) {
                    point.plotX = (
                        chart.plotHeight -
                        chart.yAxis[i].top +
                        chart.plotTop
                    );
                } else {
                    point.plotX = chart.yAxis[i].left - chart.plotLeft;
                }
                point.clientX = point.plotX;

                point.plotY = chart.yAxis[i]
                    .translate(point.y, false, true, null, true);

                if (typeof lastPlotX !== 'undefined') {
                    closestPointRangePx = Math.min(
                        closestPointRangePx,
                        Math.abs(point.plotX - lastPlotX)
                    );
                }
                lastPlotX = point.plotX;
                point.isInside = chart.isInsidePlot(
                    point.plotX,
                    point.plotY as any,
                    { inverted: chart.inverted }
                );
            } else {
                point.isNull = true;
            }
        }
        this.closestPointRangePx = closestPointRangePx;
    }
}, { order: 1 });

// On destroy, we need to remove series from each axis.series
addEvent(Series, 'destroy', function (): void {
    if (this.chart.hasParallelCoordinates) {
        (this.chart.axes || []).forEach(function (axis): void {
            if (axis && axis.series) {
                erase(axis.series, this);
                axis.isDirty = axis.forceRedraw = true;
            }
        }, this);
    }
});

/**
 * @private
 */
function addFormattedValue(
    this: Point,
    proceed: Function
): void {
    let chart = this.series && this.series.chart,
        config = proceed.apply(this, Array.prototype.slice.call(arguments, 1)),
        formattedValue,
        yAxisOptions,
        labelFormat,
        yAxis;

    if (
        chart &&
        chart.hasParallelCoordinates &&
        !defined(config.formattedValue)
    ) {
        yAxis = chart.yAxis[this.x as any];
        yAxisOptions = yAxis.options;

        labelFormat = pick(
            /**
             * Parallel coordinates only. Format that will be used for point.y
             * and available in [tooltip.pointFormat](#tooltip.pointFormat) as
             * `{point.formattedValue}`. If not set, `{point.formattedValue}`
             * will use other options, in this order:
             *
             * 1. [yAxis.labels.format](#yAxis.labels.format) will be used if
             *    set
             *
             * 2. If yAxis is a category, then category name will be displayed
             *
             * 3. If yAxis is a datetime, then value will use the same format as
             *    yAxis labels
             *
             * 4. If yAxis is linear/logarithmic type, then simple value will be
             *    used
             *
             * @sample {highcharts}
             *         /highcharts/parallel-coordinates/tooltipvalueformat/
             *         Different tooltipValueFormats's
             *
             * @type      {string}
             * @default   undefined
             * @since     6.0.0
             * @product   highcharts
             * @requires  modules/parallel-coordinates
             * @apioption yAxis.tooltipValueFormat
             */
            yAxisOptions.tooltipValueFormat,
            yAxisOptions.labels.format
        );

        if (labelFormat) {
            formattedValue = format(
                labelFormat,
                extend(
                    this,
                    { value: this.y } as any
                ),
                chart
            );
        } else if (yAxis.dateTime) {
            formattedValue = chart.time.dateFormat(
                chart.time.resolveDTLFormat(
                    (yAxisOptions.dateTimeLabelFormats as any)[
                        (yAxis.tickPositions.info as any).unitName
                    ]
                ).main as any,
                this.y as any
            );
        } else if (yAxisOptions.categories) {
            formattedValue = yAxisOptions.categories[this.y as any];
        } else {
            formattedValue = this.y;
        }

        config.formattedValue = config.point.formattedValue = formattedValue;
    }

    return config;
}

['line', 'spline'].forEach(function (seriesName: string): void {
    wrap(
        H.seriesTypes[seriesName].prototype.pointClass.prototype,
        'getLabelConfig',
        addFormattedValue
    );
});

/**
 * Support for parallel axes.
 * @private
 * @class
 */
class ParallelAxisAdditions {

    /* *
     *
     *  Constructors
     *
     * */

    public constructor(axis: ParallelAxis) {
        this.axis = axis;
    }

    /* *
     *
     *  Properties
     *
     * */

    public axis: ParallelAxis;
    public position?: number;

    /* *
     *
     *  Functions
     *
     * */

    /**
     * Set predefined left+width and top+height (inverted) for yAxes.
     * This method modifies options param.
     *
     * @private
     *
     * @param  {Array<string>} axisPosition
     * ['left', 'width', 'height', 'top'] or ['top', 'height', 'width', 'left']
     * for an inverted chart.
     *
     * @param  {Highcharts.AxisOptions} options
     * Axis options.
     */
    public setPosition(
        axisPosition: Array<('left'|'width'|'height'|'top')>,
        options: AxisOptions
    ): void {
        const parallel = this,
            axis = parallel.axis,
            chart = axis.chart,
            fraction = ((parallel.position || 0) + 0.5) / (chart.parallelInfo.counter + 1);

        if (chart.polar) {
            options.angle = 360 * fraction;
        } else {
            options[axisPosition[0]] = 100 * fraction + '%';
            axis[axisPosition[1]] = options[axisPosition[1]] = 0;

            // In case of chart.update(inverted), remove old options:
            axis[axisPosition[2]] = options[axisPosition[2]] = null as any;
            axis[axisPosition[3]] = options[axisPosition[3]] = null as any;
        }
    }

}

/**
 * Axis with parallel support.
 * @private
 */
namespace ParallelAxis {

    /**
     * Adds support for parallel axes.
     * @private
     */
    export function compose(AxisClass: typeof Axis): void {

        /* eslint-disable no-invalid-this */

        // On update, keep parallel additions.
        AxisClass.keepProps.push('parallel');

        addEvent(AxisClass, 'init', onInit);
        addEvent(AxisClass, 'afterSetOptions', onAfterSetOptions);
        addEvent(AxisClass, 'getSeriesExtremes', onGetSeriesExtremes);
    }

    /**
     * Update default options with predefined for a parallel coords.
     * @private
     */
    function onAfterSetOptions(
        this: Axis,
        e: { userOptions: Highcharts.XAxisOptions }
    ): void {
        const axis = this as ParallelAxis,
            chart = axis.chart,
            parallelCoordinates = axis.parallelCoordinates;

        let axisPosition: Array<('left'|'width'|'height'|'top')> = ['left', 'width', 'height', 'top'];

        if (chart.hasParallelCoordinates) {
            if (chart.inverted) {
                axisPosition = axisPosition.reverse();
            }

            if (axis.isXAxis) {
                axis.options = merge(
                    axis.options,
                    defaultXAxisOptions,
                    e.userOptions
                );
            } else {
                const axisIndex = chart.yAxis.indexOf(axis); // #13608
                axis.options = merge(
                    axis.options,
                    axis.chart.options.chart.parallelAxes,
                    e.userOptions
                );
                parallelCoordinates.position = pick(
                    parallelCoordinates.position,
                    axisIndex >= 0 ? axisIndex : chart.yAxis.length
                );
                parallelCoordinates.setPosition(axisPosition, axis.options);
            }
        }
    }

    /**
     * Each axis should gather extremes from points on a particular position in
     * series.data. Not like the default one, which gathers extremes from all
     * series bind to this axis. Consider using series.points instead of
     * series.yData.
     * @private
     */
    function onGetSeriesExtremes(
        this: Axis,
        e: Event
    ): void {
        const axis = this;
        const chart = axis.chart;
        const parallelCoordinates = axis.parallelCoordinates;

        if (!parallelCoordinates) {
            return;
        }

        if (chart && chart.hasParallelCoordinates && !axis.isXAxis) {
            const index = parallelCoordinates.position,
                currentPoints: Array<Point> = [];

            axis.series.forEach(function (series): void {
                if (
                    series.visible &&
                    defined((series.yData as any)[index as any])
                ) {
                    // We need to use push() beacause of null points
                    currentPoints.push((series.yData as any)[index as any]);
                }
            });

            axis.dataMin = arrayMin(currentPoints);
            axis.dataMax = arrayMax(currentPoints);

            e.preventDefault();
        }
    }

    /**
     * Add parallel addition
     * @private
     */
    function onInit(this: Axis): void {
        const axis = this;

        if (!axis.parallelCoordinates) {
            axis.parallelCoordinates = new ParallelAxisAdditions(axis as ParallelAxis);
        }
    }
}

interface ParallelAxis extends Axis {
    chart: Highcharts.ParallelChart;
    parallelCoordinates: ParallelAxisAdditions;
}

ParallelAxis.compose(Axis);

export default ParallelAxis;<|MERGE_RESOLUTION|>--- conflicted
+++ resolved
@@ -47,22 +47,22 @@
     wrap
 } = U;
 
-<<<<<<< HEAD
+/* *
+ *
+ * Declarations
+ *
+ * */
+
 declare module '../Core/Axis/AxisComposition' {
     interface AxisComposition {
         parallelCoordinates?: ParallelAxis['parallelCoordinates'];
-=======
-/* *
- *
- * Declarations
- *
- * */
+    }
+}
 
 declare module '../Core/Axis/AxisOptions' {
     interface AxisOptions {
         angle?: number;
         tooltipValueFormat?: string;
->>>>>>> d778e973
     }
 }
 
