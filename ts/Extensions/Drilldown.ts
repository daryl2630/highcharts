--- conflicted
+++ resolved
@@ -1135,16 +1135,15 @@
 addEvent(Chart, 'afterShowResetZoom', function (): void {
     const chart = this,
         bbox = chart.resetZoomButton && chart.resetZoomButton.getBBox(),
-<<<<<<< HEAD
-        buttonOptions = chart.options.drilldown && chart.options.drilldown.drillUpButton,
-        breadcrumbsOptions = chart.breadcrumbs && chart.breadcrumbs.options;
-=======
         buttonOptions = (
             chart.options.drilldown &&
             chart.options.drilldown.drillUpButton
+        ),
+        breadcrumbsOptions = (
+            chart.breadcrumbs &&
+            chart.breadcrumbs.options
         );
 
->>>>>>> d3b462dd
     if (
         this.drillUpButton &&
         bbox &&
@@ -1242,9 +1241,10 @@
     chart.breadcrumbs && chart.breadcrumbs.updateProperties(chart.createList());
 });
 
-addEvent(Chart, 'update', function (e: any, redraw?: boolean): void {
+addEvent(Chart, 'update', function (e: any): void {
     const breadcrumbs = this.breadcrumbs,
-        breadcrumbOptions = e.options.drilldown && e.options.drilldown.breadcrumbs;
+        breadcrumbOptions = e.options.drilldown &&
+            e.options.drilldown.breadcrumbs;
 
     if (breadcrumbs && breadcrumbOptions) {
 
@@ -1814,8 +1814,6 @@
     }
 });
 
-<<<<<<< HEAD
-=======
 // After zooming out, shift the drillUpButton to the previous position, #8095.
 addEvent(Chart, 'selection', function (event: any): void {
     if (event.resetSelection === true && this.drillUpButton) {
@@ -1836,7 +1834,6 @@
     }
 });
 
->>>>>>> d3b462dd
 addEvent(Chart, 'drillup', function (): void {
     if (this.resetZoomButton) {
         this.resetZoomButton = this.resetZoomButton.destroy();
