--- conflicted
+++ resolved
@@ -990,12 +990,7 @@
             // If the navigator exist and the axis range is declared reset that
             // range and from now on only use the range set by a user, #14742.
             if (chart.navigator && chart.navigator.baseSeries[0]) {
-<<<<<<< HEAD
                 chart.navigator.baseSeries[0].xAxis.options.range = void 0;
-=======
-                chart.navigator.baseSeries[0].xAxis.options
-                    .range = void 0 as any;
->>>>>>> e1da99b8
             }
 
             newMin = dataMin;
