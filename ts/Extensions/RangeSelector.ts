/* *
 *
 *  (c) 2010-2021 Torstein Honsi
 *
 *  License: www.highcharts.com/license
 *
 *  !!!!!!! SOURCE GETS TRANSPILED BY TYPESCRIPT. EDIT TS FILE ONLY. !!!!!!!
 *
 * */

'use strict';

/* *
 *
 *  Imports
 *
 * */

import type {
    AlignValue,
    VerticalAlignValue
} from '../Core/Renderer/AlignObject';
import type AxisOptions from '../Core/Axis/AxisOptions';
import type ButtonThemeObject from '../Core/Renderer/SVG/ButtonThemeObject';
import type ColorString from '../Core/Color/ColorString';
import type CSSObject from '../Core/Renderer/CSSObject';
import type {
    HTMLDOMElement
} from '../Core/Renderer/DOMElementType';
import type SVGAttributes from '../Core/Renderer/SVG/SVGAttributes';
import type Time from '../Core/Time';

import Axis from '../Core/Axis/Axis.js';
import Chart from '../Core/Chart/Chart.js';
import H from '../Core/Globals.js';
import D from '../Core/DefaultOptions.js';
const { defaultOptions } = D;
import { Palette } from '../Core/Color/Palettes.js';
import SVGElement from '../Core/Renderer/SVG/SVGElement.js';
import U from '../Core/Utilities.js';
const {
    addEvent,
    createElement,
    css,
    defined,
    destroyObjectProperties,
    discardElement,
    extend,
    find,
    fireEvent,
    isNumber,
    merge,
    objectEach,
    pad,
    pick,
    pInt,
    splat
} = U;

/* *
 *
 * Declarations
 *
 * */

declare module '../Core/Axis/AxisLike' {
    interface AxisLike {
        newMax?: number;
        range?: (null|number|Highcharts.RangeSelectorButtonsOptions);
    }
}

declare module '../Core/Chart/ChartLike'{
    interface ChartLike {
        extraBottomMargin?: boolean;
        extraTopMargin?: boolean;
        fixedRange?: number;
        rangeSelector?: Highcharts.RangeSelector;
    }
}

declare module '../Core/LangOptions'{
    interface LangOptions {
        rangeSelectorFrom?: string;
        rangeSelectorTo?: string;
        rangeSelectorZoom?: string;
    }
}

declare module '../Core/Options'{
    interface Options {
        rangeSelector?: DeepPartial<Highcharts.RangeSelectorOptions>;
    }
}


/**
 * Internal types
 * @private
 */
declare global {
    namespace Highcharts {
        type RangeSelectorButtonTypeValue = (
            'all'|'day'|'hour'|'millisecond'|'minute'|'month'|'second'|'week'|
            'year'|'ytd'
        );
        interface RangeSelectorClickCallbackFunction {
            (e: Event): (boolean|undefined);
        }
        interface RangeSelectorParseCallbackFunction {
            (value: string, useUTC: boolean, time?: Time): number;
        }
        interface RangeSelectorButtonsEventsOptions {
            click?: RangeSelectorClickCallbackFunction;
        }
        interface RangeSelectorButtonsOptions {
            _offsetMax?: number;
            _offsetMin?: number;
            _range?: number;
            count?: number;
            dataGrouping?: DataGroupingOptionsObject;
            title?: string;
            events?: RangeSelectorButtonsEventsOptions;
            offsetMax?: number;
            offsetMin?: number;
            preserveDataGrouping?: boolean;
            text: string;
            type?: RangeSelectorButtonTypeValue;
        }
        interface RangeSelectorInputElements {
            dateBox: SVGElement;
            input: HTMLInputElement;
            label: SVGElement;
        }
        interface RangeSelectorOptions {
            allButtonsEnabled: boolean;
            buttonPosition: RangeSelectorPositionOptions;
            buttons?: Array<RangeSelectorButtonsOptions>;
            buttonSpacing: number;
            buttonTheme: ButtonThemeObject;
            dropdown: 'always'|'never'|'responsive';
            enabled?: boolean;
            floating: boolean;
            height?: number;
            inputBoxBorderColor: ColorString;
            inputBoxHeight: number;
            inputBoxWidth?: number;
            inputDateFormat: string;
            inputDateParser?: RangeSelectorParseCallbackFunction;
            inputEditDateFormat: string;
            inputEnabled: boolean;
            inputPosition: RangeSelectorPositionOptions;
            inputSpacing: number;
            inputStyle: CSSObject;
            labelStyle: CSSObject;
            selected?: number;
            verticalAlign: VerticalAlignValue;
            x: number;
            y: number;
        }
        interface RangeSelectorPositionOptions {
            align: AlignValue;
            x: number;
            y: number;
        }
        class RangeSelector {
            public constructor(chart: Chart);
            public buttons: Array<SVGElement>;
            public buttonGroup?: SVGElement;
            public buttonOptions: Array<RangeSelectorButtonsOptions>;
            public chart: Chart;
            public defaultButtons: Array<RangeSelectorButtonsOptions>;
            public deferredYTDClick?: number;
            public div?: HTMLDOMElement;
            public dropdown?: HTMLSelectElement;
            public eventsToUnbind?: Array<Function>;
            public forcedDataGrouping?: boolean;
            public frozenStates?: boolean;
            public group?: SVGElement;
            public hasVisibleDropdown?: boolean;
            public inputGroup?: SVGElement;
            public isActive?: boolean;
            public maxDateBox?: SVGElement;
            public maxInput?: HTMLInputElement;
            public minDateBox?: SVGElement;
            public minInput?: HTMLInputElement;
            public options: RangeSelectorOptions;
            public rendered?: boolean;
            public selected?: number;
            public zoomText?: SVGElement;
            public clickButton(i: number, redraw?: boolean): void;
            public computeButtonRange(
                rangeOptions: RangeSelectorButtonsOptions
            ): void;
            public destroy(): void;
            public drawInput(name: ('min'|'max')): RangeSelectorInputElements;
            public getHeight(): number;
            public getInputValue(name: string): number;
            public getPosition(): Record<string, number>;
            public getYTDExtremes(
                dataMax: number,
                dataMin: number,
                useUTC?: boolean
            ): RangeSelector.RangeObject;
            public hideInput(name: string): void;
            public init(chart: Chart): void;
            public render(min?: number, max?: number): void;
            public setInputExtremes(
                name: string,
                min: number,
                max: number
            ): void;
            public setInputValue(name: string, inputTime?: number): void;
            public setSelected(selected: number): void;
            public showInput(name: string): void;
            public titleCollision(chart: Chart): boolean;
            public update(options: RangeSelectorOptions): void;
            public updateButtonStates(): void;
        }
    }
}

/**
 * Define the time span for the button
 *
 * @typedef {"all"|"day"|"hour"|"millisecond"|"minute"|"month"|"second"|"week"|"year"|"ytd"} Highcharts.RangeSelectorButtonTypeValue
 */

/**
 * Callback function to react on button clicks.
 *
 * @callback Highcharts.RangeSelectorClickCallbackFunction
 *
 * @param {global.Event} e
 *        Event arguments.
 *
 * @param {boolean|undefined}
 *        Return false to cancel the default button event.
 */

/**
 * Callback function to parse values entered in the input boxes and return a
 * valid JavaScript time as milliseconds since 1970.
 *
 * @callback Highcharts.RangeSelectorParseCallbackFunction
 *
 * @param {string} value
 *        Input value to parse.
 *
 * @return {number}
 *         Parsed JavaScript time value.
 */

/* ************************************************************************** *
 * Start Range Selector code                                                  *
 * ************************************************************************** */
extend(defaultOptions, {

    /**
     * The range selector is a tool for selecting ranges to display within
     * the chart. It provides buttons to select preconfigured ranges in
     * the chart, like 1 day, 1 week, 1 month etc. It also provides input
     * boxes where min and max dates can be manually input.
     *
     * @product      highstock gantt
     * @optionparent rangeSelector
     */
    rangeSelector: {

        /**
         * Whether to enable all buttons from the start. By default buttons are
         * only enabled if the corresponding time range exists on the X axis,
         * but enabling all buttons allows for dynamically loading different
         * time ranges.
         *
         * @sample {highstock} stock/rangeselector/allbuttonsenabled-true/
         *         All buttons enabled
         *
         * @since     2.0.3
         */
        allButtonsEnabled: false,

        /**
         * An array of configuration objects for the buttons.
         *
         * Defaults to:
         * ```js
         * buttons: [{
         *     type: 'month',
         *     count: 1,
         *     text: '1m',
         *     title: 'View 1 month'
         * }, {
         *     type: 'month',
         *     count: 3,
         *     text: '3m',
         *     title: 'View 3 months'
         * }, {
         *     type: 'month',
         *     count: 6,
         *     text: '6m',
         *     title: 'View 6 months'
         * }, {
         *     type: 'ytd',
         *     text: 'YTD',
         *     title: 'View year to date'
         * }, {
         *     type: 'year',
         *     count: 1,
         *     text: '1y',
         *     title: 'View 1 year'
         * }, {
         *     type: 'all',
         *     text: 'All',
         *     title: 'View all'
         * }]
         * ```
         *
         * @sample {highstock} stock/rangeselector/datagrouping/
         *         Data grouping by buttons
         *
         * @type      {Array<*>}
         */
        buttons: void 0,

        /**
         * How many units of the defined type the button should span. If `type`
         * is "month" and `count` is 3, the button spans three months.
         *
         * @type      {number}
         * @default   1
         * @apioption rangeSelector.buttons.count
         */

        /**
         * Fires when clicking on the rangeSelector button. One parameter,
         * event, is passed to the function, containing common event
         * information.
         *
         * ```js
         * click: function(e) {
         *   console.log(this);
         * }
         * ```
         *
         * Return false to stop default button's click action.
         *
         * @sample {highstock} stock/rangeselector/button-click/
         *         Click event on the button
         *
         * @type      {Highcharts.RangeSelectorClickCallbackFunction}
         * @apioption rangeSelector.buttons.events.click
         */

        /**
         * Additional range (in milliseconds) added to the end of the calculated
         * time span.
         *
         * @sample {highstock} stock/rangeselector/min-max-offsets/
         *         Button offsets
         *
         * @type      {number}
         * @default   0
         * @since     6.0.0
         * @apioption rangeSelector.buttons.offsetMax
         */

        /**
         * Additional range (in milliseconds) added to the start of the
         * calculated time span.
         *
         * @sample {highstock} stock/rangeselector/min-max-offsets/
         *         Button offsets
         *
         * @type      {number}
         * @default   0
         * @since     6.0.0
         * @apioption rangeSelector.buttons.offsetMin
         */

        /**
         * When buttons apply dataGrouping on a series, by default zooming
         * in/out will deselect buttons and unset dataGrouping. Enable this
         * option to keep buttons selected when extremes change.
         *
         * @sample {highstock} stock/rangeselector/preserve-datagrouping/
         *         Different preserveDataGrouping settings
         *
         * @type      {boolean}
         * @default   false
         * @since     6.1.2
         * @apioption rangeSelector.buttons.preserveDataGrouping
         */

        /**
         * A custom data grouping object for each button.
         *
         * @see [series.dataGrouping](#plotOptions.series.dataGrouping)
         *
         * @sample {highstock} stock/rangeselector/datagrouping/
         *         Data grouping by range selector buttons
         *
         * @type      {*}
         * @extends   plotOptions.series.dataGrouping
         * @apioption rangeSelector.buttons.dataGrouping
         */

        /**
         * The text for the button itself.
         *
         * @type      {string}
         * @apioption rangeSelector.buttons.text
         */

        /**
         * Explanation for the button, shown as a tooltip on hover, and used by
         * assistive technology.
         *
         * @type      {string}
         * @apioption rangeSelector.buttons.title
         */

        /**
         * Defined the time span for the button. Can be one of `millisecond`,
         * `second`, `minute`, `hour`, `day`, `week`, `month`, `year`, `ytd`,
         * and `all`.
         *
         * @type       {Highcharts.RangeSelectorButtonTypeValue}
         * @apioption  rangeSelector.buttons.type
         */

        /**
         * The space in pixels between the buttons in the range selector.
         */
        buttonSpacing: 5,

        /**
         * Whether to collapse the range selector buttons into a dropdown when
         * there is not enough room to show everything in a single row, instead
         * of dividing the range selector into multiple rows.
         * Can be one of the following:
         *  - `always`: Always collapse
         *  - `responsive`: Only collapse when there is not enough room
         *  - `never`: Never collapse
         *
         * @sample {highstock} stock/rangeselector/dropdown/
         *         Dropdown option
         *
         * @validvalue ["always", "responsive", "never"]
         * @since 9.0.0
         */
        dropdown: 'responsive',

        /**
         * Enable or disable the range selector. Default to `true` for stock
         * charts, using the `stockChart` factory.
         *
         * @sample {highstock} stock/rangeselector/enabled/
         *         Disable the range selector
         *
         * @type {boolean|undefined}
         * @default {highstock} true
         */
        enabled: void 0,

        /**
         * The vertical alignment of the rangeselector box. Allowed properties
         * are `top`, `middle`, `bottom`.
         *
         * @sample {highstock} stock/rangeselector/vertical-align-middle/
         *         Middle
         * @sample {highstock} stock/rangeselector/vertical-align-bottom/
         *         Bottom
         *
         * @type  {Highcharts.VerticalAlignValue}
         * @since 6.0.0
         */
        verticalAlign: 'top',

        /**
         * A collection of attributes for the buttons. The object takes SVG
         * attributes like `fill`, `stroke`, `stroke-width`, as well as `style`,
         * a collection of CSS properties for the text.
         *
         * The object can also be extended with states, so you can set
         * presentational options for `hover`, `select` or `disabled` button
         * states.
         *
         * CSS styles for the text label.
         *
         * In styled mode, the buttons are styled by the
         * `.highcharts-range-selector-buttons .highcharts-button` rule with its
         * different states.
         *
         * @sample {highstock} stock/rangeselector/styling/
         *         Styling the buttons and inputs
         *
         * @type {Highcharts.SVGAttributes}
         */
        buttonTheme: {
            /** @ignore */
            width: 28,
            /** @ignore */
            height: 18,
            /** @ignore */
            padding: 2,
            /** @ignore */
            zIndex: 7 // #484, #852
        },

        /**
         * When the rangeselector is floating, the plot area does not reserve
         * space for it. This opens for positioning anywhere on the chart.
         *
         * @sample {highstock} stock/rangeselector/floating/
         *         Placing the range selector between the plot area and the
         *         navigator
         *
         * @since 6.0.0
         */
        floating: false,

        /**
         * The x offset of the range selector relative to its horizontal
         * alignment within `chart.spacingLeft` and `chart.spacingRight`.
         *
         * @since 6.0.0
         */
        x: 0,

        /**
         * The y offset of the range selector relative to its horizontal
         * alignment within `chart.spacingLeft` and `chart.spacingRight`.
         *
         * @since 6.0.0
         */
        y: 0,

        /**
         * Deprecated. The height of the range selector. Currently it is
         * calculated dynamically.
         *
         * @deprecated
         * @type  {number|undefined}
         * @since 2.1.9
         */
        height: void 0, // reserved space for buttons and input

        /**
         * The border color of the date input boxes.
         *
         * @sample {highstock} stock/rangeselector/styling/
         *         Styling the buttons and inputs
         *
         * @type      {Highcharts.ColorString}
         * @since     1.3.7
         */
        inputBoxBorderColor: 'none',

        /**
         * The pixel height of the date input boxes.
         *
         * @sample {highstock} stock/rangeselector/styling/
         *         Styling the buttons and inputs
         *
         * @since     1.3.7
         */
        inputBoxHeight: 17,

        /**
         * The pixel width of the date input boxes. When `undefined`, the width
         * is fitted to the rendered content.
         *
         * @sample {highstock} stock/rangeselector/styling/
         *         Styling the buttons and inputs
         *
         * @type   {number|undefined}
         * @since  1.3.7
         */
        inputBoxWidth: void 0,

        /**
         * The date format in the input boxes when not selected for editing.
         * Defaults to `%b %e, %Y`.
         *
         * This is used to determine which type of input to show,
         * `datetime-local`, `date` or `time` and falling back to `text` when
         * the browser does not support the input type or the format contains
         * milliseconds.
         *
         * @sample {highstock} stock/rangeselector/input-type/
         *         Input types
         * @sample {highstock} stock/rangeselector/input-format/
         *         Milliseconds in the range selector
         *
         */
        inputDateFormat: '%b %e, %Y',

        /**
         * A custom callback function to parse values entered in the input boxes
         * and return a valid JavaScript time as milliseconds since 1970.
         * The first argument passed is a value to parse,
         * second is a boolean indicating use of the UTC time.
         *
         * This will only get called for inputs of type `text`. Since v8.2.3,
         * the input type is dynamically determined based on the granularity
         * of the `inputDateFormat` and the browser support.
         *
         * @sample {highstock} stock/rangeselector/input-format/
         *         Milliseconds in the range selector
         *
         * @type      {Highcharts.RangeSelectorParseCallbackFunction}
         * @since     1.3.3
         */
        inputDateParser: void 0,

        /**
         * The date format in the input boxes when they are selected for
         * editing. This must be a format that is recognized by JavaScript
         * Date.parse.
         *
         * This will only be used for inputs of type `text`. Since v8.2.3,
         * the input type is dynamically determined based on the granularity
         * of the `inputDateFormat` and the browser support.
         *
         * @sample {highstock} stock/rangeselector/input-format/
         *         Milliseconds in the range selector
         *
         */
        inputEditDateFormat: '%Y-%m-%d',

        /**
         * Enable or disable the date input boxes.
         */
        inputEnabled: true,

        /**
         * Positioning for the input boxes. Allowed properties are `align`,
         *  `x` and `y`.
         *
         * @since 1.2.4
         */
        inputPosition: {

            /**
             * The alignment of the input box. Allowed properties are `left`,
             * `center`, `right`.
             *
             * @sample {highstock} stock/rangeselector/input-button-position/
             *         Alignment
             *
             * @type  {Highcharts.AlignValue}
             * @since 6.0.0
             */
            align: 'right',

            /**
             * X offset of the input row.
             */
            x: 0,

            /**
             * Y offset of the input row.
             */
            y: 0
        },

        /**
         * The space in pixels between the labels and the date input boxes in
         * the range selector.
         *
         * @since 9.0.0
         */
        inputSpacing: 5,

        /**
         * The index of the button to appear pre-selected.
         *
         * @type      {number}
         */
        selected: void 0,

        /**
         * Positioning for the button row.
         *
         * @since 1.2.4
         */
        buttonPosition: {

            /**
             * The alignment of the input box. Allowed properties are `left`,
             * `center`, `right`.
             *
             * @sample {highstock} stock/rangeselector/input-button-position/
             *         Alignment
             *
             * @type  {Highcharts.AlignValue}
             * @since 6.0.0
             */
            align: 'left',

            /**
             * X offset of the button row.
             */
            x: 0,

            /**
             * Y offset of the button row.
             */
            y: 0
        },

        /**
         * CSS for the HTML inputs in the range selector.
         *
         * In styled mode, the inputs are styled by the
         * `.highcharts-range-input text` rule in SVG mode, and
         * `input.highcharts-range-selector` when active.
         *
         * @sample {highstock} stock/rangeselector/styling/
         *         Styling the buttons and inputs
         *
         * @type      {Highcharts.CSSObject}
         * @apioption rangeSelector.inputStyle
         */
        inputStyle: {
            /** @ignore */
            color: Palette.highlightColor80,
            /** @ignore */
            cursor: 'pointer'
        },

        /**
         * CSS styles for the labels - the Zoom, From and To texts.
         *
         * In styled mode, the labels are styled by the
         * `.highcharts-range-label` class.
         *
         * @sample {highstock} stock/rangeselector/styling/
         *         Styling the buttons and inputs
         *
         * @type {Highcharts.CSSObject}
         */
        labelStyle: {
            /** @ignore */
            color: Palette.neutralColor60
        }
    } as Highcharts.RangeSelectorOptions
});

extend(
    defaultOptions.lang,

    /**
     * Language object. The language object is global and it can't be set
     * on each chart initialization. Instead, use `Highcharts.setOptions` to
     * set it before any chart is initialized.
     *
     * ```js
     * Highcharts.setOptions({
     *     lang: {
     *         months: [
     *             'Janvier', 'Février', 'Mars', 'Avril',
     *             'Mai', 'Juin', 'Juillet', 'Août',
     *             'Septembre', 'Octobre', 'Novembre', 'Décembre'
     *         ],
     *         weekdays: [
     *             'Dimanche', 'Lundi', 'Mardi', 'Mercredi',
     *             'Jeudi', 'Vendredi', 'Samedi'
     *         ]
     *     }
     * });
     * ```
     *
     * @optionparent lang
     */
    {

        /**
         * The text for the label for the range selector buttons.
         *
         * @product highstock gantt
         */
        rangeSelectorZoom: 'Zoom',

        /**
         * The text for the label for the "from" input box in the range
         * selector. Since v9.0, this string is empty as the label is not
         * rendered by default.
         *
         * @product highstock gantt
         */
        rangeSelectorFrom: '',

        /**
         * The text for the label for the "to" input box in the range selector.
         *
         * @product highstock gantt
         */
        rangeSelectorTo: '→'
    }
);

/* eslint-disable no-invalid-this, valid-jsdoc */

/**
 * The range selector.
 *
 * @private
 * @class
 * @name Highcharts.RangeSelector
 * @param {Highcharts.Chart} chart
 */
class RangeSelector {
    public constructor(chart: Chart) {

        this.chart = chart;
        // Run RangeSelector
        this.init(chart);

    }

    /* *
     *
     * Properties
     *
     * */
    public buttons: Array<SVGElement> = void 0 as any;
    public buttonGroup?: SVGElement;
<<<<<<< HEAD
    public buttonOptions: Array<Highcharts.RangeSelectorButtonsOptions> = (
        RangeSelector.prototype.defaultButtons
    );
=======
    public buttonOptions: Array<Highcharts.RangeSelectorButtonsOptions> =
        RangeSelector.prototype.defaultButtons;
>>>>>>> e88cb766
    public chart: Chart;
    public deferredYTDClick?: number;
    public div?: HTMLDOMElement;
    public dropdown?: HTMLSelectElement;
    public eventsToUnbind?: Array<Function>;
    public forcedDataGrouping?: boolean;
    public frozenStates?: boolean;
    public group?: SVGElement;
    public hasVisibleDropdown?: boolean;
    public initialButtonGroupWidth = 0;
    public inputGroup?: SVGElement;
    public isActive?: boolean;
    public maxDateBox?: SVGElement;
    public maxInput?: HTMLInputElement;
    public maxLabel?: SVGElement;
    public minDateBox?: SVGElement;
    public minInput?: HTMLInputElement;
    public minLabel?: SVGElement;
    public options: Highcharts.RangeSelectorOptions = void 0 as any;
    public rendered?: boolean;
    public selected?: number;
    public zoomText?: SVGElement;

    /**
     * The method to run when one of the buttons in the range selectors is
     * clicked
     *
     * @private
     * @function Highcharts.RangeSelector#clickButton
     * @param {number} i
     *        The index of the button
     * @param {boolean} [redraw]
     */
    public clickButton(
        i: number,
        redraw?: boolean
    ): void {
        let rangeSelector = this,
            chart = rangeSelector.chart,
            rangeOptions = rangeSelector.buttonOptions[i],
            baseAxis = chart.xAxis[0],
            unionExtremes = (
                chart.scroller && chart.scroller.getUnionExtremes()
            ) || baseAxis || {},
            dataMin = unionExtremes.dataMin,
            dataMax = unionExtremes.dataMax,
            newMin,
            newMax = baseAxis && Math.round(
                Math.min(
                    baseAxis.max as any, pick(dataMax, baseAxis.max as any)
                )
            ), // #1568
            type = rangeOptions.type,
            baseXAxisOptions: AxisOptions,
            range = rangeOptions._range,
            rangeMin,
            minSetting: (number|null|undefined),
            rangeSetting: (number|undefined),
            ctx: Axis,
            ytdExtremes,
            dataGrouping = rangeOptions.dataGrouping;

        // chart has no data, base series is removed
        if (dataMin === null || dataMax === null) {
            return;
        }

        // Set the fixed range before range is altered
        chart.fixedRange = range;

        rangeSelector.setSelected(i);

        // Apply dataGrouping associated to button
        if (dataGrouping) {
            this.forcedDataGrouping = true;
            Axis.prototype.setDataGrouping.call(
                baseAxis || { chart: this.chart },
                dataGrouping,
                false
            );

            this.frozenStates = rangeOptions.preserveDataGrouping;
        }

        // Apply range
        if (type === 'month' || type === 'year') {
            if (!baseAxis) {
                // This is set to the user options and picked up later when the
                // axis is instantiated so that we know the min and max.
                range = rangeOptions as any;
            } else {
                ctx = {
                    range: rangeOptions,
                    max: newMax,
                    chart: chart,
                    dataMin: dataMin,
                    dataMax: dataMax
                } as any;
                newMin = baseAxis.minFromRange.call(ctx);
                if (isNumber(ctx.newMax)) {
                    newMax = ctx.newMax as any;
                }
            }

        // Fixed times like minutes, hours, days
        } else if (range) {
            newMin = Math.max(newMax - range, dataMin as any);
            newMax = Math.min(newMin + range, dataMax as any);

        } else if (type === 'ytd') {

            // On user clicks on the buttons, or a delayed action running from
            // the beforeRender event (below), the baseAxis is defined.
            if (baseAxis) {
                // When "ytd" is the pre-selected button for the initial view,
                // its calculation is delayed and rerun in the beforeRender
                // event (below). When the series are initialized, but before
                // the chart is rendered, we have access to the xData array
                // (#942).
                if (typeof dataMax === 'undefined') {
                    dataMin = Number.MAX_VALUE;
                    dataMax = Number.MIN_VALUE;
                    chart.series.forEach(function (series): void {
                        // reassign it to the last item
                        const xData = series.xData;

                        dataMin = Math.min((xData as any)[0], dataMin as any);
                        dataMax = Math.max(
                            (xData as any)[(xData as any).length - 1],
                            dataMax as any
                        );
                    });
                    redraw = false;
                }
                ytdExtremes = rangeSelector.getYTDExtremes(
                    dataMax,
                    dataMin as any,
                    chart.time.useUTC
                );
                newMin = rangeMin = ytdExtremes.min;
                newMax = ytdExtremes.max;

            // "ytd" is pre-selected. We don't yet have access to processed
            // point and extremes data (things like pointStart and pointInterval
            // are missing), so we delay the process (#942)
            } else {
                rangeSelector.deferredYTDClick = i;
                return;
            }
        } else if (type === 'all' && baseAxis) {
            // If the navigator exist and the axis range is declared reset that
            // range and from now on only use the range set by a user, #14742.
            if (chart.navigator && chart.navigator.baseSeries[0]) {
                chart.navigator.baseSeries[0].xAxis.options
                    .range = void 0 as any;
            }

            newMin = dataMin;
            newMax = dataMax as any;
        }

        if (defined(newMin)) {
            newMin += rangeOptions._offsetMin as any;
        }
        if (defined(newMax)) {
            newMax += rangeOptions._offsetMax as any;
        }

        if (this.dropdown) {
            this.dropdown.selectedIndex = i + 1;
        }

        // Update the chart
        if (!baseAxis) {
            // Axis not yet instanciated. Temporarily set min and range
            // options and remove them on chart load (#4317).
            baseXAxisOptions = splat(chart.options.xAxis as any)[0];
            rangeSetting = baseXAxisOptions.range;
            baseXAxisOptions.range = range;
            minSetting = baseXAxisOptions.min;
            baseXAxisOptions.min = rangeMin;
            addEvent(chart, 'load', function resetMinAndRange(): void {
                baseXAxisOptions.range = rangeSetting;
                baseXAxisOptions.min = minSetting;
            });
        } else {
            // Existing axis object. Set extremes after render time.
            baseAxis.setExtremes(
                newMin,
                newMax,
                pick(redraw, true),
                void 0, // auto animation
                {
                    trigger: 'rangeSelectorButton',
                    rangeSelectorButton: rangeOptions
                }
            );
        }

        fireEvent(this, 'afterBtnClick');
    }

    /**
     * Set the selected option. This method only sets the internal flag, it
     * doesn't update the buttons or the actual zoomed range.
     *
     * @private
     * @function Highcharts.RangeSelector#setSelected
     * @param {number} [selected]
     */
    public setSelected(
        selected?: number
    ): void {
        this.selected = this.options.selected = selected;
    }

    /**
     * Initialize the range selector
     *
     * @private
     * @function Highcharts.RangeSelector#init
     * @param {Highcharts.Chart} chart
     */
    public init(
        chart: Chart
    ): void {
        const rangeSelector = this,
            options = (
                chart.options.rangeSelector as Highcharts.RangeSelectorOptions
            ),
            buttonOptions = (
                options.buttons || rangeSelector.defaultButtons.slice()
            ),
            selectedOption = options.selected,
            blurInputs = function (): void {
                const minInput = rangeSelector.minInput,
                    maxInput = rangeSelector.maxInput;

                // #3274 in some case blur is not defined
                if (minInput && minInput.blur) {
                    fireEvent(minInput, 'blur');
                }
                if (maxInput && maxInput.blur) {
                    fireEvent(maxInput, 'blur');
                }
            };

        rangeSelector.chart = chart;
        rangeSelector.options = options;
        rangeSelector.buttons = [];

        rangeSelector.buttonOptions = buttonOptions;

        this.eventsToUnbind = [];
        this.eventsToUnbind.push(addEvent(
            chart.container,
            'mousedown',
            blurInputs
        ));
        this.eventsToUnbind.push(addEvent(chart, 'resize', blurInputs));

        // Extend the buttonOptions with actual range
        buttonOptions.forEach(rangeSelector.computeButtonRange);

        // zoomed range based on a pre-selected button index
        if (
            typeof selectedOption !== 'undefined' &&
            buttonOptions[selectedOption]
        ) {
            this.clickButton(selectedOption, false);
        }

        this.eventsToUnbind.push(addEvent(chart, 'load', function (): void {
            // If a data grouping is applied to the current button, release it
            // when extremes change
            if (chart.xAxis && chart.xAxis[0]) {
                addEvent(
                    chart.xAxis[0],
                    'setExtremes',
                    function (e: any): void {
                        if (
                            (this.max as any) - (this.min as any) !==
                                chart.fixedRange &&
                            e.trigger !== 'rangeSelectorButton' &&
                            e.trigger !== 'updatedData' &&
                            rangeSelector.forcedDataGrouping &&
                            !rangeSelector.frozenStates
                        ) {
                            this.setDataGrouping(false, false);
                        }
                    }
                );
            }
        }));
    }

    /**
     * Dynamically update the range selector buttons after a new range has been
     * set
     *
     * @private
     * @function Highcharts.RangeSelector#updateButtonStates
     */
    public updateButtonStates(): void {
        let rangeSelector = this,
            chart = this.chart,
            dropdown = this.dropdown,
            baseAxis = chart.xAxis[0],
            actualRange = Math.round(
                (baseAxis.max as any) - (baseAxis.min as any)
            ),
            hasNoData = !baseAxis.hasVisibleSeries,
            day = 24 * 36e5, // A single day in milliseconds
            unionExtremes = (
                chart.scroller &&
                chart.scroller.getUnionExtremes()
            ) || baseAxis,
            dataMin = unionExtremes.dataMin,
            dataMax = unionExtremes.dataMax,
            ytdExtremes = rangeSelector.getYTDExtremes(
                dataMax as any,
                dataMin as any,
                chart.time.useUTC
            ),
            ytdMin = ytdExtremes.min,
            ytdMax = ytdExtremes.max,
            selected = rangeSelector.selected,
            selectedExists = isNumber(selected),
            allButtonsEnabled = rangeSelector.options.allButtonsEnabled,
            buttons = rangeSelector.buttons;

        rangeSelector.buttonOptions.forEach(function (
            rangeOptions: Highcharts.RangeSelectorButtonsOptions,
            i: number
        ): void {
            let range = rangeOptions._range,
                type = rangeOptions.type,
                count = rangeOptions.count || 1,
                button = buttons[i],
                state = 0,
                disable,
                select,
                offsetRange =
                    (rangeOptions._offsetMax as any) -
                    (rangeOptions._offsetMin as any),
                isSelected = i === selected,
                // Disable buttons where the range exceeds what is allowed in
                // the current view
                isTooGreatRange = (range as any) >
                    (dataMax as any) - (dataMin as any),
                // Disable buttons where the range is smaller than the minimum
                // range
                isTooSmallRange = (range as any) < (baseAxis.minRange as any),
                // Do not select the YTD button if not explicitly told so
                isYTDButNotSelected = false,
                // Disable the All button if we're already showing all
                isAllButAlreadyShowingAll = false,
                isSameRange = range === actualRange;

            // Months and years have a variable range so we check the extremes
            if (
                (type === 'month' || type === 'year') &&
                (
                    actualRange + 36e5 >=
                    { month: 28, year: 365 }[type] * day * count - offsetRange
                ) &&
                (
                    actualRange - 36e5 <=
                    { month: 31, year: 366 }[type] * day * count + offsetRange
                )
            ) {
                isSameRange = true;
            } else if (type === 'ytd') {
                isSameRange = (ytdMax - ytdMin + offsetRange) === actualRange;
                isYTDButNotSelected = !isSelected;
            } else if (type === 'all') {
                isSameRange = (
                    (baseAxis.max as any) - (baseAxis.min as any) >=
                    (dataMax as any) - (dataMin as any)
                );
                isAllButAlreadyShowingAll = (
                    !isSelected &&
                    selectedExists &&
                    isSameRange
                );
            }

            // The new zoom area happens to match the range for a button - mark
            // it selected. This happens when scrolling across an ordinal gap.
            // It can be seen in the intraday demos when selecting 1h and scroll
            // across the night gap.
            disable = (
                !allButtonsEnabled &&
                (
                    isTooGreatRange ||
                    isTooSmallRange ||
                    isAllButAlreadyShowingAll ||
                    hasNoData
                )
            );
            select = (
                (isSelected && isSameRange) ||
                (isSameRange && !selectedExists && !isYTDButNotSelected) ||
                (isSelected && rangeSelector.frozenStates)
            );

            if (disable) {
                state = 3;
            } else if (select) {
                selectedExists = true; // Only one button can be selected
                state = 2;
            }

            // If state has changed, update the button
            if (button.state !== state) {
                button.setState(state);

                if (dropdown) {
                    dropdown.options[i + 1].disabled = disable;

                    if (state === 2) {
                        dropdown.selectedIndex = i + 1;
                    }
                }

                // Reset (#9209)
                if (state === 0 && selected === i) {
                    rangeSelector.setSelected();
                }
            }
        });
    }

    /**
     * Compute and cache the range for an individual button
     *
     * @private
     * @function Highcharts.RangeSelector#computeButtonRange
     * @param {Highcharts.RangeSelectorButtonsOptions} rangeOptions
     */
    public computeButtonRange(
        rangeOptions: Highcharts.RangeSelectorButtonsOptions
    ): void {
        const type = rangeOptions.type as string,
            count = rangeOptions.count || 1,

            // these time intervals have a fixed number of milliseconds, as
            // opposed to month, ytd and year
            fixedTimes = ({
                millisecond: 1,
                second: 1000,
                minute: 60 * 1000,
                hour: 3600 * 1000,
                day: 24 * 3600 * 1000,
                week: 7 * 24 * 3600 * 1000
            } as Record<string, number>);

        // Store the range on the button object
        if (fixedTimes[type]) {
            rangeOptions._range = fixedTimes[type] * count;
        } else if (type === 'month' || type === 'year') {
            rangeOptions._range = ({
                month: 30,
                year: 365
            } as Record<string, number>)[type] * 24 * 36e5 * count;
        }

        rangeOptions._offsetMin = pick(rangeOptions.offsetMin, 0);
        rangeOptions._offsetMax = pick(rangeOptions.offsetMax, 0);
        (rangeOptions._range as any) +=
            (rangeOptions._offsetMax as any) - (rangeOptions._offsetMin as any);
    }

    /**
     * Get the unix timestamp of a HTML input for the dates
     *
     * @private
     * @function Highcharts.RangeSelector#getInputValue
     */
    public getInputValue(name: string): number {
        const input = name === 'min' ? this.minInput : this.maxInput;
        const options = this.chart.options
            .rangeSelector as Highcharts.RangeSelectorOptions;
        const time = this.chart.time;

        if (input) {
            return (
                (input.type === 'text' && options.inputDateParser) ||
                this.defaultInputDateParser
            )(input.value, time.useUTC, time);
        }
        return 0;
    }

    /**
     * Set the internal and displayed value of a HTML input for the dates
     *
     * @private
     * @function Highcharts.RangeSelector#setInputValue
     */
    public setInputValue(
        name: string,
        inputTime?: number
    ): void {
        const options = this.options,
            time = this.chart.time,
            input = name === 'min' ? this.minInput : this.maxInput,
            dateBox = name === 'min' ? this.minDateBox : this.maxDateBox;

        if (input) {
            const hcTimeAttr = input.getAttribute('data-hc-time');
            let updatedTime = defined(hcTimeAttr) ? Number(hcTimeAttr) : void 0;

            if (defined(inputTime)) {
                const previousTime = updatedTime;
                if (defined(previousTime)) {
                    input.setAttribute('data-hc-time-previous', previousTime);
                }
                input.setAttribute('data-hc-time', inputTime);
                updatedTime = inputTime;
            }

            input.value = time.dateFormat(
                (
                    this.inputTypeFormats[input.type] ||
                    options.inputEditDateFormat
                ),
                updatedTime
            );
            if (dateBox) {
                dateBox.attr({
                    text: time.dateFormat(
                        options.inputDateFormat,
                        updatedTime
                    )
                });
            }
        }
    }

    /**
     * Set the min and max value of a HTML input for the dates
     *
     * @private
     * @function Highcharts.RangeSelector#setInputExtremes
     */
    public setInputExtremes(
        name: string,
        min: number,
        max: number
    ): void {
        const input = name === 'min' ? this.minInput : this.maxInput;
        if (input) {
            const format = this.inputTypeFormats[input.type];
            const time = this.chart.time;

            if (format) {
                const newMin = time.dateFormat(format, min);
                if (input.min !== newMin) {
                    input.min = newMin;
                }
                const newMax = time.dateFormat(format, max);
                if (input.max !== newMax) {
                    input.max = newMax;
                }
            }
        }
    }

    /**
     * @private
     * @function Highcharts.RangeSelector#showInput
     * @param {string} name
     */
    public showInput(name: ('min'|'max')): void {
        const dateBox = name === 'min' ? this.minDateBox : this.maxDateBox;
        const input = name === 'min' ? this.minInput : this.maxInput;

        if (input && dateBox && this.inputGroup) {
            const isTextInput = input.type === 'text';
            const { translateX, translateY } = this.inputGroup;
            const { inputBoxWidth } = this.options;

            css(input, {
                width: isTextInput ?
                    ((dateBox.width + (inputBoxWidth ? -2 : 20)) + 'px') :
                    'auto',
                height: isTextInput ? ((dateBox.height - 2) + 'px') : 'auto',
                border: '2px solid silver'
            });

            if (isTextInput && inputBoxWidth) {
                css(input, {
                    left: (translateX + dateBox.x) + 'px',
                    top: translateY + 'px'
                });

            // Inputs of types date, time or datetime-local should be centered
            // on top of the dateBox
            } else {
                css(input, {
                    left: Math.min(
                        Math.round(
                            dateBox.x +
                            translateX -
                            (input.offsetWidth - dateBox.width) / 2
                        ),
                        this.chart.chartWidth - input.offsetWidth
                    ) + 'px',
                    top: (
                        translateY - (input.offsetHeight - dateBox.height) / 2
                    ) + 'px'
                });
            }
        }
    }

    /**
     * @private
     * @function Highcharts.RangeSelector#hideInput
     * @param {string} name
     */
    public hideInput(name: ('min'|'max')): void {
        const input = name === 'min' ? this.minInput : this.maxInput;
        if (input) {
            css(input, {
                top: '-9999em',
                border: 0,
                width: '1px',
                height: '1px'
            });
        }
    }

    /**
     * @private
     * @function Highcharts.RangeSelector#defaultInputDateParser
     */
    public defaultInputDateParser(
        inputDate: string,
        useUTC: boolean,
        time?: Time
    ): number {
        const hasTimezone = (str: string): boolean =>
            str.length > 6 &&
            (str.lastIndexOf('-') === str.length - 6 ||
            str.lastIndexOf('+') === str.length - 6);

        let input = inputDate.split('/').join('-').split(' ').join('T');
        if (input.indexOf('T') === -1) {
            input += 'T00:00';
        }
        if (useUTC) {
            input += 'Z';
        } else if (H.isSafari && !hasTimezone(input)) {
            const offset = new Date(input).getTimezoneOffset() / 60;
            input += offset <= 0 ? `+${pad(-offset)}:00` : `-${pad(offset)}:00`;
        }
        let date = Date.parse(input);

        // If the value isn't parsed directly to a value by the
        // browser's Date.parse method, like YYYY-MM-DD in IE8, try
        // parsing it a different way
        if (!isNumber(date)) {
            const parts = inputDate.split('-');
            date = Date.UTC(
                pInt(parts[0]),
                pInt(parts[1]) - 1,
                pInt(parts[2])
            );
        }

        if (time && useUTC && isNumber(date)) {
            date += time.getTimezoneOffset(date);
        }

        return date;
    }

    /**
     * Draw either the 'from' or the 'to' HTML input box of the range selector
     *
     * @private
     * @function Highcharts.RangeSelector#drawInput
     */
    public drawInput(
        name: ('min'|'max')
    ): Highcharts.RangeSelectorInputElements {
        const {
            chart,
            div,
            inputGroup
        } = this;

        const rangeSelector = this,
            chartStyle = chart.renderer.style || {},
            renderer = chart.renderer,
            options =
               chart.options.rangeSelector as Highcharts.RangeSelectorOptions,
            lang = defaultOptions.lang,
            isMin = name === 'min';

        /**
         * @private
         */
        function updateExtremes(): void {
            let value: number | undefined = rangeSelector.getInputValue(name),
                chartAxis = chart.xAxis[0],
                dataAxis = chart.scroller && chart.scroller.xAxis ?
                    chart.scroller.xAxis :
                    chartAxis,
                dataMin = dataAxis.dataMin,
                dataMax = dataAxis.dataMax;

            const { maxInput, minInput } = rangeSelector;

            if (
                value !== Number(input.getAttribute('data-hc-time-previous')) &&
                isNumber(value)
            ) {
                input.setAttribute('data-hc-time-previous', value);

                // Validate the extremes. If it goes beyound the data min or
                // max, use the actual data extreme (#2438).
                if (isMin && maxInput && isNumber(dataMin)) {
                    if (value > Number(maxInput.getAttribute('data-hc-time'))) {
                        value = void 0;
                    } else if (value < dataMin) {
                        value = dataMin;
                    }
                } else if (minInput && isNumber(dataMax)) {
                    if (value < Number(minInput.getAttribute('data-hc-time'))) {
                        value = void 0;
                    } else if (value > dataMax) {
                        value = dataMax;
                    }
                }

                // Set the extremes
                if (typeof value !== 'undefined') { // @todo typof undefined
                    chartAxis.setExtremes(
                        isMin ? value : (chartAxis.min as any),
                        isMin ? (chartAxis.max as any) : value,
                        void 0,
                        void 0,
                        { trigger: 'rangeSelectorInput' }
                    );
                }
            }
        }

        // Create the text label
        const text = lang[
            isMin ? 'rangeSelectorFrom' : 'rangeSelectorTo'
        ] || '';
        const label = renderer
            .label(text, 0)
            .addClass('highcharts-range-label')
            .attr({
                padding: text ? 2 : 0,
                height: text ? options.inputBoxHeight : 0
            })
            .add(inputGroup);

        // Create an SVG label that shows updated date ranges and and records
        // click events that bring in the HTML input.
        const dateBox = renderer
            .label('', 0)
            .addClass('highcharts-range-input')
            .attr({
                padding: 2,
                width: options.inputBoxWidth,
                height: options.inputBoxHeight,
                'text-align': 'center'
            })
            .on('click', function (): void {
                // If it is already focused, the onfocus event doesn't fire
                // (#3713)
                rangeSelector.showInput(name);
                (rangeSelector as any)[name + 'Input'].focus();
            });

        if (!chart.styledMode) {
            dateBox.attr({
                stroke: options.inputBoxBorderColor,
                'stroke-width': 1
            });
        }

        dateBox.add(inputGroup);


        // Create the HTML input element. This is rendered as 1x1 pixel then set
        // to the right size when focused.
        const input = createElement('input', {
            name: name,
            className: 'highcharts-range-selector'
        }, void 0, div) as HTMLInputElement;

        // #14788: Setting input.type to an unsupported type throws in IE, so
        // we need to use setAttribute instead
        input.setAttribute(
            'type',
            preferredInputType(options.inputDateFormat || '%b %e, %Y')
        );

        if (!chart.styledMode) {
            // Styles
            label.css(merge(chartStyle, options.labelStyle));

            dateBox.css(merge({
                color: Palette.neutralColor80
            }, chartStyle, options.inputStyle));

            css(input, extend<CSSObject>({
                position: 'absolute',
                border: 0,
                boxShadow: '0 0 15px rgba(0,0,0,0.3)',
                width: '1px', // Chrome needs a pixel to see it
                height: '1px',
                padding: 0,
                textAlign: 'center',
                fontSize: chartStyle.fontSize,
                fontFamily: chartStyle.fontFamily,
                top: '-9999em' // #4798
            }, options.inputStyle));
        }

        // Blow up the input box
        input.onfocus = (): void => {
            rangeSelector.showInput(name);
        };

        // Hide away the input box
        input.onblur = (): void => {
            // update extermes only when inputs are active
            if (input === H.doc.activeElement) { // Only when focused
                // Update also when no `change` event is triggered, like when
                // clicking inside the SVG (#4710)
                updateExtremes();
            }
            // #10404 - move hide and blur outside focus
            rangeSelector.hideInput(name);
            rangeSelector.setInputValue(name);
            input.blur(); // #4606
        };

        let keyDown = false;

        // handle changes in the input boxes
        input.onchange = (): void => {
            // Update extremes and blur input when clicking date input calendar
            if (!keyDown) {
                updateExtremes();
                rangeSelector.hideInput(name);
                input.blur();
            }
        };

        input.onkeypress = (event: KeyboardEvent): void => {
            // IE does not fire onchange on enter
            if (event.keyCode === 13) {
                updateExtremes();
            }
        };

        input.onkeydown = (event: KeyboardEvent): void => {
            keyDown = true;

            // Arrow keys
            if (event.keyCode === 38 || event.keyCode === 40) {
                updateExtremes();
            }
        };

        input.onkeyup = (): void => {
            keyDown = false;
        };

        return { dateBox, input, label };
    }

    /**
     * Get the position of the range selector buttons and inputs. This can be
     * overridden from outside for custom positioning.
     *
     * @private
     * @function Highcharts.RangeSelector#getPosition
     */
    public getPosition(): Record<string, number> {
        const chart = this.chart,
            options =
                chart.options.rangeSelector as Highcharts.RangeSelectorOptions,
            top = options.verticalAlign === 'top' ?
                chart.plotTop - chart.axisOffset[0] :
                0; // set offset only for varticalAlign top

        return {
            buttonTop: top + options.buttonPosition.y,
            inputTop: top + options.inputPosition.y - 10
        };
    }
    /**
     * Get the extremes of YTD. Will choose dataMax if its value is lower than
     * the current timestamp. Will choose dataMin if its value is higher than
     * the timestamp for the start of current year.
     *
     * @private
     * @function Highcharts.RangeSelector#getYTDExtremes
     * @return {*}
     * Returns min and max for the YTD
     */
    public getYTDExtremes(
        dataMax: number,
        dataMin: number,
        useUTC?: boolean
    ): RangeSelector.RangeObject {
        let time = this.chart.time,
            min,
            now = new time.Date(dataMax),
            year = time.get('FullYear', now),
            startOfYear = useUTC ?
                time.Date.UTC(year, 0, 1) : // eslint-disable-line new-cap
                +new time.Date(year, 0, 1);

        min = Math.max(dataMin, startOfYear);
        const ts = now.getTime();
        return {
            max: Math.min(dataMax || ts, ts),
            min: min
        };
    }

    /**
     * Render the range selector including the buttons and the inputs. The first
     * time render is called, the elements are created and positioned. On
     * subsequent calls, they are moved and updated.
     *
     * @private
     * @function Highcharts.RangeSelector#render
     * @param {number} [min]
     *        X axis minimum
     * @param {number} [max]
     *        X axis maximum
     */
    public render(
        min?: number,
        max?: number
    ): void {

        const chart = this.chart,
            renderer = chart.renderer,
            container = chart.container,
            chartOptions = chart.options,
            options =
                chartOptions.rangeSelector as Highcharts.RangeSelectorOptions,
            // Place inputs above the container
            inputsZIndex = pick(
                (chartOptions.chart as any).style &&
                (chartOptions.chart as any).style.zIndex,
                0
            ) + 1,
            inputEnabled = options.inputEnabled,
            rendered = this.rendered;

        if (options.enabled === false) {
            return;
        }

        // create the elements
        if (!rendered) {

            this.group = renderer.g('range-selector-group')
                .attr({
                    zIndex: 7
                })
                .add();

            this.div = createElement('div', void 0, {
                position: 'relative',
                height: 0,
                zIndex: inputsZIndex
            });

            if (this.buttonOptions.length) {
                this.renderButtons();
            }

            // First create a wrapper outside the container in order to make
            // the inputs work and make export correct
            if (container.parentNode) {
                container.parentNode.insertBefore(this.div, container);
            }
            if (inputEnabled) {
                // Create the group to keep the inputs
                this.inputGroup = renderer.g('input-group').add(this.group);

                const minElems = this.drawInput('min');
                this.minDateBox = minElems.dateBox;
                this.minLabel = minElems.label;
                this.minInput = minElems.input;

                const maxElems = this.drawInput('max');
                this.maxDateBox = maxElems.dateBox;
                this.maxLabel = maxElems.label;
                this.maxInput = maxElems.input;
            }
        }

        if (inputEnabled) {
            // Set or reset the input values
            this.setInputValue('min', min);
            this.setInputValue('max', max);

            const unionExtremes = (
                chart.scroller && chart.scroller.getUnionExtremes()
            ) || chart.xAxis[0] || {};

            if (
                defined(unionExtremes.dataMin) &&
                defined(unionExtremes.dataMax)
            ) {
                const minRange = chart.xAxis[0].minRange || 0;

                this.setInputExtremes(
                    'min',
                    unionExtremes.dataMin,
                    Math.min(
                        unionExtremes.dataMax,
                        this.getInputValue('max')
                    ) - minRange
                );
                this.setInputExtremes(
                    'max',
                    Math.max(
                        unionExtremes.dataMin,
                        this.getInputValue('min')
                    ) + minRange,
                    unionExtremes.dataMax
                );
            }

            // Reflow
            if (this.inputGroup) {
                let x = 0;
                [
                    this.minLabel,
                    this.minDateBox,
                    this.maxLabel,
                    this.maxDateBox
                ].forEach((label): void => {
                    if (label) {
                        const { width } = label.getBBox();
                        if (width) {
                            label.attr({ x });
                            x += width + options.inputSpacing;
                        }
                    }
                });
            }
        }

        this.alignElements();

        this.rendered = true;
    }

    /**
     * Render the range buttons. This only runs the first time, later the
     * positioning is laid out in alignElements.
     *
     * @private
     * @function Highcharts.RangeSelector#renderButtons
     */
    public renderButtons(): void {
        const {
            buttons,
            chart,
            options
        } = this;
        const lang = defaultOptions.lang;
        const renderer = chart.renderer;

        const buttonTheme = merge(options.buttonTheme);
        const states = buttonTheme && buttonTheme.states;

        // Prevent the button from resetting the width when the button state
        // changes since we need more control over the width when collapsing
        // the buttons
        const width = buttonTheme.width || 28;
        delete buttonTheme.width;
        delete buttonTheme.states;

        this.buttonGroup = renderer.g('range-selector-buttons').add(this.group);

        const dropdown = this.dropdown = createElement('select', void 0, {
            position: 'absolute',
            width: '1px',
            height: '1px',
            padding: 0,
            border: 0,
            top: '-9999em',
            cursor: 'pointer',
            opacity: 0.0001
        }, this.div) as HTMLSelectElement;

        // Prevent page zoom on iPhone
        addEvent(dropdown, 'touchstart', (): void => {
            dropdown.style.fontSize = '16px';
        });

        // Forward events from select to button
        [
            [H.isMS ? 'mouseover' : 'mouseenter'],
            [H.isMS ? 'mouseout' : 'mouseleave'],
            ['change', 'click']
        ].forEach(([from, to]): void => {
            addEvent(dropdown, from, (): void => {
                const button = buttons[this.currentButtonIndex()];
                if (button) {
                    fireEvent(button.element, to || from);
                }
            });
        });

        this.zoomText = renderer
            .label((lang && lang.rangeSelectorZoom) || '', 0)
            .attr({
                padding: options.buttonTheme.padding,
                height: options.buttonTheme.height,
                paddingLeft: 0,
                paddingRight: 0
            })
            .add(this.buttonGroup);

        if (!this.chart.styledMode) {
            this.zoomText.css(options.labelStyle);

            buttonTheme['stroke-width'] = pick(buttonTheme['stroke-width'], 0);
        }

        createElement('option', {
            textContent: this.zoomText.textStr,
            disabled: true
        }, void 0, dropdown);

        this.buttonOptions.forEach((
            rangeOptions: Highcharts.RangeSelectorButtonsOptions,
            i: number
        ): void => {
            createElement('option', {
                textContent: rangeOptions.title || rangeOptions.text
            }, void 0, dropdown);

            buttons[i] = renderer
                .button(
                    rangeOptions.text,
                    0,
                    0,
                    (e: (Event|AnyRecord)): void => {

                        // extract events from button object and call
                        let buttonEvents = (
                                rangeOptions.events &&
                                    rangeOptions.events.click
                            ),
                            callDefaultEvent;

                        if (buttonEvents) {
                            callDefaultEvent =
                                buttonEvents.call(rangeOptions, e as any);
                        }

                        if (callDefaultEvent !== false) {
                            this.clickButton(i);
                        }

                        this.isActive = true;
                    },
                    buttonTheme,
                    states && states.hover,
                    states && states.select,
                    states && states.disabled
                )
                .attr({
                    'text-align': 'center',
                    width
                })
                .add(this.buttonGroup);

            if (rangeOptions.title) {
                buttons[i].attr('title', rangeOptions.title);
            }
        });
    }

    /**
     * Align the elements horizontally and vertically.
     *
     * @private
     * @function Highcharts.RangeSelector#alignElements
     */
    public alignElements(): void {
        const {
            buttonGroup,
            buttons,
            chart,
            group,
            inputGroup,
            options,
            zoomText
        } = this;
        const chartOptions = chart.options;
        const navButtonOptions = (
            chartOptions.exporting &&
            chartOptions.exporting.enabled !== false &&
            chartOptions.navigation &&
            chartOptions.navigation.buttonOptions
        );
        const {
            buttonPosition,
            inputPosition,
            verticalAlign
        } = options;

        // Get the X offset required to avoid overlapping with the exporting
        // button. This is is used both by the buttonGroup and the inputGroup.
        const getXOffsetForExportButton = (
            group: SVGElement,
            position: Highcharts.RangeSelectorPositionOptions
        ): number => {
            if (
                navButtonOptions &&
                this.titleCollision(chart) &&
                verticalAlign === 'top' &&
                position.align === 'right' && (
                    (
                        position.y -
                        group.getBBox().height - 12
                    ) <
                    (
                        (navButtonOptions.y || 0) +
                        (navButtonOptions.height || 0) +
                        chart.spacing[0]
                    )
                )
            ) {
                return -40;
            }
            return 0;
        };

        let plotLeft = chart.plotLeft;

        if (group && buttonPosition && inputPosition) {

            let translateX = buttonPosition.x - chart.spacing[3];

            if (buttonGroup) {
                this.positionButtons();

                if (!this.initialButtonGroupWidth) {
                    let width = 0;

                    if (zoomText) {
                        width += zoomText.getBBox().width + 5;
                    }

                    buttons.forEach((
                        button: SVGElement,
                        i: number
                    ): void => {
                        width += button.width;
                        if (i !== buttons.length - 1) {
                            width += options.buttonSpacing;
                        }
                    });

                    this.initialButtonGroupWidth = width;
                }

                plotLeft -= chart.spacing[3];
                this.updateButtonStates();

                // Detect collision between button group and exporting
                const xOffsetForExportButton = getXOffsetForExportButton(
                    buttonGroup,
                    buttonPosition
                );

                this.alignButtonGroup(xOffsetForExportButton);

                // Skip animation
                group.placed = buttonGroup.placed = chart.hasLoaded;
            }

            let xOffsetForExportButton = 0;

            if (inputGroup) {
                // Detect collision between the input group and exporting button
                xOffsetForExportButton = getXOffsetForExportButton(
                    inputGroup,
                    inputPosition
                );

                if (inputPosition.align === 'left') {
                    translateX = plotLeft;
                } else if (inputPosition.align === 'right') {
                    translateX = -Math.max(
                        chart.axisOffset[1],
                        -xOffsetForExportButton
                    );
                }

                // Update the alignment to the updated spacing box
                inputGroup.align({
                    y: inputPosition.y,
                    width: inputGroup.getBBox().width,
                    align: inputPosition.align,
                    // fix wrong getBBox() value on right align
                    x: inputPosition.x + translateX - 2
                }, true, chart.spacingBox);

                // Skip animation
                inputGroup.placed = chart.hasLoaded;
            }

            this.handleCollision(xOffsetForExportButton);

            // Vertical align
            group.align({
                verticalAlign
            }, true, chart.spacingBox);

            const alignTranslateY = group.alignAttr.translateY;

            // Set position
            let groupHeight = group.getBBox().height + 20; // # 20 padding
            let translateY = 0;

            // Calculate bottom position
            if (verticalAlign === 'bottom') {
                const legendOptions = chart.legend && chart.legend.options;
                const legendHeight = (
                    legendOptions &&
                    legendOptions.verticalAlign === 'bottom' &&
                    legendOptions.enabled &&
                    !legendOptions.floating ?
                        (
                            chart.legend.legendHeight +
                            pick(legendOptions.margin, 10)
                        ) :
                        0
                );

                groupHeight = groupHeight + legendHeight - 20;
                translateY = (
                    alignTranslateY -
                    groupHeight -
                    (options.floating ? 0 : options.y) -
                    (chart.titleOffset ? chart.titleOffset[2] : 0) -
                    10 // 10 spacing
                );
            }

            if (verticalAlign === 'top') {
                if (options.floating) {
                    translateY = 0;
                }

                if (chart.titleOffset && chart.titleOffset[0]) {
                    translateY = chart.titleOffset[0];
                }

                translateY += ((chart.margin[0] - chart.spacing[0]) || 0);

            } else if (verticalAlign === 'middle') {
                if (inputPosition.y === buttonPosition.y) {
                    translateY = alignTranslateY;
                } else if (inputPosition.y || buttonPosition.y) {
                    if (
                        inputPosition.y < 0 ||
                        buttonPosition.y < 0
                    ) {
                        translateY -= Math.min(
                            inputPosition.y,
                            buttonPosition.y
                        );
                    } else {
                        translateY = alignTranslateY - groupHeight;
                    }
                }
            }

            group.translate(
                options.x,
                options.y + Math.floor(translateY)
            );

            // Translate HTML inputs
            const { minInput, maxInput, dropdown } = this;
            if (options.inputEnabled && minInput && maxInput) {
                minInput.style.marginTop = group.translateY + 'px';
                maxInput.style.marginTop = group.translateY + 'px';
            }
            if (dropdown) {
                dropdown.style.marginTop = group.translateY + 'px';
            }
        }
    }

    /**
     * Align the button group horizontally and vertically.
     *
     * @private
     * @function Highcharts.RangeSelector#alignButtonGroup
     * @param {number} xOffsetForExportButton
     * @param {number} [width]
     */
    public alignButtonGroup(
        xOffsetForExportButton: number,
        width?: number
    ): void {
        const { chart, options, buttonGroup, buttons } = this;
        const { buttonPosition } = options;
        const plotLeft = chart.plotLeft - chart.spacing[3];
        let translateX = buttonPosition.x - chart.spacing[3];

        if (buttonPosition.align === 'right') {
            translateX += xOffsetForExportButton - plotLeft; // #13014
        } else if (buttonPosition.align === 'center') {
            translateX -= plotLeft / 2;
        }

        if (buttonGroup) {
            // Align button group
            buttonGroup.align({
                y: buttonPosition.y,
                width: pick(width, this.initialButtonGroupWidth),
                align: buttonPosition.align,
                x: translateX
            }, true, chart.spacingBox);
        }
    }

    /**
     * @private
     * @function Highcharts.RangeSelector#positionButtons
     */
    public positionButtons(): void {
        const {
            buttons,
            chart,
            options,
            zoomText
        } = this;
        const verb = chart.hasLoaded ? 'animate' : 'attr';
        const { buttonPosition } = options;

        const plotLeft = chart.plotLeft;
        let buttonLeft = plotLeft;

        if (zoomText && zoomText.visibility !== 'hidden') {
            // #8769, allow dynamically updating margins
            zoomText[verb]({
                x: pick(plotLeft + buttonPosition.x, plotLeft)
            });

            // Button start position
            buttonLeft += buttonPosition.x +
                zoomText.getBBox().width + 5;
        }

        this.buttonOptions.forEach(function (
            rangeOptions: Highcharts.RangeSelectorButtonsOptions,
            i: number
        ): void {
            if (buttons[i].visibility !== 'hidden') {
                buttons[i][verb]({ x: buttonLeft });

                // increase button position for the next button
                buttonLeft += buttons[i].width + options.buttonSpacing;
            } else {
                buttons[i][verb]({ x: plotLeft });
            }
        });
    }

    /**
     * Handle collision between the button group and the input group
     *
     * @private
     * @function Highcharts.RangeSelector#handleCollision
     *
     * @param  {number} xOffsetForExportButton
     *                  The X offset of the group required to make room for the
     *                  exporting button
     */
    public handleCollision(xOffsetForExportButton: number): void {
        const {
            chart,
            buttonGroup,
            inputGroup
        } = this;

        const {
            buttonPosition,
            dropdown,
            inputPosition
        } = this.options;

        const maxButtonWidth = (): number => {
            let buttonWidth = 0;

            this.buttons.forEach((button): void => {
                const bBox = button.getBBox();
                if (bBox.width > buttonWidth) {
                    buttonWidth = bBox.width;
                }
            });

            return buttonWidth;
        };

        const groupsOverlap = (buttonGroupWidth: number): boolean => {
            if (inputGroup && buttonGroup) {
                const inputGroupX = (
                    inputGroup.alignAttr.translateX +
                    inputGroup.alignOptions.x -
                    xOffsetForExportButton +
                    // getBBox for detecing left margin
                    inputGroup.getBBox().x +
                    // 2px padding to not overlap input and label
                    2
                );

                const inputGroupWidth = inputGroup.alignOptions.width;

                const buttonGroupX = buttonGroup.alignAttr.translateX +
                    buttonGroup.getBBox().x;

                return (buttonGroupX + buttonGroupWidth > inputGroupX) &&
                    (inputGroupX + inputGroupWidth > buttonGroupX) &&
                    (
                        buttonPosition.y <
                        (
                            inputPosition.y +
                            inputGroup.getBBox().height
                        )
                    );
            }
            return false;
        };

        const moveInputsDown = (): void => {
            if (inputGroup && buttonGroup) {
                inputGroup.attr({
                    translateX: inputGroup.alignAttr.translateX + (
                        chart.axisOffset[1] >= -xOffsetForExportButton ?
                            0 :
                            -xOffsetForExportButton
                    ),
                    translateY: inputGroup.alignAttr.translateY +
                        buttonGroup.getBBox().height + 10
                });
            }
        };

        if (buttonGroup) {
            if (dropdown === 'always') {
                this.collapseButtons(xOffsetForExportButton);

                if (groupsOverlap(maxButtonWidth())) {
                    // Move the inputs down if there is still a collision
                    // after collapsing the buttons
                    moveInputsDown();
                }
                return;
            }
            if (dropdown === 'never') {
                this.expandButtons();
            }
        }

        // Detect collision
        if (inputGroup && buttonGroup) {
            if (
                (inputPosition.align === buttonPosition.align) ||
                // 20 is minimal spacing between elements
                groupsOverlap(this.initialButtonGroupWidth + 20)
            ) {
                if (dropdown === 'responsive') {
                    this.collapseButtons(xOffsetForExportButton);

                    if (groupsOverlap(maxButtonWidth())) {
                        moveInputsDown();
                    }
                } else {
                    moveInputsDown();
                }
            } else if (dropdown === 'responsive') {
                this.expandButtons();
            }
        } else if (buttonGroup && dropdown === 'responsive') {
            if (this.initialButtonGroupWidth > chart.plotWidth) {
                this.collapseButtons(xOffsetForExportButton);
            } else {
                this.expandButtons();
            }
        }
    }

    /**
     * Collapse the buttons and put the select element on top.
     *
     * @private
     * @function Highcharts.RangeSelector#collapseButtons
     * @param {number} xOffsetForExportButton
     */
    public collapseButtons(xOffsetForExportButton: number): void {
        const {
            buttons,
            buttonOptions,
            chart,
            dropdown,
            options,
            zoomText
        } = this;

        const userButtonTheme = (
            chart.userOptions.rangeSelector &&
            chart.userOptions.rangeSelector.buttonTheme
        ) || {};

        const getAttribs = (text?: string): SVGAttributes => ({
            text: text ? `${text} ▾` : '▾',
            width: 'auto',
            paddingLeft: pick(
                options.buttonTheme.paddingLeft,
                userButtonTheme.padding,
                8
            ),
            paddingRight: pick(
                options.buttonTheme.paddingRight,
                userButtonTheme.padding,
                8
            )
        } as unknown as SVGAttributes);

        if (zoomText) {
            zoomText.hide();
        }

        let hasActiveButton = false;

        buttonOptions.forEach((
            rangeOptions: Highcharts.RangeSelectorButtonsOptions,
            i: number
        ): void => {
            const button = buttons[i];
            if (button.state !== 2) {
                button.hide();
            } else {
                button.show();
                button.attr(getAttribs(rangeOptions.text));

                hasActiveButton = true;
            }
        });

        if (!hasActiveButton) {
            if (dropdown) {
                dropdown.selectedIndex = 0;
            }

            buttons[0].show();
            buttons[0].attr(getAttribs(this.zoomText && this.zoomText.textStr));
        }

        const { align } = options.buttonPosition;

        this.positionButtons();

        if (align === 'right' || align === 'center') {
            this.alignButtonGroup(
                xOffsetForExportButton,
                buttons[this.currentButtonIndex()].getBBox().width
            );
        }

        this.showDropdown();
    }

    /**
     * Show all the buttons and hide the select element.
     *
     * @private
     * @function Highcharts.RangeSelector#expandButtons
     */
    public expandButtons(): void {
        const {
            buttons,
            buttonOptions,
            options,
            zoomText
        } = this;

        this.hideDropdown();

        if (zoomText) {
            zoomText.show();
        }

        buttonOptions.forEach((
            rangeOptions: Highcharts.RangeSelectorButtonsOptions,
            i: number
        ): void => {
            const button = buttons[i];

            button.show();
            button.attr({
                text: rangeOptions.text,
                width: options.buttonTheme.width || 28,
                paddingLeft: pick(options.buttonTheme.paddingLeft, 'unset'),
                paddingRight: pick(options.buttonTheme.paddingRight, 'unset')
            } as SVGAttributes);

            if (button.state < 2) {
                button.setState(0);
            }
        });

        this.positionButtons();
    }

    /**
     * Get the index of the visible button when the buttons are collapsed.
     *
     * @private
     * @function Highcharts.RangeSelector#currentButtonIndex
     */
    public currentButtonIndex(): number {
        const { dropdown } = this;

        if (dropdown && dropdown.selectedIndex > 0) {
            return dropdown.selectedIndex - 1;
        }
        return 0;
    }

    /**
     * Position the select element on top of the button.
     *
     * @private
     * @function Highcharts.RangeSelector#showDropdown
     */
    public showDropdown(): void {
        const {
            buttonGroup,
            buttons,
            chart,
            dropdown
        } = this;

        if (buttonGroup && dropdown) {
            const { translateX, translateY } = buttonGroup;
            const bBox = buttons[this.currentButtonIndex()].getBBox();
            css(dropdown, {
                left: (chart.plotLeft + translateX) + 'px',
                top: (translateY + 0.5) + 'px',
                width: bBox.width + 'px',
                height: bBox.height + 'px'
            });
            this.hasVisibleDropdown = true;
        }
    }

    /**
     * @private
     * @function Highcharts.RangeSelector#hideDropdown
     */
    public hideDropdown(): void {
        const { dropdown } = this;

        if (dropdown) {
            css(dropdown, {
                top: '-9999em',
                width: '1px',
                height: '1px'
            });
            this.hasVisibleDropdown = false;
        }
    }

    /**
     * Extracts height of range selector
     *
     * @private
     * @function Highcharts.RangeSelector#getHeight
     * @return {number}
     * Returns rangeSelector height
     */
    public getHeight(): number {
        let rangeSelector = this,
            options = rangeSelector.options,
            rangeSelectorGroup = rangeSelector.group,
            inputPosition = options.inputPosition,
            buttonPosition = options.buttonPosition,
            yPosition = options.y,
            buttonPositionY = buttonPosition.y,
            inputPositionY = inputPosition.y,
            rangeSelectorHeight = 0,
            minPosition;

        if (options.height) {
            return options.height;
        }

        // Align the elements before we read the height in case we're switching
        // between wrapped and non-wrapped layout
        this.alignElements();

        rangeSelectorHeight = rangeSelectorGroup ?
            // 13px to keep back compatibility
            (rangeSelectorGroup.getBBox(true).height) + 13 +
                yPosition :
            0;

        minPosition = Math.min(inputPositionY, buttonPositionY);

        if ((inputPositionY < 0 && buttonPositionY < 0) ||
            (inputPositionY > 0 && buttonPositionY > 0)
        ) {
            rangeSelectorHeight += Math.abs(minPosition);
        }

        return rangeSelectorHeight;
    }

    /**
     * Detect collision with title or subtitle
     *
     * @private
     * @function Highcharts.RangeSelector#titleCollision
     * @return {boolean}
     * Returns collision status
     */
    public titleCollision(
        chart: Chart
    ): boolean {
        return !(
            (chart.options.title as any).text ||
            (chart.options.subtitle as any).text
        );
    }

    /**
     * Update the range selector with new options
     *
     * @private
     * @function Highcharts.RangeSelector#update
     * @param {Highcharts.RangeSelectorOptions} options
     */
    public update(
        this: Highcharts.RangeSelector,
        options: Highcharts.RangeSelectorOptions
    ): void {
        const chart = this.chart;
        merge(true, chart.options.rangeSelector, options);

        this.destroy();
        this.init(chart);

        this.render();
    }

    /**
     * Destroys allocated elements.
     *
     * @private
     * @function Highcharts.RangeSelector#destroy
     */
    public destroy(): void {
        const rSelector: RangeSelector = this,
            minInput = rSelector.minInput,
            maxInput = rSelector.maxInput;

        if (rSelector.eventsToUnbind) {
            rSelector.eventsToUnbind.forEach((
                unbind: Function
            ): void => unbind());
            rSelector.eventsToUnbind = void 0;
        }

        // Destroy elements in collections
        destroyObjectProperties(rSelector.buttons);

        // Clear input element events
        if (minInput) {
            minInput.onfocus = minInput.onblur = minInput.onchange = null;
        }
        if (maxInput) {
            maxInput.onfocus = maxInput.onblur = maxInput.onchange = null;
        }

        // Destroy HTML and SVG elements
        objectEach(rSelector, function (val, key): void {
            if (val && key !== 'chart') {
                if (val instanceof SVGElement) {
                    // SVGElement
                    val.destroy();
                } else if (
                    val instanceof window.HTMLElement
                ) {
                    // HTML element
                    discardElement(val);
                }
            }
            if (val !== RangeSelector.prototype[key]) {
                (rSelector as any)[key] = null;
            }
        }, this);
    }
}

/**
 * @private
 */
interface RangeSelector {
    defaultButtons: Array<Highcharts.RangeSelectorButtonsOptions>;
    inputTypeFormats: Record<string, string>;
}

/**
 * The default buttons for pre-selecting time frames
 */
RangeSelector.prototype.defaultButtons = [{
    type: 'month',
    count: 1,
    text: '1m',
    title: 'View 1 month'
}, {
    type: 'month',
    count: 3,
    text: '3m',
    title: 'View 3 months'
}, {
    type: 'month',
    count: 6,
    text: '6m',
    title: 'View 6 months'
}, {
    type: 'ytd',
    text: 'YTD',
    title: 'View year to date'
}, {
    type: 'year',
    count: 1,
    text: '1y',
    title: 'View 1 year'
}, {
    type: 'all',
    text: 'All',
    title: 'View all'
}];

/**
 * The date formats to use when setting min, max and value on date inputs
 */
RangeSelector.prototype.inputTypeFormats = {
    'datetime-local': '%Y-%m-%dT%H:%M:%S',
    'date': '%Y-%m-%d',
    'time': '%H:%M:%S'
};

/**
 * Get the preferred input type based on a date format string.
 *
 * @private
 * @function preferredInputType
 */
function preferredInputType(format: string): string {
    const ms = format.indexOf('%L') !== -1;

    if (ms) {
        return 'text';
    }

<<<<<<< HEAD
    const date = ['a', 'A', 'd', 'e', 'w', 'b', 'B', 'm', 'o', 'y', 'Y'].some((char: string): boolean =>
        format.indexOf('%' + char) !== -1);
=======
    const date = ['a', 'A', 'd', 'e', 'w', 'b', 'B', 'm', 'o', 'y', 'Y']
        .some((char: string): boolean => format.indexOf('%' + char) !== -1);
>>>>>>> e88cb766
    const time = ['H', 'k', 'I', 'l', 'M', 'S'].some((char: string): boolean =>
        format.indexOf('%' + char) !== -1);

    if (date && time) {
        return 'datetime-local';
    }
    if (date) {
        return 'date';
    }
    if (time) {
        return 'time';
    }
    return 'text';
}

/**
 * Get the axis min value based on the range option and the current max. For
 * stock charts this is extended via the {@link RangeSelector} so that if the
 * selected range is a multiple of months or years, it is compensated for
 * various month lengths.
 *
 * @private
 * @function Highcharts.Axis#minFromRange
 * @return {number|undefined}
 *         The new minimum value.
 */
Axis.prototype.minFromRange = function (): (number|undefined) {
    let rangeOptions = this.range,
        type = (rangeOptions as any).type,
        min,
        max = this.max as any,
        dataMin,
        range,
        time = this.chart.time,
        // Get the true range from a start date
        getTrueRange = function (base: number, count: number): number {
            const timeName: Time.TimeUnitValue = type === 'year' ?
                'FullYear' : 'Month';
            const date = new time.Date(base);
            const basePeriod = time.get(timeName, date);

            time.set(timeName, date, basePeriod + count);

            if (basePeriod === time.get(timeName, date)) {
                time.set('Date', date, 0); // #6537
            }

            return date.getTime() - base;
        };

    if (isNumber(rangeOptions)) {
        min = max - (rangeOptions as any);
        range = rangeOptions;
    } else {
        min = max + getTrueRange(max, -(rangeOptions as any).count);

        // Let the fixedRange reflect initial settings (#5930)
        if (this.chart) {
            this.chart.fixedRange = max - min;
        }
    }

    dataMin = pick(this.dataMin, Number.MIN_VALUE);
    if (!isNumber(min)) {
        min = dataMin;
    }
    if (min <= dataMin) {
        min = dataMin;
        if (typeof range === 'undefined') { // #4501
            range = getTrueRange(min, (rangeOptions as any).count);
        }
        this.newMax = Math.min(min + range, this.dataMax as any);
    }
    if (!isNumber(max)) {
        min = void 0;
    }
    return min;

};

if (!H.RangeSelector) {
    const chartDestroyEvents: [Chart, Function[]][] = [];

    const initRangeSelector = (chart: Chart): void => {
        let extremes,
            rangeSelector = chart.rangeSelector,
            legend,
            alignTo,
            verticalAlign: VerticalAlignValue|undefined;

        /**
         * @private
         */
        function render(): void {
            if (rangeSelector) {
                extremes = chart.xAxis[0].getExtremes();
                legend = chart.legend;
                verticalAlign = (
                    rangeSelector &&
                    rangeSelector.options.verticalAlign
                );

                if (isNumber(extremes.min)) {
                    rangeSelector.render(extremes.min, extremes.max);
                }

                // Re-align the legend so that it's below the rangeselector
                if (
                    legend.display &&
                    verticalAlign === 'top' &&
                    verticalAlign === legend.options.verticalAlign
                ) {
                    // Create a new alignment box for the legend.
                    alignTo = merge(chart.spacingBox);
                    if (legend.options.layout === 'vertical') {
                        alignTo.y = chart.plotTop;
                    } else {
                        alignTo.y += rangeSelector.getHeight();
                    }
                    legend.group.placed = false; // Don't animate the alignment.
                    legend.align(alignTo);
                }
            }
        }

        if (rangeSelector) {
            const events = find(
                chartDestroyEvents,
                (e: [Chart, Function[]]): boolean => e[0] === chart
            );

            if (!events) {
                chartDestroyEvents.push([chart, [
                    // redraw the scroller on setExtremes
                    addEvent(
                        chart.xAxis[0],
                        'afterSetExtremes',
                        function (e: RangeSelector.RangeObject): void {
                            if (rangeSelector) {
                                rangeSelector.render(e.min, e.max);
                            }
                        }
                    ),
                    // redraw the scroller chart resize
                    addEvent(chart, 'redraw', render)
                ]]);
            }

            // do it now
            render();
        }
    };

    // Initialize rangeselector for stock charts
    addEvent(Chart, 'afterGetContainer', function (): void {
        if (
            this.options.rangeSelector &&
            this.options.rangeSelector.enabled
        ) {
            this.rangeSelector = new RangeSelector(this);
        }
    });

    addEvent(Chart, 'beforeRender', function (): void {

        let chart = this,
            axes = chart.axes,
            rangeSelector = chart.rangeSelector,
            verticalAlign;

        if (rangeSelector) {

            if (isNumber(rangeSelector.deferredYTDClick)) {
                rangeSelector.clickButton(rangeSelector.deferredYTDClick);
                delete rangeSelector.deferredYTDClick;
            }

            axes.forEach(function (axis): void {
                axis.updateNames();
                axis.setScale();
            });

            chart.getAxisMargins();

            rangeSelector.render();
            verticalAlign = rangeSelector.options.verticalAlign;

            if (!rangeSelector.options.floating) {
                if (verticalAlign === 'bottom') {
                    this.extraBottomMargin = true;
                } else if (verticalAlign !== 'middle') {
                    this.extraTopMargin = true;
                }
            }
        }

    });

    addEvent(Chart, 'update', function (e: Chart): void {

        let chart = this,
            options = e.options,
            optionsRangeSelector = options.rangeSelector,
            rangeSelector = chart.rangeSelector,
            verticalAlign,
            extraBottomMarginWas = this.extraBottomMargin,
            extraTopMarginWas = this.extraTopMargin;

        if (
            optionsRangeSelector &&
            optionsRangeSelector.enabled &&
            !defined(rangeSelector) &&
            this.options.rangeSelector
        ) {
            this.options.rangeSelector.enabled = true;
            this.rangeSelector = rangeSelector = new RangeSelector(this);
        }

        this.extraBottomMargin = false;
        this.extraTopMargin = false;

        if (rangeSelector) {
            initRangeSelector(this);

            verticalAlign = (
                optionsRangeSelector &&
                optionsRangeSelector.verticalAlign
            ) || (
                rangeSelector.options && rangeSelector.options.verticalAlign
            );

            if (!rangeSelector.options.floating) {
                if (verticalAlign === 'bottom') {
                    this.extraBottomMargin = true;
                } else if (verticalAlign !== 'middle') {
                    this.extraTopMargin = true;
                }
            }

            if (
                this.extraBottomMargin !== extraBottomMarginWas ||
                this.extraTopMargin !== extraTopMarginWas
            ) {
                this.isDirtyBox = true;
            }

        }

    });

    addEvent(Chart, 'render', function (): void {
        let chart = this,
            rangeSelector = chart.rangeSelector,
            verticalAlign;

        if (rangeSelector && !rangeSelector.options.floating) {

            rangeSelector.render();
            verticalAlign = rangeSelector.options.verticalAlign;

            if (verticalAlign === 'bottom') {
                this.extraBottomMargin = true;
            } else if (verticalAlign !== 'middle') {
                this.extraTopMargin = true;
            }
        }
    });

    addEvent(Chart, 'getMargins', function (): void {
        let rangeSelector = this.rangeSelector,
            rangeSelectorHeight;

        if (rangeSelector) {
            rangeSelectorHeight = rangeSelector.getHeight();
            if (this.extraTopMargin) {
                this.plotTop += rangeSelectorHeight;
            }

            if (this.extraBottomMargin) {
                (this.marginBottom as any) += rangeSelectorHeight;
            }
        }
    });

    Chart.prototype.callbacks.push(initRangeSelector);

    // Remove resize/afterSetExtremes at chart destroy
    addEvent(Chart, 'destroy', function destroyEvents(): void {
        for (let i = 0; i < chartDestroyEvents.length; i++) {
            const events = chartDestroyEvents[i];
            if (events[0] === this) {
                events[1].forEach((unbind: Function): void => unbind());
                chartDestroyEvents.splice(i, 1);
                return;
            }
        }
    });
    H.RangeSelector = RangeSelector;
}

namespace RangeSelector {
    export interface RangeObject {
        max: number;
        min: number;
    }
}

export default RangeSelector;<|MERGE_RESOLUTION|>--- conflicted
+++ resolved
@@ -827,14 +827,8 @@
      * */
     public buttons: Array<SVGElement> = void 0 as any;
     public buttonGroup?: SVGElement;
-<<<<<<< HEAD
-    public buttonOptions: Array<Highcharts.RangeSelectorButtonsOptions> = (
-        RangeSelector.prototype.defaultButtons
-    );
-=======
     public buttonOptions: Array<Highcharts.RangeSelectorButtonsOptions> =
         RangeSelector.prototype.defaultButtons;
->>>>>>> e88cb766
     public chart: Chart;
     public deferredYTDClick?: number;
     public div?: HTMLDOMElement;
@@ -2823,13 +2817,8 @@
         return 'text';
     }
 
-<<<<<<< HEAD
-    const date = ['a', 'A', 'd', 'e', 'w', 'b', 'B', 'm', 'o', 'y', 'Y'].some((char: string): boolean =>
-        format.indexOf('%' + char) !== -1);
-=======
     const date = ['a', 'A', 'd', 'e', 'w', 'b', 'B', 'm', 'o', 'y', 'Y']
         .some((char: string): boolean => format.indexOf('%' + char) !== -1);
->>>>>>> e88cb766
     const time = ['H', 'k', 'I', 'l', 'M', 'S'].some((char: string): boolean =>
         format.indexOf('%' + char) !== -1);
 
