--- conflicted
+++ resolved
@@ -1226,14 +1226,17 @@
      * @return {number}
      */
     public getInputValue(name: string): number {
-        const input = (this as any)[name + 'Input'];
+        const input = name === 'min' ? this.minInput : this.maxInput;
         const options = this.chart.options.rangeSelector as Highcharts.RangeSelectorOptions;
         const time = this.chart.time;
 
-        return (
-            (input.type === 'text' && options.inputDateParser) ||
-            this.defaultInputDateParser
-        )(input.value, time.useUTC, time);
+        if (input) {
+            return (
+                (input.type === 'text' && options.inputDateParser) ||
+                this.defaultInputDateParser
+            )(input.value, time.useUTC, time);
+        }
+        return 0;
     }
 
     /**
@@ -1255,20 +1258,6 @@
             input = name === 'min' ? this.minInput : this.maxInput;
 
         if (input) {
-
-<<<<<<< HEAD
-        input.value = time.dateFormat(
-            this.inputTypeFormats[input.type] || options.inputEditDateFormat || '%Y-%m-%d',
-            input.HCTime
-        );
-
-        (this as any)[name + 'DateBox'].attr({
-            text: time.dateFormat(
-                options.inputDateFormat || '%b %e, %Y',
-                input.HCTime
-            )
-        });
-=======
             const hcTimeAttr = input.getAttribute('data-hc-time');
             let updatedTime = defined(hcTimeAttr) ? Number(hcTimeAttr) : void 0;
 
@@ -1282,7 +1271,7 @@
             }
 
             input.value = time.dateFormat(
-                options.inputEditDateFormat || '%Y-%m-%d',
+                this.inputTypeFormats[input.type] || options.inputEditDateFormat || '%Y-%m-%d',
                 updatedTime
             );
             (this as any)[name + 'DateBox'].attr({
@@ -1292,7 +1281,6 @@
                 )
             });
         }
->>>>>>> d2629175
     }
 
     /**
@@ -1310,13 +1298,15 @@
         min: number,
         max: number
     ): void {
-        const input = (this as any)[name + 'Input'];
-        const format = this.inputTypeFormats[input.type];
-        const time = this.chart.time;
-
-        if (format) {
-            input.min = time.dateFormat(format, min);
-            input.max = time.dateFormat(format, max);
+        const input = name === 'min' ? this.minInput : this.maxInput;
+        if (input) {
+            const format = this.inputTypeFormats[input.type];
+            const time = this.chart.time;
+
+            if (format) {
+                input.min = time.dateFormat(format, min);
+                input.max = time.dateFormat(format, max);
+            }
         }
     }
 
@@ -1429,7 +1419,6 @@
     public drawInput(name: ('min'|'max')): void {
         const {
             chart,
-            defaultInputDateParser,
             div,
             inputGroup
         } = this;
@@ -1443,12 +1432,7 @@
             isMin = name === 'min',
             input: HTMLInputElement,
             label,
-<<<<<<< HEAD
-            dateBox,
-            inputGroup = this.inputGroup;
-=======
             dateBox;
->>>>>>> d2629175
 
         /**
          * @private
@@ -1462,24 +1446,13 @@
                 dataMin = dataAxis.dataMin,
                 dataMax = dataAxis.dataMax;
 
-<<<<<<< HEAD
-            if (value !== input.previousValue && isNumber(value)) {
-                input.previousValue = value;
-=======
             const { maxInput, minInput } = rangeSelector;
-
-            value = (options.inputDateParser || defaultInputDateParser)(
-                inputValue,
-                chart.time.useUTC,
-                chart.time
-            );
 
             if (
                 value !== Number(input.getAttribute('data-hc-time-previous')) &&
                 isNumber(value)
             ) {
                 input.setAttribute('data-hc-time-previous', value);
->>>>>>> d2629175
 
                 // Validate the extremes. If it goes beyound the data min or
                 // max, use the actual data extreme (#2438).
@@ -1559,15 +1532,8 @@
         (this as any)[name + 'Input'] = input = createElement('input', {
             name: name,
             className: 'highcharts-range-selector',
-<<<<<<< HEAD
             type: preferredInputType(options.inputDateFormat || '%b %e, %Y')
-        }, void 0, div);
-=======
-            type: 'text'
-        }, {
-            top: chart.plotTop + 'px' // prevent jump on focus in Firefox
-        }, div) as any;
->>>>>>> d2629175
+        }, void 0, div) as any;
 
         if (!chart.styledMode) {
             // Styles
@@ -1989,6 +1955,10 @@
 
             }
 
+            // Set or reset the input values
+            rangeSelector.setInputValue('min', min);
+            rangeSelector.setInputValue('max', max);
+
             const unionExtremes = (
                 chart.scroller && chart.scroller.getUnionExtremes()
             ) || chart.xAxis[0] || {};
@@ -2005,10 +1975,6 @@
                     unionExtremes.dataMax
                 );
             }
-
-            // Set or reset the input values
-            rangeSelector.setInputValue('min', min);
-            rangeSelector.setInputValue('max', max);
 
             // skip animation
             (rangeSelector.inputGroup as any).placed = animate;
