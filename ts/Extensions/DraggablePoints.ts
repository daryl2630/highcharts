/* *
 *
 *  (c) 2009-2021 Highsoft AS
 *
 *  Authors: Øystein Moseng, Torstein Hønsi, Jon A. Nygård
 *
 *  License: www.highcharts.com/license
 *
 *  !!!!!!! SOURCE GETS TRANSPILED BY TYPESCRIPT. EDIT TS FILE ONLY. !!!!!!!
 *
 * */

'use strict';

import type AnimationOptions from '../Core/Animation/AnimationOptions';
import type AreaRangePoint from '../Series/AreaRange/AreaRangePoint';
import type Axis from '../Core/Axis/Axis';
import type BBoxObject from '../Core/Renderer/BBoxObject';
import type BoxPlotPoint from '../Series/BoxPlot/BoxPlotPoint';
import type BulletPoint from '../Series/Bullet/BulletPoint';
import type ColorString from '../Core/Color/ColorString';
import type ColorType from '../Core/Color/ColorType';
import type ColumnPoint from '../Series/Column/ColumnPoint';
import type ColumnRangePoint from '../Series/ColumnRange/ColumnRangePoint';
import type EventCallback from '../Core/EventCallback';
import type GanttPoint from '../Series/Gantt//GanttPoint';
import type OHLCPoint from '../Series/OHLC/OHLCPoint';
import type PointerEvent from '../Core/PointerEvent';
import type { PointOptions, PointShortOptions } from '../Core/Series/PointOptions';
import type PositionObject from '../Core/Renderer/PositionObject';
import type SVGAttributes from '../Core/Renderer/SVG/SVGAttributes';
import type SVGElement from '../Core/Renderer/SVG/SVGElement';
import type SVGPath from '../Core/Renderer/SVG/SVGPath';
import type WaterfallPoint from '../Series/Waterfall/WaterfallPoint';
import type XRangePoint from '../Series/XRange/XRangePoint';

import A from '../Core/Animation/AnimationUtilities.js';
const {
    animObject
} = A;
import Chart from '../Core/Chart/Chart.js';
import H from '../Core/Globals.js';
import Point from '../Core/Series/Point.js';
import Series from '../Core/Series/Series.js';
import SeriesRegistry from '../Core/Series/SeriesRegistry.js';
const {
    seriesTypes
} = SeriesRegistry;
import U from '../Core/Utilities.js';
import { CursorValue } from '../Core/Renderer/CSSObject';
const {
    addEvent,
    clamp,
    isNumber,
    merge,
    objectEach,
    pick
} = U;

declare module '../Core/Chart/ChartLike'{
    interface ChartLike {
        /** @requires modules/draggable-points */
        dragDropData?: Highcharts.DragDropDataObject;
        /** @requires modules/draggable-points */
        dragHandles?: Highcharts.DragHandlesObject;
        /** @requires modules/draggable-points */
        dragGuideBox?: SVGElement;
        /** @requires modules/draggable-points */
        hasAddedDragDropEvents?: boolean;
        /** @requires modules/annotations */
        hasDraggedAnnotation?: boolean;
        /** @requires modules/draggable-points */
        isDragDropAnimating?: boolean;
        /** @requires modules/draggable-points */
        unbindDragDropMouseUp?: Function;
        /** @requires modules/draggable-points */
        setGuideBoxState(
            state: string,
            options?: Record<string, Highcharts.DragDropGuideBoxOptionsObject>
        ): SVGElement;
        /** @requires modules/draggable-points */
        hideDragHandles(): void;
        /** @requires modules/draggable-points */
        zoomOrPanKeyPressed(e: Event): boolean;
    }
}

declare module '../Core/Chart/ChartOptions'{
    interface ChartOptions {
        zoomKey?: string;
    }
}

declare module '../Core/Series/PointLike' {
    interface PointLike {
        /** @requires modules/draggable-points */
        getDropValues(
            origin: Highcharts.DragDropPositionObject,
            newPos: PointerEvent,
            updateProps: Record<string, Highcharts.SeriesDragDropPropsObject>
        ): Record<string, number>;
        /** @requires modules/draggable-points */
        showDragHandles(): void;
    }
}

declare module '../Core/Series/PointOptions' {
    interface PointOptions {
        dragDrop?: Highcharts.DragDropOptionsObject;
    }
}

declare module '../Core/Series/SeriesLike' {
    interface SeriesLike {
        /** @requires modules/draggable-points */
        dragDropProps?: (Record<string, Partial<Highcharts.SeriesDragDropPropsObject>>|null);
        /** @requires modules/draggable-points */
        getGuideBox(points: Array<Point>): SVGElement;
    }
}

declare module '../Core/Series/SeriesOptions' {
    interface SeriesOptions {
        dragDrop?: Highcharts.DragDropOptionsObject;
    }
}

/**
 * Internal types
 * @private
 */
declare global {
    namespace Highcharts {
        interface DragDropDataObject {
            draggedPastSensitivity?: boolean;
            groupedPoints: Array<Point>;
            isDragging: boolean;
            isHoveringHandle?: string;
            newPoints?: Record<string, DragDropPointObject>;
            origin: DragDropPositionObject;
            point: Point;
            updateProp?: string;
        }
        interface DragDropGuideBoxOptionsObject {
            className?: string;
            color?: ColorType;
            cursor?: string;
            lineColor?: ColorString;
            lineWidth?: number;
            zIndex?: number;
        }
        interface DragDropHandleOptionsObject {
            className?: string;
            color?: ColorType;
            cursor?: CursorValue;
            lineColor?: ColorString;
            lineWidth?: number;
            pathFormatter?: Function;
            zIndex?: number;
        }
        interface DragDropOptionsObject {
            draggableX?: boolean;
            draggableY?: boolean;
            dragHandle?: DragDropHandleOptionsObject;
            dragMaxX?: number;
            dragMaxY?: number;
            dragMinX?: number;
            dragMinY?: number;
            dragPrecisionX?: number;
            dragPrecisionY?: number;
            dragSensitivity?: number;
            groupBy?: string;
            guideBox?: Record<string, DragDropGuideBoxOptionsObject>;
            liveRedraw?: boolean;
        }
        interface DragDropPointObject {
            point: Point;
            newValues: Record<string, number>;
        }
        interface DragDropPositionObject {
            chartX: number;
            chartY: number;
            guideBox?: BBoxObject;
            points: Record<string, Record<string, number>>;
            prevdX?: number;
            prevdY?: number;
        }
        interface DragHandlesObject {
            group: SVGElement;
            point: string;
        }
        interface PointDragCallbackFunction {
            (this: Point, event: PointDragEventObject): void;
        }
        interface PointDragDropObject {
            newValues: Record<string, number>;
            point: Point;
        }
        interface PointDragEventObject {
            newPoint?: PointDragDropObject;
            newPointId?: string;
            newPoints: Record<string, PointDragDropObject>;
            origin: DragDropPositionObject;
            preventDefault: Function;
            target: Point;
            type: 'drag';
        }
        interface PointDragStartCallbackFunction {
            (this: Point, event: PointDragStartEventObject): void;
        }
        interface PointDragStartEventObject extends MouseEvent {
            updateProp?: string;
        }
        interface PointDropCallbackFunction {
            (this: Point, event: PointDropEventObject): void;
        }
        interface PointDropEventObject {
            newPoint?: PointDragDropObject;
            newPointId?: string;
            newPoints: Record<string, PointDragDropObject>;
            numNewPoints: number;
            origin: DragDropPositionObject;
            preventDefault: Function;
            target: Point;
            type: 'drop';
        }
        interface PointEventsOptionsObject {
            drag?: PointDragCallbackFunction;
            dragStart?: PointDragStartCallbackFunction;
            drop?: PointDropCallbackFunction;
        }
        interface SeriesDragDropPropsObject {
            axis: string;
            beforeResize?: Function;
            handleOptions?: DragDropHandleOptionsObject;
            move: boolean;
            optionName: string;
            resize: boolean;
            resizeSide: (string|SeriesDragDropPropsResizeSideFunction);
            validateIndividualDrag?: Function;
            handleFormatter(point: Point): (SVGPath|null);
            handlePositioner(point: Point): PositionObject;
            propValidate(val: number, point: Point): boolean;
        }
        interface SeriesDragDropPropsResizeSideFunction {
            (...args: Array<any>): string;
        }
    }
}

/**
 * Flip a side property, used with resizeRect. If input side is "left", return
 * "right" etc.
 *
 * @private
 * @function flipResizeSide
 *
 * @param {string} side
 *        Side prop to flip. Can be `left`, `right`, `top` or `bottom`.
 *
 * @return {"bottom"|"left"|"right"|"top"|undefined}
 *         The flipped side.
 */
function flipResizeSide(side: string): string {
    return ({
        left: 'right',
        right: 'left',
        top: 'bottom',
        bottom: 'top'
    } as Record<string, string>)[side];
}

/* @todo
Add drag/drop support to specific data props for different series types.

The dragDrop.draggableX/Y user options on series enable/disable all of these per
irection unless they are specifically set in options using
dragDrop.{optionName}. If the prop does not specify an optionName here, it can
only be enabled/disabled by the user with draggableX/Y.

Supported options for each prop:
    optionName: User option in series.dragDrop that enables/disables
        dragging this prop.
    axis: Can be 'x' or 'y'. Whether this prop is linked to x or y axis.
    move: Whether or not this prop should be updated when moving points.
    resize: Whether or not to draw a drag handle and allow user to drag and
        update this prop by itself.
    beforeResize: Hook to perform tasks before a resize is made. Gets
        the guide box, the new points values, and the point as args.
    resizeSide: Which side of the guide box to resize when dragging the
        handle. Can be "left", "right", "top", "bottom". Chart.inverted is
        handled automatically. Can also be a function, taking the new point
        values as parameter, as well as the point, and returning a string
        with the side.
    propValidate: Function that takes the prop value and the point as
        arguments, and returns true if the prop value is valid, false if
        not. It is used to prevent e.g. resizing "low" above "high".
    handlePositioner: For resizeable props, return 0,0 in SVG plot coords of
        where to place the dragHandle. Gets point as argument. Should return
        object with x and y properties.
    handleFormatter: For resizeable props, return the path of the drag
        handle as an SVG path array. Gets the point as argument. The handle
        is translated according to handlePositioner.
    handleOptions: Options to merge with the default handle options.

    TODO:
    - It makes sense to have support for resizing the size of bubbles and
        e.g variwide columns. This requires us to support dragging along a
        z-axis, somehow computing a relative value from old to new pixel
        size.
    - Moving maps could be useful, although we would have to compute new
        point.path values in order to do it properly (using SVG translate
        is easier, but won't update the data).
*/

// 90deg rotated column handle path, used in multiple series types
const horizHandleFormatter = function (
    point: Point
): SVGPath {
    const shapeArgs = point.shapeArgs || (point.graphic as any).getBBox(),
        top = shapeArgs.r || 0, // Rounding of bar corners
        bottom = shapeArgs.height - top,
        centerY = shapeArgs.height / 2;

    return [
        // Top wick
        ['M', 0, top],
        ['L', 0, centerY - 5],
        // Circle
        ['A', 1, 1, 0, 0, 0, 0, centerY + 5],
        ['A', 1, 1, 0, 0, 0, 0, centerY - 5],
        // Bottom wick
        ['M', 0, centerY + 5],
        ['L', 0, bottom]
    ];
};

// Line series - only draggableX/Y, no drag handles
const lineDragDropProps = Series.prototype.dragDropProps = {
    x: {
        axis: 'x',
        move: true
    },
    y: {
        axis: 'y',
        move: true
    }
};

// Flag series - same as line/scatter
if (seriesTypes.flags) {
    seriesTypes.flags.prototype.dragDropProps = lineDragDropProps;
}

// Column series - x can be moved, y can only be resized. Note extra
// functionality for handling upside down columns (below threshold).
const columnDragDropProps = seriesTypes.column.prototype.dragDropProps = {
    x: {
        axis: 'x',
        move: true
    },
    y: {
        axis: 'y',
        move: false,
        resize: true,
        // Force guideBox start coordinates
        beforeResize: function (
            guideBox: SVGElement,
            pointVals: Record<string, number>,
            point: ColumnPoint
        ): void {
            // We need to ensure that guideBox always starts at threshold.
            // We flip whether or not we update the top or bottom of the guide
            // box at threshold, but if we drag the mouse fast, the top has not
            // reached threshold before we cross over and update the bottom.
<<<<<<< HEAD
            const threshold = point.series.translatedThreshold,
                y = guideBox.attr('y');
=======
            const plotThreshold = pick(
                    point.yBottom, // Added support for stacked series. (#18741)
                    point.series.translatedThreshold
                ),
                plotY = guideBox.attr('y') as number,
                threshold = isNumber(point.stackY) ? (
                    point.stackY - (point.y || 0)
                ) : point.series.options.threshold || 0,
                y = threshold + pointVals.y;

>>>>>>> 21425665
            let height,
                diff;

            if (point.series.yAxis.reversed ? y < threshold : y >= threshold) {
                // Above threshold - always set height to hit the threshold
                height = guideBox.attr('height') as number;
                diff = plotThreshold ? plotThreshold - plotY - height : 0;
                guideBox.attr({
                    height: Math.max(0, Math.round(height + diff))
                });
            } else {
                // Below - always set y to start at threshold
                guideBox.attr({
                    y: Math.round(plotY + (
                        plotThreshold ? plotThreshold - plotY : 0
                    ))
                });
            }
        },
        // Flip the side of the resize handle if column is below threshold.
        // Make sure we remove the handle on the other side.
        resizeSide: function (
            pointVals: Record<string, number>,
            point: ColumnPoint
        ): string {
            const chart = point.series.chart,
                dragHandles = chart.dragHandles,
                side = pointVals.y >= (point.series.options.threshold || 0) ?
                    'top' : 'bottom',
                flipSide = flipResizeSide(side);

            // Force remove handle on other side
            if (dragHandles && (dragHandles as any)[flipSide]) {
                (dragHandles as any)[flipSide].destroy();
                delete (dragHandles as any)[flipSide];
            }
            return side;
        },
        // Position handle at bottom if column is below threshold
        handlePositioner: function (point: ColumnPoint): PositionObject {
            const bBox = (
                    point.shapeArgs ||
                    (point.graphic && point.graphic.getBBox()) ||
                    {}
                ),
                reversed = point.series.yAxis.reversed,
                threshold = point.series.options.threshold || 0,
                y = point.y || 0,
                bottom =
                    (!reversed && y >= threshold) ||
                    (reversed && y < threshold);

            return {
                x: bBox.x || 0,
                y: bottom ? (bBox.y || 0) : (bBox.y || 0) + (bBox.height || 0)
            };
        },
        // Horizontal handle
        handleFormatter: function (point: ColumnPoint): SVGPath {
            const shapeArgs = point.shapeArgs || {},
                radius: number = shapeArgs.r || 0, // Rounding of bar corners
                width: number = shapeArgs.width || 0,
                centerX = width / 2;

            return [
                // Left wick
                ['M', radius, 0],
                ['L', centerX - 5, 0],
                // Circle
                ['A', 1, 1, 0, 0, 0, centerX + 5, 0],
                ['A', 1, 1, 0, 0, 0, centerX - 5, 0],
                // Right wick
                ['M', centerX + 5, 0],
                ['L', width - radius, 0]
            ];
        }
    }
};

// Bullet graph, x/y same as column, but also allow target to be dragged.
if (seriesTypes.bullet) {
    seriesTypes.bullet.prototype.dragDropProps = {
        x: columnDragDropProps.x,
        y: columnDragDropProps.y,
        /**
         * Allow target value to be dragged individually.
         *
         * @type      {boolean}
         * @default   true
         * @requires  modules/draggable-points
         * @apioption plotOptions.bullet.dragDrop.draggableTarget
         */
        target: {
            optionName: 'draggableTarget',
            axis: 'y',
            move: true,
            resize: true,
            resizeSide: 'top',
            handlePositioner: function (
                point: BulletPoint
            ): PositionObject {
                const bBox: BBoxObject =
                    (point.targetGraphic as any).getBBox();

                return {
                    x: point.barX,
                    y: bBox.y + bBox.height / 2
                };
            },
            handleFormatter: columnDragDropProps.y.handleFormatter
        }
    };
}

// Columnrange series - move x, resize or move low/high
if (seriesTypes.columnrange) {
    seriesTypes.columnrange.prototype.dragDropProps = {
        x: {
            axis: 'x',
            move: true
        },
        /**
         * Allow low value to be dragged individually.
         *
         * @type      {boolean}
         * @default   true
         * @requires  modules/draggable-points
         * @apioption plotOptions.columnrange.dragDrop.draggableLow
         */
        low: {
            optionName: 'draggableLow',
            axis: 'y',
            move: true,
            resize: true,
            resizeSide: 'bottom',
            handlePositioner: function (
                point: ColumnRangePoint
            ): PositionObject {
                const bBox = (
                    point.shapeArgs || (point.graphic as any).getBBox()
                );

                return {
                    x: bBox.x || 0,
                    y: (bBox.y || 0) + (bBox.height || 0)
                };
            },
            handleFormatter: columnDragDropProps.y.handleFormatter,
            propValidate: function (
                val: number,
                point: ColumnRangePoint
            ): boolean {
                return val <= point.high;
            }
        },
        /**
         * Allow high value to be dragged individually.
         *
         * @type      {boolean}
         * @default   true
         * @requires  modules/draggable-points
         * @apioption plotOptions.columnrange.dragDrop.draggableHigh
         */
        high: {
            optionName: 'draggableHigh',
            axis: 'y',
            move: true,
            resize: true,
            resizeSide: 'top',
            handlePositioner: function (
                point: ColumnRangePoint
            ): PositionObject {
                const bBox = (
                    point.shapeArgs || (point.graphic as any).getBBox()
                );

                return {
                    x: bBox.x || 0,
                    y: bBox.y || 0
                };
            },
            handleFormatter: columnDragDropProps.y.handleFormatter,
            propValidate: function (
                val: number,
                point: ColumnRangePoint
            ): boolean {
                return val >= point.low;
            }
        }
    };
}

// Boxplot series - move x, resize or move low/q1/q3/high
if (seriesTypes.boxplot) {
    seriesTypes.boxplot.prototype.dragDropProps = {
        x: columnDragDropProps.x,
        /**
         * Allow low value to be dragged individually.
         *
         * @type      {boolean}
         * @default   true
         * @requires  modules/draggable-points
         * @apioption plotOptions.boxplot.dragDrop.draggableLow
         */
        low: {
            optionName: 'draggableLow',
            axis: 'y',
            move: true,
            resize: true,
            resizeSide: 'bottom',
            handlePositioner: function (
                point: BoxPlotPoint
            ): PositionObject {
                return {
                    x: point.shapeArgs.x || 0,
                    y: point.lowPlot
                };
            },
            handleFormatter: columnDragDropProps.y.handleFormatter,
            propValidate: function (
                val: number,
                point: BoxPlotPoint
            ): boolean {
                return val <= point.q1;
            }
        },
        /**
         * Allow Q1 value to be dragged individually.
         *
         * @type      {boolean}
         * @default   true
         * @requires  modules/draggable-points
         * @apioption plotOptions.boxplot.dragDrop.draggableQ1
         */
        q1: {
            optionName: 'draggableQ1',
            axis: 'y',
            move: true,
            resize: true,
            resizeSide: 'bottom',
            handlePositioner: function (
                point: BoxPlotPoint
            ): PositionObject {
                return {
                    x: point.shapeArgs.x || 0,
                    y: point.q1Plot
                };
            },
            handleFormatter: columnDragDropProps.y.handleFormatter,
            propValidate: function (
                val: number,
                point: BoxPlotPoint
            ): boolean {
                return val <= point.median && val >= point.low;
            }
        },
        median: {
            // Median cannot be dragged individually, just move the whole
            // point for this.
            axis: 'y',
            move: true
        },
        /**
         * Allow Q3 value to be dragged individually.
         *
         * @type      {boolean}
         * @default   true
         * @requires  modules/draggable-points
         * @apioption plotOptions.boxplot.dragDrop.draggableQ3
         */
        q3: {
            optionName: 'draggableQ3',
            axis: 'y',
            move: true,
            resize: true,
            resizeSide: 'top',
            handlePositioner: function (
                point: BoxPlotPoint
            ): PositionObject {
                return {
                    x: point.shapeArgs.x || 0,
                    y: point.q3Plot
                };
            },
            handleFormatter: columnDragDropProps.y.handleFormatter,
            propValidate: function (
                val: number,
                point: BoxPlotPoint
            ): boolean {
                return val <= point.high && val >= point.median;
            }
        },
        /**
         * Allow high value to be dragged individually.
         *
         * @type      {boolean}
         * @default   true
         * @requires  modules/draggable-points
         * @apioption plotOptions.boxplot.dragDrop.draggableHigh
         */
        high: {
            optionName: 'draggableHigh',
            axis: 'y',
            move: true,
            resize: true,
            resizeSide: 'top',
            handlePositioner: function (
                point: BoxPlotPoint
            ): PositionObject {
                return {
                    x: point.shapeArgs.x || 0,
                    y: point.highPlot
                };
            },
            handleFormatter: columnDragDropProps.y.handleFormatter,
            propValidate: function (
                val: number,
                point: BoxPlotPoint
            ): boolean {
                return val >= point.q3;
            }
        }
    };
}


// OHLC series - move x, resize or move open/high/low/close
if (seriesTypes.ohlc) {
    seriesTypes.ohlc.prototype.dragDropProps = {
        x: columnDragDropProps.x,
        /**
         * Allow low value to be dragged individually.
         *
         * @type      {boolean}
         * @default   true
         * @requires  modules/draggable-points
         * @apioption plotOptions.ohlc.dragDrop.draggableLow
         */
        low: {
            optionName: 'draggableLow',
            axis: 'y',
            move: true,
            resize: true,
            resizeSide: 'bottom',
            handlePositioner: function (
                point: OHLCPoint
            ): PositionObject {
                return {
                    x: (point.shapeArgs as any).x,
                    y: point.plotLow as any
                };
            },
            handleFormatter: columnDragDropProps.y.handleFormatter,
            propValidate: function (
                val: number,
                point: OHLCPoint
            ): boolean {
                return val <= point.open && val <= point.close;
            }
        },
        /**
         * Allow high value to be dragged individually.
         *
         * @type      {boolean}
         * @default   true
         * @requires  modules/draggable-points
         * @apioption plotOptions.ohlc.dragDrop.draggableHigh
         */
        high: {
            optionName: 'draggableHigh',
            axis: 'y',
            move: true,
            resize: true,
            resizeSide: 'top',
            handlePositioner: function (
                point: OHLCPoint
            ): PositionObject {
                return {
                    x: (point.shapeArgs as any).x,
                    y: point.plotHigh as any
                };
            },
            handleFormatter: columnDragDropProps.y.handleFormatter,
            propValidate: function (
                val: number,
                point: OHLCPoint
            ): boolean {
                return val >= point.open && val >= point.close;
            }
        },
        /**
         * Allow open value to be dragged individually.
         *
         * @type      {boolean}
         * @default   true
         * @requires  modules/draggable-points
         * @apioption plotOptions.ohlc.dragDrop.draggableOpen
         */
        open: {
            optionName: 'draggableOpen',
            axis: 'y',
            move: true,
            resize: true,
            resizeSide: function (point: OHLCPoint): string {
                return point.open >= point.close ? 'top' : 'bottom';
            },
            handlePositioner: function (
                point: OHLCPoint
            ): PositionObject {
                return {
                    x: (point.shapeArgs as any).x,
                    y: point.plotOpen
                };
            },
            handleFormatter: columnDragDropProps.y.handleFormatter,
            propValidate: function (
                val: number,
                point: OHLCPoint
            ): boolean {
                return val <= point.high && val >= point.low;
            }
        },
        /**
         * Allow close value to be dragged individually.
         *
         * @type      {boolean}
         * @default   true
         * @requires  modules/draggable-points
         * @apioption plotOptions.ohlc.dragDrop.draggableClose
         */
        close: {
            optionName: 'draggableClose',
            axis: 'y',
            move: true,
            resize: true,
            resizeSide: function (point: OHLCPoint): string {
                return point.open >= point.close ? 'bottom' : 'top';
            },
            handlePositioner: function (
                point: OHLCPoint
            ): PositionObject {
                return {
                    x: (point.shapeArgs as any).x,
                    y: point.plotClose
                };
            },
            handleFormatter: columnDragDropProps.y.handleFormatter,
            propValidate: function (
                val: number,
                point: OHLCPoint
            ): boolean {
                return val <= point.high && val >= point.low;
            }
        }
    };
}

// Arearange series - move x, resize or move low/high
if (seriesTypes.arearange) {
    const columnrangeDragDropProps =
            seriesTypes.columnrange.prototype.dragDropProps,
        // Use a circle covering the marker as drag handle
        arearangeHandleFormatter = function (
            point: AreaRangePoint
        ): SVGPath {
            const radius = point.graphic ?
                point.graphic.getBBox().width / 2 + 1 :
                4;

            return [
                ['M', 0 - radius, 0],
                ['a', radius, radius, 0, 1, 0, radius * 2, 0],
                ['a', radius, radius, 0, 1, 0, radius * -2, 0]
            ];
        };

    seriesTypes.arearange.prototype.dragDropProps = {
        x: (columnrangeDragDropProps as any).x,
        /**
         * Allow low value to be dragged individually.
         *
         * @type      {boolean}
         * @default   true
         * @requires  modules/draggable-points
         * @apioption plotOptions.arearange.dragDrop.draggableLow
         */
        low: {
            optionName: 'draggableLow',
            axis: 'y',
            move: true,
            resize: true,
            resizeSide: 'bottom',
            handlePositioner: function (
                point: AreaRangePoint
            ): PositionObject {
                const bBox = (
                    point.graphics &&
                    point.graphics[0] &&
                    point.graphics[0].getBBox()
                );

                return bBox ? {
                    x: bBox.x + bBox.width / 2,
                    y: bBox.y + bBox.height / 2
                } : { x: -999, y: -999 };
            },
            handleFormatter: arearangeHandleFormatter,
            propValidate: (columnrangeDragDropProps as any).low.propValidate
        },
        /**
         * Allow high value to be dragged individually.
         *
         * @type      {boolean}
         * @default   true
         * @requires  modules/draggable-points
         * @apioption plotOptions.arearange.dragDrop.draggableHigh
         */
        high: {
            optionName: 'draggableHigh',
            axis: 'y',
            move: true,
            resize: true,
            resizeSide: 'top',
            handlePositioner: function (
                point: AreaRangePoint
            ): PositionObject {
                const bBox = (
                    point.graphics &&
                    point.graphics[1] &&
                    point.graphics[1].getBBox()
                );

                return bBox ? {
                    x: bBox.x + bBox.width / 2,
                    y: bBox.y + bBox.height / 2
                } : { x: -999, y: -999 };
            },
            handleFormatter: arearangeHandleFormatter,
            propValidate: (columnrangeDragDropProps as any).high.propValidate
        }
    };
}

// Waterfall - mostly as column, but don't show drag handles for sum points
if (seriesTypes.waterfall) {
    seriesTypes.waterfall.prototype.dragDropProps = {
        x: columnDragDropProps.x,
        y: merge(columnDragDropProps.y, {
            handleFormatter: function (
                point: WaterfallPoint
            ): (SVGPath|null) {
                return point.isSum || point.isIntermediateSum ? null :
                    columnDragDropProps.y.handleFormatter(point);
            }
        })
    };
}

// Xrange - resize/move x/x2, and move y
if (seriesTypes.xrange) {
    // Handle positioner logic is the same for x and x2 apart from the
    // x value. shapeArgs does not take yAxis reversed etc into account, so we
    // use axis.toPixels to handle positioning.
    const xrangeHandlePositioner = function (
            point: XRangePoint,
            xProp: string
        ): PositionObject {
            const series = point.series,
                xAxis = series.xAxis,
                yAxis = series.yAxis,
                inverted = series.chart.inverted,
                offsetY = series.columnMetrics ? series.columnMetrics.offset :
                    -(point.shapeArgs as any).height / 2;
            // Using toPixels handles axis.reversed, but doesn't take
            // chart.inverted into account.
            let newX = xAxis.toPixels((point as any)[xProp], true),
                newY = yAxis.toPixels(point.y as any, true);

            // Handle chart inverted
            if (inverted) {
                newX = xAxis.len - newX;
                newY = yAxis.len - newY;
            }

            newY += offsetY; // (#12872)

            return {
                x: Math.round(newX),
                y: Math.round(newY)
            };
        },
        xrangeDragDropProps = seriesTypes.xrange.prototype.dragDropProps = {
            y: {
                axis: 'y',
                move: true
            },
            /**
             * Allow x value to be dragged individually.
             *
             * @type      {boolean}
             * @default   true
             * @requires  modules/draggable-points
             * @apioption plotOptions.xrange.dragDrop.draggableX1
             */
            x: {
                optionName: 'draggableX1',
                axis: 'x',
                move: true,
                resize: true,
                resizeSide: 'left',
                handlePositioner: function (
                    point: XRangePoint
                ): PositionObject {
                    return xrangeHandlePositioner(point, 'x');
                },
                handleFormatter: horizHandleFormatter,
                propValidate: function (
                    val: number,
                    point: XRangePoint
                ): boolean {
                    return val <= (point.x2 as any);
                }
            },
            /**
             * Allow x2 value to be dragged individually.
             *
             * @type      {boolean}
             * @default   true
             * @requires  modules/draggable-points
             * @apioption plotOptions.xrange.dragDrop.draggableX2
             */
            x2: {
                optionName: 'draggableX2',
                axis: 'x',
                move: true,
                resize: true,
                resizeSide: 'right',
                handlePositioner: function (
                    point: XRangePoint
                ): PositionObject {
                    return xrangeHandlePositioner(point, 'x2');
                },
                handleFormatter: horizHandleFormatter,
                propValidate: function (
                    val: number,
                    point: XRangePoint
                ): boolean {
                    return val >= (point.x as any);
                }
            }
        };

    // Gantt - same as xrange, but with aliases
    if (seriesTypes.gantt) {
        seriesTypes.gantt.prototype.dragDropProps = {
            y: xrangeDragDropProps.y,
            /**
             * Allow start value to be dragged individually.
             *
             * @type      {boolean}
             * @default   true
             * @requires  modules/draggable-points
             * @apioption plotOptions.gantt.dragDrop.draggableStart
             */
            start: merge(xrangeDragDropProps.x, {
                optionName: 'draggableStart',
                // Do not allow individual drag handles for milestones
                validateIndividualDrag: function (
                    point: GanttPoint
                ): boolean {
                    return !point.milestone;
                }
            }),
            /**
             * Allow end value to be dragged individually.
             *
             * @type      {boolean}
             * @default   true
             * @requires  modules/draggable-points
             * @apioption plotOptions.gantt.dragDrop.draggableEnd
             */
            end: merge(xrangeDragDropProps.x2, {
                optionName: 'draggableEnd',
                // Do not allow individual drag handles for milestones
                validateIndividualDrag: function (
                    point: GanttPoint
                ): boolean {
                    return !point.milestone;
                }
            })
        };
    }
}

// Don't support certain series types
[
    'gauge',
    'pie',
    'sunburst',
    'wordcloud',
    'sankey',
    'histogram',
    'pareto',
    'vector',
    'windbarb',
    'treemap',
    'bellcurve',
    'sma',
    'map',
    'mapline'
].forEach(
    /**
     * @private
     * @param {string} type
     *        Unsupported series type
     */
    function (type: string): void {
        if (seriesTypes[type]) {
            seriesTypes[type].prototype.dragDropProps = null;
        }
    }
);

/**
 * The draggable-points module allows points to be moved around or modified in
 * the chart. In addition to the options mentioned under the `dragDrop` API
 * structure, the module fires three events,
 * [point.dragStart](plotOptions.series.point.events.dragStart),
 * [point.drag](plotOptions.series.point.events.drag) and
 * [point.drop](plotOptions.series.point.events.drop).
 *
 * @sample {highcharts|highstock}
 *         highcharts/dragdrop/resize-column
 *         Draggable column and line series
 * @sample {highcharts|highstock}
 *         highcharts/dragdrop/bar-series
 *         Draggable bar
 * @sample {highcharts|highstock}
 *         highcharts/dragdrop/drag-bubble
 *         Draggable bubbles
 * @sample {highcharts|highstock}
 *         highcharts/dragdrop/drag-xrange
 *         Draggable X range series
 * @sample {highmaps}
 *         maps/series/draggable-mappoint
 *         Draggable Map Point series
 *
 * @declare   Highcharts.SeriesDragDropOptionsObject
 * @since     6.2.0
 * @requires  modules/draggable-points
 * @apioption plotOptions.series.dragDrop
 */

/**
 * The amount of pixels to drag the pointer before it counts as a drag
 * operation. This prevents drag/drop to fire when just clicking or selecting
 * points.
 *
 * @type      {number}
 * @default   2
 * @since     6.2.0
 * @apioption plotOptions.series.dragDrop.dragSensitivity
 *
 * @private
 */
const defaultDragSensitivity = 2;

/**
 * Style options for the guide box. The guide box has one state by default, the
 * `default` state.
 *
 * @type         {Highcharts.Dictionary<Highcharts.DragDropGuideBoxOptionsObject>}
 * @since        6.2.0
 * @optionparent plotOptions.series.dragDrop.guideBox
 *
 * @private
 */
const defaultGuideBoxOptions: (
    Record<string, Highcharts.DragDropGuideBoxOptionsObject>
) = {
    /**
     * Style options for the guide box default state.
     *
     * @declare Highcharts.DragDropGuideBoxOptionsObject
     * @since   6.2.0
     */
    'default': {
        /**
         * CSS class name of the guide box in this state. Defaults to
         * `highcharts-drag-box-default`.
         *
         * @since 6.2.0
         */
        className: 'highcharts-drag-box-default',

        /**
         * Width of the line around the guide box.
         *
         * @since 6.2.0
         */
        lineWidth: 1,

        /**
         * Color of the border around the guide box.
         *
         * @type  {Highcharts.ColorString}
         * @since 6.2.0
         */
        lineColor: '#888',

        /**
         * Guide box fill color.
         *
         * @type  {Highcharts.ColorString|Highcharts.GradientColorObject|Highcharts.PatternObject}
         * @since 6.2.0
         */
        color: 'rgba(0, 0, 0, 0.1)',

        /**
         * Guide box cursor.
         *
         * @since 6.2.0
         */
        cursor: 'move',

        /**
         * Guide box zIndex.
         *
         * @since 6.2.0
         */
        zIndex: 900
    }
};


/**
 * Options for the drag handles available in column series.
 *
 * @declare      Highcharts.DragDropHandleOptionsObject
 * @since        6.2.0
 * @optionparent plotOptions.column.dragDrop.dragHandle
 *
 * @private
 */
const defaultDragHandleOptions: Highcharts.DragDropHandleOptionsObject = {

    /**
     * Function to define the SVG path to use for the drag handles. Takes the
     * point as argument. Should return an SVG path in array format. The SVG
     * path is automatically positioned on the point.
     *
     * @type      {Function}
     * @since     6.2.0
     * @apioption plotOptions.column.dragDrop.dragHandle.pathFormatter
     */
    // pathFormatter: null,

    /**
     * The mouse cursor to use for the drag handles. By default this is
     * intelligently switching between `ew-resize` and `ns-resize` depending on
     * the direction the point is being dragged.
     *
     * @type      {string}
     * @since     6.2.0
     * @apioption plotOptions.column.dragDrop.dragHandle.cursor
     */
    // cursor: null,

    /**
     * The class name of the drag handles. Defaults to `highcharts-drag-handle`.
     *
     * @since 6.2.0
     */
    className: 'highcharts-drag-handle',

    /**
     * The fill color of the drag handles.
     *
     * @type  {Highcharts.ColorString|Highcharts.GradientColorObject|Highcharts.PatternObject}
     * @since 6.2.0
     */
    color: '#fff',

    /**
     * The line color of the drag handles.
     *
     * @type  {Highcharts.ColorString}
     * @since 6.2.0
     */
    lineColor: 'rgba(0, 0, 0, 0.6)',

    /**
     * The line width for the drag handles.
     *
     * @since 6.2.0
     */
    lineWidth: 1,

    /**
     * The z index for the drag handles.
     *
     * @since 6.2.0
     */
    zIndex: 901
};

/**
 * Set the minimum X value the points can be moved to.
 *
 * @sample {gantt} gantt/dragdrop/drag-gantt
 *         Limit dragging
 * @sample {highcharts} highcharts/dragdrop/drag-xrange
 *         Limit dragging
 *
 * @type      {number}
 * @since     6.2.0
 * @apioption plotOptions.series.dragDrop.dragMinX
 */

/**
 * Set the maximum X value the points can be moved to.
 *
 * @sample {gantt} gantt/dragdrop/drag-gantt
 *         Limit dragging
 * @sample {highcharts} highcharts/dragdrop/drag-xrange
 *         Limit dragging
 *
 * @type      {number}
 * @since     6.2.0
 * @apioption plotOptions.series.dragDrop.dragMaxX
 */

/**
 * Set the minimum Y value the points can be moved to.
 *
 * @sample {gantt} gantt/dragdrop/drag-gantt
 *         Limit dragging
 * @sample {highcharts} highcharts/dragdrop/drag-xrange
 *         Limit dragging
 *
 * @type      {number}
 * @since     6.2.0
 * @apioption plotOptions.series.dragDrop.dragMinY
 */

/**
 * Set the maximum Y value the points can be moved to.
 *
 * @sample {gantt} gantt/dragdrop/drag-gantt
 *         Limit dragging
 * @sample {highcharts} highcharts/dragdrop/drag-xrange
 *         Limit dragging
 *
 * @type      {number}
 * @since     6.2.0
 * @apioption plotOptions.series.dragDrop.dragMaxY
 */

/**
 * The X precision value to drag to for this series. Set to 0 to disable. By
 * default this is disabled, except for category axes, where the default is 1.
 *
 * @type      {number}
 * @default   0
 * @since     6.2.0
 * @apioption plotOptions.series.dragDrop.dragPrecisionX
 */

/**
 * The Y precision value to drag to for this series. Set to 0 to disable. By
 * default this is disabled, except for category axes, where the default is 1.
 *
 * @type      {number}
 * @default   0
 * @since     6.2.0
 * @apioption plotOptions.series.dragDrop.dragPrecisionY
 */

/**
 * Enable dragging in the X dimension.
 *
 * @type      {boolean}
 * @since     6.2.0
 * @apioption plotOptions.series.dragDrop.draggableX
 */

/**
 * Enable dragging in the Y dimension. Note that this is not supported for
 * TreeGrid axes (the default axis type in Gantt charts).
 *
 * @type      {boolean}
 * @since     6.2.0
 * @apioption plotOptions.series.dragDrop.draggableY
 */

/**
 * Group the points by a property. Points with the same property value will be
 * grouped together when moving.
 *
 * @sample {gantt} gantt/dragdrop/drag-gantt
 *         Drag grouped points
 * @sample {highcharts} highcharts/dragdrop/drag-xrange
 *         Drag grouped points
 *
 * @type      {string}
 * @since     6.2.0
 * @apioption plotOptions.series.dragDrop.groupBy
 */

/**
 * Update points as they are dragged. If false, a guide box is drawn to
 * illustrate the new point size.
 *
 * @sample {gantt} gantt/dragdrop/drag-gantt
 *         liveRedraw disabled
 * @sample {highcharts} highcharts/dragdrop/drag-xrange
 *         liveRedraw disabled
 *
 * @type      {boolean}
 * @default   true
 * @since     6.2.0
 * @apioption plotOptions.series.dragDrop.liveRedraw
 */

/**
 * Set a key to hold when dragging to zoom the chart. This is useful to avoid
 * zooming while moving points. Should be set different than
 * [chart.panKey](#chart.panKey).
 *
 * @type       {string}
 * @since      6.2.0
 * @validvalue ["alt", "ctrl", "meta", "shift"]
 * @deprecated
 * @requires  modules/draggable-points
 * @apioption  chart.zoomKey
 */

/**
 * Callback that fires when starting to drag a point. The mouse event object is
 * passed in as an argument. If a drag handle is used, `e.updateProp` is set to
 * the data property being dragged. The `this` context is the point. See
 * [drag and drop options](plotOptions.series.dragDrop).
 *
 * @sample {highcharts} highcharts/dragdrop/drag-xrange
 *         Drag events
 *
 * @type      {Highcharts.PointDragStartCallbackFunction}
 * @since     6.2.0
 * @requires  modules/draggable-points
 * @apioption plotOptions.series.point.events.dragStart
 */

/**
 * Callback that fires while dragging a point. The mouse event is passed in as
 * parameter. The original data can be accessed from `e.origin`, and the new
 * point values can be accessed from `e.newPoints`. If there is only a single
 * point being updated, it can be accessed from `e.newPoint` for simplicity, and
 * its ID can be accessed from `e.newPointId`. The `this` context is the point
 * being dragged. To stop the default drag action, return false. See
 * [drag and drop options](plotOptions.series.dragDrop).
 *
 * @sample {highcharts} highcharts/dragdrop/drag-xrange
 *         Drag events
 *
 * @type      {Highcharts.PointDragCallbackFunction}
 * @since     6.2.0
 * @requires  modules/draggable-points
 * @apioption plotOptions.series.point.events.drag
 */

/**
 * Callback that fires when the point is dropped. The parameters passed are the
 * same as for [drag](#plotOptions.series.point.events.drag). To stop the
 * default drop action, return false. See
 * [drag and drop options](plotOptions.series.dragDrop).
 *
 * @sample {highcharts} highcharts/dragdrop/drag-xrange
 *         Drag events
 *
 * @type      {Highcharts.PointDropCallbackFunction}
 * @since     6.2.0
 * @requires  modules/draggable-points
 * @apioption plotOptions.series.point.events.drop
 */

/**
 * Point specific options for the draggable-points module. Overrides options on
 * `series.dragDrop`.
 *
 * @declare   Highcharts.SeriesLineDataDragDropOptions
 * @extends   plotOptions.series.dragDrop
 * @since     6.2.0
 * @requires  modules/draggable-points
 * @apioption series.line.data.dragDrop
 */


/**
 * Utility function to test if a series is using drag/drop, looking at its
 * options.
 *
 * @private
 * @function isSeriesDraggable
 * @param {Highcharts.Series} series
 *        The series to test.
 * @return {boolean}
 *         True if the series is using drag/drop.
 */
function isSeriesDraggable(series: Series): (boolean|undefined) {
    const props = ['draggableX', 'draggableY'];

    // Add optionNames from dragDropProps to the array of props to check for
    objectEach(series.dragDropProps, function (
        val: Partial<Highcharts.SeriesDragDropPropsObject>
    ): void {
        if (val.optionName) {
            props.push(val.optionName);
        }
    });

    // Loop over all options we have that could enable dragDrop for this
    // series. If any of them are truthy, this series is draggable.
    let i = props.length;
    while (i--) {
        if ((series.options.dragDrop as any)[props[i]]) {
            return true;
        }
    }
}


/**
 * Utility function to test if a chart should have drag/drop enabled, looking at
 * its options.
 *
 * @private
 * @function isChartDraggable
 * @param {Highcharts.Chart} chart
 *        The chart to test.
 * @return {boolean}
 *         True if the chart is drag/droppable.
 */
function isChartDraggable(chart: Chart): (boolean|undefined) {
    let i = chart.series ? chart.series.length : 0;

    if (
        (chart.hasCartesianSeries && !chart.polar) ||
        chart.mapView
    ) {
        while (i--) {
            if (
                chart.series[i].options.dragDrop &&
                isSeriesDraggable(chart.series[i])
            ) {
                return true;
            }
        }
    }
}


/**
 * Utility function to test if a point is movable (any of its props can be
 * dragged by a move, not just individually).
 *
 * @private
 * @function isPointMovable
 * @param {Highcharts.Point} point
 *        The point to test.
 * @return {boolean}
 *         True if the point is movable.
 */
function isPointMovable(point: Point): (boolean|undefined) {
    const series = point.series,
        chart = series.chart,
        seriesDragDropOptions = series.options.dragDrop || {},
        pointDragDropOptions = point.options && point.options.dragDrop,
        updateProps = series.dragDropProps;
    let hasMovableX,
        hasMovableY;

    objectEach(updateProps, function (
        p: Highcharts.SeriesDragDropPropsObject
    ): void {
        if (p.axis === 'x' && p.move) {
            hasMovableX = true;
        } else if (p.axis === 'y' && p.move) {
            hasMovableY = true;
        }
    });

    // We can only move the point if draggableX/Y is set, even if all the
    // individual prop options are set.
    return (
        (
            seriesDragDropOptions.draggableX && hasMovableX ||
                seriesDragDropOptions.draggableY && hasMovableY
        ) &&
        !(
            pointDragDropOptions &&
            pointDragDropOptions.draggableX === false &&
            pointDragDropOptions.draggableY === false
        ) &&
        (
            (series.yAxis && series.xAxis) ||
            chart.mapView
        )
    );
}


/**
 * Take a mouse/touch event and return the event object with chartX/chartY.
 *
 * @private
 * @function getNormalizedEvent
 * @param {global.PointerEvent} e
 *        The event to normalize.
 * @param {Highcharts.Chart} chart
 *        The related chart.
 * @return {Highcharts.PointerEventLObject}
 *         The normalized event.
 */
function getNormalizedEvent<T extends PointerEvent>(
    e: (T|PointerEvent),
    chart: Chart
): PointerEvent {
    return (
        typeof e.chartX === 'undefined' ||
        typeof e.chartY === 'undefined' ?
            chart.pointer.normalize(e) :
            e
    );
}


/**
 * Add multiple event listeners with the same handler to the same element.
 *
 * @private
 * @function addEvents
 * @param {T} el
 *        The element or object to add listeners to.
 * @param {Array<string>} types
 *        Array with the event types this handler should apply to.
 * @param {Function|Highcharts.EventCallbackFunction<T>} fn
 *        The function callback to execute when the events are fired.
 * @param {Highcharts.EventOptionsObject} [options]
 *        Event options:
 *        - `order`: The order the event handler should be called. This opens
 *          for having one handler be called before another, independent of in
 *          which order they were added.
 * @return {Function}
 *         A callback function to remove the added events.
 * @template T
 */
function addEvents<T>(
    el: T,
    types: Array<string>,
    fn: (Function|EventCallback<T>),
    options?: U.EventOptions
): Function {
    const removeFuncs: Array<Function> = types.map(
        function (type: string): Function {
            return addEvent(el, type, fn, options);
        }
    );

    return function (): void {
        removeFuncs.forEach(function (fn: Function): void {
            fn();
        });
    };
}


/**
 * In mousemove events, check that we have dragged mouse further than the
 * dragSensitivity before we call mouseMove handler.
 *
 * @private
 * @function hasDraggedPastSensitivity
 *
 * @param {Highcharts.PointerEventObject} e
 *        Mouse move event to test.
 *
 * @param {Highcharts.Chart} chart
 *        Chart that has started dragging.
 *
 * @param {number} sensitivity
 *        Pixel sensitivity to test against.
 *
 * @return {boolean}
 *         True if the event is moved past sensitivity relative to the chart's
 *         drag origin.
 */
function hasDraggedPastSensitivity(
    e: PointerEvent,
    chart: Chart,
    sensitivity: number
): boolean {
    const orig = (chart.dragDropData as any).origin,
        oldX = orig.chartX,
        oldY = orig.chartY,
        newX = e.chartX,
        newY = e.chartY,
        distance = Math.sqrt(
            (newX - oldX) * (newX - oldX) +
            (newY - oldY) * (newY - oldY)
        );

    return distance > sensitivity;
}


/**
 * Get a snapshot of points, mouse position, and guide box dimensions
 *
 * @private
 * @function getPositionSnapshot
 *
 * @param {Highcharts.PointerEventObject} e
 *        Mouse event with mouse position to snapshot.
 *
 * @param {Array<Highcharts.Point>} points
 *        Points to take snapshot of. We store the value of the data properties
 *        defined in each series' dragDropProps.
 *
 * @param {Highcharts.SVGElement} [guideBox]
 *        The guide box to take snapshot of.
 *
 * @return {Object}
 *         Snapshot object. Point properties are placed in a hashmap with IDs as
 *         keys.
 */
function getPositionSnapshot(
    e: PointerEvent,
    points: Array<Point>,
    guideBox?: SVGElement
): Highcharts.DragDropPositionObject {
    const res: Highcharts.DragDropPositionObject = {
        chartX: e.chartX,
        chartY: e.chartY,
        guideBox: guideBox && {
            x: guideBox.attr('x'),
            y: guideBox.attr('y'),
            width: guideBox.attr('width'),
            height: guideBox.attr('height')
        } as BBoxObject,
        points: {}
    };

    // Loop over the points and add their props
    points.forEach(function (point: Point): void {
        const pointProps: Record<string, number> = {};

        // Add all of the props defined in the series' dragDropProps to the
        // snapshot
        objectEach(point.series.dragDropProps, function (
            val: (Highcharts.SeriesDragDropPropsObject|null),
            key: string
        ): void {
            const axis = (point.series as any)[(val as any).axis + 'Axis'];

            pointProps[key] = (point as any)[key];
            // Record how far cursor was from the point when drag started.
            // This later will be used to calculate new value according to the
            // current position of the cursor.
            // e.g. `high` value is translated to `highOffset`
            if (point.series.chart.mapView && point.plotX && point.plotY) {
                pointProps[key + 'Offset'] = key === 'x' ?
                    point.plotX : point.plotY;
            } else {
                pointProps[key + 'Offset'] =
                    // e.g. yAxis.toPixels(point.high), xAxis.toPixels
                    // (point.end)
                    axis.toPixels(point[key as keyof typeof point]) -
                    (axis.horiz ? e.chartX : e.chartY);
            }
        });
        (pointProps as any).point = point; // Store reference to point
        res.points[point.id] = pointProps;
    });

    return res;
}


/**
 * Get a list of points that are grouped with this point. If only one point is
 * in the group, that point is returned by itself in an array.
 *
 * @private
 * @function getGroupedPoints
 * @param {Highcharts.Point} point
 *        Point to find group from.
 * @return {Array<Highcharts.Point>}
 *         Array of points in this group.
 */
function getGroupedPoints(point: Point): Array<Point> {
    const series = point.series,
        groupKey = (series.options.dragDrop as any).groupBy;
    let points: Array<Point> = [];

    if (series.boosted) { // #11156
        (series.options.data as any).forEach(function (
            pointOptions: (PointOptions|PointShortOptions),
            i: number
        ): void {
            points.push(
                (new series.pointClass()).init( // eslint-disable-line new-cap
                    series,
                    pointOptions
                )
            );
            points[points.length - 1].index = i;
        });

    } else {
        points = series.points;
    }

    return (point.options as any)[groupKey] ?
        // If we have a grouping option, filter the points by that
        points.filter(function (comparePoint: Point): boolean {
            return (comparePoint.options as any)[groupKey] ===
                (point.options as any)[groupKey];
        }) :
        // Otherwise return the point by itself only
        [point];
}


/**
 * Resize a rect element on one side. The element is modified.
 *
 * @private
 * @function resizeRect
 * @param {Highcharts.SVGElement} rect
 *        Rect element to resize.
 * @param {string} updateSide
 *        Which side of the rect to update. Can be `left`, `right`, `top` or
 *        `bottom`.
 * @param {Highcharts.PositionObject} update
 *        Object with x and y properties, detailing how much to resize each
 *        dimension.
 * @return {void}
 */
function resizeRect(
    rect: SVGElement,
    updateSide: string,
    update: PositionObject
): void {
    let resizeAttrs;

    switch (updateSide) {
        case 'left':
            resizeAttrs = {
                x: (rect.attr('x') as any) + update.x,
                width: Math.max(1, (rect.attr('width') as any) - update.x)
            };
            break;
        case 'right':
            resizeAttrs = {
                width: Math.max(1, (rect.attr('width') as any) + update.x)
            };
            break;
        case 'top':
            resizeAttrs = {
                y: (rect.attr('y') as any) + update.y,
                height: Math.max(1, (rect.attr('height') as any) - update.y)
            };
            break;
        case 'bottom':
            resizeAttrs = {
                height: Math.max(1, (rect.attr('height') as any) + update.y)
            };
            break;
        default:
    }
    rect.attr(resizeAttrs);
}


/**
 * Prepare chart.dragDropData with origin info, and show the guide box.
 *
 * @private
 * @function initDragDrop
 * @param {Highcharts.PointerEventObject} e
 *        Mouse event with original mouse position.
 * @param {Highcharts.Point} point
 *        The point the dragging started on.
 * @return {void}
 */
function initDragDrop(
    e: PointerEvent,
    point: Point
): void {
    const groupedPoints = getGroupedPoints(point),
        series = point.series,
        chart = series.chart;
    let guideBox;

    // If liveRedraw is disabled, show the guide box with the default state
    if (!pick(
        series.options.dragDrop && series.options.dragDrop.liveRedraw,
        true
    )) {
        chart.dragGuideBox = guideBox = series.getGuideBox(groupedPoints);
        chart
            .setGuideBoxState(
                'default',
                (series.options.dragDrop as any).guideBox
            )
            .add(series.group);
    }

    // Store some data on the chart to pick up later
    chart.dragDropData = {
        origin: getPositionSnapshot(e, groupedPoints, guideBox),
        point: point,
        groupedPoints: groupedPoints,
        isDragging: true
    };
}


/**
 * Calculate new point options from points being dragged.
 *
 * @private
 * @function getNewPoints
 *
 * @param {Object} dragDropData
 *        A chart's dragDropData with drag/drop origin information, and info on
 *        which points are being dragged.
 *
 * @param {Highcharts.PointerEventObject} newPos
 *        Event with the new position of the mouse (chartX/Y properties).
 *
 * @return {Highchats.Dictionary<object>}
 *         Hashmap with point.id mapped to an object with the original point
 *         reference, as well as the new data values.
 */
function getNewPoints(
    dragDropData: Highcharts.DragDropDataObject,
    newPos: PointerEvent
): Record<string, Highcharts.DragDropPointObject> {
    const point = dragDropData.point,
        series = point.series,
        chart = series.chart,
        options = merge(series.options.dragDrop, point.options.dragDrop),
        updateProps: (
            Record<string, Partial<Highcharts.SeriesDragDropPropsObject>>
        ) = {},
        resizeProp = dragDropData.updateProp,
        hashmap: Record<string, Highcharts.DragDropPointObject> = {};

    // Go through the data props that can be updated on this series and find out
    // which ones we want to update.
    objectEach(point.series.dragDropProps, function (
        val: Partial<Highcharts.SeriesDragDropPropsObject>,
        key: string
    ): void {
        // If we are resizing, skip if this key is not the correct one or it
        // is not resizable.
        if (
            resizeProp && (
                resizeProp !== key ||
                !val.resize ||
                val.optionName && (options as any)[val.optionName] === false
            )
        ) {
            return;
        }

        // If we are resizing, we now know it is good. If we are moving, check
        // that moving along this axis is enabled, and the prop is movable.
        // If this prop is enabled, add it to be updated.
        if (
            resizeProp || (
                val.move &&
                (
                    val.axis === 'x' && options.draggableX ||
                    val.axis === 'y' && options.draggableY
                )
            )
        ) {
            if (chart.mapView) {
                updateProps[key === 'x' ? 'lon' : 'lat'] = val;
            } else {
                updateProps[key] = val;
            }
        }
    });

    // Go through the points to be updated and get new options for each of them
    (
        // If resizing).forEach(only update the point we are resizing
        resizeProp ?
            [point] :
            dragDropData.groupedPoints
    ).forEach(
        function (p: Point): void {
            hashmap[p.id] = {
                point: p,
                newValues: p.getDropValues(
                    dragDropData.origin, newPos, updateProps as any
                )
            };
        }
    );
    return hashmap;
}


/**
 * Update the points in a chart from dragDropData.newPoints.
 *
 * @private
 * @function updatePoints
 * @param {Highcharts.Chart} chart
 *        A chart with dragDropData.newPoints.
 * @param {boolean} [animation=true]
 *        Animate updating points?
 */
function updatePoints(
    chart: Chart,
    animation?: (boolean|Partial<AnimationOptions>)
): void {
    const newPoints: Record<string, Highcharts.DragDropPointObject> =
            (chart.dragDropData as any).newPoints,
        animOptions = animObject(animation);

    chart.isDragDropAnimating = true;

    // Update the points
    objectEach(newPoints, function (
        newPoint: Highcharts.DragDropPointObject
    ): void {
        newPoint.point.update(newPoint.newValues, false);
    });

    chart.redraw(animOptions);

    // Clear the isAnimating flag after animation duration is complete.
    // The complete handler for animation seems to have bugs at this time, so
    // we have to use a timeout instead.
    setTimeout(function (): void {
        delete chart.isDragDropAnimating;
        if (chart.hoverPoint && !chart.dragHandles) {
            chart.hoverPoint.showDragHandles();
        }
    }, animOptions.duration);
}


/**
 * Resize the guide box according to point options and a difference in mouse
 * positions. Handles reversed axes.
 *
 * @private
 * @function resizeGuideBox
 * @param {Highcharts.Point} point
 *        The point that is being resized.
 * @param {number} dX
 *        Difference in X position.
 * @param {number} dY
 *        Difference in Y position.
 */
function resizeGuideBox(point: Point, dX: number, dY: number): void {
    const series = point.series,
        chart = series.chart,
        dragDropData: Highcharts.DragDropDataObject = chart.dragDropData as any,
        resizeProp =
            (series.dragDropProps as any)[dragDropData.updateProp as any],
        // dragDropProp.resizeSide holds info on which side to resize.
        newPoint = (dragDropData as any).newPoints[point.id as any].newValues,
        resizeSide = typeof resizeProp.resizeSide === 'function' ?
            resizeProp.resizeSide(newPoint, point) : resizeProp.resizeSide;

    // Call resize hook if it is defined
    if (resizeProp.beforeResize) {
        resizeProp.beforeResize(chart.dragGuideBox, newPoint, point);
    }

    // Do the resize
    resizeRect(
        chart.dragGuideBox as any,
        resizeProp.axis === 'x' && series.xAxis.reversed ||
        resizeProp.axis === 'y' && series.yAxis.reversed ?
            flipResizeSide(resizeSide) : resizeSide,
        {
            x: resizeProp.axis === 'x' ?
                dX - (dragDropData.origin.prevdX || 0) : 0,
            y: resizeProp.axis === 'y' ?
                dY - (dragDropData.origin.prevdY || 0) : 0
        }
    );
}


/**
 * Default mouse move handler while dragging. Handles updating points or guide
 * box.
 *
 * @private
 * @function dragMove
 * @param {Highcharts.PointerEventObject} e
 *        The mouse move event.
 * @param {Highcharts.Point} point
 *        The point that is dragged.
 */
function dragMove(
    e: PointerEvent,
    point: Point
): void {
    const series = point.series,
        chart = series.chart,
        data = chart.dragDropData,
        options = merge(series.options.dragDrop, point.options.dragDrop),
        draggableX = options.draggableX,
        draggableY = options.draggableY,
        origin: Highcharts.DragDropPositionObject = (data as any).origin,
        updateProp: string = (data as any).updateProp;
    let dX = e.chartX - origin.chartX,
        dY = e.chartY - origin.chartY;

    const oldDx = dX;

    // Handle inverted
    if (chart.inverted) {
        dX = -dY;
        dY = -oldDx;
    }

    // If we have liveRedraw enabled, update the points immediately. Otherwise
    // update the guideBox.
    if (pick(options.liveRedraw, true)) {
        updatePoints(chart, false);

        // Update drag handles
        point.showDragHandles();

    } else {
        // No live redraw, update guide box
        if (updateProp) {
            // We are resizing, so resize the guide box
            resizeGuideBox(point, dX, dY);
        } else {
            // We are moving, so move the guide box
            (chart.dragGuideBox as any).translate(
                draggableX ? dX : 0, draggableY ? dY : 0
            );
        }
    }

    // Update stored previous dX/Y
    origin.prevdX = dX;
    origin.prevdY = dY;
}


/**
 * Set the state of the guide box.
 *
 * @private
 * @function Highcharts.Chart#setGuideBoxState
 * @param {string} state
 *        The state to set the guide box to.
 * @param {Highcharts.Dictionary<Highcharts.DragDropGuideBoxOptionsObject>} [options]
 *        Additional overall guideBox options to consider.
 * @return {Highcharts.SVGElement}
 *         The modified guide box.
 */
Chart.prototype.setGuideBoxState = function (
    state: string,
    options?: Record<string, Highcharts.DragDropGuideBoxOptionsObject>
): SVGElement {
    const guideBox = this.dragGuideBox,
        guideBoxOptions = merge(defaultGuideBoxOptions, options),
        stateOptions = merge(
            guideBoxOptions['default'], // eslint-disable-line dot-notation
            guideBoxOptions[state]
        );

    return (guideBox as any)
        .attr({
            'class': stateOptions.className,
            stroke: stateOptions.lineColor,
            strokeWidth: stateOptions.lineWidth,
            fill: stateOptions.color,
            cursor: stateOptions.cursor,
            zIndex: stateOptions.zIndex
        })
        // Use pointerEvents 'none' to avoid capturing the click event
        .css({ pointerEvents: 'none' });
};


/**
 * Get updated point values when dragging a point.
 *
 * @private
 * @function Highcharts.Point#getDropValues
 *
 * @param {Object} origin
 *        Mouse position (chartX/Y) and point props at current data values.
 *        Point props should be organized per point.id in a hashmap.
 *
 * @param {Highcharts.PointerEventObject} newPos
 *        New mouse position (chartX/Y).
 *
 * @param {Highcharts.Dictionary<Highcharts.Dictionary<Highcharts.Dictionary<string>>>} updateProps
 *        Point props to modify. Map of prop objects where each key refers to
 *        the prop, and the value is an object with an axis property. Example:
 *        {
 *            x: {
 *                axis: 'x'
 *            },
 *            x2: {
 *                axis: 'x'
 *            }
 *        }
 *
 * @return {Highcharts.Dictionary<number>}
 *         An object with updated data values.
 */
Point.prototype.getDropValues = function (
    origin: Highcharts.DragDropPositionObject,
    newPos: PointerEvent,
    updateProps: Record<string, Highcharts.SeriesDragDropPropsObject>
): Record<string, number> {
    const point = this,
        series = point.series,
        chart = series.chart,
        mapView = chart.mapView,
        options = merge(series.options.dragDrop, point.options.dragDrop),
        result: Record<string, number> = {},
        pointOrigin = origin.points[point.id];
    let updateSingleProp: (boolean|undefined);

    // Find out if we only have one prop to update
    for (const key in updateProps) {
        if (Object.hasOwnProperty.call(updateProps, key)) {
            if (typeof updateSingleProp !== 'undefined') {
                updateSingleProp = false;
                break;
            }
            updateSingleProp = true;
        }
    }

    /**
     * Utility function to apply precision and limit a value within the
     * draggable range.
     * @private
     * @param {number} val
     *        Value to limit
     * @param {string} direction
     *        Axis direction
     * @return {number}
     *         Limited value
     */
    const limitToRange = function (val: number, direction: string): number {
        const defaultPrecision =
            (series as any)[direction.toLowerCase() + 'Axis']
                .categories ? 1 : 0,
            precision = pick<number|undefined, number>(
                (options as any)['dragPrecision' + direction], defaultPrecision
            ),
            min = pick<number|undefined, number>(
                (options as any)['dragMin' + direction] as any,
                -Infinity
            ),
            max = pick<number|undefined, number>(
                (options as any)['dragMax' + direction] as number,
                Infinity
            );
        let res = val;

        if (precision) {
            res = Math.round(res / precision) * precision;
        }
        return clamp(res, min, max);
    };

    /**
     * Utility function to apply precision and limit a value within the
     * draggable range used only for Highcharts Maps.
     * @private
     * @param {PointerEvent} newPos
     *        PointerEvent, which is used to get the value
     * @param {string} direction
     *        Axis direction
     * @param {string} key
     *        Key for choosing between longitude and latitude
     * @return {number | undefined}
     *         Limited value
     */
    const limitToMapRange = function (
        newPos: PointerEvent,
        direction: string,
        key: string
    ): number | undefined {
        if (mapView) {
            const precision = pick<number|undefined, number>(
                    (options as any)['dragPrecision' + direction],
                    0
                ),
                lonLatMin = mapView.pixelsToLonLat({
                    x: 0,
                    y: 0
                }),
                lonLatMax = mapView.pixelsToLonLat({
                    x: chart.plotBox.width,
                    y: chart.plotBox.height
                });
            let min = pick(
                    (options as any)['dragMin' + direction] as any,
                    lonLatMin &&
                        lonLatMin[key as keyof Highcharts.MapLonLatObject],
                    -Infinity
                ),
                max = pick(
                    (options as any)['dragMax' + direction] as number,
                    lonLatMax &&
                        lonLatMax[key as keyof Highcharts.MapLonLatObject],
                    Infinity
                ),
                res = newPos[key as keyof typeof newPos] as number;

            if (mapView.projection.options.name === 'Orthographic') {
                return res;
            }

            if (key === 'lat') {
                // if map is bigger than possible projection range
                if (isNaN(min) || min > mapView.projection.maxLatitude) {
                    min = mapView.projection.maxLatitude;
                }

                if (isNaN(max) || max < -1 * mapView.projection.maxLatitude) {
                    max = -1 * mapView.projection.maxLatitude;
                }

                // swap for latitude
                const temp = max;
                max = min;
                min = temp;
            }

            if (!mapView.projection.hasCoordinates) {
                // establish y value
                const lonLatRes = mapView.pixelsToLonLat({
                    x: newPos.chartX - chart.plotLeft,
                    y: chart.plotHeight - newPos.chartY + chart.plotTop
                });
                if (lonLatRes) {
                    res = (lonLatRes as any)[key];
                }
            }

            if (precision) {
                res = Math.round(res / precision) * precision;
            }

            return clamp(res, min, max);
        }
    };

    // Assign new value to property. Adds dX/YValue to the old value, limiting
    // it within min/max ranges.
    objectEach(updateProps, function (
        val: Highcharts.SeriesDragDropPropsObject,
        key: string
    ): void {
        const oldVal = (pointOrigin.point as any)[key],
            axis: Axis = (series as any)[val.axis + 'Axis'],
            newVal = mapView ?
                limitToMapRange(newPos, val.axis.toUpperCase(), key) :
                limitToRange(
                    axis.toValue(
                        (axis.horiz ? newPos.chartX : newPos.chartY) +
                        (pointOrigin as any)[key + 'Offset']
                    ),
                    val.axis.toUpperCase()
                );

        // If we are updating a single prop, and it has a validation function
        // for the prop, run it. If it fails, don't update the value.
        if (
            newVal &&
            !(
                updateSingleProp &&
                val.propValidate &&
                !val.propValidate(newVal, point)
            ) &&
            typeof oldVal !== 'undefined'
        ) {
            result[key] = newVal;
        }
    });

    return result;
};


/**
 * Returns an SVGElement to use as the guide box for a set of points.
 *
 * @private
 * @function Highcharts.Series#getGuideBox
 *
 * @param {Array<Highcharts.Point>} points
 *        The state to set the guide box to.
 *
 * @return {Highcharts.SVGElement}
 *         An SVG element for the guide box, not added to DOM.
 */
Series.prototype.getGuideBox = function (
    points: Array<Point>
): SVGElement {
    const chart = this.chart;
    let minX = Infinity,
        maxX = -Infinity,
        minY = Infinity,
        maxY = -Infinity,
        changed: (boolean|undefined);

    // Find bounding box of all points
    points.forEach(function (point: Point): void {
        const bBox = (
            point.graphic && point.graphic.getBBox() || point.shapeArgs
        );

        if (bBox) {
            let plotX2;
            const x2 = (point as XRangePoint).x2;
            if (isNumber(x2)) {
                plotX2 = point.series.xAxis.translate(
                    x2,
                    false,
                    false,
                    false,
                    true
                );
            }

            // Avoid a 0 min when some of the points being dragged are
            // completely outside the plot
            const skipBBox = !(bBox.width || bBox.height || bBox.x || bBox.y);

            changed = true;
            minX = Math.min(
                point.plotX || 0,
                plotX2 || 0,
                skipBBox ? Infinity : bBox.x || 0,
                minX
            );
            maxX = Math.max(
                point.plotX || 0,
                plotX2 || 0,
                (bBox.x || 0) + (bBox.width || 0),
                maxX
            );
            minY = Math.min(
                point.plotY || 0,
                skipBBox ? Infinity : bBox.y || 0,
                minY
            );
            maxY = Math.max(
                (bBox.y || 0) + (bBox.height || 0),
                maxY
            );
        }
    });

    return changed ? chart.renderer.rect(
        minX,
        minY,
        maxX - minX,
        maxY - minY
    ) : chart.renderer.g();
};


/**
 * On point mouse out. Hide drag handles, depending on state.
 *
 * @private
 * @function mouseOut
 * @param {Highcharts.Point} point
 *        The point mousing out of.
 */
function mouseOut(point: Point): void {
    const chart = point.series && point.series.chart,
        dragDropData = chart && chart.dragDropData;

    if (
        chart &&
        chart.dragHandles &&
        !(
            dragDropData &&
            (
                dragDropData.isDragging &&
                dragDropData.draggedPastSensitivity ||
                dragDropData.isHoveringHandle === point.id
            )
        )
    ) {
        chart.hideDragHandles();
    }
}


/**
 * Mouseout on resize handle. Handle states, and possibly run mouseOut on point.
 *
 * @private
 * @function onResizeHandleMouseOut
 * @param {Highcharts.Point} point
 *        The point mousing out of.
 */
function onResizeHandleMouseOut(point: Point): void {
    const chart = point.series.chart;

    if (
        chart.dragDropData &&
        point.id === chart.dragDropData.isHoveringHandle
    ) {
        delete chart.dragDropData.isHoveringHandle;
    }
    if (!chart.hoverPoint) {
        mouseOut(point);
    }
}


/**
 * Mousedown on resize handle. Init a drag if the conditions are right.
 *
 * @private
 * @function onResizeHandleMouseDown
 * @param {Highcharts.PointerEventObject} e
 *        The mousedown event.
 * @param {Highcharts.Point} point
 *        The point mousing down on.
 * @param {string} updateProp
 *        The data property this resize handle is attached to for this point.
 */
function onResizeHandleMouseDown(
    e: PointerEvent,
    point: Point,
    updateProp: string
): void {
    const chart = point.series.chart;

    // Ignore if zoom/pan key is pressed
    if (chart.zoomOrPanKeyPressed(e)) {
        return;
    }

    // Prevent zooming
    chart.mouseIsDown = false;

    // We started a drag
    initDragDrop(e, point);
    (chart.dragDropData as any).updateProp =
        (e as Highcharts.PointDragStartEventObject).updateProp = updateProp;
    point.firePointEvent('dragStart', e);

    // Prevent default to avoid point click for dragging too
    e.stopPropagation();
    e.preventDefault();
}


/**
 * Render drag handles on a point - depending on which handles are enabled - and
 * attach events to them.
 *
 * @private
 * @function Highcharts.Point#showDragHandles
 * @return {void}
 */
Point.prototype.showDragHandles = function (): void {
    const point = this,
        series = point.series,
        chart = series.chart,
        { inverted, renderer } = chart,
        options = merge(series.options.dragDrop, point.options.dragDrop);

    // Go through each updateProp and see if we are supposed to create a handle
    // for it.
    objectEach(series.dragDropProps, function (
        val: Highcharts.SeriesDragDropPropsObject,
        key: string
    ): void {
        const handleOptions: Highcharts.DragDropHandleOptionsObject = merge(
                defaultDragHandleOptions,
                val.handleOptions,
                options.dragHandle
            ),
            handleAttrs: SVGAttributes = {
                'class': handleOptions.className,
                'stroke-width': handleOptions.lineWidth,
                fill: handleOptions.color,
                stroke: handleOptions.lineColor
            },
            pathFormatter = handleOptions.pathFormatter || val.handleFormatter,
            handlePositioner = val.handlePositioner,
            // Run validation function on whether or not we allow individual
            // updating of this prop.
            validate = val.validateIndividualDrag ?
                val.validateIndividualDrag(point) : true;
        let pos,
            handle,
            path;

        if (
            val.resize &&
            validate &&
            val.resizeSide &&
            pathFormatter &&
            (
                (options as any)['draggable' + val.axis.toUpperCase()] ||
                (options as any)[val.optionName]
            ) &&
            (options as any)[val.optionName] !== false
        ) {

            // Create group if it doesn't exist
            if (!chart.dragHandles) {
                chart.dragHandles = {
                    group: renderer
                        .g('drag-drop-handles')
                        .add(series.markerGroup || series.group)
                } as any;
            }

            // Store which point this is
            (chart.dragHandles as any).point = point.id;

            // Find position and path of handle
            pos = handlePositioner(point);
            handleAttrs.d = path = pathFormatter(point);
            // Correct left edge value depending on the xAxis' type, #16596
            const minEdge = point.series.xAxis.categories ? -0.5 : 0;
            if (!path || pos.x < minEdge || pos.y < 0) {
                return;
            }

            // If cursor is not set explicitly, use axis direction
            handleAttrs.cursor = handleOptions.cursor ||
                ((val.axis === 'x') !== !!inverted ?
                    'ew-resize' : 'ns-resize');

            // Create and add the handle element if it doesn't exist
            handle = (chart.dragHandles as any)[val.optionName];
            if (!handle) {
                handle = (chart.dragHandles as any)[val.optionName] = renderer
                    .path()
                    .add((chart.dragHandles as any).group);
            }

            // Move and update handle
            handleAttrs.translateX = inverted ?
                series.yAxis.len - pos.y :
                pos.x;
            handleAttrs.translateY = inverted ?
                series.xAxis.len - pos.x :
                pos.y;
            if (inverted) {
                handleAttrs.rotation = -90;
            }
            handle.attr(handleAttrs);

            // Add events
            addEvents(
                handle.element,
                ['touchstart', 'mousedown'],
                function (e: PointerEvent): void {
                    onResizeHandleMouseDown(
                        getNormalizedEvent(e, chart),
                        point,
                        key
                    );
                },
                { passive: false }
            );
            addEvent(
                (chart.dragHandles as any).group.element,
                'mouseover',
                function (): void {
                    chart.dragDropData = chart.dragDropData || ({} as any);
                    (chart.dragDropData as any).isHoveringHandle = point.id;
                }
            );
            addEvents(
                (chart.dragHandles as any).group.element,
                ['touchend', 'mouseout'],
                function (): void {
                    onResizeHandleMouseOut(point);
                }
            );
        }
    });
};


/**
 * Remove the chart's drag handles if they exist.
 *
 * @private
 * @function Highcharts.Chart#hideDragHandles
 * @return {void}
 */
Chart.prototype.hideDragHandles = function (): void {
    const chart = this;

    if (chart.dragHandles) {
        objectEach(chart.dragHandles, function (val, key): void {
            if (key !== 'group' && (val as SVGElement).destroy) {
                (val as SVGElement).destroy();
            }
        });
        if (chart.dragHandles.group && chart.dragHandles.group.destroy) {
            chart.dragHandles.group.destroy();
        }
        delete chart.dragHandles;
    }
};


/**
 * Utility function to count the number of props in an object.
 *
 * @private
 * @function countProps
 *
 * @param {Object} obj
 *        The object to count.
 *
 * @return {number}
 *         Number of own properties on the object.
 */
function countProps(obj: object): number {
    let count = 0;

    for (const p in obj) {
        if (Object.hasOwnProperty.call(obj, p)) {
            count++;
        }
    }
    return count;
}


/**
 * Utility function to get the value of the first prop of an object. (Note that
 * the order of keys in an object is usually not guaranteed.)
 *
 * @private
 * @function getFirstProp
 * @param {Highcharts.Dictionary<T>} obj
 *        The object to count.
 * @return {T}
 *         Value of the first prop in the object.
 * @template T
 */
function getFirstProp<T>(obj: Record<string, T>): (T|undefined) {
    for (const p in obj) {
        if (Object.hasOwnProperty.call(obj, p)) {
            return obj[p];
        }
    }
}


/**
 * Mouseover on a point. Show drag handles if the conditions are right.
 *
 * @private
 * @function mouseOver
 * @param {Highcharts.Point} point
 *        The point mousing over.
 */
function mouseOver(point: Point): void {
    const series = point.series,
        chart = series && series.chart,
        dragDropData = chart && chart.dragDropData,
        is3d = chart && chart.is3d && chart.is3d();

    if (
        chart &&
        !(
            dragDropData &&
            dragDropData.isDragging && // Ignore if dragging a point
            dragDropData.draggedPastSensitivity
        ) &&
        !chart.isDragDropAnimating && // Ignore if animating
        series.options.dragDrop && // No need to compute handles without this
        !is3d // No 3D support
    ) {
        // Hide the handles if they exist on another point already
        if (chart.dragHandles) {
            chart.hideDragHandles();
        }
        point.showDragHandles();
    }
}


/**
 * On container mouse move. Handle drag sensitivity and fire drag event.
 *
 * @private
 * @function mouseMove
 * @param {Highcharts.PointerEventObject} e
 *        The mouse move event.
 * @param {Highcharts.Chart} chart
 *        The chart we are moving across.
 */
function mouseMove(
    e: PointerEvent,
    chart: Chart
): void {
    // Ignore if zoom/pan key is pressed
    if (chart.zoomOrPanKeyPressed(e)) {
        return;
    }

    const dragDropData = chart.dragDropData;
    let point: Point,
        seriesDragDropOpts: Highcharts.DragDropOptionsObject,
        newPoints: Record<string, Highcharts.DragDropPointObject>,
        numNewPoints = 0,
        newPoint: (Highcharts.DragDropPointObject|null|undefined);

    if (dragDropData && dragDropData.isDragging && dragDropData.point.series) {
        point = dragDropData.point;
        seriesDragDropOpts = point.series.options.dragDrop as any;

        // No tooltip for dragging
        e.preventDefault();

        // Update sensitivity test if not passed yet
        if (!dragDropData.draggedPastSensitivity) {
            dragDropData.draggedPastSensitivity = hasDraggedPastSensitivity(
                e, chart, pick(
                    point.options.dragDrop &&
                        point.options.dragDrop.dragSensitivity,
                    seriesDragDropOpts &&
                        seriesDragDropOpts.dragSensitivity,
                    defaultDragSensitivity
                )
            );
        }

        // If we have dragged past dragSensitivity, run the mousemove handler
        // for dragging
        if (dragDropData.draggedPastSensitivity) {
            // Find the new point values from the moving
            dragDropData.newPoints = getNewPoints(dragDropData, e);

            // If we are only dragging one point, add it to the event
            newPoints = dragDropData.newPoints;
            numNewPoints = countProps(newPoints);
            newPoint = numNewPoints === 1 ?
                getFirstProp(newPoints) :
                null;

            // Run the handler
            point.firePointEvent('drag', {
                origin: dragDropData.origin,
                newPoints: dragDropData.newPoints,
                newPoint: newPoint && newPoint.newValues,
                newPointId: newPoint && newPoint.point.id,
                numNewPoints: numNewPoints,
                chartX: e.chartX,
                chartY: e.chartY
            }, function (): void {
                dragMove(e, point);
            });
        }
    }
}


/**
 * On container mouse up. Fire drop event and reset state.
 *
 * @private
 * @function mouseUp
 * @param {Highcharts.PointerEventObject} e
 *        The mouse up event.
 * @param {Highcharts.Chart} chart
 *        The chart we were dragging in.
 */
function mouseUp(
    e: PointerEvent,
    chart: Chart
): void {
    const dragDropData = chart.dragDropData;

    if (
        dragDropData &&
        dragDropData.isDragging &&
        dragDropData.draggedPastSensitivity &&
        dragDropData.point.series
    ) {
        const point = dragDropData.point,
            newPoints: Record<string, Highcharts.DragDropPointObject> =
                dragDropData.newPoints as any,
            numNewPoints = countProps(newPoints),
            newPoint = numNewPoints === 1 ?
                getFirstProp(newPoints) :
                null;

        // Hide the drag handles
        if (chart.dragHandles) {
            chart.hideDragHandles();
        }

        // Prevent default action
        e.preventDefault();
        chart.cancelClick = true;

        // Fire the event, with a default handler that updates the points

        point.firePointEvent('drop', {
            origin: dragDropData.origin,
            chartX: e.chartX,
            chartY: e.chartY,
            newPoints: newPoints,
            numNewPoints: numNewPoints,
            newPoint: newPoint && newPoint.newValues,
            newPointId: newPoint && newPoint.point.id
        } as Partial<Highcharts.PointDropEventObject>, function (): void {
            updatePoints(chart);
        });
    }

    // Reset
    delete chart.dragDropData;

    // Clean up the drag guide box if it exists. This is always added on
    // drag start, even if user is overriding events.
    if (chart.dragGuideBox) {
        chart.dragGuideBox.destroy();
        delete chart.dragGuideBox;
    }
}


/**
 * On container mouse down. Init dragdrop if conditions are right.
 *
 * @private
 * @function mouseDown
 * @param {Highcharts.PointerEventObject} e
 *        The mouse down event.
 * @param {Highcharts.Chart} chart
 *        The chart we are clicking.
 */
function mouseDown(
    e: PointerEvent,
    chart: Chart
): void {
    const dragPoint = chart.hoverPoint,
        dragDropOptions = merge(
            dragPoint && dragPoint.series.options.dragDrop,
            dragPoint && dragPoint.options.dragDrop
        ),
        draggableX = dragDropOptions.draggableX || false,
        draggableY = dragDropOptions.draggableY || false;

    // Reset cancel click
    chart.cancelClick = false;

    // Ignore if:
    if (
        // Option is disabled for the point
        !(draggableX || draggableY) ||
        // Zoom/pan key is pressed
        chart.zoomOrPanKeyPressed(e) ||
        // Dragging an annotation
        chart.hasDraggedAnnotation
    ) {
        return;
    }

    // If we somehow get a mousedown event while we are dragging, cancel
    if (chart.dragDropData && chart.dragDropData.isDragging) {
        mouseUp(e, chart);
        return;
    }

    // If this point is movable, start dragging it
    if (dragPoint && isPointMovable(dragPoint)) {
        chart.mouseIsDown = false; // Prevent zooming
        initDragDrop(e, dragPoint);
        dragPoint.firePointEvent('dragStart', e);
    }
}

/* eslint-disable no-invalid-this */

// Point hover event. We use a short timeout due to issues with coordinating
// point mouseover/out events on dragHandles and points. Particularly arearange
// series are finicky since the markers are not individual points. This logic
// should preferably be improved in the future. Notice that the mouseOut event
// below must have a shorter timeout to ensure event order.
addEvent(Point, 'mouseOver', function (): void {
    const point = this;

    setTimeout(function (): void {
        mouseOver(point);
    }, 12);
});


// Point mouseleave event. See above function for explanation of the timeout.
addEvent(Point, 'mouseOut', function (): void {
    const point = this;

    setTimeout(function (): void {
        if (point.series) {
            mouseOut(point);
        }
    }, 10);
});


// Hide drag handles on a point if it is removed
addEvent(Point, 'remove', function (): void {
    const chart = this.series.chart,
        dragHandles = chart.dragHandles;

    if (dragHandles && dragHandles.point === this.id) {
        chart.hideDragHandles();
    }
});


/**
 * Check whether the zoomKey or panKey is pressed.
 *
 * @private
 * @function Highcharts.Chart#zoomOrPanKeyPressed
 * @param {global.Event} e
 *        A mouse event.
 * @return {boolean}
 *         True if the zoom or pan keys are pressed. False otherwise.
 */
Chart.prototype.zoomOrPanKeyPressed = function (e: Event): boolean {
    // Check whether the panKey and zoomKey are set in chart.userOptions
    const chartOptions = this.options.chart || {},
        panKey = chartOptions.panKey && chartOptions.panKey + 'Key',
        zoomKey = chartOptions.zooming.key && chartOptions.zooming.key + 'Key';

    return ((e as any)[zoomKey as any] || (e as any)[panKey as any]);
};


/**
 * Add events to document and chart if the chart is draggable.
 *
 * @private
 * @function addDragDropEvents
 * @param {Highcharts.Chart} chart
 *        The chart to add events to.
 */
function addDragDropEvents(chart: Chart): void {
    const container = chart.container,
        doc = H.doc;

    // Only enable if we have a draggable chart
    if (isChartDraggable(chart)) {
        addEvents(
            container,
            ['mousedown', 'touchstart'],
            function (e: PointerEvent): void {
                mouseDown(getNormalizedEvent(e, chart), chart);
            }
        );
        addEvents(
            container,
            ['mousemove', 'touchmove'],
            function (e: PointerEvent): void {
                mouseMove(getNormalizedEvent(e, chart), chart);
            },
            { passive: false }
        );
        addEvent(
            container,
            'mouseleave',
            function (e: PointerEvent): void {
                mouseUp(getNormalizedEvent(e, chart), chart);
            }
        );
        chart.unbindDragDropMouseUp = addEvents(
            doc,
            ['mouseup', 'touchend'],
            function (e: PointerEvent): void {
                mouseUp(getNormalizedEvent(e, chart), chart);
            },
            { passive: false }
        );

        // Add flag to avoid doing this again
        chart.hasAddedDragDropEvents = true;

        // Add cleanup to make sure we don't pollute document
        addEvent(chart, 'destroy', function (): void {
            if (chart.unbindDragDropMouseUp) {
                chart.unbindDragDropMouseUp();
            }
        });
    }
}


// Add event listener to Chart.render that checks whether or not we should add
// dragdrop.
addEvent(Chart, 'render', function (): void {
    // If we don't have dragDrop events, see if we should add them
    if (!this.hasAddedDragDropEvents) {
        addDragDropEvents(this);
    }
});

/* *
 *
 *  API Options
 *
 * */

/**
 * Current drag and drop position.
 *
 * @interface Highcharts.DragDropPositionObject
 *//**
 * Chart x position
 * @name Highcharts.DragDropPositionObject#chartX
 * @type {number}
 *//**
 * Chart y position
 * @name Highcharts.DragDropPositionObject#chartY
 * @type {number}
 *//**
 * Drag and drop guide box.
 * @name Highcharts.DragDropPositionObject#guideBox
 * @type {Highcharts.BBoxObject|undefined}
 *//**
 * Updated point data.
 * @name Highcharts.DragDropPositionObject#points
 * @type {Highcharts.Dictionary<Highcharts.Dictionary<number>>}
 *//**
 * Delta of previous x position.
 * @name Highcharts.DragDropPositionObject#prevdX
 * @type {number|undefined}
 *//**
 * Delta of previous y position.
 * @name Highcharts.DragDropPositionObject#prevdY
 * @type {number|undefined}
 */

/**
 * Function callback to execute while series points are dragged. Return false to
 * stop the default drag action.
 *
 * @callback Highcharts.PointDragCallbackFunction
 *
 * @param {Highcharts.Point} this
 *        Point where the event occured.
 *
 * @param {Highcharts.PointDragEventObject} event
 *        Event arguments.
 */

/**
 * Contains information about a points new values.
 *
 * @interface Highcharts.PointDragDropObject
 *//**
 * New values.
 * @name Highcharts.PointDragDropObject#newValues
 * @type {Highcharts.Dictionary<number>}
 *//**
 * Updated point.
 * @name Highcharts.PointDragDropObject#point
 * @type {Highcharts.Point}
 */

/**
 * Contains common information for a drag event on series points.
 *
 * @interface Highcharts.PointDragEventObject
 *//**
 * New point after drag if only a single one.
 * @name Highcharts.PointDropEventObject#newPoint
 * @type {Highcharts.PointDragDropObject|undefined}
 *//**
 * New point id after drag if only a single one.
 * @name Highcharts.PointDropEventObject#newPointId
 * @type {string|undefined}
 *//**
 * New points during drag.
 * @name Highcharts.PointDragEventObject#newPoints
 * @type {Highcharts.Dictionary<Highcharts.PointDragDropObject>}
 *//**
 * Original data.
 * @name Highcharts.PointDragEventObject#origin
 * @type {Highcharts.DragDropPositionObject}
 *//**
 * Prevent default drag action.
 * @name Highcharts.PointDragEventObject#preventDefault
 * @type {Function}
 *//**
 * Target point that caused the event.
 * @name Highcharts.PointDragEventObject#target
 * @type {Highcharts.Point}
 *//**
 * Event type.
 * @name Highcharts.PointDragEventObject#type
 * @type {"drag"}
 */

/**
 * Function callback to execute when a series point is dragged.
 *
 * @callback Highcharts.PointDragStartCallbackFunction
 *
 * @param {Highcharts.Point} this
 *        Point where the event occured.
 *
 * @param {Highcharts.PointDragStartEventObject} event
 *        Event arguments.
 */

/**
 * Contains common information for a drag event on series point.
 *
 * @interface Highcharts.PointDragStartEventObject
 * @extends global.MouseEvent
 *//**
 * Data property being dragged.
 * @name Highcharts.PointDragStartEventObject#updateProp
 * @type {string|undefined}
 */

/**
 * Function callback to execute when series points are dropped.
 *
 * @callback Highcharts.PointDropCallbackFunction
 *
 * @param {Highcharts.Point} this
 *        Point where the event occured.
 *
 * @param {Highcharts.PointDropEventObject} event
 *        Event arguments.
 */

/**
 * Contains common information for a drop event on series points.
 *
 * @interface Highcharts.PointDropEventObject
 *//**
 * New point after drop if only a single one.
 * @name Highcharts.PointDropEventObject#newPoint
 * @type {Highcharts.PointDragDropObject|undefined}
 *//**
 * New point id after drop if only a single one.
 * @name Highcharts.PointDropEventObject#newPointId
 * @type {string|undefined}
 *//**
 * New points after drop.
 * @name Highcharts.PointDropEventObject#newPoints
 * @type {Highcharts.Dictionary<Highcharts.PointDragDropObject>}
 *//**
 * Number of new points.
 * @name Highcharts.PointDropEventObject#numNewPoints
 * @type {number}
 *//**
 * Original data.
 * @name Highcharts.PointDropEventObject#origin
 * @type {Highcharts.DragDropPositionObject}
 *//**
 * Prevent default drop action.
 * @name Highcharts.PointDropEventObject#preventDefault
 * @type {Function}
 *//**
 * Target point that caused the event.
 * @name Highcharts.PointDropEventObject#target
 * @type {Highcharts.Point}
 *//**
 * Event type.
 * @name Highcharts.PointDropEventObject#type
 * @type {"drop"}
 */

''; // detaches doclets above<|MERGE_RESOLUTION|>--- conflicted
+++ resolved
@@ -373,10 +373,6 @@
             // We flip whether or not we update the top or bottom of the guide
             // box at threshold, but if we drag the mouse fast, the top has not
             // reached threshold before we cross over and update the bottom.
-<<<<<<< HEAD
-            const threshold = point.series.translatedThreshold,
-                y = guideBox.attr('y');
-=======
             const plotThreshold = pick(
                     point.yBottom, // Added support for stacked series. (#18741)
                     point.series.translatedThreshold
@@ -387,7 +383,6 @@
                 ) : point.series.options.threshold || 0,
                 y = threshold + pointVals.y;
 
->>>>>>> 21425665
             let height,
                 diff;
 
