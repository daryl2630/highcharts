--- conflicted
+++ resolved
@@ -2259,9 +2259,6 @@
     offsetWidth = measuringSpan.offsetWidth;
     discardElement(measuringSpan); // #2463
     return offsetWidth;
-<<<<<<< HEAD
-};
-=======
 };
 
 /* *
@@ -2302,21 +2299,8 @@
 
 /* *
  *
- *  Registry
- *
- * */
-
-declare module '../../Core/Renderer/RendererType' {
-    interface RendererTypeRegistry {
-        VMLRenderer: typeof VMLRenderer;
-    }
-}
-
-/* *
- *
  *  Default Export
  *
  * */
 
-export default Oldie;
->>>>>>> ea34c3fb
+export default Oldie;