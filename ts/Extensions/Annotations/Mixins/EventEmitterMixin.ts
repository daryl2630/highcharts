/* *
 *
 *  !!!!!!! SOURCE GETS TRANSPILED BY TYPESCRIPT. EDIT TS FILE ONLY. !!!!!!!
 *
 * */

import type Annotation from '../Annotations';
import type { CursorValue } from '../../../Core/Renderer/CSSObject';
import type DOMElementType from '../../../Core/Renderer/DOMElementType';
import type EventCallback from '../../../Core/EventCallback';
import type PointerEvent from '../../../Core/PointerEvent';
import type PositionObject from '../../../Core/Renderer/PositionObject';
import type SVGElement from '../../../Core/Renderer/SVG/SVGElement';
import H from '../../../Core/Globals.js';

/**
 * Internal types.
 */
declare global {
    namespace Highcharts {
        interface AnnotationEventEmitter extends AnnotationEventEmitterMixin {
            cancelClick?: boolean;
            chart: AnnotationChart;
            graphic: SVGElement;
            hasDragged?: boolean;
            hcEvents?: unknown;
            isUpdating?: boolean;
            labels?: Array<AnnotationLabelType>;
            nonDOMEvents?: Array<string>;
            options: Partial<(AnnotationControlPointOptionsObject|AnnotationsOptions)>;
            points?: Array<AnnotationPointType>;
            removeDrag?: Function;
            removeMouseUp?: Function;
            shapes?: Array<AnnotationShapeType>;
            target?: AnnotationControllable;
            redraw(animation?: boolean): void;
        }
        interface AnnotationEventEmitterMixin {
            addEvents(this: AnnotationEventEmitter): void;
            destroy(this: AnnotationEventEmitter): void;
            mouseMoveToRadians(
                this: AnnotationEventEmitter,
                e: AnnotationEventObject,
                cx: number,
                cy: number
            ): number;
            mouseMoveToScale(
                this: AnnotationEventEmitter,
                e: AnnotationEventObject,
                cx: number,
                cy: number
            ): PositionObject;
            mouseMoveToTranslation(
                this: AnnotationEventEmitter,
                e: AnnotationEventObject
            ): PositionObject;
<<<<<<< HEAD
            onDrag(this: AnnotationEventEmitter, e: AnnotationEventObject): void;
            onMouseDown(this: AnnotationEventEmitter, e: AnnotationEventObject): void;
            onMouseUp(this: AnnotationEventEmitter, e: AnnotationEventObject): void;
=======
            onDrag(
                this: AnnotationEventEmitter,
                e: AnnotationEventObject
            ): void;
            onMouseDown(
                this: AnnotationEventEmitter,
                e: AnnotationEventObject
            ): void;
            onMouseUp(
                this: AnnotationEventEmitter,
                e: AnnotationEventObject
            ): void;
>>>>>>> e88cb766
            removeDocEvents(this: AnnotationEventEmitter): void;
        }
        interface AnnotationEventObject extends PointerEvent {
            prevChartX: number;
            prevChartY: number;
        }
    }
}

import U from '../../../Core/Utilities.js';
const {
    addEvent,
    fireEvent,
    objectEach,
    pick,
    removeEvent
} = U;

/* eslint-disable valid-jsdoc */

/**
 * It provides methods for:
 * - adding and handling DOM events and a drag event,
 * - mapping a mouse move event to the distance between two following events.
 *   The units of the distance are specific to a transformation,
 *   e.g. for rotation they are radians, for scaling they are scale factors.
 *
 * @private
 * @mixin
 */
const eventEmitterMixin: Highcharts.AnnotationEventEmitterMixin = {
    /**
     * Add emitter events.
     */
    addEvents: function (this: Highcharts.AnnotationEventEmitter): void {
        const emitter = this,
            addMouseDownEvent = function (element: DOMElementType): void {
                addEvent(
                    element,
                    H.isTouchDevice ? 'touchstart' : 'mousedown',
                    (e: Highcharts.AnnotationEventObject): void => {
                        emitter.onMouseDown(e);
                    },
                    { passive: false }
                );
            };

        addMouseDownEvent(this.graphic.element);

        (emitter.labels || []).forEach((label): void => {
            if (label.options.useHTML && label.graphic.text) {
                // Mousedown event bound to HTML element (#13070).
                addMouseDownEvent(label.graphic.text.element);
            }
        });

        objectEach(emitter.options.events, function (
            event: EventCallback<Annotation>,
            type: string
        ): void {
            const eventHandler = function (e: PointerEvent): void {
                if (type !== 'click' || !emitter.cancelClick) {
                    (event as any).call(
                        emitter,
                        emitter.chart.pointer.normalize(e),
                        emitter.target
                    );
                }
            };

            if ((emitter.nonDOMEvents || []).indexOf(type) === -1) {
                emitter.graphic.on(type, eventHandler);
            } else {
                addEvent(emitter, type, eventHandler, { passive: false });
            }
        });

        if (emitter.options.draggable) {

            addEvent(emitter, 'drag', emitter.onDrag);

            if (!emitter.graphic.renderer.styledMode) {
                const cssPointer = {
                    cursor: ({
                        x: 'ew-resize',
                        y: 'ns-resize',
                        xy: 'move'
                    } as Record<string, CursorValue>)[
                        emitter.options.draggable
                    ]
                };

                emitter.graphic.css(cssPointer);

                (emitter.labels || []).forEach((label): void => {
                    if (label.options.useHTML && label.graphic.text) {
                        label.graphic.text.css(cssPointer);
                    }
                });
            }
        }

        if (!emitter.isUpdating) {
            fireEvent(emitter, 'add');
        }
    },

    /**
     * Remove emitter document events.
     */
    removeDocEvents: function (this: Highcharts.AnnotationEventEmitter): void {
        if (this.removeDrag) {
            this.removeDrag = this.removeDrag();
        }

        if (this.removeMouseUp) {
            this.removeMouseUp = this.removeMouseUp();
        }
    },

    /**
     * Mouse down handler.
     */
    onMouseDown: function (
        this: Highcharts.AnnotationEventEmitter,
        e: Highcharts.AnnotationEventObject
    ): void {
        let emitter = this,
            pointer = emitter.chart.pointer,
            prevChartX: number,
            prevChartY: number;

        if (e.preventDefault) {
            e.preventDefault();
        }

        // On right click, do nothing:
        if (e.button === 2) {
            return;
        }

        e = pointer.normalize(e);
        prevChartX = e.chartX;
        prevChartY = e.chartY;

        emitter.cancelClick = false;
        emitter.chart.hasDraggedAnnotation = true;
        emitter.removeDrag = addEvent(
            H.doc,
            H.isTouchDevice ? 'touchmove' : 'mousemove',
            function (e: Highcharts.AnnotationEventObject): void {
                emitter.hasDragged = true;

                e = pointer.normalize(e);
                e.prevChartX = prevChartX;
                e.prevChartY = prevChartY;

                fireEvent(emitter, 'drag', e);

                prevChartX = e.chartX;
                prevChartY = e.chartY;
            },
            H.isTouchDevice ? { passive: false } : void 0
        );
        emitter.removeMouseUp = addEvent(
            H.doc,
            H.isTouchDevice ? 'touchend' : 'mouseup',
            function (e: Highcharts.AnnotationEventObject): void {
                // Sometimes the target is the annotation and sometimes its the
                // controllable
                const annotation = pick(
                    emitter.target && emitter.target.annotation,
                    emitter.target
                );
                if (annotation) {
                    // Keep annotation selected after dragging control point
                    (annotation as Annotation).cancelClick = emitter.hasDragged;
                }

                emitter.cancelClick = emitter.hasDragged;
                emitter.hasDragged = false;
                emitter.chart.hasDraggedAnnotation = false;
                // ControlPoints vs Annotation:
                fireEvent(pick(
                    annotation, // #15952
                    emitter
                ), 'afterUpdate');
                emitter.onMouseUp(e);
            },
            H.isTouchDevice ? { passive: false } : void 0
        );
    },

    /**
     * Mouse up handler.
     */
    onMouseUp: function (
        this: Highcharts.AnnotationEventEmitter,
        _e: Highcharts.AnnotationEventObject
    ): void {
        const chart = this.chart,
            annotation: Annotation = this.target as any || this,
            annotationsOptions = chart.options.annotations,
            index = chart.annotations.indexOf(annotation);

        this.removeDocEvents();

        (annotationsOptions as any)[index] = annotation.options;
    },

    /**
     * Drag and drop event. All basic annotations should share this
     * capability as well as the extended ones.
     */
    onDrag: function (
        this: Highcharts.AnnotationEventEmitter,
        e: Highcharts.AnnotationEventObject
    ): void {
        if (
            this.chart.isInsidePlot(
                e.chartX - this.chart.plotLeft,
                e.chartY - this.chart.plotTop,
                {
                    visiblePlotOnly: true
                }
            )
        ) {
            const translation = this.mouseMoveToTranslation(e);

            if (this.options.draggable === 'x') {
                translation.y = 0;
            }

            if (this.options.draggable === 'y') {
                translation.x = 0;
            }

            if ((this.points as any).length) {
                (this as any).translate(translation.x, translation.y);
            } else {
                (this.shapes as any).forEach(function (
                    shape: SVGElement
                ): void {
                    shape.translate(translation.x, translation.y);
                });
                (this.labels as any).forEach(function (
                    label: SVGElement
                ): void {
                    label.translate(translation.x, translation.y);
                });
            }

            this.redraw(false);
        }
    },

    /**
     * Map mouse move event to the radians.
     */
    mouseMoveToRadians: function (
        this: Highcharts.AnnotationEventEmitter,
        e: Highcharts.AnnotationEventObject,
        cx: number,
        cy: number
    ): number {
        let prevDy = e.prevChartY - cy,
            prevDx = e.prevChartX - cx,
            dy = e.chartY - cy,
            dx = e.chartX - cx,
            temp;

        if (this.chart.inverted) {
            temp = prevDx;
            prevDx = prevDy;
            prevDy = temp;

            temp = dx;
            dx = dy;
            dy = temp;
        }

        return Math.atan2(dy, dx) - Math.atan2(prevDy, prevDx);
    },

    /**
     * Map mouse move event to the distance between two following events.
     */
    mouseMoveToTranslation: function (
        this: Highcharts.AnnotationEventEmitter,
        e: Highcharts.AnnotationEventObject
    ): PositionObject {
        let dx = e.chartX - e.prevChartX,
            dy = e.chartY - e.prevChartY,
            temp;

        if (this.chart.inverted) {
            temp = dy;
            dy = dx;
            dx = temp;
        }

        return {
            x: dx,
            y: dy
        };
    },

    /**
     * Map mouse move to the scale factors.
     *
     * @param {Object} e event
     * @param {number} cx center x
     * @param {number} cy center y
     **/
    mouseMoveToScale: function (
        this: Highcharts.AnnotationEventEmitter,
        e: Highcharts.AnnotationEventObject,
        cx: number,
        cy: number
    ): PositionObject {
        let prevDx = e.prevChartX - cx,
            prevDy = e.prevChartY - cy,
            dx = e.chartX - cx,
            dy = e.chartY - cy,
            sx = (dx || 1) / (prevDx || 1),
            sy = (dy || 1) / (prevDy || 1),
            temp;

        if (this.chart.inverted) {
            temp = sy;
            sy = sx;
            sx = temp;
        }

        return {
            x: sx,
            y: sy
        };
    },

    /**
     * Destroy the event emitter.
     */
    destroy: function (this: Highcharts.AnnotationEventEmitter): void {
        this.removeDocEvents();

        removeEvent(this);

        this.hcEvents = null;
    }
};

namespace eventEmitterMixin {
    export type Type = Highcharts.AnnotationEventEmitter;
}

export default eventEmitterMixin;<|MERGE_RESOLUTION|>--- conflicted
+++ resolved
@@ -54,11 +54,6 @@
                 this: AnnotationEventEmitter,
                 e: AnnotationEventObject
             ): PositionObject;
-<<<<<<< HEAD
-            onDrag(this: AnnotationEventEmitter, e: AnnotationEventObject): void;
-            onMouseDown(this: AnnotationEventEmitter, e: AnnotationEventObject): void;
-            onMouseUp(this: AnnotationEventEmitter, e: AnnotationEventObject): void;
-=======
             onDrag(
                 this: AnnotationEventEmitter,
                 e: AnnotationEventObject
@@ -71,7 +66,6 @@
                 this: AnnotationEventEmitter,
                 e: AnnotationEventObject
             ): void;
->>>>>>> e88cb766
             removeDocEvents(this: AnnotationEventEmitter): void;
         }
         interface AnnotationEventObject extends PointerEvent {
