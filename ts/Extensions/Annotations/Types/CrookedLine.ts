--- conflicted
+++ resolved
@@ -241,19 +241,10 @@
                         );
 
                         // Update options:
-<<<<<<< HEAD
-                        (target.options as any).typeOptions.points[this.index].x = (
-                            target.points[this.index].x
-                        );
-                        (target.options as any).typeOptions.points[this.index].y = (
-                            target.points[this.index].y
-                        );
-=======
                         (target.options as any).typeOptions
                             .points[this.index].x = target.points[this.index].x;
                         (target.options as any).typeOptions
                             .points[this.index].y = target.points[this.index].y;
->>>>>>> e88cb766
 
                         target.redraw(false);
                     }
