/* *
 *
 *  !!!!!!! SOURCE GETS TRANSPILED BY TYPESCRIPT. EDIT TS FILE ONLY. !!!!!!!
 *
 * */

'use strict';

import type MockPointOptions from '../MockPointOptions';
import type PositionObject from '../../../Core/Renderer/PositionObject';
import Annotation from '../Annotations.js';
import ControlPoint from '../ControlPoint.js';
import CrookedLine from './CrookedLine.js';
import MockPoint from '../MockPoint.js';
import U from '../../../Core/Utilities.js';
const { merge } = U;

/**
 * Internal types.
 * @private
 */
declare global {
    namespace Highcharts {
        interface AnnotationTunnelOptionsObject extends CrookedLine.AnnotationCrookedLineOptionsObject {
            typeOptions: AnnotationTunnelTypeOptionsObject;
        }
        interface AnnotationTunnelTypeOptionsObject extends CrookedLine.AnnotationCrookedLineTypeOptionsObject {
            height: number;
            heightControlPoint: AnnotationControlPointOptionsObject;
        }
        interface AnnotationTypesRegistry {
            tunnel: typeof Tunnel;
        }
    }
}

/* eslint-disable no-invalid-this, valid-jsdoc */

/**
 * @private
 */
function getSecondCoordinate(
    p1: PositionObject,
    p2: PositionObject,
    x: number
): number {
    return (p2.y - p1.y) / (p2.x - p1.x) * (x - p1.x) + p1.y;
}

class Tunnel extends CrookedLine {

    /* *
     *
     * Constructors
     *
     * */

    public constructor(chart: Highcharts.AnnotationChart, options: Highcharts.AnnotationTunnelOptionsObject) {
        super(chart, options);
    }

    /* *
     *
     * Functions
     *
     * */

<<<<<<< HEAD
    public getPointsOptions(): Array<MockPointOptions> {
        var pointsOptions = CrookedLine.prototype.getPointsOptions.call(this);
=======
    public getPointsOptions(): Array<Highcharts.AnnotationMockPointOptionsObject> {
        const pointsOptions = CrookedLine.prototype.getPointsOptions.call(this);
>>>>>>> e06cb2fe

        pointsOptions[2] = this.heightPointOptions(pointsOptions[1]);
        pointsOptions[3] = this.heightPointOptions(pointsOptions[0]);

        return pointsOptions;
    }

    public getControlPointsOptions(): Array<MockPointOptions> {
        return this.getPointsOptions().slice(0, 2);
    }

    public heightPointOptions(
<<<<<<< HEAD
        pointOptions: MockPointOptions
    ): MockPointOptions {
        var heightPointOptions = merge(pointOptions),
=======
        pointOptions: Highcharts.AnnotationMockPointOptionsObject
    ): Highcharts.AnnotationMockPointOptionsObject {
        const heightPointOptions = merge(pointOptions),
>>>>>>> e06cb2fe
            typeOptions = this.options.typeOptions as Highcharts.AnnotationTunnelTypeOptionsObject;

        heightPointOptions.y += typeOptions.height;

        return heightPointOptions;
    }

    public addControlPoints(): void {
        CrookedLine.prototype.addControlPoints.call(this);

        const options = this.options,
            typeOptions = options.typeOptions as Highcharts.AnnotationTunnelTypeOptionsObject,
            controlPoint = new ControlPoint(
                this.chart,
                this,
                merge(
                    options.controlPointOptions,
                    typeOptions.heightControlPoint
                ),
                2
            );

        this.controlPoints.push(controlPoint);

        typeOptions.heightControlPoint = controlPoint.options;
    }

    public addShapes(): void {
        this.addLine();
        this.addBackground();
    }

    public addLine(): void {
        const line = this.initShape(
            merge(this.options.typeOptions.line, {
                type: 'path',
                points: [
                    this.points[0],
                    this.points[1],
<<<<<<< HEAD
                    function (target: any): MockPointOptions {
                        var pointOptions = MockPoint.pointToOptions(
=======
                    function (target: any): Highcharts.AnnotationMockPointOptionsObject {
                        const pointOptions = MockPoint.pointToOptions(
>>>>>>> e06cb2fe
                            target.annotation.points[2]
                        );

                        pointOptions.command = 'M';

                        return pointOptions;
                    },
                    this.points[3]
                ] as any
            }),
            false as any
        );

        this.options.typeOptions.line = line.options;
    }

    public addBackground(): void {
        const background = (this.initShape as any)(merge(
            this.options.typeOptions.background,
            {
                type: 'path',
                points: this.points.slice() as any
            }
        ));

        this.options.typeOptions.background = background.options;
    }

    /**
     * Translate start or end ("left" or "right") side of the tunnel.
     * @private
     * @param {number} dx - the amount of x translation
     * @param {number} dy - the amount of y translation
     * @param {boolean} [end] - whether to translate start or end side
     */
    public translateSide(dx: number, dy: number, end?: boolean): void {
        const topIndex = Number(end),
            bottomIndex = topIndex === 0 ? 3 : 2;

        this.translatePoint(dx, dy, topIndex);
        this.translatePoint(dx, dy, bottomIndex);
    }

    /**
     * Translate height of the tunnel.
     * @private
     * @param {number} dh - the amount of height translation
     */
    public translateHeight(dh: number): void {
        this.translatePoint(0, dh, 2);
        this.translatePoint(0, dh, 3);

        this.options.typeOptions.height = (this.points[3].y as any) - (this.points[0].y as any);
    }

}

/**
 * @private
 */
interface Tunnel {
    defaultOptions: CrookedLine['defaultOptions'];
}

Tunnel.prototype.defaultOptions = merge(
    CrookedLine.prototype.defaultOptions,
    /**
     * A tunnel annotation.
     *
     * @extends annotations.crookedLine
     * @sample highcharts/annotations-advanced/tunnel/
     *         Tunnel
     * @product highstock
     * @optionparent annotations.tunnel
     */
    {
        typeOptions: {
            xAxis: 0,
            yAxis: 0,
            /**
             * Background options.
             *
             * @type {Object}
             * @excluding height, point, points, r, type, width, markerEnd,
             *            markerStart
             */
            background: {
                fill: 'rgba(130, 170, 255, 0.4)',
                strokeWidth: 0
            },
            line: {
                strokeWidth: 1
            },
            /**
             * The height of the annotation in terms of yAxis.
             */
            height: -2,


            /**
             * Options for the control point which controls
             * the annotation's height.
             *
             * @extends annotations.crookedLine.controlPointOptions
             * @excluding positioner, events
             */
            heightControlPoint: {
                positioner: function (
                    this: Highcharts.AnnotationControlPoint,
                    target: Highcharts.AnnotationControllable
                ): PositionObject {
                    const startXY = MockPoint.pointToPixels(target.points[2]),
                        endXY = MockPoint.pointToPixels(target.points[3]),
                        x = (startXY.x + endXY.x) / 2;

                    return {
                        x: x - this.graphic.width / 2,
                        y: getSecondCoordinate(startXY, endXY, x) -
                        this.graphic.height / 2
                    };
                },
                events: {
                    drag: function (
                        this: Tunnel,
                        e: Highcharts.AnnotationEventObject,
                        target: Tunnel
                    ): void {
                        if (
                            target.chart.isInsidePlot(
                                e.chartX - target.chart.plotLeft,
                                e.chartY - target.chart.plotTop,
                                {
                                    visiblePlotOnly: true
                                }
                            )
                        ) {
                            target.translateHeight(
                                this.mouseMoveToTranslation(e).y
                            );

                            target.redraw(false);
                        }
                    }
                }
            }
        },

        /**
         * @extends annotations.crookedLine.controlPointOptions
         * @excluding positioner, events
         */
        controlPointOptions: {
            events: {
                drag: function (
                    this: Tunnel,
                    e: Highcharts.AnnotationEventObject,
                    target: Tunnel
                ): void {
                    if (
                        target.chart.isInsidePlot(
                            e.chartX - target.chart.plotLeft,
                            e.chartY - target.chart.plotTop,
                            {
                                visiblePlotOnly: true
                            }
                        )
                    ) {
                        const translation = this.mouseMoveToTranslation(e);

                        target.translateSide(
                            translation.x,
                            translation.y,
                            this.index as any
                        );

                        target.redraw(false);
                    }
                }
            }
        }
    }
);

Annotation.types.tunnel = Tunnel;

export default Tunnel;<|MERGE_RESOLUTION|>--- conflicted
+++ resolved
@@ -65,13 +65,8 @@
      *
      * */
 
-<<<<<<< HEAD
     public getPointsOptions(): Array<MockPointOptions> {
-        var pointsOptions = CrookedLine.prototype.getPointsOptions.call(this);
-=======
-    public getPointsOptions(): Array<Highcharts.AnnotationMockPointOptionsObject> {
         const pointsOptions = CrookedLine.prototype.getPointsOptions.call(this);
->>>>>>> e06cb2fe
 
         pointsOptions[2] = this.heightPointOptions(pointsOptions[1]);
         pointsOptions[3] = this.heightPointOptions(pointsOptions[0]);
@@ -84,15 +79,9 @@
     }
 
     public heightPointOptions(
-<<<<<<< HEAD
         pointOptions: MockPointOptions
     ): MockPointOptions {
-        var heightPointOptions = merge(pointOptions),
-=======
-        pointOptions: Highcharts.AnnotationMockPointOptionsObject
-    ): Highcharts.AnnotationMockPointOptionsObject {
         const heightPointOptions = merge(pointOptions),
->>>>>>> e06cb2fe
             typeOptions = this.options.typeOptions as Highcharts.AnnotationTunnelTypeOptionsObject;
 
         heightPointOptions.y += typeOptions.height;
@@ -132,13 +121,8 @@
                 points: [
                     this.points[0],
                     this.points[1],
-<<<<<<< HEAD
                     function (target: any): MockPointOptions {
-                        var pointOptions = MockPoint.pointToOptions(
-=======
-                    function (target: any): Highcharts.AnnotationMockPointOptionsObject {
                         const pointOptions = MockPoint.pointToOptions(
->>>>>>> e06cb2fe
                             target.annotation.points[2]
                         );
 
