--- conflicted
+++ resolved
@@ -17,17 +17,13 @@
 'use strict';
 
 import type Point from '../Core/Series/Point';
-<<<<<<< HEAD
 import type SVGAttributes from '../Core/Renderer/SVG/SVGAttributes';
-
-=======
 import type {
     PointOptions,
     PointShortOptions
 } from '../Core/Series/PointOptions';
 import type Series from '../Core/Series/Series.js';
 import type SeriesOptions from '../Core/Series/SeriesOptions';
->>>>>>> dd1e2602
 import Axis from '../Core/Axis/Axis.js';
 import Chart from '../Core/Chart/Chart.js';
 import AST from '../Core/Renderer/HTML/AST.js';
@@ -66,11 +62,13 @@
         /** @requires modules/export-data */
         getTable(useLocalDecimalPoint?: boolean): string;
         /** @requires modules/export-data */
+        getTableAST(useLocalDecimalPoint?: boolean): Highcharts.ASTNode;
+        /** @requires modules/export-data */
         setUpKeyToAxis(): void;
         /** @requires modules/export-data */
         viewData(): void;
         /** @requires modules/export-data */
-        toggleDataTable(): void;
+        toggleDataTable(show?: boolean): void;
         /** @requires modules/export-data */
         hideData(): void;
         /** @requires modules/export-data */
@@ -104,36 +102,6 @@
             categoryMap: ExportingCategoryMap;
             dateTimeValueAxisMap: ExportingDateTimeMap;
         }
-<<<<<<< HEAD
-        interface ChartLike {
-            dataTableDiv?: HTMLDivElement;
-            /** @requires modules/export-data */
-            downloadCSV(): void;
-            /** @requires modules/export-data */
-            downloadXLS(): void;
-            /** @requires modules/export-data */
-            getCSV(useLocalDecimalPoint?: boolean): string;
-            /** @requires modules/export-data */
-            getDataRows(
-                multiLevelHeaders?: boolean
-            ): Array<Array<(number|string)>>;
-            /** @requires modules/export-data */
-            getTable(useLocalDecimalPoint?: boolean): string;
-            /** @requires modules/export-data */
-            getTableAST(useLocalDecimalPoint?: boolean): ASTNode;
-            /** @requires modules/export-data */
-            setUpKeyToAxis(): void;
-            /** @requires modules/export-data */
-            viewData(): void;
-            /** @requires modules/export-data */
-            toggleDataTable(show?: boolean): void;
-            /** @requires modules/export-data */
-            hideData(): void;
-            /** @requires modules/export-data */
-            isDataTableVisible: boolean;
-        }
-=======
->>>>>>> dd1e2602
         interface AnnotationInDataTable {
             itemDelimiter?: string;
             join?: boolean;
@@ -1416,16 +1384,12 @@
     this.isDataTableVisible = show;
 
 
-<<<<<<< HEAD
     // Change the menu item text
     const exportDivElements = this.exportDivElements,
-        menuItems = exportingOptions?.buttons?.contextButton.menuItems,
-=======
-Chart.prototype.toggleDataTable = function (): void {
-    var exportDivElements = this.exportDivElements,
         options = this.options.exporting,
-        menuItems = options && options.buttons && options.buttons.contextButton.menuItems,
->>>>>>> dd1e2602
+        menuItems = options &&
+            options.buttons &&
+            options.buttons.contextButton.menuItems,
         lang = this.options.lang;
 
     if (
