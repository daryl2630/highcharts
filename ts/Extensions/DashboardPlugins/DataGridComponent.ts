--- conflicted
+++ resolved
@@ -334,22 +334,16 @@
         throw new Error('DataGrid not connected.');
     }
 
-<<<<<<< HEAD
-    /** @internal */
-    private setupStoreUpdate(): void {
-        const { store, dataGrid } = this;
-=======
     private setupConnectorUpdate(): void {
-        const { connector: store, dataGrid } = this;
->>>>>>> 5ad489e8
-
-        if (store && dataGrid) {
+        const { connector, dataGrid } = this;
+
+        if (connector && dataGrid) {
             dataGrid.on<DataGrid.Event>('cellClick', (e): void => {
                 if ('input' in e) {
                     e.input.addEventListener(
                         'keyup',
                         (keyEvent): void =>
-                            this.options.onUpdate(keyEvent, store)
+                            this.options.onUpdate(keyEvent, connector)
                     );
                 }
             });
