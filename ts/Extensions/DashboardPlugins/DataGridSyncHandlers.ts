/* *
 *
 *  (c) 2009-2023 Highsoft AS
 *
 *  License: www.highcharts.com/license
 *
 *  !!!!!!! SOURCE GETS TRANSPILED BY TYPESCRIPT. EDIT TS FILE ONLY. !!!!!!!
 *
 *  Authors:
 *  - Karol Kolodziej
 *
 * */

/* eslint-disable require-jsdoc, max-len */

'use strict';

/* *
 *
 *  Imports
 *
 * */

import type Sync from '../../Dashboards/Components/Sync/Sync';

import ComponentType from '../../Dashboards/Components/ComponentType';
import DataGridComponent from './DataGridComponent.js';
import U from '../../Core/Utilities.js';
import DataGrid from '../../DataGrid/DataGrid';
import DataCursor from '../../Data/DataCursor';
const {
    addEvent
} = U;

/* *
 *
 *  Constants
 *
 * */

const configs: {
    handlers: Record<string, Sync.HandlerConfig>;
    emitters: Record<string, Sync.EmitterConfig>;
} = {
    emitters: {
        highlightEmitter: [
            'highlightEmitter',
            function (this: ComponentType): Function | void {
                if (this.type === 'DataGrid') {
                    const { dataGrid, board } = this as DataGridComponent;

                    if (board) {

                        const { dataCursor: cursor } = board;
                        const callbacks: Function[] = [];

                        if (!dataGrid) {
                            return;
                        }

                        callbacks.push(
                            addEvent(dataGrid.container, 'dataGridHover', (e: any): void => {
                                const table = this.connector && this.connector.table;
                                if (table) {
                                    const row = e.row;
                                    const cell = row.querySelector(`.hc-dg-cell[data-original-data="${row.dataset.rowXIndex}"]`);

                                    cursor.emitCursor(table, {
                                        type: 'position',
                                        row: parseInt(row.dataset.rowIndex, 10),
                                        column: cell ? cell.dataset.columnName : void 0,
                                        state: 'dataGrid.hoverRow'
                                    });
                                }
                            })
                        );

                        callbacks.push(
                            addEvent(dataGrid.container, 'mouseout', (): void => {
                                const table = this.connector && this.connector.table;
                                if (table) {
                                    cursor.emitCursor(table, {
                                        type: 'position',
                                        state: 'dataGrid.hoverOut'
                                    });
                                }
                            })
                        );

                        // Return a function that calls the callbacks
                        return function (): void {
                            callbacks.forEach((callback): void => callback());
                        };
                    }
                }
            }
        ]
    },
    handlers: {
        highlightHandler: [
            'highlightHandler',
            void 0, // 'afterHoverPointChange',
            function (this: DataGridComponent): void {
                const { board } = this;
<<<<<<< HEAD
=======
                const table = this.connector && this.connector.table;
                if (board && table) {
                    const { dataCursor: cursor } = board;
                    if (cursor) {
                        cursor.addListener(table.id, 'point.mouseOver', (e): void => {
                            const cursor = e.cursor;
                            if (cursor.type === 'position') {
                                const { row } = cursor;
                                const { dataGrid } = this;

                                if (row !== void 0 && dataGrid) {
                                    const highlightedDataRow = dataGrid.container
                                        .querySelector<HTMLElement>(`.hc-dg-row[data-row-index="${row}"]`);

                                    if (highlightedDataRow) {
                                        dataGrid.toggleRowHighlight(highlightedDataRow);
                                        dataGrid.hoveredRow = highlightedDataRow;
                                    }
                                }
                            }
>>>>>>> 53463d1d

                const handlCursor = (e: DataCursor.Event): void => {
                    const cursor = e.cursor;
                    if (cursor.type === 'position') {
                        const { row } = cursor;
                        const { dataGrid } = this;

                        if (row && dataGrid) {
                            const highlightedDataRow = dataGrid.container
                                .querySelector<HTMLElement>(`.hc-dg-row[data-row-index="${row}"]`);

                            if (highlightedDataRow) {
                                dataGrid.toggleRowHighlight(highlightedDataRow);
                                dataGrid.hoveredRow = highlightedDataRow;
                            }
                        }
                    }

                };

                const handleCursorOut = (): void => {
                    const { dataGrid } = this;
                    if (dataGrid) {
                        dataGrid.toggleRowHighlight(void 0);
                    }

                };

                const registerCursorListeners = (): void => {
                    const { dataCursor: cursor } = board;
                    if (!cursor) {
                        return;
                    }
                    const table = this.connector && this.connector.table;
                    if (!table) {
                        return;
                    }

                    cursor.addListener(table.id, 'point.mouseOver', handlCursor);
                    cursor.addListener(table.id, 'point.mouseOut', handleCursorOut);
                };

                const unregisterCursorListeners = (): void => {
                    const cursor = board.dataCursor;
                    const table = this.connector && this.connector.table;
                    if (!table) {
                        return;
                    }
                    cursor.addListener(table.id, 'point.mouseOver', handlCursor);
                    cursor.addListener(table.id, 'point.mouseOut', handleCursorOut);

                };

                if (board) {
                    registerCursorListeners();

                    this.on('setConnector', (): void => unregisterCursorListeners());
                    this.on('afterSetConnector', (): void => registerCursorListeners());
                }
            }
        ],
        extremesHandler: function (this: DataGridComponent): void {
            const { board } = this;

            const handleChangeExtremes = (e: DataCursor.Event): void => {
                if (e.cursor.type === 'position' && this.dataGrid && e.cursors.length) {
                    // Lasting cursor, so get last cursor
                    const lastCursor = e.cursors[e.cursors.length - 1];
                    if ('row' in lastCursor && typeof lastCursor.row === 'number') {
                        const { row } = lastCursor;
                        this.dataGrid.scrollToRow(row);
                    }
                }

            };

            const registerCursorListeners = (): void => {
                const { dataCursor: cursor } = board;

                if (!cursor) {
                    return;
                }
                const table = this.connector && this.connector.table;

                if (!table) {
                    return;
                }

                cursor.addListener(table.id, 'xAxis.extremes.min', handleChangeExtremes);
            };

            const unregisterCursorListeners = (): void => {
                const table = this.connector && this.connector.table;
                const { dataCursor: cursor } = board;

                if (!table) {
                    return;
                }

                cursor.removeListener(table.id, 'xAxis.extremes.min', handleChangeExtremes);
            };


            if (board) {
                registerCursorListeners();

                this.on('setConnector', (): void => unregisterCursorListeners());
                this.on('afterSetConnector', (): void => registerCursorListeners());
            }
        }
    }
};

const defaults: Sync.OptionsRecord = {
    highlight: { emitter: configs.emitters.highlightEmitter, handler: configs.handlers.highlightHandler },
    extremes: { handler: configs.handlers.extremesHandler }
};


export default defaults;<|MERGE_RESOLUTION|>--- conflicted
+++ resolved
@@ -26,7 +26,6 @@
 import ComponentType from '../../Dashboards/Components/ComponentType';
 import DataGridComponent from './DataGridComponent.js';
 import U from '../../Core/Utilities.js';
-import DataGrid from '../../DataGrid/DataGrid';
 import DataCursor from '../../Data/DataCursor';
 const {
     addEvent
@@ -102,29 +101,6 @@
             void 0, // 'afterHoverPointChange',
             function (this: DataGridComponent): void {
                 const { board } = this;
-<<<<<<< HEAD
-=======
-                const table = this.connector && this.connector.table;
-                if (board && table) {
-                    const { dataCursor: cursor } = board;
-                    if (cursor) {
-                        cursor.addListener(table.id, 'point.mouseOver', (e): void => {
-                            const cursor = e.cursor;
-                            if (cursor.type === 'position') {
-                                const { row } = cursor;
-                                const { dataGrid } = this;
-
-                                if (row !== void 0 && dataGrid) {
-                                    const highlightedDataRow = dataGrid.container
-                                        .querySelector<HTMLElement>(`.hc-dg-row[data-row-index="${row}"]`);
-
-                                    if (highlightedDataRow) {
-                                        dataGrid.toggleRowHighlight(highlightedDataRow);
-                                        dataGrid.hoveredRow = highlightedDataRow;
-                                    }
-                                }
-                            }
->>>>>>> 53463d1d
 
                 const handlCursor = (e: DataCursor.Event): void => {
                     const cursor = e.cursor;
@@ -132,7 +108,7 @@
                         const { row } = cursor;
                         const { dataGrid } = this;
 
-                        if (row && dataGrid) {
+                        if (row !== void 0 && dataGrid) {
                             const highlightedDataRow = dataGrid.container
                                 .querySelector<HTMLElement>(`.hc-dg-row[data-row-index="${row}"]`);
 
