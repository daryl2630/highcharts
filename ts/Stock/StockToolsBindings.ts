--- conflicted
+++ resolved
@@ -685,22 +685,11 @@
                     (top || 0) + (height || 0)
                 ));
             } else {
-<<<<<<< HEAD
-                if (top <= allAxesHeight) {
-                    allAxesHeight = correctFloat(Math.max(
-                        allAxesHeight,
-                        (top || 0) + (height || 0)
-                    ));
-                } else {
-                    top = correctFloat(top - removedHeight);
-                    allAxesHeight = correctFloat(allAxesHeight + height);
-=======
                 // Move all axes which were below the removed axis up.
                 if (
                     top > removedTop
                 ) {
                     top -= removedHeight;
->>>>>>> d5fa4526
                 }
 
                 allAxesHeight = Math.max(
