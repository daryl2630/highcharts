--- conflicted
+++ resolved
@@ -215,11 +215,8 @@
                 typeOHLC: 'OHLC',
                 typeLine: 'Line',
                 typeCandlestick: 'Candlestick',
-<<<<<<< HEAD
                 typeHLC: 'HLC',
-=======
                 typeHeikinAshi: 'Heikin Ashi',
->>>>>>> 88352648
 
                 // Basic shapes:
                 circle: 'Circle',
@@ -903,11 +900,8 @@
                         'typeOHLC',
                         'typeLine',
                         'typeCandlestick',
-<<<<<<< HEAD
-                        'typeHLC'
-=======
+                        'typeHLC',
                         'typeHeikinAshi'
->>>>>>> 88352648
                     ],
                     typeOHLC: {
                         /**
@@ -933,10 +927,14 @@
                          */
                         symbol: 'series-candlestick.svg'
                     },
-<<<<<<< HEAD
                     typeHLC: {
+                        /**
+                         * A predefined background symbol for the button.
+                         *
+                         * @type   {string}
+                         */
                         symbol: 'series-hlc.svg'
-=======
+                    },
                     typeHeikinAshi: {
                         /**
                          * A predefined background symbol for the button.
@@ -944,7 +942,6 @@
                          * @type   {string}
                          */
                         symbol: 'series-heikin-ashi.svg'
->>>>>>> 88352648
                     }
                 },
                 fullScreen: {
