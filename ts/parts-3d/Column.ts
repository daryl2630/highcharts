/* *
 *
 *  (c) 2010-2020 Torstein Honsi
 *
 *  License: www.highcharts.com/license
 *
 *  !!!!!!! SOURCE GETS TRANSPILED BY TYPESCRIPT. EDIT TS FILE ONLY. !!!!!!!
 *
 * */

'use strict';

import type Axis from '../parts/Axis';
import type Chart from '../parts/Chart';
<<<<<<< HEAD
import H from '../Core/Globals.js';
=======
import H from '../parts/Globals.js';
import Math3D from '../parts-3d/Math.js';
const { perspective } = Math3D;
>>>>>>> e38005e9
import StackItem from '../parts/Stacking.js';
import U from '../Core/Utilities.js';
const {
    addEvent,
    pick,
    wrap
} = U;

/**
 * Internal types
 * @private
 */
declare global {
    namespace Highcharts {
        interface ColumnChart extends Chart {
            columnGroup: SVGElement;
        }
        interface ColumnPoint {
            height?: number;
            outside3dPlot?: (boolean|null);
            shapey?: number;
            plot3d?: Position3dObject;
        }
        interface ColumnPointOptions {
            visible?: boolean;
        }
        interface ColumnSeries {
            chart: ColumnChart;
            handle3dGrouping: boolean;
            z: number;
        }
        interface ColumnSeriesOptions {
            depth?: number;
            edgeColor?: ColorString;
            edgeWidth?: number;
            groupZPadding?: number;
            inactiveOtherPoints?: boolean;
        }
        interface DataLabelsOptions {
            outside3dPlot?: (boolean|null);
        }
        interface Series {
            translate3dShapes(): void;
        }
    }
}

import '../parts/Series.js';

var Series = H.Series,
    seriesTypes = H.seriesTypes,
    svg = H.svg;

/**
 * Depth of the columns in a 3D column chart.
 *
 * @type      {number}
 * @default   25
 * @since     4.0
 * @product   highcharts
 * @requires  highcharts-3d
 * @apioption plotOptions.column.depth
 */

/**
 * 3D columns only. The color of the edges. Similar to `borderColor`, except it
 * defaults to the same color as the column.
 *
 * @type      {Highcharts.ColorString}
 * @product   highcharts
 * @requires  highcharts-3d
 * @apioption plotOptions.column.edgeColor
 */

/**
 * 3D columns only. The width of the colored edges.
 *
 * @type      {number}
 * @default   1
 * @product   highcharts
 * @requires  highcharts-3d
 * @apioption plotOptions.column.edgeWidth
 */

/**
 * The spacing between columns on the Z Axis in a 3D chart.
 *
 * @type      {number}
 * @default   1
 * @since     4.0
 * @product   highcharts
 * @requires  highcharts-3d
 * @apioption plotOptions.column.groupZPadding
 */

/* eslint-disable no-invalid-this */

/**
 * @private
 * @param {Highcharts.Chart} chart
 * Chart with stacks
 * @param {string} stacking
 * Stacking option
 * @return {Highcharts.Stack3dDictionary}
 */
function retrieveStacks(
    chart: Chart,
    stacking?: string
): Highcharts.Stack3dDictionary {
    const series = chart.series,
        stacks = {} as Highcharts.Stack3dDictionary;

    let stackNumber: number,
        i = 1;

    series.forEach(function (s: Highcharts.Series): void {
        stackNumber = pick(
            s.options.stack as any,
            (stacking ? 0 : series.length - 1 - (s.index as any))
        ); // #3841, #4532
        if (!stacks[stackNumber]) {
            stacks[stackNumber] = { series: [s], position: i };
            i++;
        } else {
            stacks[stackNumber].series.push(s);
        }
    });

    stacks.totalStacks = i + 1;
    return stacks;
}

wrap(seriesTypes.column.prototype, 'translate', function (
    this: Highcharts.ColumnSeries,
    proceed: Function
): void {
    proceed.apply(this, [].slice.call(arguments, 1));

    // Do not do this if the chart is not 3D
    if (this.chart.is3d()) {
        this.translate3dShapes();
    }
});

// Don't use justifyDataLabel when point is outsidePlot
wrap(H.Series.prototype, 'justifyDataLabel', function (
    this: Highcharts.ColumnSeries,
    proceed: Function
): void {
    return !(arguments[2].outside3dPlot) ?
        proceed.apply(this, [].slice.call(arguments, 1)) :
        false;
});

seriesTypes.column.prototype.translate3dPoints = function (): void {};
seriesTypes.column.prototype.translate3dShapes = function (): void {

    var series: Highcharts.ColumnSeries = this,
        chart = series.chart,
        seriesOptions = series.options,
        depth = (seriesOptions as any).depth,
        stack = seriesOptions.stacking ?
            (seriesOptions.stack || 0) :
            series.index, // #4743
        z = (stack as any) * (depth + (seriesOptions.groupZPadding || 1)),
        borderCrisp = series.borderWidth % 2 ? 0.5 : 0,
        point2dPos; // Position of point in 2D, used for 3D position calculation.

    if (chart.inverted && !series.yAxis.reversed) {
        borderCrisp *= -1;
    }

    if (seriesOptions.grouping !== false) {
        z = 0;
    }

    z += (seriesOptions.groupZPadding || 1);
    series.data.forEach(function (point: Highcharts.ColumnPoint): void {
        // #7103 Reset outside3dPlot flag
        point.outside3dPlot = null;
        if (point.y !== null) {
            var shapeArgs = point.shapeArgs,
                tooltipPos = point.tooltipPos,
                // Array for final shapeArgs calculation.
                // We are checking two dimensions (x and y).
                dimensions = [['x', 'width'], ['y', 'height']],
                borderlessBase; // Crisped rects can have +/- 0.5 pixels offset.

            // #3131 We need to check if column is inside plotArea.
            dimensions.forEach(function (d: Array<string>): void {
                borderlessBase = (shapeArgs as any)[d[0]] - borderCrisp;
                if (borderlessBase < 0) {
                    // If borderLessBase is smaller than 0, it is needed to set
                    // its value to 0 or 0.5 depending on borderWidth
                    // borderWidth may be even or odd.
                    (shapeArgs as any)[d[1]] +=
                        (shapeArgs as any)[d[0]] + borderCrisp;
                    (shapeArgs as any)[d[0]] = -borderCrisp;
                    borderlessBase = 0;
                }
                if (
                    (
                        borderlessBase + (shapeArgs as any)[d[1]] >
                        (series as any)[d[0] + 'Axis'].len
                    ) &&
                    // Do not change height/width of column if 0 (#6708)
                    (shapeArgs as any)[d[1]] !== 0
                ) {
                    (shapeArgs as any)[d[1]] =
                        (series as any)[d[0] + 'Axis'].len -
                        (shapeArgs as any)[d[0]];
                }
                if (
                    // Do not remove columns with zero height/width.
                    ((shapeArgs as any)[d[1]] !== 0) &&
                    (
                        (shapeArgs as any)[d[0]] >=
                        (series as any)[d[0] + 'Axis'].len ||
                        (shapeArgs as any)[d[0]] + (shapeArgs as any)[d[1]] <=
                        borderCrisp
                    )
                ) {
                    // Set args to 0 if column is outside the chart.
                    for (var key in shapeArgs) { // eslint-disable-line guard-for-in
                        shapeArgs[key] = 0;
                    }
                    // #7103 outside3dPlot flag is set on Points which are
                    // currently outside of plot.
                    point.outside3dPlot = true;
                }
            });

            // Change from 2d to 3d
            if (point.shapeType === 'rect') {
                point.shapeType = 'cuboid';
            }

            (shapeArgs as any).z = z;
            (shapeArgs as any).depth = depth;
            (shapeArgs as any).insidePlotArea = true;

            // Point's position in 2D
            point2dPos = {
                x: (shapeArgs as any).x + (shapeArgs as any).width / 2,
                y: (shapeArgs as any).y,
                z: z + depth / 2 // The center of column in Z dimension
            };

            // Recalculate point positions for inverted graphs
            if (chart.inverted) {
                point2dPos.x = (shapeArgs as any).height;
                point2dPos.y = point.clientX;
            }

            // Calculate and store point's position in 3D,
            // using perspective method.
            point.plot3d = perspective([point2dPos], chart, true, false)[0];

            // Translate the tooltip position in 3d space
            tooltipPos = perspective(
                [{
                    x: (tooltipPos as any)[0],
                    y: (tooltipPos as any)[1],
                    z: z + depth / 2 // The center of column in Z dimension
                }],
                chart,
                true,
                false
            )[0] as any;
            point.tooltipPos = [(tooltipPos as any).x, (tooltipPos as any).y];
        }
    });
    // store for later use #4067
    series.z = z;
};

wrap(seriesTypes.column.prototype, 'animate', function (
    this: Highcharts.ColumnSeries,
    proceed: Function
): void {
    if (!this.chart.is3d()) {
        proceed.apply(this, [].slice.call(arguments, 1));
    } else {
        var args = arguments,
            init = args[1],
            yAxis = this.yAxis,
            series = this,
            reversed = this.yAxis.reversed;

        if (svg) { // VML is too slow anyway
            if (init) {
                series.data.forEach(function (
                    point: Highcharts.ColumnPoint
                ): void {
                    if (point.y !== null) {
                        point.height = (point.shapeArgs as any).height;
                        point.shapey = (point.shapeArgs as any).y; // #2968
                        (point.shapeArgs as any).height = 1;
                        if (!reversed) {
                            if (point.stackY) {
                                (point.shapeArgs as any).y =
                                    (point.plotY as any) +
                                    yAxis.translate(point.stackY);
                            } else {
                                (point.shapeArgs as any).y =
                                    (point.plotY as any) +
                                    (
                                        point.negative ?
                                            -(point.height as any) :
                                            (point.height as any)
                                    );
                            }
                        }
                    }
                });

            } else { // run the animation
                series.data.forEach(function (
                    point: Highcharts.ColumnPoint
                ): void {
                    if (point.y !== null) {
                        (point.shapeArgs as any).height = point.height;
                        (point.shapeArgs as any).y = point.shapey; // #2968
                        // null value do not have a graphic
                        if (point.graphic) {
                            point.graphic.animate(
                                point.shapeArgs as any,
                                series.options.animation
                            );
                        }
                    }
                });

                // redraw datalabels to the correct position
                this.drawDataLabels();
            }
        }
    }
});

// In case of 3d columns there is no sense to add this columns to a specific
// series group - if series is added to a group all columns will have the same
// zIndex in comparison with different series.
wrap(
    seriesTypes.column.prototype,
    'plotGroup',
    function (
        this: Highcharts.ColumnSeries,
        proceed: Function,
        prop: string,
        name: string,
        visibility?: boolean,
        zIndex?: number,
        parent?: Highcharts.SVGElement
    ): void {
        if (prop !== 'dataLabelsGroup') {
            if (this.chart.is3d()) {
                if ((this as any)[prop]) {
                    delete (this as any)[prop];
                }
                if (parent) {
                    if (!this.chart.columnGroup) {
                        this.chart.columnGroup =
                            this.chart.renderer.g('columnGroup').add(parent);
                    }
                    (this as any)[prop] = this.chart.columnGroup;
                    this.chart.columnGroup.attr(this.getPlotBox());
                    (this as any)[prop].survive = true;
                    if (prop === 'group' || prop === 'markerGroup') {
                        arguments[3] = 'visible';
                        // For 3D column group and markerGroup should be visible
                    }
                }
            }
        }
        return proceed.apply(this, Array.prototype.slice.call(arguments, 1));
    }
);

// When series is not added to group it is needed to change setVisible method to
// allow correct Legend funcionality. This wrap is basing on pie chart series.
wrap(
    seriesTypes.column.prototype,
    'setVisible',
    function (
        this: Highcharts.ColumnSeries,
        proceed: Function,
        vis?: boolean
    ): void {
        var series = this,
            pointVis: string;

        if (series.chart.is3d()) {
            series.data.forEach(function (point: Highcharts.ColumnPoint): void {
                point.visible = point.options.visible = vis =
                    typeof vis === 'undefined' ?
                        !pick(series.visible, point.visible) : vis;
                pointVis = vis ? 'visible' : 'hidden';
                (series.options.data as any)[series.data.indexOf(point)] =
                    point.options;
                if (point.graphic) {
                    point.graphic.attr({
                        visibility: pointVis
                    });
                }
            });
        }
        proceed.apply(this, Array.prototype.slice.call(arguments, 1));
    }
);

(seriesTypes.column.prototype as Highcharts.ColumnSeries)
    .handle3dGrouping = true;
addEvent(Series, 'afterInit', function (): void {
    if (
        this.chart.is3d() &&
        (this as Highcharts.ColumnSeries).handle3dGrouping
    ) {
        var series = this as Highcharts.ColumnSeries,
            seriesOptions: Highcharts.ColumnSeriesOptions = this.options,
            grouping = seriesOptions.grouping,
            stacking = seriesOptions.stacking,
            reversedStacks = pick(this.yAxis.options.reversedStacks, true),
            z = 0;

        // @todo grouping === true ?
        if (!(typeof grouping !== 'undefined' && !grouping)) {
            var stacks = retrieveStacks(this.chart, stacking),
                stack: number = (seriesOptions.stack as any) || 0,
                i; // position within the stack

            for (i = 0; i < stacks[stack].series.length; i++) {
                if (stacks[stack].series[i] === this) {
                    break;
                }
            }
            z = (10 * (stacks.totalStacks - stacks[stack].position)) +
                (reversedStacks ? i : -i); // #4369

            // In case when axis is reversed, columns are also reversed inside
            // the group (#3737)
            if (!this.xAxis.reversed) {
                z = (stacks.totalStacks * 10) - z;
            }
        }
        seriesOptions.depth = seriesOptions.depth || 25;
        series.z = series.z || 0;
        seriesOptions.zIndex = z;
    }
});

// eslint-disable-next-line valid-jsdoc
/**
 * @private
 */
function pointAttribs(
    this: Highcharts.ColumnSeries,
    proceed: Function
): Highcharts.SVGAttributes {
    var attr = proceed.apply(this, [].slice.call(arguments, 1));

    if (this.chart.is3d && this.chart.is3d()) {
        // Set the fill color to the fill color to provide a smooth edge
        attr.stroke = this.options.edgeColor || attr.fill;
        attr['stroke-width'] = pick(this.options.edgeWidth, 1); // #4055
    }

    return attr;
}

// eslint-disable-next-line valid-jsdoc
/**
 * In 3D mode, all column-series are rendered in one main group. Because of that
 * we need to apply inactive state on all points.
 * @private
 */
function setState(
    this: Highcharts.ColumnSeries,
    proceed: Function,
    state: unknown,
    inherit: unknown
): void {
    var is3d = this.chart.is3d && this.chart.is3d();

    if (is3d) {
        this.options.inactiveOtherPoints = true;
    }

    proceed.call(this, state, inherit);

    if (is3d) {
        this.options.inactiveOtherPoints = false;
    }
}

// eslint-disable-next-line valid-jsdoc
/**
 * In 3D mode, simple checking for a new shape to animate is not enough.
 * Additionally check if graphic is a group of elements
 * @private
 */
function hasNewShapeType(
    this: Highcharts.ColumnPoint,
    proceed: Highcharts.ColumnPoint['hasNewShapeType'],
    ...args: []
): boolean|undefined {
    return this.series.chart.is3d() ?
        this.graphic && this.graphic.element.nodeName !== 'g' :
        proceed.apply(this, args);
}

wrap(seriesTypes.column.prototype, 'pointAttribs', pointAttribs);
wrap(seriesTypes.column.prototype, 'setState', setState);
wrap(
    seriesTypes.column.prototype.pointClass.prototype,
    'hasNewShapeType',
    hasNewShapeType
);

if (seriesTypes.columnrange) {
    wrap(seriesTypes.columnrange.prototype, 'pointAttribs', pointAttribs);
    wrap(seriesTypes.columnrange.prototype, 'setState', setState);
    wrap(
        seriesTypes.columnrange.prototype.pointClass.prototype,
        'hasNewShapeType',
        hasNewShapeType
    );
    seriesTypes.columnrange.prototype.plotGroup =
        seriesTypes.column.prototype.plotGroup;
    seriesTypes.columnrange.prototype.setVisible =
        seriesTypes.column.prototype.setVisible;
}

wrap(Series.prototype, 'alignDataLabel', function (
    this: Highcharts.Series,
    proceed: Function,
    point: Highcharts.ColumnPoint,
    dataLabel: Highcharts.SVGElement,
    options: Highcharts.DataLabelsOptions,
    alignTo: Highcharts.BBoxObject
): void {
    const chart = this.chart;

    // In 3D we need to pass point.outsidePlot option to the justifyDataLabel
    // method for disabling justifying dataLabels in columns outside plot
    options.outside3dPlot = point.outside3dPlot;

    // Only do this for 3D columns and it's derived series
    if (
        chart.is3d() &&
        this.is('column')
    ) {
        const series = this as Highcharts.ColumnSeries,
            seriesOptions: Highcharts.ColumnSeriesOptions = series.options,
            inside = pick(options.inside, !!series.options.stacking),
            options3d = (chart.options.chart as any).options3d,
            xOffset = point.pointWidth / 2 || 0;

        let dLPosition = {
            x: alignTo.x + xOffset,
            y: alignTo.y,
            z: series.z + (seriesOptions as any).depth / 2
        };
        if (chart.inverted) {
            // Inside dataLabels are positioned according to above
            // logic and there is no need to position them using
            // non-3D algorighm (that use alignTo.width)
            if (inside) {
                alignTo.width = 0;
                dLPosition.x += (point.shapeArgs as any).height / 2;
            }
            // When chart is upside down
            // (alpha angle between 180 and 360 degrees)
            // it is needed to add column width to calculated value.
            if (options3d.alpha >= 90 && options3d.alpha <= 270) {
                dLPosition.y += (point.shapeArgs as any).width;
            }
        }
        // dLPosition is recalculated for 3D graphs
        dLPosition = perspective([dLPosition], chart, true, false)[0];

        alignTo.x = dLPosition.x - xOffset;
        // #7103 If point is outside of plotArea, hide data label.
        alignTo.y = point.outside3dPlot ? -9e9 : dLPosition.y;
    }

    proceed.apply(this, [].slice.call(arguments, 1));
});

// Added stackLabels position calculation for 3D charts.
wrap(StackItem.prototype, 'getStackBox', function (
    this: Highcharts.StackItem,
    proceed: Function,
    chart: Chart,
    stackItem: Highcharts.StackItem,
    x: number,
    y: number,
    xWidth: number,
    h: number,
    axis: Axis
): void { // #3946
    var stackBox = proceed.apply(this, [].slice.call(arguments, 1));
    // Only do this for 3D graph
    if (chart.is3d() && stackItem.base) {
        // First element of stackItem.base is an index of base series.
        const baseSeriesInd = +(stackItem.base).split(',')[0];
        const columnSeries = chart.series[baseSeriesInd];
        const options3d = (chart.options.chart as any).options3d;


        // Only do this if base series is a column or inherited type,
        // use its barW, z and depth parameters
        // for correct stackLabels position calculation
        if (
            columnSeries &&
            columnSeries instanceof seriesTypes.column
        ) {
            let dLPosition = {
                x: stackBox.x + (chart.inverted ? h : xWidth / 2),
                y: stackBox.y,
                z: (columnSeries.options as any).depth / 2
            };

            if (chart.inverted) {
                // Do not use default offset calculation logic
                // for 3D inverted stackLabels.
                stackBox.width = 0;
                // When chart is upside down
                // (alpha angle between 180 and 360 degrees)
                // it is needed to add column width to calculated value.
                if (options3d.alpha >= 90 && options3d.alpha <= 270) {
                    dLPosition.y += xWidth;
                }
            }

            dLPosition = perspective([dLPosition], chart, true, false)[0];
            stackBox.x = dLPosition.x - xWidth / 2;
            stackBox.y = dLPosition.y;
        }
    }

    return stackBox;
});

/*
    @merge v6.2
    @todo
    EXTENSION FOR 3D CYLINDRICAL COLUMNS
    Not supported
*/
/*
var defaultOptions = H.getOptions();
defaultOptions.plotOptions.cylinder =
    merge(defaultOptions.plotOptions.column);
var CylinderSeries = extendClass(seriesTypes.column, {
    type: 'cylinder'
});
seriesTypes.cylinder = CylinderSeries;

wrap(seriesTypes.cylinder.prototype, 'translate', function (proceed) {
    proceed.apply(this, [].slice.call(arguments, 1));

    // Do not do this if the chart is not 3D
    if (!this.chart.is3d()) {
        return;
    }

    var series = this,
        chart = series.chart,
        options = chart.options,
        cylOptions = options.plotOptions.cylinder,
        options3d = options.chart.options3d,
        depth = cylOptions.depth || 0,
        alpha = chart.alpha3d;

    var z = cylOptions.stacking ?
        (this.options.stack || 0) * depth :
        series._i * depth;
    z += depth / 2;

    if (cylOptions.grouping !== false) { z = 0; }

    each(series.data, function (point) {
        var shapeArgs = point.shapeArgs,
            deg2rad = H.deg2rad;
        point.shapeType = 'arc3d';
        shapeArgs.x += depth / 2;
        shapeArgs.z = z;
        shapeArgs.start = 0;
        shapeArgs.end = 2 * PI;
        shapeArgs.r = depth * 0.95;
        shapeArgs.innerR = 0;
        shapeArgs.depth =
            shapeArgs.height * (1 / sin((90 - alpha) * deg2rad)) - z;
        shapeArgs.alpha = 90 - alpha;
        shapeArgs.beta = 0;
    });
});
*/<|MERGE_RESOLUTION|>--- conflicted
+++ resolved
@@ -12,13 +12,9 @@
 
 import type Axis from '../parts/Axis';
 import type Chart from '../parts/Chart';
-<<<<<<< HEAD
 import H from '../Core/Globals.js';
-=======
-import H from '../parts/Globals.js';
 import Math3D from '../parts-3d/Math.js';
 const { perspective } = Math3D;
->>>>>>> e38005e9
 import StackItem from '../parts/Stacking.js';
 import U from '../Core/Utilities.js';
 const {
