--- conflicted
+++ resolved
@@ -72,14 +72,10 @@
  * @product      highcharts highstock
  * @optionparent plotOptions.polygon
  */
-<<<<<<< HEAD
-seriesType<Highcharts.PolygonSeriesOptions>('polygon', 'scatter', {
+seriesType<Highcharts.PolygonSeries>('polygon', 'scatter', {
     /**
      * @excluding cluster
      */
-=======
-seriesType<Highcharts.PolygonSeries>('polygon', 'scatter', {
->>>>>>> 6780c7ed
     marker: {
         enabled: false,
         states: {
