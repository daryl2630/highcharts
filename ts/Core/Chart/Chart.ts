--- conflicted
+++ resolved
@@ -2979,26 +2979,10 @@
         type: string,
         options: Chart.CreateAxisOptionsObject
     ): Axis {
-<<<<<<< HEAD
-        const isColorAxis = type === 'colorAxis',
-            axisOptions = options.axis,
-            redraw = options.redraw,
-            animation = options.animation,
-            userOptions = merge(axisOptions, {
-                // index: (this as any)[type].length,
-                isX: type === 'xAxis'
-            });
-
-        let axis: (Axis|ColorAxis);
-
-        if (isColorAxis) {
-            axis = new H.ColorAxis(this, userOptions);
-=======
         const axis = new Axis(this, merge(options.axis, {
-            index: (this as AnyRecord)[type].length,
+            // index: (this as AnyRecord)[type].length,
             isX: type === 'xAxis'
         }));
->>>>>>> 9d0110b6
 
         if (pick(options.redraw, true)) {
             this.redraw(options.animation);
@@ -3356,18 +3340,12 @@
                 // chart.series array, but those series should not be handled
                 // here (#8196) and neither should the navigator axis (#9671).
                 indexMap = [];
-<<<<<<< HEAD
-                (chart as any)[coll].forEach(function (item: (Series|Axis), i: number): void {
-                    if (!item.options.isInternal) {
-                        indexMap.push(pick((item.options as any).index, i));
-=======
                 (chart as any)[coll].forEach(function (
                     s: (Series|Axis),
                     i: number
                 ): void {
                     if (!s.options.isInternal) {
-                        indexMap.push(pick(s.options.index, i));
->>>>>>> 9d0110b6
+                        indexMap.push(pick((s.options as any).index, i));
                     }
                 });
 
