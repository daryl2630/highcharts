/* *
 *
 *  (c) 2010-2021 Torstein Honsi
 *
 *  License: www.highcharts.com/license
 *
 *  !!!!!!! SOURCE GETS TRANSPILED BY TYPESCRIPT. EDIT TS FILE ONLY. !!!!!!!
 *
 * */

'use strict';

/* *
 *
 *  Imports
 *
 * */

import type {
    AlignObject,
    AlignValue,
    VerticalAlignValue
} from '../../Renderer/AlignObject';
import type Axis from '../Axis';
import type BBoxObject from '../../Renderer/BBoxObject';
import type Chart from '../../Chart/Chart';
import type StackingAxis from './StackingAxis';
import type {
    StackLabelOptions,
    StackOverflowValue
} from './StackingOptions';
import type SVGAttributes from '../../Renderer/SVG/SVGAttributes';
import type SVGElement from '../../Renderer/SVG/SVGElement';
import type SVGLabel from '../../Renderer/SVG/SVGLabel';

import FU from '../../FormatUtilities.js';
const { format } = FU;
import SeriesRegistry from '../../Series/SeriesRegistry.js';
const { series: Series } = SeriesRegistry;
import U from '../../Utilities.js';
const {
    destroyObjectProperties,
<<<<<<< HEAD
    fireEvent,
    isNumber,
    pick
=======
    pick,
    isNumber
>>>>>>> c6f56b8b
} = U;

/* *
 *
 *  Class
 *
 * */

/**
 * The class for stacks. Each stack, on a specific X value and either negative
 * or positive, has its own stack item.
 * @private
 */
class StackItem {
    /* *
     *
     *  Constructor
     *
     * */

    public constructor(
        axis: StackingAxis,
        options: StackLabelOptions,
        negativeValue: boolean,
        x: number,
        stackOption?: StackOverflowValue
    ) {
        const inverted = axis.chart.inverted,
            reversed = axis.reversed;

        this.axis = axis;

        // The stack goes to the left either if the stack has negative value
        // or when axis is reversed. XOR operator.
        const isNegative = (this.isNegative = !!negativeValue !== !!reversed);

        // Save the options to be able to style the label
        this.options = options = options || {};

        // Save the x value to be able to position the label later
        this.x = x;

        // Initialize total value
        this.total = null;
        this.cumulative = null;

        // This will keep each points' extremes stored by series.index and point
        // index
        this.points = {};
        this.hasValidPoints = false;

        // Save the stack option on the series configuration object,
        // and whether to treat it as percent
        this.stack = stackOption;
        this.leftCliff = 0;
        this.rightCliff = 0;

        // The align options and text align varies on whether the stack is
        // negative and if the chart is inverted or not.
        // First test the user supplied value, then use the dynamic.
        this.alignOptions = {
            align:
                options.align ||
                (inverted ? (isNegative ? 'left' : 'right') : 'center'),
            verticalAlign:
                options.verticalAlign ||
                (inverted ? 'middle' : isNegative ? 'bottom' : 'top'),
            y: options.y,
            x: options.x
        };

        this.textAlign =
            options.textAlign ||
            (inverted ? (!isNegative ? 'left' : 'right') : 'center');
    }

    public alignOptions: AlignOptions;
    public axis: StackingAxis;
    public base?: string;
    public cumulative: number | null;
    public hasValidPoints: boolean;
    public isNegative: boolean;
    public label?: SVGLabel;
    public leftCliff: number;
    public options: StackLabelOptions;
    public padding?: number;
    public points: Record<string, Array<number>>;
    public rightCliff: number;
    public rotation?: number;
    public shadow?: SVGElement;
    public shadowGroup?: SVGElement;
    public stack?: StackOverflowValue;
    public textAlign: AlignValue;
    public total: number | null;
    public touched?: number;
    public x: number;

    /**
     * @private
     */
    public destroy(): void {
        destroyObjectProperties(this, this.axis);
    }

    /**
     * Renders the stack total label and adds it to the stack label group.
     * @private
     */
    public render(group: SVGElement): void {
        const chart = this.axis.chart,
            options = this.options,
            formatOption = options.format,
            // Format the text in the label.
            str = formatOption ?
                format(formatOption, this, chart) :
                (options.formatter as any).call(this);

        // Change the text to reflect the new total and set visibility to hidden
        // in case the serie is hidden
        if (this.label) {
            this.label.attr({ text: str, visibility: 'hidden' });
        } else {
            // Create new label
            this.label = chart.renderer.label(
                str,
                null as any,
                void 0,
                options.shape,
                void 0,
                void 0,
                options.useHTML,
                false,
                'stack-labels'
            );

            const attr: SVGAttributes = {
                r: options.borderRadius || 0,
                text: str,
                // set default padding to 5 as it is in datalabels #12308
                padding: pick(options.padding, 5),
                visibility: 'hidden' // hidden until setOffset is called
            };

            if (!chart.styledMode) {
                attr.fill = options.backgroundColor;
                attr.stroke = options.borderColor;
                attr['stroke-width'] = options.borderWidth;
                this.label.css(options.style || {});
            }

            this.label.attr(attr);

            if (!this.label.added) {
                this.label.add(group); // add to the labels-group
            }
        }

        // Rank it higher than data labels (#8742)
        this.label.labelrank = chart.plotSizeY;
        fireEvent(this, 'afterRender');
    }

    /**
     * Sets the offset that the stack has from the x value and repositions the
     * label.
     * @private
     */
    public setOffset(
        xOffset: number,
        xWidth: number,
        boxBottom?: number,
        boxTop?: number,
        defaultX?: number,
        xAxis?: Axis
    ): void {
        const { alignOptions, axis, label, options, textAlign } = this,
            chart = axis.chart,
            stackBox = this.getStackBox({
                xOffset,
                width: xWidth,
                boxBottom,
                boxTop,
                defaultX,
                xAxis
            }),
            { verticalAlign } = alignOptions;

        if (label && stackBox) {
            const labelBox = label.getBBox(),
                padding = label.padding;
            let isJustify = pick(options.overflow, 'justify') === 'justify',
                visible;

            // Reset alignOptions property after justify #12337
            alignOptions.x = options.x || 0;
            alignOptions.y = options.y || 0;

            // Calculate the adjusted Stack position, to take into consideration
            // The size if the labelBox and vertical alignment as
            // well as the text alignment. It's need to be done to work with
            // default SVGLabel.align/justify methods.
            const { x, y } = this.adjustStackPosition({
                labelBox,
                verticalAlign,
                textAlign
            });

            stackBox.x -= x;
            stackBox.y -= y;
            // Align the label to the adjusted box.
            label.align(alignOptions, false, stackBox);
            // Check if label is inside the plotArea #12294
            visible = chart.isInsidePlot(
                label.alignAttr.x + alignOptions.x + x,
                label.alignAttr.y + alignOptions.y + y
            );

            if (!visible) {
                isJustify = false;
            }

            if (isJustify) {
                // Justify stackLabel into the stackBox
                Series.prototype.justifyDataLabel.call(
                    axis,
                    label,
                    alignOptions,
                    label.alignAttr,
                    labelBox,
                    stackBox
                );
            }

            // Add attr to aviod the default animation of justifyDataLabel.
            // Also add correct rotation with its rotation origin. #15129
            label.attr({
                x: label.alignAttr.x,
                y: label.alignAttr.y,
                rotation: options.rotation,
                rotationOriginX: labelBox.width / 2,
                rotationOriginY: labelBox.height / 2
            });

            // Check if the dataLabel should be visible.
            if (pick(!isJustify && options.crop, true)) {
                visible =
                    isNumber(label.x) &&
                    isNumber(label.y) &&
                    chart.isInsidePlot(
                        label.x - padding + label.width,
                        label.y
                    ) &&
                    chart.isInsidePlot(label.x + padding, label.y);

            }
            label[visible ? 'show' : 'hide']();
        }

        fireEvent(this, 'afterSetOffset', { xOffset, xWidth, defaultX });
    }

    /**
     * Adjust the stack BBox position, to take into consideration the alignment
     * of the dataLabel. This is necessary to make the stackDataLabel work with
     * core methods like `SVGLabel.adjust` and `Series.justifyDataLabel`.
     * @param AdjustStackPositionProps
     * @return {{x: number, y: number}} Adjusted BBox position of the stack.
     */
    public adjustStackPosition({
        labelBox,
        verticalAlign,
        textAlign
    }: AdjustStackPositionProps): {x: number, y: number} {
        const factorMap = {
                bottom: 0,
                middle: 1,
                top: 2,
                right: 1,
                center: 0,
                left: -1
            },
            verticalAlignFactor = factorMap[verticalAlign],
            textAlignFactor = factorMap[textAlign];

        return {
            x: labelBox.width / 2 + (labelBox.width / 2) * textAlignFactor,
            y: (labelBox.height / 2) * verticalAlignFactor
        };
    }
    /**
     * Get the bbox of the stack.
     * @private
     * @function Highcharts.StackItem#getStackBox
     * @return {BBoxObject} The x, y, height, width of the stack.
     */
    public getStackBox(stackBoxProps: StackBoxProps): BBoxObject {
        const stackItem = this,
            axis = this.axis,
            chart = axis.chart,
            {
                boxTop,
                defaultX,
                xOffset,
                width,
                boxBottom
            } = stackBoxProps,
            totalStackValue = axis.stacking.usePercentage ?
                100 :
                pick(boxTop, this.total, 0),
            y = axis.toPixels(totalStackValue),
            xAxis = stackBoxProps.xAxis || chart.xAxis[0],
            x = pick(defaultX, xAxis.toPixels(this.x)) + xOffset,
            yZero = axis.toPixels(boxBottom ? boxBottom : 0),
            height = Math.abs(y - yZero),
            inverted = chart.inverted,
            neg = stackItem.isNegative;

        return inverted ?
            {
                x: (neg ? y : y - height) - chart.plotLeft,
                y: x - chart.plotTop,
                width: height,
                height: width
            } : {
                x: x - chart.plotLeft,
                y: (neg ? y - height : y) - chart.plotTop,
                width: width,
                height: height
            };
    }
}

interface AlignOptions {
    verticalAlign: 'top'|'middle'|'bottom';
    align: 'left'|'center'|'right';
    x?: number;
    y?: number;
}

export interface StackBoxProps {
    xOffset: number;
    width: number;
    boxBottom?: number;
    boxTop?: number;
    defaultX?: number;
    xAxis?: Axis;
}

export interface AdjustStackPositionProps {
    labelBox: BBoxObject;
    verticalAlign: VerticalAlignValue;
    textAlign: AlignValue;
}
/* *
 *
 *  Default Export
 *
 * */

export default StackItem;

/* *
 *
 *  API Declarations
 *
 * */

/**
 * Stack of data points
 *
 * @product highcharts
 *
 * @interface Highcharts.StackItemObject
 *//**
 * Alignment settings
 * @name Highcharts.StackItemObject#alignOptions
 * @type {Highcharts.AlignObject}
 *//**
 * Related axis
 * @name Highcharts.StackItemObject#axis
 * @type {Highcharts.Axis}
 *//**
 * Cumulative value of the stacked data points
 * @name Highcharts.StackItemObject#cumulative
 * @type {number}
 *//**
 * True if on the negative side
 * @name Highcharts.StackItemObject#isNegative
 * @type {boolean}
 *//**
 * Related SVG element
 * @name Highcharts.StackItemObject#label
 * @type {Highcharts.SVGElement}
 *//**
 * Related stack options
 * @name Highcharts.StackItemObject#options
 * @type {Highcharts.YAxisStackLabelsOptions}
 *//**
 * Total value of the stacked data points
 * @name Highcharts.StackItemObject#total
 * @type {number}
 *//**
 * Shared x value of the stack
 * @name Highcharts.StackItemObject#x
 * @type {number}
 */

''; // keeps doclets above in JS file<|MERGE_RESOLUTION|>--- conflicted
+++ resolved
@@ -40,14 +40,9 @@
 import U from '../../Utilities.js';
 const {
     destroyObjectProperties,
-<<<<<<< HEAD
     fireEvent,
     isNumber,
     pick
-=======
-    pick,
-    isNumber
->>>>>>> c6f56b8b
 } = U;
 
 /* *
