/* *
 *
 *  (c) 2010-2021 Torstein Honsi
 *
 *  License: www.highcharts.com/license
 *
 *  !!!!!!! SOURCE GETS TRANSPILED BY TYPESCRIPT. EDIT TS FILE ONLY. !!!!!!!
 *
 * */

'use strict';

/* *
 *
 *  Imports
 *
 * */

import type Axis from './Axis';
import type AxisOptions from './AxisOptions';
import type TickPositionsArray from './TickPositionsArray';
import type Time from '../Time';

import U from '../Utilities.js';
const {
    addEvent,
    getMagnitude,
    normalizeTickInterval,
    timeUnits
} = U;

/* *
 *
 *  Declarations
 *
 * */

declare module './AxisComposition' {
    interface AxisComposition {
        dateTime?: DateTimeAxis.Composition['dateTime'];
    }
}

declare module './AxisOptions' {
    interface AxisOptions {
        dateTimeLabelFormats?: Time.DateTimeLabelFormatsOption;
        units?: Array<[Time.TimeUnit, (Array<number>|null)]>;
    }
}

declare module './AxisType' {
    interface AxisTypeRegistry {
        DateTimeAxis: DateTimeAxis.Composition;
    }
}

declare module '../Series/SeriesOptions' {
    interface SeriesOptions {
        pointInterval?: number;
        pointIntervalUnit?: DateTimeAxis.PointIntervalUnitValue;
    }
}

declare module './TimeTicksInfoObject' {
    interface TimeTicksInfoObject extends Time.TimeNormalizedObject {
        // nothing to add
    }
}

/* *
 *
 *  Composition
 *
 * */

/* eslint-disable valid-jsdoc */

namespace DateTimeAxis{

    /* *
     *
     *  Declarations
     *
     * */

    export declare class Composition extends Axis {
        dateTime: Additions;
    }

    export type PointIntervalUnitValue = ('day'|'month'|'year');

    /* *
     *
     *  Constants
     *
     * */

    const composedMembers: Array<unknown> = [];

    /* *
     *
     *  Functions
     *
     * */

    /**
     * Extends axis class with date and time support.
     * @private
     */
    export function compose<T extends typeof Axis>(
        AxisClass: T
    ): (typeof Composition&T) {

        if (U.pushUnique(composedMembers, AxisClass)) {
            AxisClass.keepProps.push('dateTime');

            const axisProto = AxisClass.prototype as Composition;

            axisProto.getTimeTicks = getTimeTicks;

            addEvent(AxisClass, 'init', onInit);
        }

        return AxisClass as (typeof Composition&T);
    }

    /**
     * Set the tick positions to a time unit that makes sense, for example
     * on the first of each month or on every Monday. Return an array with
     * the time positions. Used in datetime axes as well as for grouping
     * data on a datetime axis.
     *
     * @private
     * @function Highcharts.Axis#getTimeTicks
     * @param {Highcharts.TimeNormalizeObject} normalizedInterval
     * The interval in axis values (ms) and thecount.
     * @param {number} min
     * The minimum in axis values.
     * @param {number} max
     * The maximum in axis values.
     */
    function getTimeTicks(
        this: Axis
    ): TickPositionsArray {
        return this.chart.time.getTimeTicks.apply(
            this.chart.time, arguments
        );
    }

    /**
     * @private
     */
    function onInit(
        this: Axis,
        e: { userOptions: Axis['userOptions'] }
    ): void {
        const axis = this;
        const options = e.userOptions;

        if (options.type !== 'datetime') {
            axis.dateTime = void 0;
            return;
        }

        if (!axis.dateTime) {
            axis.dateTime = new Additions(axis as Composition);
        }
    }

    /* *
     *
     *  Classes
     *
     * */

    export class Additions {

        /* *
         *
         *  Constructors
         *
         * */

        public constructor(axis: Composition) {
            this.axis = axis;
        }

        /* *
         *
         *  Properties
         *
         * */

        public axis: Axis;

        /* *
         *
         *  Functions
         *
         * */

        /**
         * Get a normalized tick interval for dates. Returns a configuration
         * object with unit range (interval), count and name. Used to prepare
         * data for `getTimeTicks`. Previously this logic was part of
         * getTimeTicks, but as `getTimeTicks` now runs of segments in stock
         * charts, the normalizing logic was extracted in order to prevent it
         * for running over again for each segment having the same interval.
         * #662, #697.
         * @private
         */
        public normalizeTimeTickInterval(
            tickInterval: number,
            unitsOption?: AxisOptions['units']
<<<<<<< HEAD
        ): NormalizedObject {
=======
        ): Time.TimeNormalizedObject {
>>>>>>> 75b6547b
            const units = (
                unitsOption || [[
                    // unit name
                    'millisecond',
                    // allowed multiples
                    [1, 2, 5, 10, 20, 25, 50, 100, 200, 500]
                ], [
                    'second',
                    [1, 2, 5, 10, 15, 30]
                ], [
                    'minute',
                    [1, 2, 5, 10, 15, 30]
                ], [
                    'hour',
                    [1, 2, 3, 4, 6, 8, 12]
                ], [
                    'day',
                    [1, 2]
                ], [
                    'week',
                    [1, 2]
                ], [
                    'month',
                    [1, 2, 3, 4, 6]
                ], [
                    'year',
                    null
                ]] as Required<AxisOptions>['units']
            );

            let unit = units[units.length - 1], // default unit is years
                interval = timeUnits[unit[0]],
                multiples = unit[1],
                i;

            // loop through the units to find the one that best fits the
            // tickInterval
            for (i = 0; i < units.length; i++) {
                unit = units[i];
                interval = timeUnits[unit[0]];
                multiples = unit[1];


                if (units[i + 1]) {
                    // lessThan is in the middle between the highest multiple
                    // and the next unit.
                    const lessThan = (
                        interval *
                        (multiples as any)[(multiples as any).length - 1] +
                        timeUnits[units[i + 1][0]]
                    ) / 2;

                    // break and keep the current unit
                    if (tickInterval <= lessThan) {
                        break;
                    }
                }
            }

            // prevent 2.5 years intervals, though 25, 250 etc. are allowed
            if (interval === timeUnits.year && tickInterval < 5 * interval) {
                multiples = [1, 2, 5];
            }

            // get the count
            const count = normalizeTickInterval(
                tickInterval / interval,
                multiples as any,
                unit[0] === 'year' ? // #1913, #2360
                    Math.max(getMagnitude(tickInterval / interval), 1) :
                    1
            );

            return {
                unitRange: interval,
                count: count,
                unitName: unit[0]
            };
        }

        /**
         * Get the best date format for a specific X value based on the closest
         * point range on the axis.
         *
         * @private
         */
        public getXDateFormat(
            x: number,
            dateTimeLabelFormats: Time.DateTimeLabelFormatsOption
        ): string {
            const { axis } = this,
                time = axis.chart.time;

            return axis.closestPointRange ?
                time.getDateFormat(
                    axis.closestPointRange,
                    x,
                    axis.options.startOfWeek,
                    dateTimeLabelFormats
                ) ||
                // #2546, 2581
                time.resolveDTLFormat(dateTimeLabelFormats.year).main :
                time.resolveDTLFormat(dateTimeLabelFormats.day).main;
        }
    }

}

/* *
 *
 *  Default Export
 *
 * */

export default DateTimeAxis;<|MERGE_RESOLUTION|>--- conflicted
+++ resolved
@@ -212,11 +212,7 @@
         public normalizeTimeTickInterval(
             tickInterval: number,
             unitsOption?: AxisOptions['units']
-<<<<<<< HEAD
-        ): NormalizedObject {
-=======
         ): Time.TimeNormalizedObject {
->>>>>>> 75b6547b
             const units = (
                 unitsOption || [[
                     // unit name
