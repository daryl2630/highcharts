/* *
 *
 *  (c) 2010-2021 Torstein Honsi
 *
 *  License: www.highcharts.com/license
 *
 *  !!!!!!! SOURCE GETS TRANSPILED BY TYPESCRIPT. EDIT TS FILE ONLY. !!!!!!!
 *
 * */

'use strict';

/* *
 *
 *  Imports
 *
 * */

import type Axis from './Axis/Axis';
import type Chart from './Chart/Chart';
import type { DOMElementType } from './Renderer/DOMElementType';
import type NodesComposition from '../Series/NodesComposition';
import type Options from './Options';
import type Point from './Series/Point';
import type {
    GetSelectionMarkerAttrsEvent,
    PointerEvent
} from './PointerEvent';
import type Series from './Series/Series';
import type SVGElement from './Renderer/SVG/SVGElement';

import Color from './Color/Color.js';
const { parse: color } = Color;
import H from './Globals.js';
const {
    charts,
    noop
} = H;
import { Palette } from '../Core/Color/Palettes.js';
import U from './Utilities.js';
import SVGAttributes from './Renderer/SVG/SVGAttributes';
import BBoxObject from './Renderer/BBoxObject';
const {
    addEvent,
    attr,
    css,
    defined,
    extend,
    find,
    fireEvent,
    isNumber,
    isObject,
    objectEach,
    offset,
    pick,
    splat
} = U;

/* *
 *
 *  Declarations
 *
 * */

declare module './Chart/ChartLike'{
    interface ChartLike {
        cancelClick?: boolean;
        hoverPoint?: Point;
        hoverPoints?: Array<Point>;
        hoverSeries?: Series;
        mouseDownX?: number;
        mouseDownY?: number;
        mouseIsDown?: (boolean|string);
        pointer: Pointer;
    }
}

/* *
 *
 *  Class
 *
 * */

/**
 * The mouse and touch tracker object. Each {@link Chart} item has one
 * associated Pointer item that can be accessed from the  {@link Chart.pointer}
 * property.
 *
 * @class
 * @name Highcharts.Pointer
 *
 * @param {Highcharts.Chart} chart
 * The chart instance.
 *
 * @param {Highcharts.Options} options
 * The root options object. The pointer uses options from the chart and tooltip
 * structures.
 */
class Pointer {

    /* *
     *
     *  Static Properties
     *
     * */

    public static hoverChartIndex: (number|undefined);

    public static unbindDocumentMouseUp: (Function|undefined);

    public static unbindDocumentTouchEnd: (Function|undefined);

    /* *
     *
     *  Constructors
     *
     * */

    public constructor(chart: Chart, options: Options) {
        this.chart = chart;
        this.hasDragged = false;
        this.options = options;
        this.init(chart, options);
    }

    /* *
     *
     *  Properties
     *
     * */

    public chart: Chart;

    public chartPosition?: Pointer.ChartPositionObject;

    public hasDragged: (false|number);

    public hasPinched?: boolean;

    public hasZoom?: boolean;

    public hoverX?: (Point|Array<Point>);

    public initiated?: boolean;

    public isDirectTouch?: boolean;

    public lastValidTouch: object = {};

    public mouseDownX?: number;

    public mouseDownY?: number;

    public options: Options;

    public pinchDown: Array<any> = [];

    public res?: boolean;

    public runChartClick: boolean = false;

    public selectionMarker?: SVGElement;

    public tooltipTimeout?: number;

    public eventsToUnbind: Array<Function> = [];

    public unDocMouseMove?: Function;

    public zoomHor?: boolean;

    public zoomVert?: boolean;

    public zoomX?: boolean;

    public zoomY?: boolean;

    /* *
     *
     *  Functions
     *
     * */

    /**
     * Set inactive state to all series that are not currently hovered,
     * or, if `inactiveOtherPoints` is set to true, set inactive state to
     * all points within that series.
     *
     * @private
     * @function Highcharts.Pointer#applyInactiveState
     *
     * @param {Array<Highcharts.Point>} points
     * Currently hovered points
     */
    public applyInactiveState(points: Array<Point>): void {
        let activeSeries = [] as Array<Series>,
            series: Series;

        // Get all active series from the hovered points
        (points || []).forEach(function (item): void {
            series = item.series;

            // Include itself
            activeSeries.push(series);

            // Include parent series
            if (series.linkedParent) {
                activeSeries.push(series.linkedParent);
            }

            // Include all child series
            if (series.linkedSeries) {
                activeSeries = activeSeries.concat(
                    series.linkedSeries
                );
            }

            // Include navigator series
            if (series.navigatorSeries) {
                activeSeries.push(series.navigatorSeries);
            }
        });
        // Now loop over all series, filtering out active series
        this.chart.series.forEach(function (inactiveSeries): void {
            if (activeSeries.indexOf(inactiveSeries) === -1) {
                // Inactive series
                inactiveSeries.setState('inactive', true);
            } else if (inactiveSeries.options.inactiveOtherPoints) {
                // Active series, but other points should be inactivated
                inactiveSeries.setAllPointsToState('inactive');
            }
        });
    }

    /**
     * Destroys the Pointer object and disconnects DOM events.
     *
     * @function Highcharts.Pointer#destroy
     */
    public destroy(): void {
        const pointer = this;

        this.eventsToUnbind.forEach((unbind): void => unbind());
        this.eventsToUnbind = [];

        if (!H.chartCount) {
            if (Pointer.unbindDocumentMouseUp) {
                Pointer.unbindDocumentMouseUp = Pointer.unbindDocumentMouseUp();
            }
            if (Pointer.unbindDocumentTouchEnd) {
                Pointer.unbindDocumentTouchEnd = (
                    Pointer.unbindDocumentTouchEnd()
                );
            }
        }

        // memory and CPU leak
        clearInterval(pointer.tooltipTimeout);

        objectEach(pointer, function (_val, prop): void {
            pointer[prop] = void 0 as any;
        });
    }

    /**
     * Calculate attrs for selection marker.
     * @private
     * @function Highcharts.Pointer#getSelectionMarkerAttrs
     * @emits getSelectionMarkerAttrs
     */
    public getSelectionMarkerAttrs(chartX: number, chartY: number): {
        attrs: SVGAttributes
        shapeType: 'rect' | 'arc' | 'path'
    } {
        const e: GetSelectionMarkerAttrsEvent = {
            args: { chartX, chartY },
            attrs: {} as SVGAttributes,
            shapeType: 'rect' as 'rect' | 'arc' | 'path'
        };

        fireEvent(
            this,
            'getSelectionMarkerAttrs',
            e,
            (e: GetSelectionMarkerAttrsEvent): void => {
                const {
                        chart,
                        mouseDownX = 0,
                        mouseDownY = 0,
                        zoomHor,
                        zoomVert
                    } = this,
                    attrs = e.attrs;

                let size;

                attrs.x = chart.plotLeft;
                attrs.y = chart.plotTop;
                attrs.width = zoomHor ? 1 : chart.plotWidth;
                attrs.height = zoomVert ? 1 : chart.plotHeight;

                // Adjust the width of the selection marker
                if (zoomHor) {
                    size = chartX - mouseDownX;
                    attrs.width = Math.abs(size);
                    attrs.x = (size > 0 ? 0 : size) + mouseDownX;
                }

                // Adjust the height of the selection marker
                if (zoomVert) {
                    size = chartY - mouseDownY;
                    attrs.height = Math.abs(size);
                    attrs.y = (size > 0 ? 0 : size) + mouseDownY;
                }
            }
        );

        return e;
    }

    /**
     * Perform a drag operation in response to a mousemove event while the mouse
     * is down.
     * @private
     * @function Highcharts.Pointer#drag
     */
    public drag(e: PointerEvent): void {
        const chart = this.chart,
            chartOptions = chart.options.chart,
            plotLeft = chart.plotLeft,
            plotTop = chart.plotTop,
            plotWidth = chart.plotWidth,
            plotHeight = chart.plotHeight,
            mouseDownX = (this.mouseDownX || 0),
            mouseDownY = (this.mouseDownY || 0),
            panningEnabled = isObject(chartOptions.panning) ?
                chartOptions.panning && chartOptions.panning.enabled :
                chartOptions.panning,
            panKey = (
                chartOptions.panKey && (e as any)[chartOptions.panKey + 'Key']
            );

        let chartX = e.chartX,
            chartY = e.chartY,
            clickedInside,
            selectionMarker = this.selectionMarker;

        // If the device supports both touch and mouse (like IE11), and we are
        // touch-dragging inside the plot area, don't handle the mouse event.
        // #4339.
        if (selectionMarker && (selectionMarker as any).touch) {
            return;
        }

        // If the mouse is outside the plot area, adjust to coordinates
        // inside to prevent the selection marker from going outside
        if (chartX < plotLeft) {
            chartX = plotLeft;
        } else if (chartX > plotLeft + plotWidth) {
            chartX = plotLeft + plotWidth;
        }

        if (chartY < plotTop) {
            chartY = plotTop;
        } else if (chartY > plotTop + plotHeight) {
            chartY = plotTop + plotHeight;
        }

        // determine if the mouse has moved more than 10px
        this.hasDragged = Math.sqrt(
            Math.pow(mouseDownX - chartX, 2) +
            Math.pow(mouseDownY - chartY, 2)
        );

        if (this.hasDragged > 10) {
            clickedInside = chart.isInsidePlot(
                mouseDownX - plotLeft,
                mouseDownY - plotTop,
                {
                    visiblePlotOnly: true
                }
            );

            const { shapeType, attrs } =
                this.getSelectionMarkerAttrs(chartX, chartY);

            // make a selection
            if (
                (chart.hasCartesianSeries || chart.mapView) &&
                (this.zoomX || this.zoomY) &&
                clickedInside &&
                !panKey
            ) {
                if (!selectionMarker) {
                    this.selectionMarker = selectionMarker =
                        chart.renderer[shapeType]();

                    selectionMarker
                        .attr({
                            'class': 'highcharts-selection-marker',
                            zIndex: 7
                        })
                        .add();

                    if (!chart.styledMode) {
                        selectionMarker.attr({
                            fill:
                                chartOptions.selectionMarkerFill ||
                                color(Palette.highlightColor80)
                                    .setOpacity(0.25).get()
                        });
                    }
                }
            }

            if (selectionMarker) {
                selectionMarker.attr(
                    attrs
                );
            }

            // panning
            if (clickedInside &&
                !selectionMarker &&
                panningEnabled
            ) {
                (chart.pan as any)(e, chartOptions.panning);
            }
        }
    }

    /**
     * Start a drag operation.
     * @private
     * @function Highcharts.Pointer#dragStart
     */
    public dragStart(e: PointerEvent): void {
        const chart = this.chart;

        // Record the start position
        chart.mouseIsDown = e.type;
        chart.cancelClick = false;
        chart.mouseDownX = this.mouseDownX = e.chartX;
        chart.mouseDownY = this.mouseDownY = e.chartY;
    }

    /**
     * Get selection box to calculate extremes
     * @private
     * @function Highcharts.Pointer#getSelectionBox
     * @emits getSelectionBox
     */
    public getSelectionBox(marker: SVGElement): Partial<BBoxObject> {
        const e = {
            args: { marker },
            result: {} as Partial<BBoxObject>
        };

        fireEvent(
            this,
            'getSelectionBox',
            e,
            (e: any): void => {
                e.result = {
                    x: marker.attr ? +marker.attr('x') : marker.x,
                    y: marker.attr ? +marker.attr('y') : marker.y,
                    width: marker.attr ? marker.attr('width') : marker.width,
                    height: marker.attr ? marker.attr('height') : marker.height
                };
            }
        );

        return e.result;
    }

    /**
     * On mouse up or touch end across the entire document, drop the selection.
     * @private
     * @function Highcharts.Pointer#drop
     */
    public drop(e: Event): void {
        const pointer = this,
            chart = this.chart,
            hasPinched = this.hasPinched;

        if (this.selectionMarker) {
            const {
                x,
                y,
                width,
                height
            } = this.getSelectionBox(this.selectionMarker);

            const selectionData = {
                originalEvent: e, // #4890
                xAxis: [],
                yAxis: [],
                x,
                y,
                width,
                height
            };
            // Start by false runZoom, unless when we have a mapView, in
            // which case the zoom will be handled in the selection event.
            let runZoom = Boolean(chart.mapView);

            // a selection has been made
            if (this.hasDragged || hasPinched) {

                // record each axis' min and max
                chart.axes.forEach(function (axis: Axis): void {
                    if (
                        axis.zoomEnabled &&
                        defined(axis.min) &&
                        (
                            hasPinched ||
                            pointer[({
                                xAxis: 'zoomX',
                                yAxis: 'zoomY'
                            } as Record<string, (
                                'zoomX'|
                                'zoomY'
                            )>)[axis.coll]]
                        ) &&
                        isNumber(x) &&
                        isNumber(y) &&
                        isNumber(width) &&
                        isNumber(height)
                    ) { // #859, #3569
                        const horiz = axis.horiz,
                            minPixelPadding = e.type === 'touchend' ?
                                axis.minPixelPadding :
                                0, // #1207, #3075
                            selectionMin = axis.toValue(
                                (horiz ? x : y) + minPixelPadding
                            ),
                            selectionMax = axis.toValue(
                                (horiz ? x + width : y + height) -
                                minPixelPadding
                            );

                        (selectionData as any)[axis.coll].push({
                            axis: axis,
                            // Min/max for reversed axes
                            min: Math.min(selectionMin, selectionMax),
                            max: Math.max(selectionMin, selectionMax)
                        });
                        runZoom = true;
                    }
                });
                if (runZoom) {
                    fireEvent(
                        chart,
                        'selection',
                        selectionData,
                        function (args: object): void {
                            (chart.zoom as any)(
                                extend(
                                    args,
                                    hasPinched ?
                                        { animation: false } :
                                        null as any
                                )
                            );
                        }
                    );
                }

            }

            if (isNumber(chart.index)) {
                this.selectionMarker = this.selectionMarker.destroy();
            }

            // Reset scaling preview
            if (hasPinched) {
                this.scaleGroups();
            }
        }

        // Reset all. Check isNumber because it may be destroyed on mouse up
        // (#877)
        if (chart && isNumber(chart.index)) {
            css(chart.container, { cursor: chart._cursor as any });
            chart.cancelClick = this.hasDragged > 10; // #370
            chart.mouseIsDown = this.hasDragged = this.hasPinched = false;
            this.pinchDown = [];
        }
    }

    /**
     * Finds the closest point to a set of coordinates, using the k-d-tree
     * algorithm.
     *
     * @function Highcharts.Pointer#findNearestKDPoint
     *
     * @param {Array<Highcharts.Series>} series
     * All the series to search in.
     *
     * @param {boolean|undefined} shared
     * Whether it is a shared tooltip or not.
     *
     * @param {Highcharts.PointerEventObject} e
     * The pointer event object, containing chart coordinates of the pointer.
     *
     * @return {Highcharts.Point|undefined}
     * The point closest to given coordinates.
     */
    public findNearestKDPoint(
        series: Array<Series>,
        shared: (boolean|undefined),
        e: PointerEvent
    ): (Point|undefined) {

        let closest: (Point|undefined);

        /** @private */
        function sort(
            p1: Point,
            p2: Point
        ): number {
            const isCloserX = (p1.distX as any) - (p2.distX as any),
                isCloser = (p1.dist as any) - (p2.dist as any),
                isAbove = (
                    (p2.series.group && p2.series.group.zIndex) -
                    (p1.series.group && p1.series.group.zIndex)
                );

            let result;

            // We have two points which are not in the same place on xAxis
            // and shared tooltip:
            if (isCloserX !== 0 && shared) { // #5721
                result = isCloserX;
            // Points are not exactly in the same place on x/yAxis:
            } else if (isCloser !== 0) {
                result = isCloser;
            // The same xAxis and yAxis position, sort by z-index:
            } else if (isAbove !== 0) {
                result = isAbove;
            // The same zIndex, sort by array index:
            } else {
                result =
                    (p1.series.index as any) > (p2.series.index as any) ?
                        -1 :
                        1;
            }
            return result;
        }

        series.forEach(function (s): void {
            const noSharedTooltip = s.noSharedTooltip && shared,
                compareX = (
                    !noSharedTooltip &&
                    (s.options.findNearestPointBy as any).indexOf('y') < 0
                ),
                point = s.searchPoint(
                    e,
                    compareX
                );

            if (// Check that we actually found a point on the series.
                isObject(point, true) && point.series &&
                // Use the new point if it is closer.
                (!isObject(closest, true) ||
                (sort(closest as any, point as any) > 0))
            ) {
                closest = point;
            }
        });
        return closest;
    }

    /**
     * @private
     * @function Highcharts.Pointer#getChartCoordinatesFromPoint
     */
    public getChartCoordinatesFromPoint(
        point: Point,
        inverted?: boolean
    ): (Pointer.CoordinatesObject|undefined) {
        const series = point.series,
            xAxis = series.xAxis,
            yAxis = series.yAxis,
            shapeArgs = point.shapeArgs;

        if (xAxis && yAxis) {
            let x = pick<number|undefined, number>(
                point.clientX, point.plotX as any
            );
            let y = point.plotY || 0;

            if (
                (point as NodesComposition.PointComposition).isNode &&
                shapeArgs &&
                isNumber(shapeArgs.x) &&
                isNumber(shapeArgs.y)
            ) {
                x = shapeArgs.x;
                y = shapeArgs.y;
            }

            return inverted ? {
                chartX: yAxis.len + yAxis.pos - y,
                chartY: xAxis.len + xAxis.pos - x
            } : {
                chartX: x + xAxis.pos,
                chartY: y + yAxis.pos
            };
        }

        if (shapeArgs && shapeArgs.x && shapeArgs.y) {
            // E.g. pies do not have axes
            return {
                chartX: shapeArgs.x,
                chartY: shapeArgs.y
            };
        }
    }

    /**
     * Return the cached chartPosition if it is available on the Pointer,
     * otherwise find it. Running offset is quite expensive, so it should be
     * avoided when we know the chart hasn't moved.
     *
     * @function Highcharts.Pointer#getChartPosition
     *
     * @return {Highcharts.ChartPositionObject}
     * The offset of the chart container within the page
     */
    public getChartPosition(): Pointer.ChartPositionObject {
        if (this.chartPosition) {
            return this.chartPosition;
        }

        const { container } = this.chart;
        const pos = offset(container);
        this.chartPosition = {
            left: pos.left,
            top: pos.top,
            scaleX: 1,
            scaleY: 1
        };

        const offsetWidth = container.offsetWidth;
        const offsetHeight = container.offsetHeight;

        // #13342 - tooltip was not visible in Chrome, when chart
        // updates height.
        if (
            offsetWidth > 2 && // #13342
            offsetHeight > 2 // #13342
        ) {
            this.chartPosition.scaleX = pos.width / offsetWidth;
            this.chartPosition.scaleY = pos.height / offsetHeight;
        }

        return this.chartPosition;
    }

    /**
     * Get the click position in terms of axis values.
     *
     * @function Highcharts.Pointer#getCoordinates
     *
     * @param {Highcharts.PointerEventObject} e
     * Pointer event, extended with `chartX` and `chartY` properties.
     *
     * @return {Highcharts.PointerAxisCoordinatesObject}
     * Axis coordinates.
     */
    public getCoordinates(e: PointerEvent): Pointer.AxesCoordinatesObject {

        const coordinates: Pointer.AxesCoordinatesObject = {
            xAxis: [],
            yAxis: []
        };

        this.chart.axes.forEach(function (axis: Axis): void {
            (coordinates as any)[axis.isXAxis ? 'xAxis' : 'yAxis'].push({
                axis: axis,
                value: axis.toValue(e[axis.horiz ? 'chartX' : 'chartY'])
            });
        });

        return coordinates;
    }

    /**
     * Calculates what is the current hovered point/points and series.
     *
     * @private
     * @function Highcharts.Pointer#getHoverData
     *
     * @param {Highcharts.Point|undefined} existingHoverPoint
     * The point currently being hovered.
     *
     * @param {Highcharts.Series|undefined} existingHoverSeries
     * The series currently being hovered.
     *
     * @param {Array<Highcharts.Series>} series
     * All the series in the chart.
     *
     * @param {boolean} isDirectTouch
     * Is the pointer directly hovering the point.
     *
     * @param {boolean|undefined} shared
     * Whether it is a shared tooltip or not.
     *
     * @param {Highcharts.PointerEventObject} [e]
     * The triggering event, containing chart coordinates of the pointer.
     *
     * @return {Object}
     * Object containing resulting hover data: hoverPoint, hoverSeries, and
     * hoverPoints.
     */
    public getHoverData(
        existingHoverPoint: (Point|undefined),
        existingHoverSeries: (Series|undefined),
        series: Array<Series>,
        isDirectTouch?: boolean,
        shared?: boolean,
        e?: PointerEvent
    ): Pointer.HoverDataObject {
        const hoverPoints = [] as Array<Point>,
            useExisting = !!(isDirectTouch && existingHoverPoint),
            filter = function (s: Series): boolean {
                return (
                    s.visible &&
                    !(!shared && s.directTouch) && // #3821
                    pick(s.options.enableMouseTracking, true)
                );
            };

        let hoverSeries: Series = existingHoverSeries as any,
            // Which series to look in for the hover point
            searchSeries,
            // Parameters needed for beforeGetHoverData event.
            eventArgs: Pointer.EventArgsObject = {
                chartX: e ? e.chartX : void 0,
                chartY: e ? e.chartY : void 0,
                shared: shared
            };

        // Find chart.hoverPane and update filter method in polar.
        fireEvent(this, 'beforeGetHoverData', eventArgs);

        const notSticky = hoverSeries && !hoverSeries.stickyTracking;

        searchSeries = notSticky ?
            // Only search on hovered series if it has stickyTracking false
            [hoverSeries as any] :
            // Filter what series to look in.
            series.filter((s): boolean => s.stickyTracking &&
                (eventArgs.filter || filter)(s));

        // Use existing hovered point or find the one closest to coordinates.
        const hoverPoint = useExisting || !e ?
            existingHoverPoint :
            this.findNearestKDPoint(searchSeries, shared, e) as any;

        // Assign hover series
        hoverSeries = hoverPoint && hoverPoint.series;

        // If we have a hoverPoint, assign hoverPoints.
        if (hoverPoint) {
            // When tooltip is shared, it displays more than one point
            if (shared && !hoverSeries.noSharedTooltip) {
                searchSeries = series.filter(function (s): boolean {
                    return eventArgs.filter ?
                        eventArgs.filter(s) : filter(s) && !s.noSharedTooltip;
                });

                // Get all points with the same x value as the hoverPoint
                searchSeries.forEach(function (s): any {
                    let point = find(s.points, function (p: Point): boolean {
                        return p.x === hoverPoint.x && !p.isNull;
                    });

                    if (isObject(point)) {
                        /*
                        * Boost returns a minimal point. Convert it to a usable
                        * point for tooltip and states.
                        */
                        if (s.boosted && s.boost) {
                            point = s.boost.getPoint(point);
                        }
                        hoverPoints.push(point);
                    }
                });
            } else {
                hoverPoints.push(hoverPoint);
            }
        }

        // Check whether the hoverPoint is inside pane we are hovering over.
        eventArgs = { hoverPoint: hoverPoint };
        fireEvent(this, 'afterGetHoverData', eventArgs);

        return {
            hoverPoint: eventArgs.hoverPoint,
            hoverSeries: hoverSeries,
            hoverPoints: hoverPoints
        };
    }

    /**
     * @private
     * @function Highcharts.Pointer#getPointFromEvent
     */
    public getPointFromEvent(e: Event): (Point|undefined) {
        let target = e.target,
            point;

        while (target && !point) {
            point = (target as any).point;
            target = (target as any).parentNode;
        }
        return point;
    }

    /**
     * @private
     * @function Highcharts.Pointer#onTrackerMouseOut
     */
    public onTrackerMouseOut(e: PointerEvent): void {
        const chart = this.chart;
        const relatedTarget = e.relatedTarget;
        const series = chart.hoverSeries;

        this.isDirectTouch = false;

        if (
            series &&
            relatedTarget &&
            !series.stickyTracking &&
            !this.inClass(relatedTarget as any, 'highcharts-tooltip') &&
            (
                !this.inClass(
                    relatedTarget as any,
                    'highcharts-series-' + series.index
                ) || // #2499, #4465, #5553
                !this.inClass(relatedTarget as any, 'highcharts-tracker')
            )
        ) {
            series.onMouseOut();
        }
    }

    /**
     * Utility to detect whether an element has, or has a parent with, a
     * specific class name. Used on detection of tracker objects and on deciding
     * whether hovering the tooltip should cause the active series to mouse out.
     *
     * @function Highcharts.Pointer#inClass
     *
     * @param {Highcharts.SVGDOMElement|Highcharts.HTMLDOMElement} element
     * The element to investigate.
     *
     * @param {string} className
     * The class name to look for.
     *
     * @return {boolean|undefined}
     * True if either the element or one of its parents has the given class
     * name.
     */
    public inClass(
        element: DOMElementType,
        className: string
    ): (boolean|undefined) {
        let elem: DOMElementType|null = element,
            elemClassName;

        while (elem) {
            elemClassName = attr(elem, 'class');
            if (elemClassName) {
                if (elemClassName.indexOf(className) !== -1) {
                    return true;
                }
                if (elemClassName.indexOf('highcharts-container') !== -1) {
                    return false;
                }
            }
            elem = elem.parentElement;
        }
    }

    /**
     * Initialize the Pointer.
     *
     * @private
     * @function Highcharts.Pointer#init
     *
     * @param {Highcharts.Chart} chart
     * The Chart instance.
     *
     * @param {Highcharts.Options} options
     * The root options object. The pointer uses options from the chart and
     * tooltip structures.
     */
    public init(chart: Chart, options: Options): void {

        // Store references
        this.options = options;
        this.chart = chart;

        // Do we need to handle click on a touch device?
        this.runChartClick = Boolean(
            options.chart.events && options.chart.events.click
        );

        this.pinchDown = [];
        this.lastValidTouch = {};

        this.setDOMEvents();

        fireEvent(this, 'afterInit');
    }

    /**
     * Takes a browser event object and extends it with custom Highcharts
     * properties `chartX` and `chartY` in order to work on the internal
     * coordinate system.
     *
     * On map charts, the properties `lon` and `lat` are added to the event
     * object given that the chart has projection information.
     *
     * @function Highcharts.Pointer#normalize
     *
     * @param {global.MouseEvent|global.PointerEvent|global.TouchEvent} e
     * Event object in standard browsers.
     *
     * @param {Highcharts.OffsetObject} [chartPosition]
     * Additional chart offset.
     *
     * @return {Highcharts.PointerEventObject}
     * A browser event with extended properties `chartX` and `chartY`.
     */
    public normalize<T extends PointerEvent>(
        e: (T|MouseEvent|PointerEvent|TouchEvent),
        chartPosition?: Pointer.ChartPositionObject
    ): T {
        const touches = (e as TouchEvent).touches;

        // iOS (#2757)
        const ePos = (
            touches ?
                touches.length ?
                    touches.item(0) as Touch :
                    (pick( // #13534
                        touches.changedTouches,
                        (e as TouchEvent).changedTouches)
                    )[0] :
                e as unknown as PointerEvent
        );

        // Get mouse position
        if (!chartPosition) {
            chartPosition = this.getChartPosition();
        }

        let chartX = ePos.pageX - chartPosition.left,
            chartY = ePos.pageY - chartPosition.top;

        // #11329 - when there is scaling on a parent element, we need to take
        // this into account
        chartX /= chartPosition.scaleX;
        chartY /= chartPosition.scaleY;

        return extend(e, {
            chartX: Math.round(chartX),
            chartY: Math.round(chartY)
        }) as any;
    }

    /**
     * @private
     * @function Highcharts.Pointer#onContainerClick
     */
    public onContainerClick(e: MouseEvent): void {
        const chart = this.chart;
        const hoverPoint = chart.hoverPoint;
        const pEvt = this.normalize(e);
        const plotLeft = chart.plotLeft;
        const plotTop = chart.plotTop;

        if (!chart.cancelClick) {

            // On tracker click, fire the series and point events. #783, #1583
            if (hoverPoint &&
                this.inClass(pEvt.target as any, 'highcharts-tracker')
            ) {

                // the series click event
                fireEvent(hoverPoint.series, 'click', extend(pEvt, {
                    point: hoverPoint
                }));

                // the point click event
                if (chart.hoverPoint) { // it may be destroyed (#1844)
                    hoverPoint.firePointEvent('click', pEvt);
                }

            // When clicking outside a tracker, fire a chart event
            } else {
                extend(pEvt, this.getCoordinates(pEvt));

                // fire a click event in the chart
                if (
                    chart.isInsidePlot(
                        pEvt.chartX - plotLeft,
                        pEvt.chartY - plotTop,
                        {
                            visiblePlotOnly: true
                        }
                    )
                ) {
                    fireEvent(chart, 'click', pEvt);
                }
            }


        }
    }

    /**
     * @private
     * @function Highcharts.Pointer#onContainerMouseDown
     */
    public onContainerMouseDown(e: MouseEvent): void {
        const isPrimaryButton = ((e.buttons || e.button) & 1) === 1;

        e = this.normalize(e);

        // #11635, Firefox does not reliably fire move event after click scroll
        if (
            H.isFirefox &&
            e.button !== 0
        ) {
            this.onContainerMouseMove(e);
        }

        // #11635, limiting to primary button
        if (
            typeof e.button === 'undefined' ||
            isPrimaryButton
        ) {
            this.zoomOption(e);

            // #295, #13737 solve conflict between container drag and chart zoom
            if (
                isPrimaryButton &&
                e.preventDefault
            ) {
                e.preventDefault();
            }

            this.dragStart(e as PointerEvent);
        }
    }

    /**
     * When mouse leaves the container, hide the tooltip.
     * @private
     * @function Highcharts.Pointer#onContainerMouseLeave
     */
    public onContainerMouseLeave(e: MouseEvent): void {
        const chart = charts[pick(Pointer.hoverChartIndex, -1)];
        const tooltip = this.chart.tooltip;

        e = this.normalize(e);

        // #4886, MS Touch end fires mouseleave but with no related target
        if (chart && e.relatedTarget) {
            chart.pointer.reset();
            // Also reset the chart position, used in #149 fix
            chart.pointer.chartPosition = void 0;
        }

        // #11635, Firefox wheel scroll does not fire out events consistently
        if (tooltip && !tooltip.isHidden) {
            this.reset();
        }
    }

    /**
     * When mouse enters the container, delete pointer's chartPosition.
     * @private
     * @function Highcharts.Pointer#onContainerMouseEnter
     */
    public onContainerMouseEnter(e: MouseEvent): void {
        delete this.chartPosition;
    }

    /**
     * The mousemove, touchmove and touchstart event handler
     * @private
     * @function Highcharts.Pointer#onContainerMouseMove
     */
    public onContainerMouseMove(e: MouseEvent): void {
        const chart = this.chart,
            tooltip = chart.tooltip,
            pEvt = this.normalize(e);

        this.setHoverChartIndex();

        if (chart.mouseIsDown === 'mousedown' || this.touchSelect(pEvt)) {
            this.drag(pEvt);
        }

        // Show the tooltip and run mouse over events (#977)
        if (
            !chart.openMenu &&
            (
                this.inClass(pEvt.target as any, 'highcharts-tracker') ||
                chart.isInsidePlot(
                    pEvt.chartX - chart.plotLeft,
                    pEvt.chartY - chart.plotTop,
                    {
                        visiblePlotOnly: true
                    }
                )
            ) &&

            // If the tooltip has stickOnContact enabled, do nothing. This
            // applies regardless of any combinations of the `split` and
            // `useHTML` options.
            !(
                tooltip &&
                tooltip.shouldStickOnContact(pEvt)
            )
        ) {
            if (
                this.inClass(pEvt.target as any, 'highcharts-no-tooltip')
            ) {
                this.reset(false, 0);
            } else {
                this.runPointActions(pEvt);
            }
        }
    }

    /**
     * @private
     * @function Highcharts.Pointer#onDocumentTouchEnd
     */
    public onDocumentTouchEnd(e: PointerEvent): void {
        const hoverChart = charts[pick(Pointer.hoverChartIndex, -1)];
        if (hoverChart) {
            hoverChart.pointer.drop(e);
        }
    }

    /**
     * @private
     * @function Highcharts.Pointer#onContainerTouchMove
     */
    public onContainerTouchMove(e: PointerEvent): void {
        if (this.touchSelect(e)) {
            this.onContainerMouseMove(e);
        } else {
            this.touch(e);
        }
    }

    /**
     * @private
     * @function Highcharts.Pointer#onContainerTouchStart
     */
    public onContainerTouchStart(e: PointerEvent): void {
        if (this.touchSelect(e)) {
            this.onContainerMouseDown(e);
        } else {
            this.zoomOption(e);
            this.touch(e, true);
        }
    }

    /**
     * Special handler for mouse move that will hide the tooltip when the mouse
     * leaves the plotarea. Issue #149 workaround. The mouseleave event does not
     * always fire.
     * @private
     * @function Highcharts.Pointer#onDocumentMouseMove
     */
    public onDocumentMouseMove(e: MouseEvent): void {
        const chart = this.chart;
        const tooltip = chart.tooltip;
        const chartPosition = this.chartPosition;
        const pEvt = this.normalize(e, chartPosition);

        // If we're outside, hide the tooltip
        if (
            chartPosition &&
            !chart.isInsidePlot(
                pEvt.chartX - chart.plotLeft,
                pEvt.chartY - chart.plotTop,
                {
                    visiblePlotOnly: true
                }
            ) &&
            !(
                tooltip &&
                tooltip.shouldStickOnContact(pEvt)
            ) &&
            !this.inClass(pEvt.target as any, 'highcharts-tracker')
        ) {
            this.reset();
        }
    }

    /**
     * @private
     * @function Highcharts.Pointer#onDocumentMouseUp
     */
    public onDocumentMouseUp(e: MouseEvent): void {
        const chart = charts[pick(Pointer.hoverChartIndex, -1)];
        if (chart) {
            chart.pointer.drop(e);
        }
    }

    /**
     * Handle touch events with two touches
     * @private
     * @function Highcharts.Pointer#pinch
     */
    public pinch(e: PointerEvent): void {
        const self = this,
            chart = self.chart,
            pinchDown = self.pinchDown,
            touches: (Array<PointerEvent>|Array<Touch>) = (e.touches || []),
            touchesLength = touches.length,
            lastValidTouch = self.lastValidTouch as any,
            hasZoom = self.hasZoom,
            transform: Series.PlotBoxTransform = {} as any,
            fireClickEvent = touchesLength === 1 && (
                (
                    self.inClass(e.target as any, 'highcharts-tracker') &&
                    chart.runTrackerClick
                ) ||
                self.runChartClick
            ),
            clip = {},
            tooltip = self.chart.tooltip,
            followTouchMove = touchesLength === 1 &&
                pick((tooltip && tooltip.options.followTouchMove), true);

        let selectionMarker = self.selectionMarker;

        // Don't initiate panning until the user has pinched. This prevents us
        // from blocking page scrolling as users scroll down a long page
        // (#4210).
        if (touchesLength > 1) {
            self.initiated = true;
        } else if (followTouchMove) {
            // #16119: Prevent blocking scroll when single-finger panning is
            // not enabled
            self.initiated = false;
        }

        // On touch devices, only proceed to trigger click if a handler is
        // defined
        if (
            hasZoom &&
            self.initiated &&
            !fireClickEvent &&
            e.cancelable !== false
        ) {
            e.preventDefault();
        }

        // Normalize each touch
        [].map.call(touches, function (e): PointerEvent {
            return self.normalize(e);
        });

        // Register the touch start position
        if (e.type === 'touchstart') {
            [].forEach.call(touches, function (
                e: PointerEvent,
                i: number
            ): void {
                pinchDown[i] = { chartX: e.chartX, chartY: e.chartY };
            });
            lastValidTouch.x = [pinchDown[0].chartX, pinchDown[1] &&
                pinchDown[1].chartX];
            lastValidTouch.y = [pinchDown[0].chartY, pinchDown[1] &&
                pinchDown[1].chartY];

            // Identify the data bounds in pixels
            chart.axes.forEach(function (axis: Axis): void {
                if (axis.zoomEnabled) {
                    const bounds = chart.bounds[axis.horiz ? 'h' : 'v'],
                        minPixelPadding = axis.minPixelPadding,
                        min = axis.toPixels(
                            Math.min(
                                pick(axis.options.min, axis.dataMin as any),
                                axis.dataMin as any
                            )
                        ),
                        max = axis.toPixels(
                            Math.max(
                                pick(axis.options.max, axis.dataMax as any),
                                axis.dataMax as any
                            )
                        ),
                        absMin = Math.min(min, max),
                        absMax = Math.max(min, max);

                    // Store the bounds for use in the touchmove handler
                    bounds.min = Math.min(
                        axis.pos,
                        absMin - minPixelPadding
                    );
                    bounds.max = Math.max(
                        axis.pos + axis.len,
                        absMax + minPixelPadding
                    );
                }
            });
            self.res = true; // reset on next move

        // Optionally move the tooltip on touchmove
        } else if (followTouchMove) {
            this.runPointActions(self.normalize(e));

        // Event type is touchmove, handle panning and pinching
        } else if (pinchDown.length) { // can be 0 when releasing, if touchend
            // fires first

            fireEvent(chart, 'touchpan', { originalEvent: e }, (): void => {

                // Set the marker
                if (!selectionMarker) {
                    // @todo It's a mock object, so maybe we need a separate
                    // interface
                    self.selectionMarker = selectionMarker = extend({
                        destroy: noop,
                        touch: true
                    }, chart.plotBox as any) as any;
                }

                self.pinchTranslate(
                    pinchDown,
                    touches as any,
                    transform,
                    selectionMarker,
                    clip,
                    lastValidTouch
                );

                self.hasPinched = hasZoom;

                // Scale and translate the groups to provide visual feedback
                // during pinching
                self.scaleGroups(transform, clip as any);
            });

            if (self.res) {
                self.res = false;
                this.reset(false, 0);
            }
        }
    }

    /**
     * Run translation operations
     * @private
     * @function Highcharts.Pointer#pinchTranslate
     */
    public pinchTranslate(
        pinchDown: Array<any>,
        touches: Array<PointerEvent>,
        transform: any,
        selectionMarker: any,
        clip: any,
        lastValidTouch: any
    ): void {
        if (this.zoomHor) {
            this.pinchTranslateDirection(
                true,
                pinchDown,
                touches,
                transform,
                selectionMarker,
                clip,
                lastValidTouch
            );
        }
        if (this.zoomVert) {
            this.pinchTranslateDirection(
                false,
                pinchDown,
                touches,
                transform,
                selectionMarker,
                clip,
                lastValidTouch
            );
        }
    }

    /**
     * Run translation operations for each direction (horizontal and vertical)
     * independently.
     * @private
     * @function Highcharts.Pointer#pinchTranslateDirection
     */
    public pinchTranslateDirection(
        horiz: boolean,
        pinchDown: Array<any>,
        touches: Array<PointerEvent>,
        transform: any,
        selectionMarker: any,
        clip: any,
        lastValidTouch: any,
        forcedScale?: number
    ): void {
        const chart = this.chart,
            xy: ('x'|'y') = horiz ? 'x' : 'y',
            XY: ('X'|'Y') = horiz ? 'X' : 'Y',
            sChartXY: ('chartX'|'chartY') = ('chart' + XY) as any,
            wh = horiz ? 'width' : 'height',
            plotLeftTop = (chart as any)['plot' + (horiz ? 'Left' : 'Top')],
            inverted = chart.inverted,
            bounds = chart.bounds[horiz ? 'h' : 'v'],
            singleTouch = pinchDown.length === 1,
            touch0Start = pinchDown[0][sChartXY],
            touch1Start = !singleTouch && pinchDown[1][sChartXY],
            setScale = function (): void {
                // Don't zoom if fingers are too close on this axis
                if (
                    typeof touch1Now === 'number' &&
                    Math.abs(touch0Start - touch1Start) > 20
                ) {
                    scale = forcedScale ||
                        Math.abs(touch0Now - touch1Now) /
                        Math.abs(touch0Start - touch1Start);
                }

                clipXY = ((plotLeftTop - touch0Now) / scale) + touch0Start;
                selectionWH = (chart as any)[
                    'plot' + (horiz ? 'Width' : 'Height')
                ] / scale;
            };

        let selectionWH: any,
            selectionXY,
            clipXY: any,
            scale = forcedScale || 1,
            touch0Now = touches[0][sChartXY],
            touch1Now = !singleTouch && touches[1][sChartXY],
            outOfBounds;

        // Set the scale, first pass
        setScale();

        // The clip position (x or y) is altered if out of bounds, the selection
        // position is not
        selectionXY = clipXY;

        // Out of bounds
        if (selectionXY < bounds.min) {
            selectionXY = bounds.min;
            outOfBounds = true;
        } else if (selectionXY + selectionWH > bounds.max) {
            selectionXY = bounds.max - selectionWH;
            outOfBounds = true;
        }

        // Is the chart dragged off its bounds, determined by dataMin and
        // dataMax?
        if (outOfBounds) {

            // Modify the touchNow position in order to create an elastic drag
            // movement. This indicates to the user that the chart is responsive
            // but can't be dragged further.
            touch0Now -= 0.8 * (touch0Now - lastValidTouch[xy][0]);
            if (typeof touch1Now === 'number') {
                touch1Now -= 0.8 * (touch1Now - lastValidTouch[xy][1]);
            }

            // Set the scale, second pass to adapt to the modified touchNow
            // positions
            setScale();

        } else {
            lastValidTouch[xy] = [touch0Now, touch1Now];
        }

        // Set geometry for clipping, selection and transformation
        if (!inverted) {
            clip[xy] = clipXY - plotLeftTop;
            clip[wh] = selectionWH;
        }
        const scaleKey = inverted ?
            (horiz ? 'scaleY' : 'scaleX') : 'scale' + XY;
        const transformScale = inverted ? 1 / scale : scale;

        selectionMarker[wh] = selectionWH;
        selectionMarker[xy] = selectionXY;
        transform[scaleKey] = scale;
        transform['translate' + XY] = (transformScale * plotLeftTop) +
            (touch0Now - (transformScale * touch0Start));
    }

    /**
     * Reset the tracking by hiding the tooltip, the hover series state and the
     * hover point
     *
     * @function Highcharts.Pointer#reset
     *
     * @param {boolean} [allowMove]
     * Instead of destroying the tooltip altogether, allow moving it if
     * possible.
     *
     * @param {number} [delay]
     */
    public reset(allowMove?: boolean, delay?: number): void {
        const pointer = this,
            chart = pointer.chart,
            hoverSeries = chart.hoverSeries,
            hoverPoint = chart.hoverPoint,
            hoverPoints = chart.hoverPoints,
            tooltip = chart.tooltip,
            tooltipPoints = tooltip && tooltip.shared ?
                hoverPoints :
                hoverPoint;

        // Check if the points have moved outside the plot area (#1003, #4736,
        // #5101)
        if (allowMove && tooltipPoints) {
            splat(tooltipPoints).forEach(function (point: Point): void {
                if (
                    point.series.isCartesian &&
                    typeof point.plotX === 'undefined'
                ) {
                    allowMove = false;
                }
            });
        }

        // Just move the tooltip, #349
        if (allowMove) {
            if (tooltip && tooltipPoints && splat(tooltipPoints).length) {
                tooltip.refresh(tooltipPoints);
                if (tooltip.shared && hoverPoints) { // #8284
                    hoverPoints.forEach(function (point: Point): void {
                        point.setState(point.state, true);
                        if (point.series.isCartesian) {
                            if (point.series.xAxis.crosshair) {
                                point.series.xAxis
                                    .drawCrosshair(null as any, point);
                            }
                            if (point.series.yAxis.crosshair) {
                                point.series.yAxis
                                    .drawCrosshair(null as any, point);
                            }
                        }
                    });
                } else if (hoverPoint) { // #2500
                    hoverPoint.setState(hoverPoint.state, true);
                    chart.axes.forEach(function (axis: Axis): void {
                        if (
                            axis.crosshair &&
                            (hoverPoint as any).series[axis.coll] === axis
                        ) {
                            axis.drawCrosshair(null as any, hoverPoint);
                        }
                    });
                }
            }

        // Full reset
        } else {

            if (hoverPoint) {
                hoverPoint.onMouseOut();
            }

            if (hoverPoints) {
                hoverPoints.forEach(function (point: Point): void {
                    point.setState();
                });
            }

            if (hoverSeries) {
                hoverSeries.onMouseOut();
            }

            if (tooltip) {
                tooltip.hide(delay);
            }

            if (pointer.unDocMouseMove) {
                pointer.unDocMouseMove = pointer.unDocMouseMove();
            }

            // Remove crosshairs
            chart.axes.forEach(function (axis): void {
                axis.hideCrosshair();
            });

            pointer.hoverX = chart.hoverPoints = chart.hoverPoint = null as any;
        }
    }

    /**
     * With line type charts with a single tracker, get the point closest to the
     * mouse. Run Point.onMouseOver and display tooltip for the point or points.
     *
     * @private
     * @function Highcharts.Pointer#runPointActions
     *
     * @emits Highcharts.Point#event:mouseOut
     * @emits Highcharts.Point#event:mouseOver
     */
    public runPointActions(e?: PointerEvent, p?: Point, force?: boolean): void {
        const pointer = this,
            chart = pointer.chart,
            series = chart.series,
            tooltip = (
                chart.tooltip && chart.tooltip.options.enabled ?
                    chart.tooltip :
                    void 0
            ),
            shared = (
                tooltip ?
                    tooltip.shared :
                    false
            );

        let hoverPoint = p || chart.hoverPoint,
            hoverSeries = hoverPoint && hoverPoint.series || chart.hoverSeries;

        const // onMouseOver or already hovering a series with directTouch
            isDirectTouch = (!e || e.type !== 'touchmove') && (
                !!p || (
                    (hoverSeries && hoverSeries.directTouch) &&
                    pointer.isDirectTouch
                )
            ),
            hoverData = this.getHoverData(
                hoverPoint,
                hoverSeries,
                series,
                isDirectTouch,
                shared,
                e
            );

        // Update variables from hoverData.
        hoverPoint = hoverData.hoverPoint;
        hoverSeries = hoverData.hoverSeries;

        const points = hoverData.hoverPoints,
            followPointer = hoverSeries &&
                hoverSeries.tooltipOptions.followPointer &&
                !hoverSeries.tooltipOptions.split,
            useSharedTooltip = (
                shared &&
                hoverSeries &&
                !hoverSeries.noSharedTooltip
            );

        // Refresh tooltip for kdpoint if new hover point or tooltip was hidden
        // #3926, #4200
        if (
            hoverPoint &&
            (
                force ||
                hoverPoint !== chart.hoverPoint ||
                (tooltip && tooltip.isHidden)
            )
        ) {
            (chart.hoverPoints || []).forEach(function (p: Point): void {
                if (points.indexOf(p) === -1) {
                    p.setState();
                }
            });

            // Set normal state to previous series
            if (chart.hoverSeries !== hoverSeries) {
                hoverSeries.onMouseOver();
            }

            pointer.applyInactiveState(points);

            // Do mouseover on all points (#3919, #3985, #4410, #5622)
            (points || []).forEach(function (p: Point): void {
                p.setState('hover');
            });

            // If tracking is on series in stead of on each point,
            // fire mouseOver on hover point. // #4448
            if (chart.hoverPoint) {
                chart.hoverPoint.firePointEvent('mouseOut');
            }

            // Hover point may have been destroyed in the event handlers (#7127)
            if (!hoverPoint.series) {
                return;
            }

            /**
             * Contains all hovered points.
             *
             * @name Highcharts.Chart#hoverPoints
             * @type {Array<Highcharts.Point>|null}
             */
            chart.hoverPoints = points;

            /**
             * Contains the original hovered point.
             *
             * @name Highcharts.Chart#hoverPoint
             * @type {Highcharts.Point|null}
             */
            chart.hoverPoint = hoverPoint;

            /**
             * Hover state should not be lost when axis is updated (#12569)
             * Axis.update runs pointer.reset which uses chart.hoverPoint.state
             * to apply state which does not exist in hoverPoint yet.
             * The mouseOver event should be triggered when hoverPoint
             * is correct.
             */
            hoverPoint.firePointEvent('mouseOver', void 0, () : void => {

                // Draw tooltip if necessary
                if (tooltip && hoverPoint) {
                    tooltip.refresh(useSharedTooltip ? points : hoverPoint, e);
                }
            });
        // Update positions (regardless of kdpoint or hoverPoint)
        } else if (followPointer && tooltip && !tooltip.isHidden) {
            const anchor = tooltip.getAnchor([{} as any], e);
            if (chart.isInsidePlot(
                anchor[0],
                anchor[1],
                {
                    visiblePlotOnly: true
                }
            )) {
                tooltip.updatePosition(
                    { plotX: anchor[0], plotY: anchor[1] } as any
                );
            }
        }

        // Start the event listener to pick up the tooltip and crosshairs
        if (!pointer.unDocMouseMove) {
            pointer.unDocMouseMove = addEvent(
                chart.container.ownerDocument,
                'mousemove',
                function (e: any): void {
                    const chart = charts[Pointer.hoverChartIndex as any];

                    if (chart) {
                        chart.pointer.onDocumentMouseMove(e);
                    }
                }
            );
            pointer.eventsToUnbind.push(pointer.unDocMouseMove);
        }

        // Issues related to crosshair #4927, #5269 #5066, #5658
        chart.axes.forEach(function drawAxisCrosshair(axis): void {
            const snap = pick((axis.crosshair || {}).snap, true);

            let point: Point|undefined;
            if (snap) {
                point = chart.hoverPoint; // #13002
                if (!point || (point.series as any)[axis.coll] !== axis) {
                    point = find(points, (p: Point): boolean =>
                        p.series && (p.series as any)[axis.coll] === axis
                    );
                }
            }

            // Axis has snapping crosshairs, and one of the hover points belongs
            // to axis. Always call drawCrosshair when it is not snap.
            if (point || !snap) {
                axis.drawCrosshair(e, point);
            // Axis has snapping crosshairs, but no hover point belongs to axis
            } else {
                axis.hideCrosshair();
            }
        });
    }

    /**
     * Scale series groups to a certain scale and translation.
     * @private
     * @function Highcharts.Pointer#scaleGroups
     */
    public scaleGroups(
        attribs?: Series.PlotBoxTransform,
        clip?: boolean
    ): void {

        const chart = this.chart;

        // Scale each series
        chart.series.forEach(function (series): void {
            const seriesAttribs = attribs || series.getPlotBox(); // #1701
            if (
                series.group &&
                (
                    (series.xAxis && series.xAxis.zoomEnabled) ||
                    chart.mapView
                )
            ) {
                series.group.attr(seriesAttribs);
                if (series.markerGroup) {
                    series.markerGroup.attr(seriesAttribs);
                    series.markerGroup.clip(
                        clip ? (chart.clipRect as any) : (null as any)
                    );
                }
                if (series.dataLabelsGroup) {
                    series.dataLabelsGroup.attr(seriesAttribs);
                }
            }
        });

        // Clip
        (chart.clipRect as any).attr(clip || chart.clipBox);
    }

    /**
     * Set the JS DOM events on the container and document. This method should
     * contain a one-to-one assignment between methods and their handlers. Any
     * advanced logic should be moved to the handler reflecting the event's
     * name.
     * @private
     * @function Highcharts.Pointer#setDOMEvents
     */
    public setDOMEvents(): void {

        const container = this.chart.container,
            ownerDoc = container.ownerDocument;

        container.onmousedown = this.onContainerMouseDown.bind(this);
        container.onmousemove = this.onContainerMouseMove.bind(this);
        container.onclick = this.onContainerClick.bind(this);
        this.eventsToUnbind.push(addEvent(
            container,
            'mouseenter',
            this.onContainerMouseEnter.bind(this)
        ));
        this.eventsToUnbind.push(addEvent(
            container,
            'mouseleave',
            this.onContainerMouseLeave.bind(this)
        ));
        if (!Pointer.unbindDocumentMouseUp) {
            Pointer.unbindDocumentMouseUp = addEvent(
                ownerDoc,
                'mouseup',
                this.onDocumentMouseUp.bind(this)
            );
        }

        // In case we are dealing with overflow, reset the chart position when
        // scrolling parent elements
        let parent = this.chart.renderTo.parentElement;
        while (parent && parent.tagName !== 'BODY') {
            this.eventsToUnbind.push(addEvent(parent, 'scroll', (): void => {
                delete this.chartPosition;
            }));
            parent = parent.parentElement;
        }

        if (H.hasTouch) {
            this.eventsToUnbind.push(addEvent(
                container,
                'touchstart',
                this.onContainerTouchStart.bind(this),
                { passive: false }
            ));
            this.eventsToUnbind.push(addEvent(
                container,
                'touchmove',
                this.onContainerTouchMove.bind(this),
                { passive: false }
            ));
            if (!Pointer.unbindDocumentTouchEnd) {
                Pointer.unbindDocumentTouchEnd = addEvent(
                    ownerDoc,
                    'touchend',
                    this.onDocumentTouchEnd.bind(this),
                    { passive: false }
                );
            }
        }
    }

    /**
     * Sets the index of the hovered chart and leaves the previous hovered
     * chart, to reset states like tooltip.
     * @private
     * @function Highcharts.Pointer#setHoverChartIndex
     */
    public setHoverChartIndex(): void {
        const chart = this.chart;
        const hoverChart = H.charts[pick(Pointer.hoverChartIndex, -1)];

        if (
            hoverChart &&
            hoverChart !== chart
        ) {
            hoverChart.pointer.onContainerMouseLeave(
                { relatedTarget: chart.container } as any
            );
        }

        if (
            !hoverChart ||
            !hoverChart.mouseIsDown
        ) {
            Pointer.hoverChartIndex = chart.index;
        }
    }

    /**
     * General touch handler shared by touchstart and touchmove.
     * @private
     * @function Highcharts.Pointer#touch
     */
    public touch(e: PointerEvent, start?: boolean): void {
        const chart = this.chart;

        let hasMoved,
            pinchDown,
            isInside;

        this.setHoverChartIndex();

        if ((e as any).touches.length === 1) {

            e = this.normalize(e);

            isInside = chart.isInsidePlot(
                e.chartX - chart.plotLeft,
                e.chartY - chart.plotTop,
                {
                    visiblePlotOnly: true
                }
            );
            if (isInside && !chart.openMenu) {

                // Run mouse events and display tooltip etc
                if (start) {
                    this.runPointActions(e);
                }

                // Android fires touchmove events after the touchstart even if
                // the finger hasn't moved, or moved only a pixel or two. In iOS
                // however, the touchmove doesn't fire unless the finger moves
                // more than ~4px. So we emulate this behaviour in Android by
                // checking how much it moved, and cancelling on small
                // distances. #3450.
                if (e.type === 'touchmove') {
                    pinchDown = this.pinchDown;
                    hasMoved = pinchDown[0] ? Math.sqrt( // #5266
                        Math.pow(pinchDown[0].chartX - e.chartX, 2) +
                        Math.pow(pinchDown[0].chartY - e.chartY, 2)
                    ) >= 4 : false;
                }

                if (pick(hasMoved, true)) {
                    this.pinch(e);
                }

            } else if (start) {
                // Hide the tooltip on touching outside the plot area (#1203)
                this.reset();
            }

        } else if ((e as any).touches.length === 2) {
            this.pinch(e);
        }
    }

    /**
     * Returns true if the chart is set up for zooming by single touch and the
     * event is capable
     * @private
     * @function Highcharts.Pointer#touchSelect
     */
    private touchSelect(e: PointerEvent): boolean {
        return Boolean(
            this.chart.options.chart.zooming.singleTouch &&
            e.touches &&
            e.touches.length === 1
        );
    }

    /**
     * Resolve the zoomType option, this is reset on all touch start and mouse
     * down events.
     * @private
     * @function Highcharts.Pointer#zoomOption
     */
    public zoomOption(e: Event): void {
        const chart = this.chart,
            options = chart.options.chart,
            inverted = chart.inverted;

        let zoomType = options.zooming.type || '',
            zoomX,
            zoomY;

        // Look for the pinchType option
        if (/touch/.test(e.type)) {
            zoomType = pick(options.zooming.pinchType, zoomType);
        }

        this.zoomX = zoomX = /x/.test(zoomType);
        this.zoomY = zoomY = /y/.test(zoomType);
        this.zoomHor = (zoomX && !inverted) || (zoomY && inverted);
        this.zoomVert = (zoomY && !inverted) || (zoomX && inverted);
        this.hasZoom = zoomX || zoomY;
    }
}

/* *
 *
 *  Class Namespace
 *
 * */

namespace Pointer {

    /* *
     *
     *  Declarations
     *
     * */

    export interface ChartPositionObject {
        left: number;
        scaleX: number;
        scaleY: number;
        top: number;
    }
    export interface AxesCoordinatesObject {
        xAxis: Array<AxisCoordinateObject>;
        yAxis: Array<AxisCoordinateObject>;
    }
    export interface AxisCoordinateObject {
        axis: Axis;
        value: number;
    }
    export interface CoordinatesObject {
        chartX: number;
        chartY: number;
    }
    export interface EventArgsObject {
        chartX?: number;
        chartY?: number;
        filter?: Function;
        hoverPoint?: Point;
        shared?: boolean;
    }
    export interface HoverDataObject {
        hoverPoint?: Point;
        hoverPoints: Array<Point>;
        hoverSeries: Series;
    }
    export interface SelectDataObject {
        axis: Axis;
        max: number;
        min: number;
    }
    export interface SelectEventObject {
        originalEvent: Event;
        resetSelection?: boolean;
        xAxis: Array<SelectDataObject>;
        yAxis: Array<SelectDataObject>;
    }

    /* *
     *
     *  Constants
     *
     * */

    const composedEvents: Array<Function> = [];

    const composedMembers: Array<unknown> = [];

    /* *
     *
     *  Functions
     *
     * */

    /**
     * @private
     */
    export function compose(ChartClass: typeof Chart): void {
<<<<<<< HEAD
        if (composedMembers.indexOf(ChartClass) === -1) {
            composedMembers.push(ChartClass);

            composedEvents.push(addEvent(
                ChartClass,
                'beforeRender',
                function (): void {
                    /**
                     * The Pointer that keeps track of mouse and touch
                     * interaction.
                     *
                     * @memberof Highcharts.Chart
                     * @name pointer
                     * @type {Highcharts.Pointer}
                     * @instance
                     */
                    this.pointer = new Pointer(this, this.options);
                }
            ));
=======

        if (U.pushUnique(composedMembers, ChartClass)) {
            addEvent(ChartClass, 'beforeRender', function (): void {
                /**
                 * The Pointer that keeps track of mouse and touch
                 * interaction.
                 *
                 * @memberof Highcharts.Chart
                 * @name pointer
                 * @type {Highcharts.Pointer}
                 * @instance
                 */
                this.pointer = new Pointer(this, this.options);
            });
>>>>>>> 33f8107f
        }

    }

    /**
     * @private
     */
    export function dissolve(): void {

        for (let i = 0, iEnd = composedEvents.length; i < iEnd; ++i) {
            composedEvents[i]();
        }

        composedEvents.length = 0;
    }

}

/* *
 *
 *  Default Export
 *
 * */

export default Pointer;

/* *
 *
 *  API Declarations
 *
 * */

/**
 * Chart position and scale.
 *
 * @interface Highcharts.ChartPositionObject
 *//**
 * @name Highcharts.ChartPositionObject#left
 * @type {number}
 *//**
 * @name Highcharts.ChartPositionObject#scaleX
 * @type {number}
 *//**
 * @name Highcharts.ChartPositionObject#scaleY
 * @type {number}
 *//**
 * @name Highcharts.ChartPositionObject#top
 * @type {number}
 */

/**
 * One position in relation to an axis.
 *
 * @interface Highcharts.PointerAxisCoordinateObject
 *//**
 * Related axis.
 *
 * @name Highcharts.PointerAxisCoordinateObject#axis
 * @type {Highcharts.Axis}
 *//**
 * Axis value.
 *
 * @name Highcharts.PointerAxisCoordinateObject#value
 * @type {number}
 */

/**
 * Positions in terms of axis values.
 *
 * @interface Highcharts.PointerAxisCoordinatesObject
 *//**
 * Positions on the x-axis.
 * @name Highcharts.PointerAxisCoordinatesObject#xAxis
 * @type {Array<Highcharts.PointerAxisCoordinateObject>}
 *//**
 * Positions on the y-axis.
 * @name Highcharts.PointerAxisCoordinatesObject#yAxis
 * @type {Array<Highcharts.PointerAxisCoordinateObject>}
 */

/**
 * Pointer coordinates.
 *
 * @interface Highcharts.PointerCoordinatesObject
 *//**
 * @name Highcharts.PointerCoordinatesObject#chartX
 * @type {number}
 *//**
 * @name Highcharts.PointerCoordinatesObject#chartY
 * @type {number}
 */

/**
 * A native browser mouse or touch event, extended with position information
 * relative to the {@link Chart.container}.
 *
 * @interface Highcharts.PointerEventObject
 * @extends global.PointerEvent
 *//**
 * The X coordinate of the pointer interaction relative to the chart.
 *
 * @name Highcharts.PointerEventObject#chartX
 * @type {number}
 *//**
 * The Y coordinate of the pointer interaction relative to the chart.
 *
 * @name Highcharts.PointerEventObject#chartY
 * @type {number}
 */

/**
 * Axis-specific data of a selection.
 *
 * @interface Highcharts.SelectDataObject
 *//**
 * The selected Axis.
 * @name Highcharts.SelectDataObject#axis
 * @type {Highcharts.Axis}
 *//**
 * The maximum axis value, either automatic or set manually.
 * @name Highcharts.SelectDataObject#max
 * @type {number}
 *//**
 * The minimum axis value, either automatic or set manually.
 * @name Highcharts.SelectDataObject#min
 * @type {number}
 */

/**
 * Object for select events.
 * The primary axes are `xAxis[0]` and `yAxis[0]`. Remember the unit of a
 * datetime axis is milliseconds since 1970-01-01 00:00:00.
 *
 * @interface Highcharts.SelectEventObject
 *//**
 * The related browser event.
 * @name Highcharts.SelectEventObject#originalEvent
 * @type {global.Event}
 *//**
 * Indicates a reset event to restore default state.
 * @name Highcharts.SelectEventObject#resetSelection
 * @type {boolean|undefined}
 *//**
 * Arrays containing the axes of each dimension and each axis' min and max
 * values.
 * @name Highcharts.SelectEventObject#xAxis
 * @type {Array<Highcharts.SelectDataObject>}
 *//**
 * Arrays containing the axes of each dimension and each axis' min and max
 * values.
 * @name Highcharts.SelectEventObject#yAxis
 * @type {Array<Highcharts.SelectDataObject>}
 */

''; // keeps doclets above in JS file<|MERGE_RESOLUTION|>--- conflicted
+++ resolved
@@ -2202,28 +2202,6 @@
      * @private
      */
     export function compose(ChartClass: typeof Chart): void {
-<<<<<<< HEAD
-        if (composedMembers.indexOf(ChartClass) === -1) {
-            composedMembers.push(ChartClass);
-
-            composedEvents.push(addEvent(
-                ChartClass,
-                'beforeRender',
-                function (): void {
-                    /**
-                     * The Pointer that keeps track of mouse and touch
-                     * interaction.
-                     *
-                     * @memberof Highcharts.Chart
-                     * @name pointer
-                     * @type {Highcharts.Pointer}
-                     * @instance
-                     */
-                    this.pointer = new Pointer(this, this.options);
-                }
-            ));
-=======
-
         if (U.pushUnique(composedMembers, ChartClass)) {
             addEvent(ChartClass, 'beforeRender', function (): void {
                 /**
@@ -2237,7 +2215,6 @@
                  */
                 this.pointer = new Pointer(this, this.options);
             });
->>>>>>> 33f8107f
         }
 
     }
