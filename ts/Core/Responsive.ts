/* *
 *
 *  (c) 2010-2021 Torstein Honsi
 *
 *  License: www.highcharts.com/license
 *
 *  !!!!!!! SOURCE GETS TRANSPILED BY TYPESCRIPT. EDIT TS FILE ONLY. !!!!!!!
 *
 * */

'use strict';

/* *
 *
 *  Imports
 *
 * */

import type Chart from './Chart/Chart.js';
import type GlobalOptions from './Options';

import U from './Utilities.js';
const {
    diffObjects,
    extend,
    find,
    isArray,
    isObject,
    merge,
    objectEach,
    pick,
    splat,
    uniqueKey
} = U;

/* *
 *
 *  Declarations
 *
 * */

declare module './Chart/ChartLike' {
    interface ChartLike {
        /** @requires Core/Responsive */
        setResponsive(redraw?: boolean, reset?: boolean): void;
    }
}

declare module './Options' {
    interface Options {
        isResponsiveOptions?: boolean;
        responsive?: Responsive.Options;
    }
}

/* *
 *
 *  Composition
 *
 * */

namespace Responsive {

    /* *
     *
     *  Declarations
     *
     * */

    export interface CallbackFunction {
        (this: Chart): boolean;
    }

    export declare class Composition extends Chart {
        /** @requires Core/Responsive */
        currentResponsive?: CurrentObject;
        /** @requires Core/Responsive */
        currentOptions(
            options: Partial<GlobalOptions>
        ): Partial<GlobalOptions>;
        /** @requires Core/Responsive */
        matchResponsiveRule(
            rule: RuleOptions,
            matches: Array<string>
        ): void;
        /** @requires Core/Responsive */
        setResponsive(redraw?: boolean, reset?: boolean): void;
    }

    export interface CurrentObject {
        mergedOptions: Partial<GlobalOptions>;
        ruleIds: string;
        undoOptions: Partial<GlobalOptions>;
    }

    export interface Options {
        rules?: Array<RuleOptions>;
    }

    export interface RuleConditionOptions {
        callback?: CallbackFunction;
        maxHeight?: number;
        maxWidth?: number;
        minHeight?: number;
        minWidth?: number;
    }

    export interface RuleOptions {
        _id?: string;
        chartOptions?: GlobalOptions;
        condition: RuleConditionOptions;
    }

    /* *
     *
     *  Constants
     *
     * */

    const composedMembers: Array<unknown> = [];

    /* *
     *
     *  Functions
     *
     * */

    /**
     * @private
     */
    export function compose<T extends typeof Chart>(
        ChartClass: T
    ): (T&typeof Composition) {

        if (U.pushUnique(composedMembers, ChartClass)) {
            extend(
                ChartClass.prototype as Composition,
                {
<<<<<<< HEAD
=======
                    currentOptions,
>>>>>>> 87c637b1
                    matchResponsiveRule,
                    setResponsive
                }
            );
        }

        return ChartClass as (T&typeof Composition);
    }

    /**
<<<<<<< HEAD
     * Handle a single responsiveness rule.
     *
     * @private
     * @function Highcharts.Chart#matchResponsiveRule
     * @param {Highcharts.ResponsiveRulesOptions} rule
     * @param {Array<string>} matches
     */
    function matchResponsiveRule(
        this: Composition,
        rule: RuleOptions,
        matches: Array<string>
    ): void {

        const condition = rule.condition,
            fn = condition.callback || function (this: Chart): boolean {
                return (
                    this.chartWidth <= pick(
                        condition.maxWidth,
                        Number.MAX_VALUE
                    ) &&
                    this.chartHeight <= pick(
                        condition.maxHeight,
                        Number.MAX_VALUE
                    ) &&
                    this.chartWidth >= pick(condition.minWidth, 0) &&
                    this.chartHeight >= pick(condition.minHeight, 0)
                );
            };

        if (fn.call(this)) {
            matches.push(rule._id as any);
=======
     * Get the current values for a given set of options. Used before we
     * update the chart with a new responsiveness rule.
     *
     * @todo Restore axis options (by id?). The matching of items in
     * collections bears resemblance to the oneToOne matching in
     * Chart.update. Probably we can refactor out that matching and reuse it
     * in both functions.
     *
     * @private
     * @function Highcharts.Chart#currentOptions
     */
    function currentOptions(
        this: Composition,
        options: GlobalOptions
    ): Partial<GlobalOptions> {

        const chart = this,
            ret = {};

        /**
         * Recurse over a set of options and its current values,
         * and store the current values in the ret object.
         */
        function getCurrent(
            options: AnyRecord,
            curr: AnyRecord,
            ret: AnyRecord,
            depth: number
        ): void {
            let i;

            objectEach(options, function (val, key): void {
                if (
                    !depth &&
                    chart.collectionsWithUpdate.indexOf(key) > -1 &&
                    curr[key]
                ) {
                    val = splat(val);

                    ret[key] = [];

                    // Iterate over collections like series, xAxis or yAxis
                    // and map the items by index.
                    for (
                        i = 0;
                        i < Math.max(val.length, curr[key].length);
                        i++
                    ) {

                        // Item exists in current data (#6347)
                        if (curr[key][i]) {
                            // If the item is missing from the new data, we
                            // need to save the whole config structure. Like
                            // when responsively updating from a dual axis
                            // layout to a single axis and back (#13544).
                            if (val[i] === void 0) {
                                ret[key][i] = curr[key][i];

                            // Otherwise, proceed
                            } else {
                                ret[key][i] = {};
                                getCurrent(
                                    val[i],
                                    curr[key][i],
                                    ret[key][i],
                                    depth + 1
                                );
                            }
                        }
                    }
                } else if (isObject(val)) {
                    ret[key] = isArray(val) ? [] : {};
                    getCurrent(val, curr[key] || {}, ret[key], depth + 1);
                } else if (typeof curr[key] === 'undefined') { // #10286
                    ret[key] = null;
                } else {
                    ret[key] = curr[key];
                }
            });
>>>>>>> 87c637b1
        }
    }

<<<<<<< HEAD
    /**
     * Update the chart based on the current chart/document size and options
     * for responsiveness.
     *
     * @private
     * @function Highcharts.Chart#setResponsive
     * @param  {boolean} [redraw=true]
     * @param  {boolean} [reset=false]
     * Reset by un-applying all rules. Chart.update resets all rules before
     * applying updated options.
     */
    function setResponsive(
        this: Composition,
        redraw?: boolean,
        reset?: boolean
    ): void {
        const options = this.options.responsive,
            currentResponsive = this.currentResponsive;

        let ruleIds = [] as Array<string>,
            undoOptions;

        if (!reset && options && options.rules) {
            options.rules.forEach((rule): void => {
                if (typeof rule._id === 'undefined') {
                    rule._id = uniqueKey();
                }

                this.matchResponsiveRule(rule, ruleIds/* , redraw */);
            }, this);
=======
        getCurrent(options, this.options, ret, 0);

        return ret;
    }

    /**
     * Handle a single responsiveness rule.
     *
     * @private
     * @function Highcharts.Chart#matchResponsiveRule
     * @param {Highcharts.ResponsiveRulesOptions} rule
     * @param {Array<string>} matches
     */
    function matchResponsiveRule(
        this: Composition,
        rule: RuleOptions,
        matches: Array<string>
    ): void {

        const condition = rule.condition,
            fn = condition.callback || function (this: Chart): boolean {
                return (
                    this.chartWidth <= pick(
                        condition.maxWidth,
                        Number.MAX_VALUE
                    ) &&
                    this.chartHeight <= pick(
                        condition.maxHeight,
                        Number.MAX_VALUE
                    ) &&
                    this.chartWidth >= pick(condition.minWidth, 0) &&
                    this.chartHeight >= pick(condition.minHeight, 0)
                );
            };

        if (fn.call(this)) {
            matches.push(rule._id as any);
>>>>>>> 87c637b1
        }
    }

<<<<<<< HEAD
=======
    /**
     * Update the chart based on the current chart/document size and options
     * for responsiveness.
     *
     * @private
     * @function Highcharts.Chart#setResponsive
     * @param  {boolean} [redraw=true]
     * @param  {boolean} [reset=false]
     * Reset by un-applying all rules. Chart.update resets all rules before
     * applying updated options.
     */
    function setResponsive(
        this: Composition,
        redraw?: boolean,
        reset?: boolean
    ): void {
        const options = this.options.responsive,
            currentResponsive = this.currentResponsive;

        let ruleIds = [] as Array<string>,
            undoOptions;

        if (!reset && options && options.rules) {
            options.rules.forEach((rule): void => {
                if (typeof rule._id === 'undefined') {
                    rule._id = uniqueKey();
                }

                this.matchResponsiveRule(rule, ruleIds/* , redraw */);
            }, this);
        }

>>>>>>> 87c637b1
        // Merge matching rules
        const mergedOptions = merge(
            ...ruleIds
                .map((ruleId): (RuleOptions|undefined) => find(
                    (options || {}).rules || [],
                    (rule): boolean => (rule._id === ruleId)
                ))
                .map((rule): (GlobalOptions|undefined) => (
                    rule && rule.chartOptions
                ))
        );

        mergedOptions.isResponsiveOptions = true;

        // Stringified key for the rules that currently apply.
        ruleIds = ((ruleIds.toString() as any) || void 0);
        const currentRuleIds = (
            currentResponsive && currentResponsive.ruleIds
        );

        // Changes in what rules apply
        if ((ruleIds as any) !== currentRuleIds) {

            // Undo previous rules. Before we apply a new set of rules, we
            // need to roll back completely to base options (#6291).
            if (currentResponsive) {
                this.update(currentResponsive.undoOptions, redraw, true);
            }

            if (ruleIds) {
<<<<<<< HEAD
                // Get undo-options for matching rules. The `undoOptions``
                // hold the current values before they are changed by the
                // `mergedOptions`.
                undoOptions = diffObjects(
                    mergedOptions,
                    this.options,
                    true,
                    this.collectionsWithUpdate
                );
=======
                // Get undo-options for matching rules
                undoOptions = this.currentOptions(mergedOptions);
>>>>>>> 87c637b1
                undoOptions.isResponsiveOptions = true;
                this.currentResponsive = {
                    ruleIds: ruleIds as any,
                    mergedOptions: mergedOptions,
                    undoOptions: undoOptions
                };

                this.update(mergedOptions, redraw, true);

            } else {
                this.currentResponsive = void 0;
            }
        }
    }

}

/* *
 *
 *  Default Export
 *
 * */

export default Responsive;

/* *
 *
 *  API Declarations
 *
 * */

/**
 * A callback function to gain complete control on when the responsive rule
 * applies.
 *
 * @callback Highcharts.ResponsiveCallbackFunction
 *
 * @param {Highcharts.Chart} this
 * Chart context.
 *
 * @return {boolean}
 * Return `true` if it applies.
 */

(''); // keeps doclets above in JS file

/* *
 *
 *  API Options
 *
 * */

/**
 * Allows setting a set of rules to apply for different screen or chart
 * sizes. Each rule specifies additional chart options.
 *
 * @sample {highstock} stock/demo/responsive/
 *         Stock chart
 * @sample highcharts/responsive/axis/
 *         Axis
 * @sample highcharts/responsive/legend/
 *         Legend
 * @sample highcharts/responsive/classname/
 *         Class name
 *
 * @since     5.0.0
 * @apioption responsive
 */

/**
 * A set of rules for responsive settings. The rules are executed from
 * the top down.
 *
 * @sample {highcharts} highcharts/responsive/axis/
 *         Axis changes
 * @sample {highstock} highcharts/responsive/axis/
 *         Axis changes
 * @sample {highmaps} highcharts/responsive/axis/
 *         Axis changes
 *
 * @type      {Array<*>}
 * @since     5.0.0
 * @apioption responsive.rules
 */

/**
 * A full set of chart options to apply as overrides to the general
 * chart options. The chart options are applied when the given rule
 * is active.
 *
 * A special case is configuration objects that take arrays, for example
 * [xAxis](#xAxis), [yAxis](#yAxis) or [series](#series). For these
 * collections, an `id` option is used to map the new option set to
 * an existing object. If an existing object of the same id is not found,
 * the item of the same indexupdated. So for example, setting `chartOptions`
 * with two series items without an `id`, will cause the existing chart's
 * two series to be updated with respective options.
 *
 * @sample {highstock} stock/demo/responsive/
 *         Stock chart
 * @sample highcharts/responsive/axis/
 *         Axis
 * @sample highcharts/responsive/legend/
 *         Legend
 * @sample highcharts/responsive/classname/
 *         Class name
 *
 * @type      {Highcharts.Options}
 * @since     5.0.0
 * @apioption responsive.rules.chartOptions
 */

/**
 * Under which conditions the rule applies.
 *
 * @since     5.0.0
 * @apioption responsive.rules.condition
 */

/**
 * A callback function to gain complete control on when the responsive
 * rule applies. Return `true` if it applies. This opens for checking
 * against other metrics than the chart size, for example the document
 * size or other elements.
 *
 * @type      {Highcharts.ResponsiveCallbackFunction}
 * @since     5.0.0
 * @context   Highcharts.Chart
 * @apioption responsive.rules.condition.callback
 */

/**
 * The responsive rule applies if the chart height is less than this.
 *
 * @type      {number}
 * @since     5.0.0
 * @apioption responsive.rules.condition.maxHeight
 */

/**
 * The responsive rule applies if the chart width is less than this.
 *
 * @sample highcharts/responsive/axis/
 *         Max width is 500
 *
 * @type      {number}
 * @since     5.0.0
 * @apioption responsive.rules.condition.maxWidth
 */

/**
 * The responsive rule applies if the chart height is greater than this.
 *
 * @type      {number}
 * @default   0
 * @since     5.0.0
 * @apioption responsive.rules.condition.minHeight
 */

/**
 * The responsive rule applies if the chart width is greater than this.
 *
 * @type      {number}
 * @default   0
 * @since     5.0.0
 * @apioption responsive.rules.condition.minWidth
 */

(''); // keeps doclets above in JS file<|MERGE_RESOLUTION|>--- conflicted
+++ resolved
@@ -136,10 +136,6 @@
             extend(
                 ChartClass.prototype as Composition,
                 {
-<<<<<<< HEAD
-=======
-                    currentOptions,
->>>>>>> 87c637b1
                     matchResponsiveRule,
                     setResponsive
                 }
@@ -150,7 +146,6 @@
     }
 
     /**
-<<<<<<< HEAD
      * Handle a single responsiveness rule.
      *
      * @private
@@ -182,91 +177,9 @@
 
         if (fn.call(this)) {
             matches.push(rule._id as any);
-=======
-     * Get the current values for a given set of options. Used before we
-     * update the chart with a new responsiveness rule.
-     *
-     * @todo Restore axis options (by id?). The matching of items in
-     * collections bears resemblance to the oneToOne matching in
-     * Chart.update. Probably we can refactor out that matching and reuse it
-     * in both functions.
-     *
-     * @private
-     * @function Highcharts.Chart#currentOptions
-     */
-    function currentOptions(
-        this: Composition,
-        options: GlobalOptions
-    ): Partial<GlobalOptions> {
-
-        const chart = this,
-            ret = {};
-
-        /**
-         * Recurse over a set of options and its current values,
-         * and store the current values in the ret object.
-         */
-        function getCurrent(
-            options: AnyRecord,
-            curr: AnyRecord,
-            ret: AnyRecord,
-            depth: number
-        ): void {
-            let i;
-
-            objectEach(options, function (val, key): void {
-                if (
-                    !depth &&
-                    chart.collectionsWithUpdate.indexOf(key) > -1 &&
-                    curr[key]
-                ) {
-                    val = splat(val);
-
-                    ret[key] = [];
-
-                    // Iterate over collections like series, xAxis or yAxis
-                    // and map the items by index.
-                    for (
-                        i = 0;
-                        i < Math.max(val.length, curr[key].length);
-                        i++
-                    ) {
-
-                        // Item exists in current data (#6347)
-                        if (curr[key][i]) {
-                            // If the item is missing from the new data, we
-                            // need to save the whole config structure. Like
-                            // when responsively updating from a dual axis
-                            // layout to a single axis and back (#13544).
-                            if (val[i] === void 0) {
-                                ret[key][i] = curr[key][i];
-
-                            // Otherwise, proceed
-                            } else {
-                                ret[key][i] = {};
-                                getCurrent(
-                                    val[i],
-                                    curr[key][i],
-                                    ret[key][i],
-                                    depth + 1
-                                );
-                            }
-                        }
-                    }
-                } else if (isObject(val)) {
-                    ret[key] = isArray(val) ? [] : {};
-                    getCurrent(val, curr[key] || {}, ret[key], depth + 1);
-                } else if (typeof curr[key] === 'undefined') { // #10286
-                    ret[key] = null;
-                } else {
-                    ret[key] = curr[key];
-                }
-            });
->>>>>>> 87c637b1
         }
     }
 
-<<<<<<< HEAD
     /**
      * Update the chart based on the current chart/document size and options
      * for responsiveness.
@@ -297,83 +210,8 @@
 
                 this.matchResponsiveRule(rule, ruleIds/* , redraw */);
             }, this);
-=======
-        getCurrent(options, this.options, ret, 0);
-
-        return ret;
-    }
-
-    /**
-     * Handle a single responsiveness rule.
-     *
-     * @private
-     * @function Highcharts.Chart#matchResponsiveRule
-     * @param {Highcharts.ResponsiveRulesOptions} rule
-     * @param {Array<string>} matches
-     */
-    function matchResponsiveRule(
-        this: Composition,
-        rule: RuleOptions,
-        matches: Array<string>
-    ): void {
-
-        const condition = rule.condition,
-            fn = condition.callback || function (this: Chart): boolean {
-                return (
-                    this.chartWidth <= pick(
-                        condition.maxWidth,
-                        Number.MAX_VALUE
-                    ) &&
-                    this.chartHeight <= pick(
-                        condition.maxHeight,
-                        Number.MAX_VALUE
-                    ) &&
-                    this.chartWidth >= pick(condition.minWidth, 0) &&
-                    this.chartHeight >= pick(condition.minHeight, 0)
-                );
-            };
-
-        if (fn.call(this)) {
-            matches.push(rule._id as any);
->>>>>>> 87c637b1
         }
-    }
-
-<<<<<<< HEAD
-=======
-    /**
-     * Update the chart based on the current chart/document size and options
-     * for responsiveness.
-     *
-     * @private
-     * @function Highcharts.Chart#setResponsive
-     * @param  {boolean} [redraw=true]
-     * @param  {boolean} [reset=false]
-     * Reset by un-applying all rules. Chart.update resets all rules before
-     * applying updated options.
-     */
-    function setResponsive(
-        this: Composition,
-        redraw?: boolean,
-        reset?: boolean
-    ): void {
-        const options = this.options.responsive,
-            currentResponsive = this.currentResponsive;
-
-        let ruleIds = [] as Array<string>,
-            undoOptions;
-
-        if (!reset && options && options.rules) {
-            options.rules.forEach((rule): void => {
-                if (typeof rule._id === 'undefined') {
-                    rule._id = uniqueKey();
-                }
-
-                this.matchResponsiveRule(rule, ruleIds/* , redraw */);
-            }, this);
-        }
-
->>>>>>> 87c637b1
+
         // Merge matching rules
         const mergedOptions = merge(
             ...ruleIds
@@ -404,7 +242,6 @@
             }
 
             if (ruleIds) {
-<<<<<<< HEAD
                 // Get undo-options for matching rules. The `undoOptions``
                 // hold the current values before they are changed by the
                 // `mergedOptions`.
@@ -414,10 +251,6 @@
                     true,
                     this.collectionsWithUpdate
                 );
-=======
-                // Get undo-options for matching rules
-                undoOptions = this.currentOptions(mergedOptions);
->>>>>>> 87c637b1
                 undoOptions.isResponsiveOptions = true;
                 this.currentResponsive = {
                     ruleIds: ruleIds as any,
