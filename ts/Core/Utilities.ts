--- conflicted
+++ resolved
@@ -448,23 +448,12 @@
         message += additionalMessages;
     }
 
-<<<<<<< HEAD
-    if (typeof Highcharts !== 'undefined') {
-        fireEvent(
-            Highcharts,
-            'displayError',
-            { chart, code, message, params },
-            defaultHandler
-        );
-    }
-=======
     fireEvent(
         H,
         'displayError',
         { chart, code, message, params },
         defaultHandler
     );
->>>>>>> 4b23c985
 
     error.messages.push(message);
 }
