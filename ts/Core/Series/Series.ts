--- conflicted
+++ resolved
@@ -4442,19 +4442,11 @@
         return option !==
             pick(
                 plotOptions &&
-<<<<<<< HEAD
-                plotOptions[this.type] &&
-                (plotOptions[this.type] as any)[optionName],
-                plotOptions &&
-                plotOptions.series &&
-                (plotOptions as any).series[optionName],
-=======
                     plotOptions[this.type] &&
                     (plotOptions[this.type] as any)[optionName],
                 plotOptions &&
                     plotOptions.series &&
                     (plotOptions as any).series[optionName],
->>>>>>> e88cb766
                 option
             );
     }
