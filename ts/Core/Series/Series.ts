--- conflicted
+++ resolved
@@ -41,8 +41,7 @@
 } from './SeriesOptions';
 import type {
     SeriesTypeOptions,
-    SeriesTypePlotOptions,
-    SeriesTypeRegistry
+    SeriesTypePlotOptions
 } from './SeriesType';
 import type { StatesOptionsKey } from './StatesOptions';
 import type SVGAttributes from '../Renderer/SVG/SVGAttributes';
@@ -354,15 +353,9 @@
 
     public symbol?: SymbolKey;
 
-<<<<<<< HEAD
     public table: DataTable = void 0 as any;
 
-    public tooltipOptions: Highcharts.TooltipOptions = void 0 as any;
-
-    public touched?: boolean;
-=======
     public tooltipOptions: TooltipOptions = void 0 as any;
->>>>>>> 83fa55f6
 
     public tracker?: SVGElement;
 
@@ -1343,13 +1336,8 @@
      *        `false` to prevent.
      */
     public setData(
-<<<<<<< HEAD
-        data?: (Array<(PointOptions|PointShortOptions)>|null),
-        redraw?: boolean,
-=======
         data: Array<(PointOptions|PointShortOptions)>,
         redraw: boolean = true,
->>>>>>> 83fa55f6
         animation?: (boolean|Partial<AnimationOptions>),
         updatePoints?: boolean
     ): void {
@@ -1572,7 +1560,7 @@
                 orderByColumn: sortKey,
                 orderInColumn: 'x'
             }),
-            table = sorter.execute(
+            table = sorter.modify(
                 Series.getTableFromSeriesOptions(
                     merge(options, { data })
                 )
@@ -1621,11 +1609,6 @@
         }, this);
 
         // Sorting
-<<<<<<< HEAD
-        sortedData = data.concat().sort((a, b): number => {
-const aValue = getNestedProperty(sortKey, a) as (boolean|number|string);
-const bValue = getNestedProperty(sortKey, b) as (boolean|number|string);
-=======
         const sortedData: Array<Point> = data.concat().sort((a, b): number => {
             const aValue = getNestedProperty(
                 sortKey,
@@ -1635,7 +1618,6 @@
                 sortKey,
                 b
             ) as (boolean|number|string);
->>>>>>> 83fa55f6
             return bValue < aValue ? -1 : bValue > aValue ? 1 : 0;
         }) as Array<Point>;
         // Set x value depending on the position in the array
