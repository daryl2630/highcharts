/* *
 *
 *  (c) 2010-2021 Torstein Honsi
 *
 *  License: www.highcharts.com/license
 *
 *  !!!!!!! SOURCE GETS TRANSPILED BY TYPESCRIPT. EDIT TS FILE ONLY. !!!!!!!
 *
 * */

'use strict';

/* *
 *
 *  Imports
 *
 * */

import type AnimationOptions from '../Animation/AnimationOptions';
import type ColorType from '../Color/ColorType';
import type { EventCallback } from '../Callback';
import type PointLike from './PointLike';
import type {
    PointEventsOptions,
    PointMarkerOptions,
    PointOptions,
    PointShortOptions
} from './PointOptions';
import type { PointTypeOptions } from './PointType';
import type Series from './Series';
import type { SeriesZonesOptions } from './SeriesOptions';
import type { StatesOptionsKey } from './StatesOptions';
import type SVGAttributes from '../Renderer/SVG/SVGAttributes';
import type SVGElement from '../Renderer/SVG/SVGElement';
import type SVGPath from '../Renderer/SVG/SVGPath';
import AST from '../Renderer/HTML/AST.js';
import A from '../Animation/AnimationUtilities.js';
const { animObject } = A;
import DataTableRow from '../../Data/DataTableRow.js';
import H from '../Globals.js';
import O from '../Options.js';
const { defaultOptions } = O;
import U from '../Utilities.js';
const {
    addEvent,
    defined,
    erase,
    extend,
    fireEvent,
    flat,
    format,
    getNestedProperty,
    isArray,
    isFunction,
    isNumber,
    isObject,
    merge,
    objectEach,
    pick,
    syncTimeout,
    removeEvent,
    unflat,
    uniqueKey
} = U;

/* *
 *
 *  Declarations
 *
 * */

/**
 * Internal types
 * @private
 */
declare global {
    namespace Highcharts {
        interface PointGraphicalProps {
            singular: Array<string>;
            plural: Array<string>;
        }
        interface PlotSeriesPointOptions {
            events?: PointEventsOptionsObject;
        }
        interface PointUpdateCallbackFunction {
            (this: Point, event: PointUpdateEventObject): void;
        }
        interface PointUpdateEventObject {
            options?: PointTypeOptions;
        }
    }
}

declare module './PointLike' {
    interface PointLike {
        className?: string;
        events?: PointEventsOptions;
        hasImportedEvents?: boolean;
        selected?: boolean;
        selectedStaging?: boolean;
        state?: string;
        haloPath(size: number): SVGPath;
        importEvents(): void;
        onMouseOut(): void;
        onMouseOver(e?: PointerEvent): void;
        select(selected?: boolean | null, accumulate?: boolean): void;
        setState(
            state?: string,
            move?: boolean
        ): void;
    }
}

/**
 * Function callback when a series point is clicked. Return false to cancel the
 * action.
 *
 * @callback Highcharts.PointClickCallbackFunction
 *
 * @param {Highcharts.Point} this
 *        The point where the event occured.
 *
 * @param {Highcharts.PointClickEventObject} event
 *        Event arguments.
 */

/**
 * Common information for a click event on a series point.
 *
 * @interface Highcharts.PointClickEventObject
 * @extends Highcharts.PointerEventObject
 *//**
 * Clicked point.
 * @name Highcharts.PointClickEventObject#point
 * @type {Highcharts.Point}
 */

/**
 * Configuration hash for the data label and tooltip formatters.
 *
 * @interface Highcharts.PointLabelObject
 *//**
 * The point's current color.
 * @name Highcharts.PointLabelObject#color
 * @type {Highcharts.ColorString|Highcharts.GradientColorObject|Highcharts.PatternObject|undefined}
 *//**
 * The point's current color index, used in styled mode instead of `color`. The
 * color index is inserted in class names used for styling.
 * @name Highcharts.PointLabelObject#colorIndex
 * @type {number}
 *//**
 * The name of the related point.
 * @name Highcharts.PointLabelObject#key
 * @type {string|undefined}
 *//**
 * The percentage for related points in a stacked series or pies.
 * @name Highcharts.PointLabelObject#percentage
 * @type {number}
 *//**
 * The related point. The point name, if defined, is available through
 * `this.point.name`.
 * @name Highcharts.PointLabelObject#point
 * @type {Highcharts.Point}
 *//**
 * The related series. The series name is available through `this.series.name`.
 * @name Highcharts.PointLabelObject#series
 * @type {Highcharts.Series}
 *//**
 * The total of values in either a stack for stacked series, or a pie in a pie
 * series.
 * @name Highcharts.PointLabelObject#total
 * @type {number|undefined}
 *//**
 * For categorized axes this property holds the category name for the point. For
 * other axes it holds the X value.
 * @name Highcharts.PointLabelObject#x
 * @type {number|string|undefined}
 *//**
 * The y value of the point.
 * @name Highcharts.PointLabelObject#y
 * @type {number|undefined}
 */

/**
 * Gets fired when the mouse leaves the area close to the point.
 *
 * @callback Highcharts.PointMouseOutCallbackFunction
 *
 * @param {Highcharts.Point} this
 *        Point where the event occured.
 *
 * @param {global.PointerEvent} event
 *        Event that occured.
 */

/**
 * Gets fired when the mouse enters the area close to the point.
 *
 * @callback Highcharts.PointMouseOverCallbackFunction
 *
 * @param {Highcharts.Point} this
 *        Point where the event occured.
 *
 * @param {global.Event} event
 *        Event that occured.
 */

/**
 * The generic point options for all series.
 *
 * In TypeScript you have to extend `PointOptionsObject` with an additional
 * declaration to allow custom data options:
 *
 * ```
 * declare interface PointOptionsObject {
 *     customProperty: string;
 * }
 * ```
 *
 * @interface Highcharts.PointOptionsObject
 */

/**
 * Possible option types for a data point. Use `null` to indicate a gap.
 *
 * @typedef {number|string|Highcharts.PointOptionsObject|Array<(number|string|null)>|null} Highcharts.PointOptionsType
 */

/**
 * Gets fired when the point is removed using the `.remove()` method.
 *
 * @callback Highcharts.PointRemoveCallbackFunction
 *
 * @param {Highcharts.Point} this
 *        Point where the event occured.
 *
 * @param {global.Event} event
 *        Event that occured.
 */

/**
 * Possible key values for the point state options.
 *
 * @typedef {"hover"|"inactive"|"normal"|"select"} Highcharts.PointStateValue
 */

/**
 * Gets fired when the point is updated programmatically through the `.update()`
 * method.
 *
 * @callback Highcharts.PointUpdateCallbackFunction
 *
 * @param {Highcharts.Point} this
 *        Point where the event occured.
 *
 * @param {Highcharts.PointUpdateEventObject} event
 *        Event that occured.
 */

/**
 * Information about the update event.
 *
 * @interface Highcharts.PointUpdateEventObject
 * @extends global.Event
 *//**
 * Options data of the update event.
 * @name Highcharts.PointUpdateEventObject#options
 * @type {Highcharts.PointOptionsType}
 */

/**
 * @interface Highcharts.PointEventsOptionsObject
 *//**
 * Fires when the point is selected either programmatically or following a click
 * on the point. One parameter, `event`, is passed to the function. Returning
 * `false` cancels the operation.
 * @name Highcharts.PointEventsOptionsObject#select
 * @type {Highcharts.PointSelectCallbackFunction|undefined}
 *//**
 * Fires when the point is unselected either programmatically or following a
 * click on the point. One parameter, `event`, is passed to the function.
 * Returning `false` cancels the operation.
 * @name Highcharts.PointEventsOptionsObject#unselect
 * @type {Highcharts.PointUnselectCallbackFunction|undefined}
 */

/**
 * Information about the select/unselect event.
 *
 * @interface Highcharts.PointInteractionEventObject
 * @extends global.Event
 *//**
 * @name Highcharts.PointInteractionEventObject#accumulate
 * @type {boolean}
 */

/**
 * Gets fired when the point is selected either programmatically or following a
 * click on the point.
 *
 * @callback Highcharts.PointSelectCallbackFunction
 *
 * @param {Highcharts.Point} this
 *        Point where the event occured.
 *
 * @param {Highcharts.PointInteractionEventObject} event
 *        Event that occured.
 */

/**
 * Fires when the point is unselected either programmatically or following a
 * click on the point.
 *
 * @callback Highcharts.PointUnselectCallbackFunction
 *
 * @param {Highcharts.Point} this
 *        Point where the event occured.
 *
 * @param {Highcharts.PointInteractionEventObject} event
 *        Event that occured.
 */

''; // detach doclet above

/* eslint-disable no-invalid-this, valid-jsdoc */

/**
 * The Point object. The point objects are generated from the `series.data`
 * configuration objects or raw numbers. They can be accessed from the
 * `Series.points` array. Other ways to instantiate points are through {@link
 * Highcharts.Series#addPoint} or {@link Highcharts.Series#setData}.
 *
 * @class
 * @name Highcharts.Point
 */
class Point {

    /* *
     *
     *  Static Functions
     *
     * */

    /**
<<<<<<< HEAD
     * Converts the DataTableRow instance to common series options.
     *
     * @param {DataTableRow} tableRow
     * Table row to convert.
     *
     * @param {Array<string>} [keys]
     * Data keys to extract from the table row.
     *
     * @return {Highcharts.PointOptions}
     * Common point options.
     */
    public static getPointOptionsFromTableRow(
        tableRow: DataTableRow,
        keys?: Array<string>
    ): (PointOptions|null) {
        if (tableRow === DataTableRow.NULL) {
            return null;
        }

        const pointOptions: (PointOptions&Record<string, any>) = {},
            cellNames = tableRow.getCellNames();

        if (!keys || keys.indexOf('id') >= 0) {
            pointOptions.id = tableRow.id;
        }

        let cellName: string;

        for (let j = 0, jEnd = cellNames.length; j < jEnd; ++j) {
            cellName = cellNames[j];
            if (keys && keys.indexOf(cellName) === -1) {
                continue;
            }
            pointOptions[cellName] = tableRow.getCell(cellName);
        }

        return unflat(pointOptions);
    }

    /**
     * Converts series options to a DataTable instance.
     *
     * @param {Highcharts.PointOptions} pointOptions
     * Point options to convert.
     *
     * @param {Array<string>} [keys]
     * Data keys to convert options.
     *
     * @param {number} [x]
     * Point index for x value.
     *
     * @return {DataTable}
     * DataTable instance.
     */
    public static getTableRowFromPointOptions(
        pointOptions: (
            (PointOptions&Record<string, any>)|
            PointShortOptions
        ),
        keys: Array<string> = ['y'],
        x: number = 0
    ): DataTableRow {
        let tableRow: DataTableRow;

        keys = keys.slice();

        // Array
        if (pointOptions instanceof Array) {
            const tableRowOptions: (PointOptions&Record<string, any>) = {};
            if (pointOptions.length > keys.length) {
                keys.unshift(
                    typeof pointOptions[0] === 'string' ?
                        'name' :
                        'x'
                );
            }
            for (let i = 0, iEnd = pointOptions.length; i < iEnd; ++i) {
                tableRowOptions[keys[i] || `${i}`] = pointOptions[i];
            }
            tableRow = new DataTableRow(tableRowOptions);

        // Object
        } else if (
            typeof pointOptions === 'object'
        ) {
            if (pointOptions === null) {
                tableRow = DataTableRow.NULL;
            } else {
                tableRow = new DataTableRow(flat(pointOptions));
            }

        // Primitive
        } else {
            tableRow = new DataTableRow({
                x,
                [keys[0] || 'y']: pointOptions
            });
        }

        return tableRow;
    }

    /* *
     *
     *  Constructor
     *
     * */

    public constructor(series?: Series, tableRow?: DataTableRow) {
        if (series) {
            this.series = series;
        }

        if (series && tableRow) {
            this.applyOptions(Point.getPointOptionsFromTableRow(tableRow));
            this.attachTableRow(tableRow);

            // Add a unique ID to the point if none is assigned
            this.id = tableRow.id;

            this.resolveColor();

            series.chart.pointCount++;
        }
=======
     * Implementation of Point.optionsToObject.
     *
     * @private
     * @function Highcharts.Point.optionsToObject
     *
     * @param {Highcharts.PointOptionsType} options
     * Series data options.
     *
     * @param {Highcharts.Series} series
     * Series to synchronize flags on.
     *
     * @return {Highcharts.Dictionary<*>}
     * Transformed point options.
     */
    public static optionsToObject(
        options: (PointOptions|PointShortOptions),
        series: Series
    ): PointOptions {
        const keys = series.options.keys,
            pointArrayMap = keys || series.pointArrayMap || ['y'],
            valueCount = pointArrayMap.length;

        let firstItemType,
            i = 0,
            j = 0,
            ret = {} as AnyRecord;

        if (isNumber(options) || options === null) {
            ret[pointArrayMap[0]] = options;

        } else if (isArray(options)) {
            // with leading x value
            if (!keys && options.length > valueCount) {
                firstItemType = typeof options[0];
                if (firstItemType === 'string') {
                    ret.name = options[0];
                } else if (firstItemType === 'number') {
                    ret.x = options[0];
                }
                i++;
            }
            while (j < valueCount) {
                // Skip undefined positions for keys
                if (!keys || typeof options[i] !== 'undefined') {
                    if (pointArrayMap[j].indexOf('.') > 0) {
                        // Handle nested keys, e.g. ['color.pattern.image']
                        // Avoid function call unless necessary.
                        Point.prototype.setNestedProperty(
                            ret, options[i], pointArrayMap[j]
                        );
                    } else {
                        ret[pointArrayMap[j]] = options[i];
                    }
                }
                i++;
                j++;
            }
        } else if (typeof options === 'object') {
            ret = options;

            // This is the fastest way to detect if there are individual point
            // dataLabels that need to be considered in drawDataLabels. These
            // can only occur in object configs.
            if (options.dataLabels) {
                series._hasPointLabels = true;
            }

            // Same approach as above for markers
            if (options.marker) {
                series._hasPointMarkers = true;
            }
        }
        return ret;
>>>>>>> 0c96cb30
    }

    /* *
     *
     *  Properties
     *
     * */

    /**
     * For categorized axes this property holds the category name for the
     * point. For other axes it holds the X value.
     *
     * @name Highcharts.Point#category
     * @type {string}
     */
    public category: string = void 0 as any;

    public color?: ColorType;

    /**
     * The point's current color index, used in styled mode instead of
     * `color`. The color index is inserted in class names used for styling.
     *
     * @name Highcharts.Point#colorIndex
     * @type {number}
     */
    public colorIndex?: number = void 0;

    public dataLabels?: Array<SVGElement>;

    public formatPrefix: string = 'point';

    public id: string = void 0 as any;

    public isNew?: boolean;

    public isNull: boolean = false;

    public marker?: PointMarkerOptions;

    /**
     * The name of the point. The name can be given as the first position of the
     * point configuration array, or as a `name` property in the configuration:
     *
     * @example
     * // Array config
     * data: [
     *     ['John', 1],
     *     ['Jane', 2]
     * ]
     *
     * // Object config
     * data: [{
     *        name: 'John',
     *        y: 1
     * }, {
     *     name: 'Jane',
     *     y: 2
     * }]
     *
     * @name Highcharts.Point#name
     * @type {string}
     */
    public name: string = void 0 as any;

    public nonZonedColor?: ColorType;

    /**
     * The point's options as applied in the initial configuration, or
     * extended through `Point.update`.
     *
     * In TypeScript you have to extend `PointOptionsObject` via an
     * additional interface to allow custom data options:
     *
     * ```
     * declare interface PointOptionsObject {
     *     customProperty: string;
     * }
     * ```
     *
     * @name Highcharts.Point#options
     * @type {Highcharts.PointOptionsObject}
     */
    public options: PointOptions = void 0 as any;

    /**
     * The percentage for points in a stacked series or pies.
     *
     * @name Highcharts.Point#percentage
     * @type {number|undefined}
     */
    public percentage?: number = void 0;

    public selected?: boolean = false;

    /**
     * The series object associated with the point.
     *
     * @name Highcharts.Point#series
     * @type {Highcharts.Series}
     */
    public series: Series = void 0 as any;

    public shapeArgs?: SVGAttributes;

    public shapeType?: string;

    public startXPos?: number;

    public state?: StatesOptionsKey;

    public tableRow?: DataTableRow;

    public tableRowEventRemover?: Function;

    /**
     * The total of values in either a stack for stacked series, or a pie in a
     * pie series.
     *
     * @name Highcharts.Point#total
     * @type {number|undefined}
     */
    public total?: number = void 0;

    public touched?: boolean;

    /**
     * For certain series types, like pie charts, where individual points can
     * be shown or hidden.
     *
     * @name Highcharts.Point#visible
     * @type {boolean}
     * @default true
     */
    public visible: boolean = true;

    public x: (number|null) = void 0 as any;

    public y?: (number|null);

    /* *
     *
     *  Functions
     *
     * */

    /**
     * Animate SVG elements associated with the point.
     *
     * @private
     * @function Highcharts.Point#animateBeforeDestroy
     */
    public animateBeforeDestroy(): void {
        var point = this,
            animateParams = { x: point.startXPos, opacity: 0 },
            isDataLabel,
            graphicalProps = point.getGraphicalProps();

        graphicalProps.singular.forEach(function (prop: string): void {
            isDataLabel = prop === 'dataLabel';

            (point as any)[prop] = (point as any)[prop].animate(
                isDataLabel ? {
                    x: (point as any)[prop].startXPos,
                    y: (point as any)[prop].startYPos,
                    opacity: 0
                } : animateParams
            );
        });

        graphicalProps.plural.forEach(function (plural: any): void {
            (point as any)[plural].forEach(function (item: any): void {
                if (item.element) {
                    item.animate(extend<SVGAttributes>(
                        { x: point.startXPos },
                        (item.startYPos ? {
                            x: item.startXPos,
                            y: item.startYPos
                        } : {})
                    ));
                }
            });
        });
    }

    /**
     * Apply the options containing the x and y data and possible some extra
     * properties. Called on point init or from point.update.
     *
     * @private
     * @function Highcharts.Point#applyOptions
     *
     * @param {Highcharts.PointOptionsType} options
     *        The point options as defined in series.data.
     *
     * @param {number} [x]
     *        Optionally, the x value.
     *
     * @return {Highcharts.Point}
     *         The Point instance.
     */
    public applyOptions(
        options: (PointOptions|PointShortOptions),
        x?: number
    ): Point {
        var point = this,
            series = point.series,
            pointValKey = series.options.pointValKey || series.pointValKey;

        options = Point.prototype.optionsToObject.call(this, options);

        // copy options directly to point
        extend(point, options as any);

        point.options = point.options ? extend(point.options, options as any) : options;

        // Since options are copied into the Point instance, some accidental
        // options must be shielded (#5681)
        if ((options as any).group) {
            delete (point as any).group;
        }
        if (options.dataLabels) {
            delete point.dataLabels;
        }

        /**
         * The y value of the point.
         * @name Highcharts.Point#y
         * @type {number|undefined}
         */
        // For higher dimension series types. For instance, for ranges, point.y
        // is mapped to point.low.
        if (pointValKey) {
            point.y = Point.prototype.getNestedProperty.call(point, pointValKey) as (number|null|undefined);
        }
        point.isNull = pick(
            point.isValid && !point.isValid(),
            point.x === null || !isNumber(point.y)
        ); // #3571, check for NaN

        point.formatPrefix = point.isNull ? 'null' : 'point'; // #9233, #10874

        // The point is initially selected by options (#5777)
        if (point.selected) {
            point.state = 'select';
        }

        /**
         * The x value of the point.
         * @name Highcharts.Point#x
         * @type {number}
         */
        // If no x is set by now, get auto incremented value. All points must
        // have an x value, however the y value can be null to create a gap in
        // the series
        if (
            'name' in point &&
            typeof x === 'undefined' &&
            series.xAxis &&
            series.xAxis.hasNames
        ) {
            point.x = series.xAxis.nameToX(point);
        }
        if (typeof point.x === 'undefined' && series) {
            if (typeof x === 'undefined') {
                point.x = (series.autoIncrement as any)(point);
            } else {
                point.x = x;
            }
        }

        return point;
    }

    public attachTableRow(tableRow: DataTableRow): this {
        const point = this,
            series = point.series;

        if (point.tableRow) {
            point.detachTableRow();
        }

        let keys: (Array<string>|undefined);

        if (series.options.keys) {
            keys = series.options.keys.slice();
        } else if (series.pointArrayMap) {
            keys = ['x', ...series.pointArrayMap];
        }

        point.tableRow = tableRow;
        point.tableRowEventRemover = tableRow.on(
            'afterChangeRow',
            function (e): void {
                const detail = (e.detail || {});
                point.update(
                    this,
                    detail.redraw === 'true',
                    detail.animation === 'true',
                    false
                );
            }
        );

        return point;
    }

    /**
     * Destroy a point to clear memory. Its reference still stays in
     * `series.data`.
     *
     * @private
     * @function Highcharts.Point#destroy
     */
    public destroy(): void {
        var point = this,
            series = point.series,
            chart = series.chart,
            dataSorting = series.options.dataSorting,
            hoverPoints = chart.hoverPoints,
            globalAnimation = point.series.chart.renderer.globalAnimation,
            animation = animObject(globalAnimation),
            prop;

        /**
         * Allow to call after animation.
         * @private
         */
        function destroyPoint(): void {
            // Remove all events and elements
            if (point.graphic || point.dataLabel || point.dataLabels) {
                removeEvent(point);
                point.destroyElements();
            }

            for (prop in point) { // eslint-disable-line guard-for-in
                (point as any)[prop] = null;
            }
        }

        if (point.legendItem) { // pies have legend items
            chart.legend.destroyItem(point);
        }

        if (hoverPoints) {
            point.setState();
            erase(hoverPoints, point);
            if (!hoverPoints.length) {
                chart.hoverPoints = null as any;
            }

        }
        if (point === chart.hoverPoint) {
            point.onMouseOut();
        }

        // Remove properties after animation
        if (!dataSorting || !dataSorting.enabled) {
            destroyPoint();

        } else {
            this.animateBeforeDestroy();
            syncTimeout(destroyPoint, animation.duration);
        }

        chart.pointCount--;
    }

    /**
     * Destroy SVG elements associated with the point.
     *
     * @private
     * @function Highcharts.Point#destroyElements
     * @param {Highcharts.Dictionary<number>} [kinds]
     */
    public destroyElements(kinds?: Record<string, number>): void {
        var point = this,
            props = point.getGraphicalProps(kinds);

        props.singular.forEach(function (prop: string): void {
            (point as any)[prop] = (point as any)[prop].destroy();
        });

        props.plural.forEach(function (plural: any): void {
            (point as any)[plural].forEach(function (item: any): void {
                if (item.element) {
                    item.destroy();
                }
            });

            delete (point as any)[plural];
        });
    }

    public detachTableRow(): (DataTableRow|undefined) {
        const point = this,
            tableRow = point.tableRow,
            tableRowEventRemover = point.tableRowEventRemover;

        if (tableRow) {
            point.tableRow = void 0;
        }

        if (tableRowEventRemover) {
            tableRowEventRemover();
        }

        return tableRow;
    }

    /**
     * Fire an event on the Point object.
     *
     * @private
     * @function Highcharts.Point#firePointEvent
     *
     * @param {string} eventType
     *        Type of the event.
     *
     * @param {Highcharts.Dictionary<any>|Event} [eventArgs]
     *        Additional event arguments.
     *
     * @param {Highcharts.EventCallbackFunction<Highcharts.Point>|Function} [defaultFunction]
     *        Default event handler.
     *
     * @fires Highcharts.Point#event:*
     */
    public firePointEvent<T extends AnyRecord|Event>(
        eventType: string,
        eventArgs?: T,
        defaultFunction?: (
            EventCallback<Point, T>|Function
        )
    ): void {
        var point = this,
            series = this.series,
            seriesOptions = series.options;

        // load event handlers on demand to save time on mouseover/out
        if ((seriesOptions.point as any).events[eventType] ||
            (
                point.options &&
                point.options.events &&
                (point.options.events as any)[eventType]
            )
        ) {
            point.importEvents();
        }

        // add default handler if in selection mode
        if (eventType === 'click' && seriesOptions.allowPointSelect) {
            defaultFunction = function (event: MouseEvent): void {
                // Control key is for Windows, meta (= Cmd key) for Mac, Shift
                // for Opera.
                if (point.select) { // #2911
                    point.select(
                        null as any,
                        event.ctrlKey || event.metaKey || event.shiftKey
                    );
                }
            };
        }

        fireEvent(point, eventType, eventArgs, defaultFunction);
    }

    /**
     * Get the CSS class names for individual points. Used internally where the
     * returned value is set on every point.
     *
     * @function Highcharts.Point#getClassName
     *
     * @return {string}
     *         The class names.
     */
    public getClassName(): string {
        const point = this;
        return 'highcharts-point' +
            (point.selected ? ' highcharts-point-select' : '') +
            (point.negative ? ' highcharts-negative' : '') +
            (point.isNull ? ' highcharts-null-point' : '') +
            (typeof point.colorIndex !== 'undefined' ?
                ' highcharts-color-' + point.colorIndex : '') +
            (point.options.className ? ' ' + point.options.className : '') +
            (point.zone && point.zone.className ? ' ' +
                point.zone.className.replace('highcharts-negative', '') : '');
    }

    /**
     * Get props of all existing graphical point elements.
     *
     * @private
     * @function Highcharts.Point#getGraphicalProps
     * @param {Highcharts.Dictionary<number>} [kinds]
     * @return {Highcharts.PointGraphicalProps}
     */
    public getGraphicalProps(kinds?: Record<string, number>): Highcharts.PointGraphicalProps {
        var point = this,
            props = [],
            prop,
            i,
            graphicalProps: Highcharts.PointGraphicalProps =
                { singular: [], plural: [] };

        kinds = kinds || { graphic: 1, dataLabel: 1 };

        if (kinds.graphic) {
            props.push('graphic', 'upperGraphic', 'shadowGroup');
        }
        if (kinds.dataLabel) {
            props.push('dataLabel', 'dataLabelUpper', 'connector');
        }

        i = props.length;
        while (i--) {
            prop = props[i];
            if ((point as any)[prop]) {
                graphicalProps.singular.push(prop);
            }
        }

        ['dataLabel', 'connector'].forEach(function (prop: string): void {
            var plural = prop + 's';
            if ((kinds as any)[prop] && (point as any)[plural]) {
                graphicalProps.plural.push(plural);
            }
        });

        return graphicalProps;
    }

    /**
     * Return the configuration hash needed for the data label and tooltip
     * formatters.
     *
     * @function Highcharts.Point#getLabelConfig
     *
     * @return {Highcharts.PointLabelObject}
     *         Abstract object used in formatters and formats.
     */
    public getLabelConfig(): Point.PointLabelObject {
        return {
            x: this.category,
            y: this.y,
            color: this.color,
            colorIndex: this.colorIndex,
            key: this.name || this.category,
            series: this.series,
            point: this as any,
            percentage: this.percentage,
            total: this.total || (this as any).stackTotal
        };
    }

    /**
     * Returns the value of the point property for a given value.
     * @private
     */
    public getNestedProperty(key?: string): unknown {
        if (!key) {
            return;
        }
        if (key.indexOf('custom.') === 0) {
            return getNestedProperty(key, this.options);
        }
        return (this as any)[key];
    }

    /**
     * In a series with `zones`, return the zone that the point belongs to.
     *
     * @function Highcharts.Point#getZone
     *
     * @return {Highcharts.SeriesZonesOptionsObject}
     *         The zone item.
     */
    public getZone(): SeriesZonesOptions {
        var series = this.series,
            zones = series.zones,
            zoneAxis = series.zoneAxis || 'y',
            i = 0,
            zone;

        zone = zones[i];
        while ((this as any)[zoneAxis] >= (zone.value as any)) {
            zone = zones[++i];
        }

        // For resetting or reusing the point (#8100)
        if (!this.nonZonedColor) {
            this.nonZonedColor = this.color;
        }

        if (zone && zone.color && !this.options.color) {
            this.color = zone.color;
        } else {
            this.color = this.nonZonedColor;
        }

        return zone;
    }

    /**
     * Utility to check if point has new shape type. Used in column series and
     * all others that are based on column series.
     *
     * @return boolean|undefined
     */
    public hasNewShapeType(): boolean|undefined {
        const point = this;
        const oldShapeType = point.graphic &&
            (point.graphic.symbolName || point.graphic.element.nodeName);
        return oldShapeType !== this.shapeType;
    }

    /**
     * Initialize the point. Called internally based on the `series.data`
     * option.
     *
     * @function Highcharts.Point#init
     *
     * @param {Highcharts.Series} series
     *        The series object containing this point.
     *
     * @param {Highcharts.PointOptionsType} options
     *        The data in either number, array or object format.
     *
     * @param {number} [x]
     *        Optionally, the X value of the point.
     *
     * @return {Highcharts.Point}
     *         The Point instance.
     *
     * @fires Highcharts.Point#event:afterInit
     */
    public init(
        series: Series,
        options: (PointOptions|PointShortOptions),
        x?: number
    ): Point {

        this.series = series;

        this.applyOptions(options, x);

        // Add a unique ID to the point if none is assigned
        this.id = defined(this.id) ? this.id : uniqueKey();

        this.resolveColor();

        series.chart.pointCount++;

        fireEvent(this, 'afterInit');

        return this;
    }

    /**
     * @private
     */
    public isValid?(): boolean;

    /**
     * Transform number or array configs into objects. Also called for object
     * configs. Used internally to unify the different configuration formats for
     * points. For example, a simple number `10` in a line series will be
     * transformed to `{ y: 10 }`, and an array config like `[1, 10]` in a
     * scatter series will be transformed to `{ x: 1, y: 10 }`.
     *
     * @deprecated
     * @function Highcharts.Point#optionsToObject
     *
     * @param {Highcharts.PointOptionsType} options
     * Series data options.
     *
     * @return {Highcharts.Dictionary<*>}
     * Transformed point options.
     */
    public optionsToObject(
        options: (PointOptions|PointShortOptions)
    ): this['options'] {
        return Point.optionsToObject(options, this.series);
    }

    /**
     * @private
     * @function Highcharts.Point#resolveColor
     * @return {void}
     */
    public resolveColor(): void {
        var series = this.series,
            colors,
            optionsChart = series.chart.options.chart,
            colorCount = optionsChart.colorCount,
            styledMode = series.chart.styledMode,
            colorIndex: number,
            color;

        // remove points nonZonedColor for later recalculation
        delete (this as any).nonZonedColor;

        if (series.options.colorByPoint) {
            if (!styledMode) {
                colors = series.options.colors || series.chart.options.colors;
                color = (colors as any)[series.colorCounter];
                colorCount = (colors as any).length;
            }
            colorIndex = series.colorCounter;
            series.colorCounter++;
            // loop back to zero
            if (series.colorCounter === colorCount) {
                series.colorCounter = 0;
            }
        } else {
            if (!styledMode) {
                color = series.color;
            }
            colorIndex = series.colorIndex as any;
        }

        this.colorIndex = pick(this.options.colorIndex, colorIndex);

        /**
         * The point's current color.
         *
         * @name Highcharts.Point#color
         * @type {Highcharts.ColorString|Highcharts.GradientColorObject|Highcharts.PatternObject|undefined}
         */
        this.color = pick(this.options.color, color);
    }

    /**
     * Set a value in an object, on the property defined by key. The key
     * supports nested properties using dot notation. The function modifies the
     * input object and does not make a copy.
     *
     * @function Highcharts.Point#setNestedProperty<T>
     *
     * @param {T} object
     *        The object to set the value on.
     *
     * @param {*} value
     *        The value to set.
     *
     * @param {string} key
     *        Key to the property to set.
     *
     * @return {T}
     *         The modified object.
     */
    public setNestedProperty<T>(
        object: T,
        value: any,
        key: string
    ): T {
        var nestedKeys = key.split('.');

        nestedKeys.reduce(function (
            result: any,
            key: string,
            i: number,
            arr: Array<string>
        ): T {
            var isLastKey = arr.length - 1 === i;

            result[key] = (
                isLastKey ?
                    value :
                    isObject(result[key], true) ?
                        result[key] :
                        {}
            );
            return result[key];
        }, object);
        return object;
    }

    /**
     * Extendable method for formatting each point's tooltip line.
     *
     * @function Highcharts.Point#tooltipFormatter
     *
     * @param {string} pointFormat
     *        The point format.
     *
     * @return {string}
     *         A string to be concatenated in to the common tooltip text.
     */
    public tooltipFormatter(pointFormat: string): string {

        // Insert options for valueDecimals, valuePrefix, and valueSuffix
        var series = this.series,
            seriesTooltipOptions = series.tooltipOptions,
            valueDecimals = pick(seriesTooltipOptions.valueDecimals, ''),
            valuePrefix = seriesTooltipOptions.valuePrefix || '',
            valueSuffix = seriesTooltipOptions.valueSuffix || '';

        // Replace default point style with class name
        if (series.chart.styledMode) {
            pointFormat =
                (series.chart.tooltip as any).styledModeFormat(pointFormat);
        }

        // Loop over the point array map and replace unformatted values with
        // sprintf formatting markup
        (series.pointArrayMap || ['y']).forEach(function (key: string): void {
            key = '{point.' + key; // without the closing bracket
            if (valuePrefix || valueSuffix) {
                pointFormat = pointFormat.replace(
                    RegExp(key + '}', 'g'),
                    valuePrefix + key + '}' + valueSuffix
                );
            }
            pointFormat = pointFormat.replace(
                RegExp(key + '}', 'g'),
                key + ':,.' + valueDecimals + 'f}'
            );
        });

        return format(pointFormat, {
            point: this,
            series: this.series
        }, series.chart);
    }

    /**
     * Update point with new options (typically x/y data) and optionally redraw
     * the series.
     *
     * @sample highcharts/members/point-update-column/
     *         Update column value
     * @sample highcharts/members/point-update-pie/
     *         Update pie slice
     * @sample maps/members/point-update/
     *         Update map area value in Highmaps
     *
     * @function Highcharts.Point#update
     *
     * @param {Highcharts.PointOptionsType} options
     *        The point options. Point options are handled as described under
     *        the `series.type.data` item for each series type. For example
     *        for a line series, if options is a single number, the point will
     *        be given that number as the marin y value. If it is an array, it
     *        will be interpreted as x and y values respectively. If it is an
     *        object, advanced options are applied.
     *
     * @param {boolean} [redraw=true]
     *        Whether to redraw the chart after the point is updated. If doing
     *        more operations on the chart, it is best practice to set
     *        `redraw` to false and call `chart.redraw()` after.
     *
     * @param {boolean|Partial<Highcharts.AnimationOptionsObject>} [animation=true]
     *        Whether to apply animation, and optionally animation
     *        configuration.
     *
     * @fires Highcharts.Point#event:update
     */
    public update(
        options: (DataTableRow|PointOptions|PointShortOptions),
        redraw: boolean = true,
        animation?: (boolean|Partial<AnimationOptions>),
        runEvent?: boolean
    ): void {
        var point = this,
            series = point.series,
            graphic = point.graphic,
            i: number,
            chart = series.chart,
            pointOptions = (
                options instanceof DataTableRow ?
                    Point.getPointOptionsFromTableRow(options) :
                    options
            ),
            seriesOptions = series.options;

        /**
         * @private
         */
        function update(): void {

            point.applyOptions(pointOptions);

            // Update visuals, #4146
            // Handle dummy graphic elements for a11y, #12718
            const hasDummyGraphic = graphic && point.hasDummyGraphic;
            const shouldDestroyGraphic = point.y === null ? !hasDummyGraphic : hasDummyGraphic;
            if (graphic && shouldDestroyGraphic) {
                point.graphic = graphic.destroy();
                delete point.hasDummyGraphic;
            }

            if (isObject(pointOptions, true)) {
                // Destroy so we can get new elements
                if (graphic && graphic.element) {
                    // "null" is also a valid symbol
                    if (
                        pointOptions &&
                        pointOptions.marker &&
                        typeof pointOptions.marker.symbol !== 'undefined'
                    ) {
                        point.graphic = graphic.destroy();
                    }
                }
                if (
                    pointOptions &&
                    pointOptions.dataLabels &&
                    point.dataLabel
                ) {
                    point.dataLabel = point.dataLabel.destroy(); // #2468
                }
                if (point.connector) {
                    point.connector = point.connector.destroy(); // #7243
                }
            }

            // record changes in the parallel arrays
            i = point.index as any;
            series.updateParallelArrays(point, i);

            // Record the options to options.data. If the old or the new config
            // is an object, use point options, otherwise use raw options
            // (#4701, #4916).
            (seriesOptions.data as any)[i] = (
                isObject((seriesOptions.data as any)[i], true) ||
                    isObject(pointOptions, true)
            ) ?
                point.options :
                pick(pointOptions, (seriesOptions.data as any)[i]);

            // redraw
            series.isDirty = series.isDirtyData = true;
            if (!series.fixedBox && series.hasCartesianSeries) { // #1906, #2320
                chart.isDirtyBox = true;
            }

            if (seriesOptions.legendType === 'point') { // #1831, #1885
                chart.isDirtyLegend = true;
            }
            if (redraw) {
                chart.redraw(animation);
            }
        }

        // Fire the event with a default handler of doing the update
        if (runEvent === false) { // When called from setData
            update();
        } else {
            point.firePointEvent('update', { options: pointOptions }, update);
        }
    }

    /**
     * Remove a point and optionally redraw the series and if necessary the axes
     *
     * @sample highcharts/plotoptions/series-point-events-remove/
     *         Remove point and confirm
     * @sample highcharts/members/point-remove/
     *         Remove pie slice
     * @sample maps/members/point-remove/
     *         Remove selected points in Highmaps
     *
     * @function Highcharts.Point#remove
     *
     * @param {boolean} [redraw=true]
     *        Whether to redraw the chart or wait for an explicit call. When
     *        doing more operations on the chart, for example running
     *        `point.remove()` in a loop, it is best practice to set `redraw`
     *        to false and call `chart.redraw()` after.
     *
     * @param {boolean|Partial<Highcharts.AnimationOptionsObject>} [animation=false]
     *        Whether to apply animation, and optionally animation
     *        configuration.
     */
    public remove(
        redraw?: boolean,
        animation?: (boolean|Partial<AnimationOptions>)
    ): void {
        this.series.removePoint(
            this.series.data.indexOf(this),
            redraw,
            animation
        );
    }

    /**
     * Toggle the selection status of a point.
     *
     * @see Highcharts.Chart#getSelectedPoints
     *
     * @sample highcharts/members/point-select/
     *         Select a point from a button
     * @sample highcharts/chart/events-selection-points/
     *         Select a range of points through a drag selection
     * @sample maps/series/data-id/
     *         Select a point in Highmaps
     *
     * @function Highcharts.Point#select
     *
     * @param {boolean} [selected]
     * When `true`, the point is selected. When `false`, the point is
     * unselected. When `null` or `undefined`, the selection state is toggled.
     *
     * @param {boolean} [accumulate=false]
     * When `true`, the selection is added to other selected points.
     * When `false`, other selected points are deselected. Internally in
     * Highcharts, when
     * [allowPointSelect](https://api.highcharts.com/highcharts/plotOptions.series.allowPointSelect)
     * is `true`, selected points are accumulated on Control, Shift or Cmd
     * clicking the point.
     *
     * @fires Highcharts.Point#event:select
     * @fires Highcharts.Point#event:unselect
     */
    public select(
        selected?: boolean,
        accumulate?: boolean
    ): void {
        var point = this,
            series = point.series,
            chart = series.chart;

        selected = pick(selected, !point.selected);

        this.selectedStaging = selected;

        // fire the event with the default handler
        point.firePointEvent(
            selected ? 'select' : 'unselect',
            { accumulate: accumulate },
            function (): void {

                /**
                 * Whether the point is selected or not.
                 *
                 * @see Point#select
                 * @see Chart#getSelectedPoints
                 *
                 * @name Highcharts.Point#selected
                 * @type {boolean}
                 */
                point.selected = point.options.selected = selected;
                (series.options.data as any)[series.data.indexOf(point)] =
                    point.options;

                point.setState((selected as any) && 'select');

                // unselect all other points unless Ctrl or Cmd + click
                if (!accumulate) {
                    chart.getSelectedPoints().forEach(function (
                        loopPoint: Point
                    ): void {
                        var loopSeries = loopPoint.series;

                        if (loopPoint.selected && loopPoint !== point) {
                            loopPoint.selected = loopPoint.options.selected =
                                false;
                            (loopSeries.options.data as any)[
                                loopSeries.data.indexOf(loopPoint)
                            ] = loopPoint.options;

                            // Programatically selecting a point should restore
                            // normal state, but when click happened on other
                            // point, set inactive state to match other points
                            loopPoint.setState(
                                chart.hoverPoints &&
                                    loopSeries.options.inactiveOtherPoints ?
                                    'inactive' : ''
                            );
                            loopPoint.firePointEvent('unselect');
                        }
                    });
                }
            }
        );

        delete this.selectedStaging;
    }

    /**
     * Runs on mouse over the point. Called internally from mouse and touch
     * events.
     *
     * @function Highcharts.Point#onMouseOver
     *
     * @param {Highcharts.PointerEventObject} [e]
     *        The event arguments.
     */
    public onMouseOver(e?: PointerEvent): void {
        var point = this,
            series = point.series,
            chart = series.chart,
            pointer = chart.pointer;

        e = e ?
            pointer.normalize(e) :
            // In cases where onMouseOver is called directly without an event
            pointer.getChartCoordinatesFromPoint(point, chart.inverted) as any;
        pointer.runPointActions(e as any, point);
    }

    /**
     * Runs on mouse out from the point. Called internally from mouse and touch
     * events.
     *
     * @function Highcharts.Point#onMouseOut
     * @fires Highcharts.Point#event:mouseOut
     */
    public onMouseOut(): void {
        var point = this,
            chart = point.series.chart;

        point.firePointEvent('mouseOut');

        if (!point.series.options.inactiveOtherPoints) {
            (chart.hoverPoints || []).forEach(function (
                p: Point
            ): void {
                p.setState();
            });
        }

        chart.hoverPoints = chart.hoverPoint = null as any;
    }

    /**
     * Import events from the series' and point's options. Only do it on
     * demand, to save processing time on hovering.
     *
     * @private
     * @function Highcharts.Point#importEvents
     */
    public importEvents(): void {
        if (!this.hasImportedEvents) {
            var point = this,
                options = merge(
                    point.series.options.point as PointOptions,
                    point.options
                ),
                events = options.events;

            point.events = events;

            objectEach(events, function (
                event: Function,
                eventType: string
            ): void {
                if (isFunction(event)) {
                    addEvent(point, eventType, event);
                }
            });
            this.hasImportedEvents = true;

        }
    }

    /**
     * Set the point's state.
     *
     * @function Highcharts.Point#setState
     *
     * @param {Highcharts.PointStateValue|""} [state]
     *        The new state, can be one of `'hover'`, `'select'`, `'inactive'`,
     *        or `''` (an empty string), `'normal'` or `undefined` to set to
     *        normal state.
     * @param {boolean} [move]
     *        State for animation.
     *
     * @fires Highcharts.Point#event:afterSetState
     */
    public setState(
        state?: (StatesOptionsKey|''),
        move?: boolean
    ): void {
        var point = this,
            series = point.series,
            previousState = point.state,
            stateOptions = (
                (series.options.states as any)[state || 'normal'] ||
                {}
            ),
            markerOptions = (
                (defaultOptions.plotOptions as any)[series.type as any].marker &&
                series.options.marker
            ),
            normalDisabled = (markerOptions && markerOptions.enabled === false),
            markerStateOptions = ((
                markerOptions &&
                markerOptions.states &&
                (markerOptions.states as any)[state || 'normal']
            ) || {}),
            stateDisabled = (markerStateOptions as any).enabled === false,
            stateMarkerGraphic = series.stateMarkerGraphic,
            pointMarker = point.marker || {},
            chart = series.chart,
            halo = series.halo,
            haloOptions,
            markerAttribs,
            pointAttribs: SVGAttributes,
            pointAttribsAnimation: AnimationOptions,
            hasMarkers = (markerOptions && series.markerAttribs),
            newSymbol;

        state = state || ''; // empty string

        if (
            // already has this state
            (state === point.state && !move) ||

            // selected points don't respond to hover
            (point.selected && state !== 'select') ||

            // series' state options is disabled
            (stateOptions.enabled === false) ||

            // general point marker's state options is disabled
            (state && (
                stateDisabled ||
                (normalDisabled &&
                (markerStateOptions as any).enabled === false)
            )) ||

            // individual point marker's state options is disabled
            (
                state &&
                pointMarker.states &&
                (pointMarker.states as any)[state] &&
                (pointMarker.states as any)[state].enabled === false
            ) // #1610

        ) {
            return;
        }

        point.state = state;

        if (hasMarkers) {
            markerAttribs = series.markerAttribs(point, state);
        }

        // Apply hover styles to the existing point
        // Prevent from dummy null points (#14966)
        if (point.graphic && !point.hasDummyGraphic) {

            if (previousState) {
                point.graphic.removeClass('highcharts-point-' + previousState);
            }
            if (state) {
                point.graphic.addClass('highcharts-point-' + state);
            }

            if (!chart.styledMode) {
                pointAttribs = series.pointAttribs(point, state);
                pointAttribsAnimation = pick(
                    chart.options.chart.animation,
                    stateOptions.animation
                );

                // Some inactive points (e.g. slices in pie) should apply
                // oppacity also for it's labels
                if (series.options.inactiveOtherPoints && isNumber(pointAttribs.opacity)) {
                    (point.dataLabels || []).forEach(function (
                        label: SVGElement
                    ): void {
                        if (label) {
                            label.animate(
                                {
                                    opacity: pointAttribs.opacity
                                },
                                pointAttribsAnimation
                            );
                        }
                    });

                    if (point.connector) {
                        point.connector.animate(
                            {
                                opacity: pointAttribs.opacity
                            },
                            pointAttribsAnimation
                        );
                    }
                }

                point.graphic.animate(
                    pointAttribs,
                    pointAttribsAnimation
                );
            }

            if (markerAttribs) {
                point.graphic.animate(
                    markerAttribs,
                    pick(
                        // Turn off globally:
                        chart.options.chart.animation,
                        (markerStateOptions as any).animation,
                        (markerOptions as any).animation
                    )
                );
            }

            // Zooming in from a range with no markers to a range with markers
            if (stateMarkerGraphic) {
                stateMarkerGraphic.hide();
            }
        } else {
            // if a graphic is not applied to each point in the normal state,
            // create a shared graphic for the hover state
            if (state && markerStateOptions) {
                newSymbol = pointMarker.symbol || series.symbol;

                // If the point has another symbol than the previous one, throw
                // away the state marker graphic and force a new one (#1459)
                if (stateMarkerGraphic &&
                    stateMarkerGraphic.currentSymbol !== newSymbol
                ) {
                    stateMarkerGraphic = stateMarkerGraphic.destroy();
                }

                // Add a new state marker graphic
                if (markerAttribs) {
                    if (!stateMarkerGraphic) {
                        if (newSymbol) {
                            series.stateMarkerGraphic = stateMarkerGraphic =
                                chart.renderer
                                    .symbol(
                                        newSymbol,
                                        markerAttribs.x,
                                        markerAttribs.y,
                                        markerAttribs.width,
                                        markerAttribs.height
                                    )
                                    .add(series.markerGroup);
                            stateMarkerGraphic.currentSymbol = newSymbol;
                        }

                    // Move the existing graphic
                    } else {
                        stateMarkerGraphic[move ? 'animate' : 'attr']({ // #1054
                            x: markerAttribs.x,
                            y: markerAttribs.y
                        });
                    }
                }

                if (!chart.styledMode && stateMarkerGraphic) {
                    stateMarkerGraphic.attr(series.pointAttribs(point, state));
                }
            }

            if (stateMarkerGraphic) {
                stateMarkerGraphic[
                    state && point.isInside ? 'show' : 'hide'
                ](); // #2450
                (stateMarkerGraphic.element as any).point = point; // #4310
            }
        }

        // Show me your halo
        haloOptions = stateOptions.halo;
        const markerGraphic = (point.graphic || stateMarkerGraphic);
        const markerVisibility = (
            markerGraphic && markerGraphic.visibility || 'inherit'
        );

        if (haloOptions &&
            haloOptions.size &&
            markerGraphic &&
            markerVisibility !== 'hidden' &&
            !point.isCluster
        ) {
            if (!halo) {
                series.halo = halo = chart.renderer.path()
                    // #5818, #5903, #6705
                    .add(markerGraphic.parentGroup);
            }
            halo.show()[move ? 'animate' : 'attr']({
                d: point.haloPath(haloOptions.size) as any
            });
            halo.attr({
                'class': 'highcharts-halo highcharts-color-' +
                    pick(point.colorIndex, series.colorIndex) +
                    (point.className ? ' ' + point.className : ''),
                'visibility': markerVisibility,
                'zIndex': -1 // #4929, #8276
            });
            halo.point = point; // #6055

            if (!chart.styledMode) {
                halo.attr(extend<SVGAttributes>(
                    {
                        'fill': point.color || series.color,
                        'fill-opacity': haloOptions.opacity
                    },
                    AST.filterUserAttributes(haloOptions.attributes || {})
                ));
            }

        } else if (halo && halo.point && halo.point.haloPath) {
            // Animate back to 0 on the current halo point (#6055)
            halo.animate(
                { d: halo.point.haloPath(0) },
                null as any,
                // Hide after unhovering. The `complete` callback runs in the
                // halo's context (#7681).
                halo.hide
            );
        }

        fireEvent(point, 'afterSetState');
    }

    /**
     * Get the path definition for the halo, which is usually a shadow-like
     * circle around the currently hovered point.
     *
     * @function Highcharts.Point#haloPath
     *
     * @param {number} size
     *        The radius of the circular halo.
     *
     * @return {Highcharts.SVGPathArray}
     *         The path definition.
     */
    public haloPath(size: number): SVGPath {
        var series = this.series,
            chart = series.chart;

        return chart.renderer.symbols.circle(
            Math.floor(this.plotX as any) - size,
            (this.plotY as any) - size,
            size * 2,
            size * 2
        );
    }

}

interface Point extends PointLike {
    // merge extensions with point class
}

namespace Point {
    export interface PointLabelObject {
        x?: string;
        y?: (number|null);
        color?: ColorType;
        colorIndex?: number;
        key?: string;
        series: Series;
        point: Point;
        percentage?: number;
        total?: number;
    }
}

(H as any).Point = Point;

export default Point;<|MERGE_RESOLUTION|>--- conflicted
+++ resolved
@@ -36,7 +36,6 @@
 import AST from '../Renderer/HTML/AST.js';
 import A from '../Animation/AnimationUtilities.js';
 const { animObject } = A;
-import DataTableRow from '../../Data/DataTableRow.js';
 import H from '../Globals.js';
 import O from '../Options.js';
 const { defaultOptions } = O;
@@ -47,7 +46,6 @@
     erase,
     extend,
     fireEvent,
-    flat,
     format,
     getNestedProperty,
     isArray,
@@ -59,7 +57,6 @@
     pick,
     syncTimeout,
     removeEvent,
-    unflat,
     uniqueKey
 } = U;
 
@@ -342,132 +339,6 @@
      * */
 
     /**
-<<<<<<< HEAD
-     * Converts the DataTableRow instance to common series options.
-     *
-     * @param {DataTableRow} tableRow
-     * Table row to convert.
-     *
-     * @param {Array<string>} [keys]
-     * Data keys to extract from the table row.
-     *
-     * @return {Highcharts.PointOptions}
-     * Common point options.
-     */
-    public static getPointOptionsFromTableRow(
-        tableRow: DataTableRow,
-        keys?: Array<string>
-    ): (PointOptions|null) {
-        if (tableRow === DataTableRow.NULL) {
-            return null;
-        }
-
-        const pointOptions: (PointOptions&Record<string, any>) = {},
-            cellNames = tableRow.getCellNames();
-
-        if (!keys || keys.indexOf('id') >= 0) {
-            pointOptions.id = tableRow.id;
-        }
-
-        let cellName: string;
-
-        for (let j = 0, jEnd = cellNames.length; j < jEnd; ++j) {
-            cellName = cellNames[j];
-            if (keys && keys.indexOf(cellName) === -1) {
-                continue;
-            }
-            pointOptions[cellName] = tableRow.getCell(cellName);
-        }
-
-        return unflat(pointOptions);
-    }
-
-    /**
-     * Converts series options to a DataTable instance.
-     *
-     * @param {Highcharts.PointOptions} pointOptions
-     * Point options to convert.
-     *
-     * @param {Array<string>} [keys]
-     * Data keys to convert options.
-     *
-     * @param {number} [x]
-     * Point index for x value.
-     *
-     * @return {DataTable}
-     * DataTable instance.
-     */
-    public static getTableRowFromPointOptions(
-        pointOptions: (
-            (PointOptions&Record<string, any>)|
-            PointShortOptions
-        ),
-        keys: Array<string> = ['y'],
-        x: number = 0
-    ): DataTableRow {
-        let tableRow: DataTableRow;
-
-        keys = keys.slice();
-
-        // Array
-        if (pointOptions instanceof Array) {
-            const tableRowOptions: (PointOptions&Record<string, any>) = {};
-            if (pointOptions.length > keys.length) {
-                keys.unshift(
-                    typeof pointOptions[0] === 'string' ?
-                        'name' :
-                        'x'
-                );
-            }
-            for (let i = 0, iEnd = pointOptions.length; i < iEnd; ++i) {
-                tableRowOptions[keys[i] || `${i}`] = pointOptions[i];
-            }
-            tableRow = new DataTableRow(tableRowOptions);
-
-        // Object
-        } else if (
-            typeof pointOptions === 'object'
-        ) {
-            if (pointOptions === null) {
-                tableRow = DataTableRow.NULL;
-            } else {
-                tableRow = new DataTableRow(flat(pointOptions));
-            }
-
-        // Primitive
-        } else {
-            tableRow = new DataTableRow({
-                x,
-                [keys[0] || 'y']: pointOptions
-            });
-        }
-
-        return tableRow;
-    }
-
-    /* *
-     *
-     *  Constructor
-     *
-     * */
-
-    public constructor(series?: Series, tableRow?: DataTableRow) {
-        if (series) {
-            this.series = series;
-        }
-
-        if (series && tableRow) {
-            this.applyOptions(Point.getPointOptionsFromTableRow(tableRow));
-            this.attachTableRow(tableRow);
-
-            // Add a unique ID to the point if none is assigned
-            this.id = tableRow.id;
-
-            this.resolveColor();
-
-            series.chart.pointCount++;
-        }
-=======
      * Implementation of Point.optionsToObject.
      *
      * @private
@@ -541,7 +412,6 @@
             }
         }
         return ret;
->>>>>>> 0c96cb30
     }
 
     /* *
@@ -652,10 +522,6 @@
     public startXPos?: number;
 
     public state?: StatesOptionsKey;
-
-    public tableRow?: DataTableRow;
-
-    public tableRowEventRemover?: Function;
 
     /**
      * The total of values in either a stack for stacked series, or a pie in a
@@ -816,39 +682,6 @@
         return point;
     }
 
-    public attachTableRow(tableRow: DataTableRow): this {
-        const point = this,
-            series = point.series;
-
-        if (point.tableRow) {
-            point.detachTableRow();
-        }
-
-        let keys: (Array<string>|undefined);
-
-        if (series.options.keys) {
-            keys = series.options.keys.slice();
-        } else if (series.pointArrayMap) {
-            keys = ['x', ...series.pointArrayMap];
-        }
-
-        point.tableRow = tableRow;
-        point.tableRowEventRemover = tableRow.on(
-            'afterChangeRow',
-            function (e): void {
-                const detail = (e.detail || {});
-                point.update(
-                    this,
-                    detail.redraw === 'true',
-                    detail.animation === 'true',
-                    false
-                );
-            }
-        );
-
-        return point;
-    }
-
     /**
      * Destroy a point to clear memory. Its reference still stays in
      * `series.data`.
@@ -934,22 +767,6 @@
 
             delete (point as any)[plural];
         });
-    }
-
-    public detachTableRow(): (DataTableRow|undefined) {
-        const point = this,
-            tableRow = point.tableRow,
-            tableRowEventRemover = point.tableRowEventRemover;
-
-        if (tableRow) {
-            point.tableRow = void 0;
-        }
-
-        if (tableRowEventRemover) {
-            tableRowEventRemover();
-        }
-
-        return tableRow;
     }
 
     /**
@@ -1400,8 +1217,8 @@
      * @fires Highcharts.Point#event:update
      */
     public update(
-        options: (DataTableRow|PointOptions|PointShortOptions),
-        redraw: boolean = true,
+        options: (PointOptions|PointShortOptions),
+        redraw?: boolean,
         animation?: (boolean|Partial<AnimationOptions>),
         runEvent?: boolean
     ): void {
@@ -1410,19 +1227,16 @@
             graphic = point.graphic,
             i: number,
             chart = series.chart,
-            pointOptions = (
-                options instanceof DataTableRow ?
-                    Point.getPointOptionsFromTableRow(options) :
-                    options
-            ),
             seriesOptions = series.options;
+
+        redraw = pick(redraw, true);
 
         /**
          * @private
          */
         function update(): void {
 
-            point.applyOptions(pointOptions);
+            point.applyOptions(options);
 
             // Update visuals, #4146
             // Handle dummy graphic elements for a11y, #12718
@@ -1433,23 +1247,19 @@
                 delete point.hasDummyGraphic;
             }
 
-            if (isObject(pointOptions, true)) {
+            if (isObject(options, true)) {
                 // Destroy so we can get new elements
                 if (graphic && graphic.element) {
                     // "null" is also a valid symbol
                     if (
-                        pointOptions &&
-                        pointOptions.marker &&
-                        typeof pointOptions.marker.symbol !== 'undefined'
+                        options &&
+                        (options as any).marker &&
+                        typeof (options as any).marker.symbol !== 'undefined'
                     ) {
                         point.graphic = graphic.destroy();
                     }
                 }
-                if (
-                    pointOptions &&
-                    pointOptions.dataLabels &&
-                    point.dataLabel
-                ) {
+                if (options && (options as any).dataLabels && point.dataLabel) {
                     point.dataLabel = point.dataLabel.destroy(); // #2468
                 }
                 if (point.connector) {
@@ -1466,10 +1276,10 @@
             // (#4701, #4916).
             (seriesOptions.data as any)[i] = (
                 isObject((seriesOptions.data as any)[i], true) ||
-                    isObject(pointOptions, true)
+                    isObject(options, true)
             ) ?
                 point.options :
-                pick(pointOptions, (seriesOptions.data as any)[i]);
+                pick(options, (seriesOptions.data as any)[i]);
 
             // redraw
             series.isDirty = series.isDirtyData = true;
@@ -1489,7 +1299,7 @@
         if (runEvent === false) { // When called from setData
             update();
         } else {
-            point.firePointEvent('update', { options: pointOptions }, update);
+            point.firePointEvent('update', { options: options }, update);
         }
     }
 
