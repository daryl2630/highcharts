--- conflicted
+++ resolved
@@ -312,14 +312,7 @@
                     // In styled mode, apply point colors by CSS
                     if (chart.styledMode) {
                         graphic.css(
-<<<<<<< HEAD
-                            this.pointAttribs(point) as any
-=======
-                            this.pointAttribs(
-                                point,
-                                point.selected && 'select' || void 0
-                            ) as CSSObject
->>>>>>> 5b6dc747
+                            this.pointAttribs(point) as CSSObject
                         );
                     }
 
@@ -611,11 +604,7 @@
         const attr = styledMode ?
             this.colorAttribs(point) :
             ColumnSeries.prototype.pointAttribs.call(
-<<<<<<< HEAD
-                this, point as any
-=======
-                this, point as unknown as ColumnPoint, state
->>>>>>> 5b6dc747
+                this, point as unknown as ColumnPoint
             );
         const state = point.state;
 
