--- conflicted
+++ resolved
@@ -696,41 +696,51 @@
                     1 // Styled mode
                 );
 
-                /* Animate or move to the new zoom level. In order to prevent
-                    flickering as the different transform components are set out
-                    of sync (#5991), we run a fake animator attribute and set
-                    scale and translation synchronously in the same step.
-
-                    A possible improvement to the API would be to handle this in
-                    the renderer or animation engine itself, to ensure that when
-                    we are animating multiple properties, we make sure that each
-                    step for each property is performed in the same step. Also,
-                    for symbols and for transform properties, it should induce a
-                    single updateTransform and symbolAttr call. */
+                /*
+                Animate or move to the new zoom level. In order to prevent
+                flickering as the different transform components are set out of
+                sync (#5991), we run a fake animator attribute and set scale and
+                translation synchronously in the same step.
+
+                A possible improvement to the API would be to handle this in the
+                renderer or animation engine itself, to ensure that when we are
+                animating multiple properties, we make sure that each step for
+                each property is performed in the same step. Also, for symbols
+                and for transform properties, it should induce a single
+                updateTransform and symbolAttr call.
+                */
                 const scale = svgTransform.scaleX;
                 const flipFactor = svgTransform.scaleY > 0 ? 1 : -1;
                 if (renderer.globalAnimation && chart.hasRendered) {
-                    const startTranslateX = Number(transformGroup.attr('translateX'));
-                    const startTranslateY = Number(transformGroup.attr('translateY'));
+                    const startTranslateX = Number(
+                        transformGroup.attr('translateX')
+                    );
+                    const startTranslateY = Number(
+                        transformGroup.attr('translateY')
+                    );
                     const startScale = Number(transformGroup.attr('scaleX'));
 
-                    const step: AnimationStepCallbackFunction = (now, fx): void => {
+                    const step: AnimationStepCallbackFunction = (
+                        now,
+                        fx
+                    ): void => {
                         const scaleStep = startScale +
                             (scale - startScale) * fx.pos;
                         transformGroup.attr({
                             translateX: (
-                                startTranslateX +
-                                (svgTransform.translateX - startTranslateX) * fx.pos
+                                startTranslateX + (
+                                    svgTransform.translateX - startTranslateX
+                                ) * fx.pos
                             ),
                             translateY: (
-                                startTranslateY +
-                                (svgTransform.translateY - startTranslateY) * fx.pos
+                                startTranslateY + (
+                                    svgTransform.translateY - startTranslateY
+                                ) * fx.pos
                             ),
                             scaleX: scaleStep,
                             scaleY: scaleStep * flipFactor
                         });
 
-<<<<<<< HEAD
                         group.element.setAttribute(
                             'stroke-width',
                             strokeWidth / scaleStep
@@ -750,47 +760,6 @@
                     // directly, because the stroke-widthSetter method expects a
                     // stroke color also to be set.
                     transformGroup.element.setAttribute(
-=======
-            /*
-            Animate or move to the new zoom level. In order to prevent
-            flickering as the different transform components are set out of sync
-            (#5991), we run a fake animator attribute and set scale and
-            translation synchronously in the same step.
-
-            A possible improvement to the API would be to handle this in the
-            renderer or animation engine itself, to ensure that when we are
-            animating multiple properties, we make sure that each step for each
-            property is performed in the same step. Also, for symbols and for
-            transform properties, it should induce a single updateTransform and
-            symbolAttr call.
-            */
-            const scale = svgTransform.scaleX;
-            const flipFactor = svgTransform.scaleY > 0 ? 1 : -1;
-            const transformGroup = this.transformGroup;
-            if (renderer.globalAnimation && chart.hasRendered) {
-                const
-                    startTranslateX = Number(transformGroup.attr('translateX')),
-                    startTranslateY = Number(transformGroup.attr('translateY')),
-                    startScale = Number(transformGroup.attr('scaleX'));
-
-                const step: AnimationStepCallbackFunction = (now, fx): void => {
-                    const scaleStep = startScale +
-                        (scale - startScale) * fx.pos;
-                    transformGroup.attr({
-                        translateX: (
-                            startTranslateX +
-                            (svgTransform.translateX - startTranslateX) * fx.pos
-                        ),
-                        translateY: (
-                            startTranslateY +
-                            (svgTransform.translateY - startTranslateY) * fx.pos
-                        ),
-                        scaleX: scaleStep,
-                        scaleY: scaleStep * flipFactor
-                    });
-
-                    group.element.setAttribute(
->>>>>>> fa6cbc68
                         'stroke-width',
                         strokeWidth / scale
                     );
@@ -837,77 +806,22 @@
 
                     // The first time a map point is used, analyze its box
                     if (!point.bounds) {
-<<<<<<< HEAD
                         let bounds = point.getProjectedBounds(projection);
                         if (bounds) {
-=======
-                        const path = MapPoint.getProjectedPath(
-                                point, projection
-                            ),
-                            properties = point.properties;
-
-                        let x2 = -MAX_VALUE,
-                            x1 = MAX_VALUE,
-                            y2 = -MAX_VALUE,
-                            y1 = MAX_VALUE,
-                            validBounds;
-
-                        path.forEach((seg): void => {
-                            const x = seg[seg.length - 2];
-                            const y = seg[seg.length - 1];
-                            if (
-                                typeof x === 'number' &&
-                                typeof y === 'number'
-                            ) {
-                                x1 = Math.min(x1, x);
-                                x2 = Math.max(x2, x);
-                                y1 = Math.min(y1, y);
-                                y2 = Math.max(y2, y);
-                                validBounds = true;
-                            }
-                        });
-
-                        if (validBounds) {
-
-                            // Cache point bounding box for use to position data
-                            // labels, bubbles etc
-                            const propMiddleX = (
-                                    properties && properties['hc-middle-x']
-                                ),
-                                midX = (
-                                    x1 + (x2 - x1) * pick(
-                                        point.middleX,
-                                        isNumber(propMiddleX) ?
-                                            propMiddleX : 0.5
-                                    )
-                                ),
-                                propMiddleY = (
-                                    properties && properties['hc-middle-y']
-                                );
-
-                            let middleYFraction = pick(
-                                point.middleY,
-                                isNumber(propMiddleY) ? propMiddleY : 0.5
-                            );
-                            // No geographic geometry, only path given => flip
-                            if (!point.geometry) {
-                                middleYFraction = 1 - middleYFraction;
-                            }
-
-                            const midY = y2 - (y2 - y1) * middleYFraction;
-
-                            point.bounds = { midX, midY, x1, y1, x2, y2 };
-
->>>>>>> fa6cbc68
                             point.labelrank = pick(
                                 point.labelrank,
                                 // Bigger shape, higher rank
-                                (bounds.x2 - bounds.x1) * (bounds.y2 - bounds.y1)
+                                (
+                                    (bounds.x2 - bounds.x1) *
+                                    (bounds.y2 - bounds.y1)
+                                )
                             );
 
                             const { midX, midY } = bounds;
                             if (insets && isNumber(midX) && isNumber(midY)) {
-                                const inset = find(insets, (inset): boolean|undefined => {
+                                const inset = find(insets, (
+                                    inset
+                                ): boolean|undefined => {
                                     // @todo Move this over to the inset, in a
                                     // new isInside function.
                                     //
@@ -922,8 +836,10 @@
                                         // once (in the MapViewInset
                                         // constructor)
                                         inset.path.map(
-                                            (segment): [number, number] =>
-                                                [segment[1] || 0, segment[2] || 0]
+                                            (segment): [number, number] => [
+                                                segment[1] || 0,
+                                                segment[2] || 0
+                                            ]
                                         )
                                     )) {
                                         return true;
@@ -933,7 +849,9 @@
                                     // Project again, but with the inset
                                     // projection
                                     delete point.projectedPath;
-                                    bounds = point.getProjectedBounds(inset.projection);
+                                    bounds = point.getProjectedBounds(
+                                        inset.projection
+                                    );
                                     if (bounds) {
                                         inset.allBounds.push(bounds);
                                     }
@@ -1240,30 +1158,8 @@
             this.getProjectedBounds();
         }
 
-<<<<<<< HEAD
         const svgTransform = mapView && mapView.svgTransform;
-=======
-        // Calculate the SVG transform
-        let svgTransform: SVGTransformType|undefined;
-        if (mapView) {
-            const scale = mapView.getScale();
-            const [x, y] = mapView.projection.forward(mapView.center);
-
-            // When dealing with unprojected coordinates, y axis is flipped.
-            const flipFactor = mapView.projection.hasCoordinates ? -1 : 1;
-
-            const translateX = this.chart.plotWidth / 2 - x * scale,
-                translateY = this.chart.plotHeight / 2 - y * scale * flipFactor;
-            svgTransform = {
-                scaleX: scale,
-                scaleY: scale * flipFactor,
-                translateX,
-                translateY
-            };
-            this.svgTransform = svgTransform;
-        }
-
->>>>>>> fa6cbc68
+
         series.points.forEach(function (
             point: (MapPoint&MapPoint.CacheObject)
         ): void {
