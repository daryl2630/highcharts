--- conflicted
+++ resolved
@@ -54,47 +54,7 @@
      * */
 
     public static defaultOptions: AreaSplineRangeSeriesOptions = merge(
-<<<<<<< HEAD
-        AreaRangeSeries.defaultOptions,
-        /**
-         * The area spline range is a cartesian series type with higher and
-         * lower Y values along an X axis. The area inside the range is colored,
-         * and the graph outlining the area is a smoothed spline.
-         *
-         * @sample {highstock|highstock} stock/demo/areasplinerange/
-         *         Area spline range
-         *
-         * @extends   plotOptions.arearange
-         * @since     2.3.0
-         * @excluding step, boostThreshold, boostBlending
-         * @product   highcharts highstock
-         * @requires  highcharts-more
-         * @apioption plotOptions.areasplinerange
-         */
-        /**
-         * @see [fillColor](#plotOptions.areasplinerange.fillColor)
-         * @see [fillOpacity](#plotOptions.areasplinerange.fillOpacity)
-         *
-         * @apioption plotOptions.areasplinerange.color
-         */
-        /**
-         * @see [color](#plotOptions.areasplinerange.color)
-         * @see [fillOpacity](#plotOptions.areasplinerange.fillOpacity)
-         *
-         * @apioption plotOptions.areasplinerange.fillColor
-         */
-        /**
-         * @see [color](#plotOptions.areasplinerange.color)
-         * @see [fillColor](#plotOptions.areasplinerange.fillColor)
-         *
-         * @default   {highcharts} 0.75
-         * @default   {highstock} 0.75
-         * @apioption plotOptions.areasplinerange.fillOpacity
-         */
-        {}
-=======
         AreaRangeSeries.defaultOptions
->>>>>>> 75b6547b
     );
 
     /* *
