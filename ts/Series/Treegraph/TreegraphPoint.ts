--- conflicted
+++ resolved
@@ -21,14 +21,12 @@
 import type TreegraphLink from './TreegraphLink';
 import type SVGElement from '../../Core/Renderer/SVG/SVGElement';
 
+
 import { CollapseButtonOptions } from './TreegraphSeriesOptions';
+
 import { Palette } from '../../Core/Color/Palettes';
-<<<<<<< HEAD
-const { merge, addEvent, pick, fireEvent } = U;
-=======
 import Point from '../../Core/Series/Point.js';
 import SeriesRegistry from '../../Core/Series/SeriesRegistry.js';
->>>>>>> 08169996
 const {
     seriesTypes: {
         treemap: {
