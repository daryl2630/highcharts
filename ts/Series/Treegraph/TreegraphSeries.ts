--- conflicted
+++ resolved
@@ -527,33 +527,14 @@
      * Return the presentational attributes.
      * @private
      */
-<<<<<<< HEAD
     public pointAttribs(point: TreegraphPoint): SVGAttributes {
-=======
-    public pointAttribs(
-        point?: TreegraphPoint,
-        state?: StatesOptionsKey
-    ): SVGAttributes {
->>>>>>> faee5d15
         const series = this,
             levelOptions = point &&
                 (series.mapOptionsToLevel as any)[point.node.level || 0] || {},
-<<<<<<< HEAD
-            options = point.options,
-            state = point.state,
+
+            options = point && point.options,
+            state = point?.state || 'normal',
             stateOptions = levelOptions.states?.[state] || {};
-
-        point.options.marker = merge(
-            series.options.marker,
-            levelOptions.marker,
-            point.options.marker
-        );
-=======
-            options = point && point.options,
-            stateOptions =
-                (levelOptions.states &&
-                    (levelOptions.states as any)[state as any]) ||
-                {};
 
         if (point) {
             point.options.marker = merge(
@@ -563,7 +544,6 @@
             );
         }
 
->>>>>>> faee5d15
         const linkColor = pick(
                 stateOptions && stateOptions.link && stateOptions.link.color,
                 options && options.link && options.link.color,
