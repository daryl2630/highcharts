/* *
 *
 *  Imports
 *
 * */

import type BBoxObject from '../../Core/Renderer/BBoxObject';
import type Chart from '../../Core/Chart/Chart';
import type ColorType from '../../Core/Color/ColorType';
import type GradientColor from '../../Core/Color/GradientColor';
import type SVGAttributes from '../../Core/Renderer/SVG/SVGAttributes';
import type SVGElement from '../../Core/Renderer/SVG/SVGElement';
import type { SVGElement3DLikeCuboid } from '../../Core/Renderer/SVG/SVGElement3DLike';
import type SVGPath from '../../Core/Renderer/SVG/SVGPath';
import type SVGPath3D from '../../Core/Renderer/SVG/SVGPath3D';
import type SVGRenderer from '../../Core/Renderer/SVG/SVGRenderer';
import Color from '../../Core/Color/Color.js';
const { parse: color } = Color;
import H from '../../Core/Globals.js';
const {
    charts,
    // Use H.Renderer instead of SVGRenderer for VML support.
    Renderer: {
        prototype: RendererProto
    }
} = H;
import U from '../../Core/Utilities.js';
const {
    error,
    merge
} = U;

<<<<<<< HEAD
import '../../Core/Renderer/SVG/SVGRenderer.js';
=======
/* *
 *
 *  Declarations
 *
 * */

declare module '../../Core/Renderer/SVG/SVGElement3DLike' {
    interface SVGElement3DLike {
        funnel3d?: Highcharts.Funnel3dMethodsObject;
    }
}
>>>>>>> c2bfeb09

/**
 * Internal types
 * @private
 */
declare global {
    namespace Highcharts {
        interface SVGElement {
            finishedOnAdd?: boolean;
            lowerGroup?: SVGElement;
            upperGroup?: SVGElement;
            fontLower?: SVGElement;
            backLower?: SVGElement;
            rightLower?: SVGElement;
        }
        interface Funnel3dMethodsObject extends SVGElement3DLikeCuboid {
            parts: Array<string>;
            mainParts: Array<string>;
            sideGroups: Array<string>;
            sideParts: Dictionary<Array<string>>;
            pathType: string;
            opacitySetter(opacity: number): SVGElement;
            fillSetter(this: SVGElement, fill: ColorType): SVGElement;
            adjustForGradient(this: SVGElement): void;
            zIndexSetter(this: SVGElement): boolean;
            onAdd(this: SVGElement): void;
        }
        interface SVGRenderer {
            funnel3d(shapeArgs: SVGAttributes): SVGElement;
            funnel3dPath(shapeArgs: SVGAttributes): Funnel3dPathsObject;
        }
        interface Funnel3dPathsObject extends SVGPath3D {
            frontUpper: SVGPath;
            backUpper: SVGPath;
            rightUpper: SVGPath;
        }
    }
}

/* *
 *
 *  Composition
 *
 * */

/* eslint-disable valid-jsdoc */

RendererProto.elements3d.funnel3d = merge(RendererProto.elements3d.cuboid, {
    parts: [
        'top', 'bottom',
        'frontUpper', 'backUpper',
        'frontLower', 'backLower',
        'rightUpper', 'rightLower'
    ],
    mainParts: ['top', 'bottom'],
    sideGroups: [
        'upperGroup', 'lowerGroup'
    ],
    sideParts: {
        upperGroup: ['frontUpper', 'backUpper', 'rightUpper'],
        lowerGroup: ['frontLower', 'backLower', 'rightLower']
    },
    pathType: 'funnel3d',

    // override opacity and color setters to control opacity
    opacitySetter: function (
        this: SVGElement,
        opacity: number
    ): SVGElement {
        var funnel3d = this,
            parts = funnel3d.parts,
            chart: Chart =
                H.charts[funnel3d.renderer.chartIndex] as any,
            filterId = 'group-opacity-' + opacity + '-' + chart.index;

        // use default for top and bottom
        funnel3d.parts = funnel3d.mainParts;
        funnel3d.singleSetterForParts('opacity', opacity);

        // restore
        funnel3d.parts = parts;

        if (!(chart.renderer as any).filterId) {

            chart.renderer.definition({
                tagName: 'filter',
                id: filterId,

                children: [{
                    tagName: 'feComponentTransfer',
                    children: [{
                        tagName: 'feFuncA',
                        type: 'table',
                        tableValues: '0 ' + opacity
                    }]
                }]
            });
            funnel3d.sideGroups.forEach(function (groupName: string): void {
                funnel3d[groupName].attr({
                    filter: 'url(#' + filterId + ')'
                });
            });

            // styled mode
            if (funnel3d.renderer.styledMode) {
                chart.renderer.definition({
                    tagName: 'style',
                    textContent: '.highcharts-' + filterId +
                        ' {filter:url(#' + filterId + ')}'
                });

                (funnel3d.sideGroups as any).forEach(function (
                    group: SVGElement
                ): void {
                    group.addClass('highcharts-' + filterId);
                });
            }
        }

        return funnel3d;
    },

    fillSetter: function (
        this: SVGElement,
        fill: ColorType
    ): SVGElement {
        // extract alpha channel to use the opacitySetter
        var funnel3d = this,
            fillColor: (Color|ColorType) = color(fill),
            alpha: number = (fillColor as any).rgba[3],
            partsWithColor: Record<string, ColorType> = {
                // standard color for top and bottom
                top: color(fill).brighten(0.1).get() as any,
                bottom: color(fill).brighten(-0.2).get() as any
            };

        if (alpha < 1) {
            (fillColor as any).rgba[3] = 1;
            fillColor = (fillColor as any).get('rgb');

            // set opacity through the opacitySetter
            funnel3d.attr({
                opacity: alpha
            });
        } else {
            // use default for full opacity
            fillColor = fill;
        }

        // add gradient for sides
        if (
            !(fillColor as any).linearGradient &&
            !(fillColor as any).radialGradient &&
            funnel3d.gradientForSides
        ) {
            fillColor = {
                linearGradient: { x1: 0, x2: 1, y1: 1, y2: 1 },
                stops: [
                    [0, color(fill).brighten(-0.2).get()],
                    [0.5, fill],
                    [1, color(fill).brighten(-0.2).get()]
                ]
            } as any;
        }

        // gradient support
        if ((fillColor as any).linearGradient) {
            // color in steps, as each gradient will generate a key
            funnel3d.sideGroups.forEach(function (sideGroupName: string): void {
                var box = funnel3d[sideGroupName].gradientBox,
                    gradient: NonNullable<GradientColor['linearGradient']> =
                        (fillColor as any).linearGradient,
                    alteredGradient = merge<GradientColor>(
                        (fillColor as any),
                        {
                            linearGradient: {
                                x1: box.x + gradient.x1 * box.width,
                                y1: box.y + gradient.y1 * box.height,
                                x2: box.x + gradient.x2 * box.width,
                                y2: box.y + gradient.y2 * box.height
                            }
                        }
                    );

                funnel3d.sideParts[sideGroupName].forEach(function (
                    partName: string
                ): void {
                    partsWithColor[partName] = alteredGradient;
                });
            });
        } else {
            merge(true, partsWithColor, {
                frontUpper: fillColor,
                backUpper: fillColor,
                rightUpper: fillColor,

                frontLower: fillColor,
                backLower: fillColor,
                rightLower: fillColor
            });

            if ((fillColor as any).radialGradient) {
                funnel3d.sideGroups.forEach(function (
                    sideGroupName: string
                ): void {
                    var gradBox = funnel3d[sideGroupName].gradientBox,
                        centerX = gradBox.x + gradBox.width / 2,
                        centerY = gradBox.y + gradBox.height / 2,
                        diameter = Math.min(gradBox.width, gradBox.height);

                    funnel3d.sideParts[sideGroupName].forEach(
                        function (partName: string): void {
                            funnel3d[partName].setRadialReference([
                                centerX, centerY, diameter
                            ]);
                        }
                    );
                });
            }
        }

        funnel3d.singleSetterForParts('fill', null, partsWithColor);

        // fill for animation getter (#6776)
        funnel3d.color = funnel3d.fill = fill;

        // change gradientUnits to userSpaceOnUse for linearGradient
        if ((fillColor as any).linearGradient) {
            [funnel3d.frontLower, funnel3d.frontUpper].forEach(function (
                part: Record<string, SVGElement>
            ): void {
                var elem: SVGElement = part.element,
                    grad = elem && funnel3d.renderer.gradients[elem.gradient];

                if (grad && grad.attr('gradientUnits') !== 'userSpaceOnUse') {
                    grad.attr({
                        gradientUnits: 'userSpaceOnUse'
                    });
                }
            });
        }

        return funnel3d;
    },

    adjustForGradient: function (this: SVGElement): void {
        var funnel3d = this,
            bbox: BBoxObject;

        funnel3d.sideGroups.forEach(function (sideGroupName: string): void {
            // use common extremes for groups for matching gradients
            var topLeftEdge = {
                    x: Number.MAX_VALUE,
                    y: Number.MAX_VALUE
                },
                bottomRightEdge = {
                    x: -Number.MAX_VALUE,
                    y: -Number.MAX_VALUE
                };

            // get extremes
            funnel3d.sideParts[sideGroupName].forEach(function (
                partName: string
            ): void {
                var part = funnel3d[partName];

                bbox = part.getBBox(true);
                topLeftEdge = {
                    x: Math.min(topLeftEdge.x, bbox.x),
                    y: Math.min(topLeftEdge.y, bbox.y)
                };
                bottomRightEdge = {
                    x: Math.max(bottomRightEdge.x, bbox.x + bbox.width),
                    y: Math.max(bottomRightEdge.y, bbox.y + bbox.height)
                };
            });

            // store for color fillSetter
            funnel3d[sideGroupName].gradientBox = {
                x: topLeftEdge.x,
                width: bottomRightEdge.x - topLeftEdge.x,
                y: topLeftEdge.y,
                height: bottomRightEdge.y - topLeftEdge.y
            };
        });
    },

    zIndexSetter: function (this: SVGElement): boolean {
        // this.added won't work, because zIndex is set after the prop is set,
        // but before the graphic is really added
        if (this.finishedOnAdd) {
            this.adjustForGradient();
        }

        // run default
        return this.renderer.Element.prototype.zIndexSetter.apply(
            this, arguments
        );
    },

    onAdd: function (this: SVGElement): void {
        this.adjustForGradient();
        this.finishedOnAdd = true;
    }
});

H.Renderer.prototype.funnel3d = function (
    this: SVGRenderer,
    shapeArgs: SVGAttributes
): SVGElement {
    var renderer = this,
        funnel3d: SVGElement =
            renderer.element3d('funnel3d', shapeArgs) as any,
        styledMode = renderer.styledMode,
        // hide stroke for Firefox
        strokeAttrs: SVGAttributes = {
            'stroke-width': 1,
            stroke: 'none'
        };

    // create groups for sides for oppacity setter
    funnel3d.upperGroup = renderer.g('funnel3d-upper-group').attr({
        zIndex: funnel3d.frontUpper.zIndex
    }).add(funnel3d);

    [
        funnel3d.frontUpper,
        funnel3d.backUpper,
        funnel3d.rightUpper
    ].forEach(function (upperElem: SVGElement): void {

        if (!styledMode) {
            upperElem.attr(strokeAttrs);
        }
        upperElem.add(funnel3d.upperGroup);
    });

    funnel3d.lowerGroup = renderer.g('funnel3d-lower-group').attr({
        zIndex: funnel3d.frontLower.zIndex
    }).add(funnel3d);

    [
        funnel3d.frontLower,
        funnel3d.backLower,
        funnel3d.rightLower
    ].forEach(function (lowerElem: SVGElement): void {
        if (!styledMode) {
            lowerElem.attr(strokeAttrs);
        }
        lowerElem.add(funnel3d.lowerGroup);
    });

    funnel3d.gradientForSides = shapeArgs.gradientForSides;

    return funnel3d;
};

/**
 * Generates paths and zIndexes.
 * @private
 */
H.Renderer.prototype.funnel3dPath = function (
    this: SVGRenderer,
    shapeArgs: SVGAttributes
): Highcharts.Funnel3dPathsObject {
    // Check getCylinderEnd for better error message if
    // the cylinder module is missing
    if (!this.getCylinderEnd) {
        error(
            'A required Highcharts module is missing: cylinder.js',
            true,
            charts[this.chartIndex]
        );
    }

    var renderer = this,
        chart: Chart = charts[renderer.chartIndex] as any,
        // adjust angles for visible edges
        // based on alpha, selected through visual tests
        alphaCorrection = shapeArgs.alphaCorrection = 90 -
            Math.abs(((chart.options.chart as any).options3d.alpha % 180) - 90),

        // set zIndexes of parts based on cubiod logic, for consistency
        cuboidData = RendererProto.cuboidPath.call(renderer, merge(shapeArgs, {
            depth: shapeArgs.width,
            width: (shapeArgs.width + shapeArgs.bottom.width) / 2
        })),
        isTopFirst = cuboidData.isTop,
        isFrontFirst = !cuboidData.isFront,
        hasMiddle = !!shapeArgs.middle,
        //
        top = renderer.getCylinderEnd(
            chart,
            merge(shapeArgs, {
                x: shapeArgs.x - shapeArgs.width / 2,
                z: shapeArgs.z - shapeArgs.width / 2,
                alphaCorrection: alphaCorrection
            })
        ),
        bottomWidth = shapeArgs.bottom.width,
        bottomArgs = merge<SVGAttributes>(shapeArgs, {
            width: bottomWidth,
            x: shapeArgs.x - bottomWidth / 2,
            z: shapeArgs.z - bottomWidth / 2,
            alphaCorrection: alphaCorrection
        }),
        bottom = renderer.getCylinderEnd(chart, bottomArgs, true),
        //
        middleWidth = bottomWidth,
        middleTopArgs = bottomArgs,
        middleTop = bottom,
        middleBottom = bottom,
        ret: Highcharts.Funnel3dPathsObject,

        // masking for cylinders or a missing part of a side shape
        useAlphaCorrection;

    if (hasMiddle) {
        middleWidth = shapeArgs.middle.width;
        middleTopArgs = merge<SVGAttributes>(shapeArgs, {
            y: shapeArgs.y + shapeArgs.middle.fraction * shapeArgs.height,
            width: middleWidth,
            x: shapeArgs.x - middleWidth / 2,
            z: shapeArgs.z - middleWidth / 2
        });
        middleTop = renderer.getCylinderEnd(chart, middleTopArgs, false);

        middleBottom = renderer.getCylinderEnd(
            chart,
            middleTopArgs,
            false
        );
    }

    ret = {
        top: top,
        bottom: bottom,
        frontUpper: renderer.getCylinderFront(top, middleTop),
        zIndexes: {
            group: cuboidData.zIndexes.group,
            top: isTopFirst !== 0 ? 0 : 3,
            bottom: isTopFirst !== 1 ? 0 : 3,
            frontUpper: isFrontFirst ? 2 : 1,
            backUpper: isFrontFirst ? 1 : 2,
            rightUpper: isFrontFirst ? 2 : 1
        }
    } as any;

    ret.backUpper = renderer.getCylinderBack(top, middleTop);
    useAlphaCorrection = (Math.min(middleWidth, shapeArgs.width) /
        Math.max(middleWidth, shapeArgs.width)) !== 1;

    ret.rightUpper = renderer.getCylinderFront(
        renderer.getCylinderEnd(
            chart,
            merge(shapeArgs, {
                x: shapeArgs.x - shapeArgs.width / 2,
                z: shapeArgs.z - shapeArgs.width / 2,
                alphaCorrection: useAlphaCorrection ? -alphaCorrection : 0
            }),
            false
        ),
        renderer.getCylinderEnd(
            chart,
            merge(middleTopArgs, {
                alphaCorrection: useAlphaCorrection ? -alphaCorrection : 0
            }),
            !hasMiddle
        )
    );

    if (hasMiddle) {
        useAlphaCorrection = (Math.min(middleWidth, bottomWidth) /
            Math.max(middleWidth, bottomWidth)) !== 1;

        merge(true, ret, {
            frontLower: renderer.getCylinderFront(middleBottom, bottom),
            backLower: renderer.getCylinderBack(middleBottom, bottom),
            rightLower: renderer.getCylinderFront(
                renderer.getCylinderEnd(
                    chart,
                    merge(bottomArgs, {
                        alphaCorrection: useAlphaCorrection ?
                            -alphaCorrection : 0
                    }),
                    true
                ),
                renderer.getCylinderEnd(
                    chart,
                    merge(middleTopArgs, {
                        alphaCorrection: useAlphaCorrection ?
                            -alphaCorrection : 0
                    }),
                    false
                )
            ),
            zIndexes: {
                frontLower: isFrontFirst ? 2 : 1,
                backLower: isFrontFirst ? 1 : 2,
                rightLower: isFrontFirst ? 1 : 2
            }
        });
    }

    return ret;
};

/* eslint-enable valid-jsdoc */<|MERGE_RESOLUTION|>--- conflicted
+++ resolved
@@ -30,9 +30,6 @@
     merge
 } = U;
 
-<<<<<<< HEAD
-import '../../Core/Renderer/SVG/SVGRenderer.js';
-=======
 /* *
  *
  *  Declarations
@@ -44,7 +41,6 @@
         funnel3d?: Highcharts.Funnel3dMethodsObject;
     }
 }
->>>>>>> c2bfeb09
 
 /**
  * Internal types
