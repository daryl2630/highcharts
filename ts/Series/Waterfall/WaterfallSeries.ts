--- conflicted
+++ resolved
@@ -350,14 +350,10 @@
         this: WaterfallSeries
     ): SVGPath {
 
-<<<<<<< HEAD
-        const data = this.data,
-=======
         let data = this.data.filter((d): Boolean =>
                 // Skip points where Y is not a number (#18636)
                 isNumber(d.y)
             ),
->>>>>>> 066616d2
             yAxis = this.yAxis,
             length = data.length,
             graphNormalizer =
@@ -366,38 +362,9 @@
             reversedXAxis = this.xAxis.reversed,
             reversedYAxis = this.yAxis.reversed,
             stacking = this.options.stacking,
-<<<<<<< HEAD
             path: SVGPath = [];
 
         for (let i = 1; i < length; i++) {
-            const box = data[i].box,
-                prevPoint = data[i - 1],
-                prevY = prevPoint.y || 0,
-                prevBox = data[i - 1].box;
-
-            if (!box || !prevBox) {
-                continue;
-            }
-
-            const prevStack = yAxis.waterfall.stacks[this.stackKey],
-                isPos = prevY > 0 ? -prevBox.height : 0;
-
-            if (prevStack && prevBox && box) {
-                const prevStackX = (prevStack as any)[i - 1];
-=======
-            path: SVGPath = [],
-            connectorThreshold,
-            prevStack,
-            prevStackX,
-            prevPoint,
-            yPos,
-            isPos,
-            prevArgs,
-            pointArgs,
-            i: (number|undefined);
-
-        for (i = 1; i < length; i++) {
-
             if (!( // Skip lines that would pass over the null point (#18636)
                 this.options.connectNulls ||
                 isNumber(this.data[data[i].index - 1].y)
@@ -405,15 +372,20 @@
                 continue;
             }
 
-            pointArgs = data[i].shapeArgs;
-            prevPoint = data[i - 1];
-            prevArgs = data[i - 1].shapeArgs;
-            prevStack = yAxis.waterfall.stacks[this.stackKey];
-            isPos = prevPoint.y > 0 ? -(prevArgs as any).height : 0;
-
-            if (prevStack && prevArgs && pointArgs) {
-                prevStackX = (prevStack as any)[i - 1];
->>>>>>> 066616d2
+            const box = data[i].box,
+                prevPoint = data[i - 1],
+                prevY = prevPoint.y || 0,
+                prevBox = data[i - 1].box;
+
+            if (!box || !prevBox) {
+                continue;
+            }
+
+            const prevStack = yAxis.waterfall.stacks[this.stackKey],
+                isPos = prevY > 0 ? -prevBox.height : 0;
+
+            if (prevStack && prevBox && box) {
+                const prevStackX = (prevStack as any)[i - 1];
 
                 // y position of the connector is different when series are
                 // stacked, yAxis is reversed and it also depends on point's
