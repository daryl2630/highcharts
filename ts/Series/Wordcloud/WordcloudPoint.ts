/* *
 *
 *  Experimental Highcharts module which enables visualization of a word cloud.
 *
 *  (c) 2016-2021 Highsoft AS
 *  Authors: Jon Arild Nygard
 *
 *  License: www.highcharts.com/license
 *
 *  !!!!!!! SOURCE GETS TRANSPILED BY TYPESCRIPT. EDIT TS FILE ONLY. !!!!!!!
 * */

'use strict';

/* *
 *
 *  Imports
 *
 * */

import type SizeObject from '../../Core/Renderer/SizeObject';
import type WordcloudPointOptions from './WordcloudPointOptions';

import DrawPointComposition from '../DrawPointComposition.js';
import SeriesRegistry from '../../Core/Series/SeriesRegistry.js';
const {
    seriesTypes: {
        column: ColumnSeries
    }
} = SeriesRegistry;
import WordcloudSeries from './WordcloudSeries';
import U from '../../Core/Utilities.js';
const { extend } = U;

<<<<<<< HEAD
class WordcloudPoint extends ColumnSeries.prototype.pointClass implements DrawPointMixin.DrawPoint {
=======
class WordcloudPoint extends ColumnSeries.prototype.pointClass {
>>>>>>> f6a65e17

    /* *
     *
     * Properties
     *
     * */
    public dimensions: SizeObject = void 0 as any;
    public lastCollidedWith?: WordcloudPoint;
    public options: WordcloudPointOptions = void 0 as any;
    public polygon?: Highcharts.PolygonObject = void 0 as any;
    public rect?: Highcharts.PolygonBoxObject = void 0 as any;
    public rotation?: (boolean|number);
    public series: WordcloudSeries = void 0 as any;

    /* *
     *
     * Functions
     *
     * */

    public isValid(): boolean {
        return true;
    }
}

/* *
 *
 *  Class Prototype
 *
 * */

interface WordcloudPoint extends DrawPointComposition.Composition {
    weight: number;
}

extend(WordcloudPoint.prototype, {
    weight: 1
});

DrawPointComposition.compose(WordcloudPoint);

/* *
 *
 *  Default Export
 *
 * */

export default WordcloudPoint;<|MERGE_RESOLUTION|>--- conflicted
+++ resolved
@@ -32,11 +32,7 @@
 import U from '../../Core/Utilities.js';
 const { extend } = U;
 
-<<<<<<< HEAD
-class WordcloudPoint extends ColumnSeries.prototype.pointClass implements DrawPointMixin.DrawPoint {
-=======
 class WordcloudPoint extends ColumnSeries.prototype.pointClass {
->>>>>>> f6a65e17
 
     /* *
      *
