/* *
 *
 *  (c) 2010-2021 Torstein Honsi
 *
 *  License: www.highcharts.com/license
 *
 *  !!!!!!! SOURCE GETS TRANSPILED BY TYPESCRIPT. EDIT TS FILE ONLY. !!!!!!!
 *
 * */

'use strict';

/* *
 *
 *  Imports
 *
 * */

import type AreaPoint from './AreaPoint';
import type AreaSeriesOptions from './AreaSeriesOptions';
import type { SeriesZonesOptions } from '../../Core/Series/SeriesOptions';
import type StackingAxis from '../../Core/Axis/StackingAxis';
import type SVGAttributes from '../../Core/Renderer/SVG/SVGAttributes';
import type SVGPath from '../../Core/Renderer/SVG/SVGPath';
import Color from '../../Core/Color/Color.js';
const { parse: color } = Color;
import LegendSymbolMixin from '../../Mixins/LegendSymbol.js';
import SeriesRegistry from '../../Core/Series/SeriesRegistry.js';
const {
    seriesTypes: {
        line: LineSeries
    }
} = SeriesRegistry;
import U from '../../Core/Utilities.js';
const {
    extend,
    merge,
    objectEach,
    pick
} = U;

/* *
 *
 *  Declarations
 *
 * */

declare module '../../Core/Renderer/SVG/SVGPath' {
    interface SVGPath {
        xMap?: number;
        isArea?: boolean;
    }
}

declare module '../../Core/Series/SeriesLike' {
    interface SeriesLike {
        areaPath?: SVGPath;
    }
}

/* *
 *
 *  Class
 *
 * */

/**
 * Area series type.
 *
 * @private
 * @class
 * @name AreaSeries
 *
 * @augments LineSeries
 */
class AreaSeries extends LineSeries {

    /* *
     *
     *  Static Properties
     *
     * */

    /**
     * The area series type.
     *
     * @sample {highcharts} highcharts/demo/area-basic/
     *         Area chart
     * @sample {highstock} stock/demo/area/
     *         Area chart
     *
     * @extends      plotOptions.line
     * @excluding    useOhlcData
     * @product      highcharts highstock
     * @optionparent plotOptions.area
     */
    public static defaultOptions: AreaSeriesOptions = merge(LineSeries.defaultOptions, {
        /**
         * @see [fillColor](#plotOptions.area.fillColor)
         * @see [fillOpacity](#plotOptions.area.fillOpacity)
         *
         * @apioption plotOptions.area.color
         */

        /**
         * Fill color or gradient for the area. When `null`, the series' `color`
         * is used with the series' `fillOpacity`.
         *
         * In styled mode, the fill color can be set with the `.highcharts-area`
         * class name.
         *
         * @see [color](#plotOptions.area.color)
         * @see [fillOpacity](#plotOptions.area.fillOpacity)
         *
         * @sample {highcharts} highcharts/plotoptions/area-fillcolor-default/
         *         Null by default
         * @sample {highcharts} highcharts/plotoptions/area-fillcolor-gradient/
         *         Gradient
         *
         * @type      {Highcharts.ColorString|Highcharts.GradientColorObject|Highcharts.PatternObject}
         * @product   highcharts highstock
         * @apioption plotOptions.area.fillColor
         */

        /**
         * Fill opacity for the area. When you set an explicit `fillColor`,
         * the `fillOpacity` is not applied. Instead, you should define the
         * opacity in the `fillColor` with an rgba color definition. The
         * `fillOpacity` setting, also the default setting, overrides the alpha
         * component of the `color` setting.
         *
         * In styled mode, the fill opacity can be set with the
         * `.highcharts-area` class name.
         *
         * @see [color](#plotOptions.area.color)
         * @see [fillColor](#plotOptions.area.fillColor)
         *
         * @sample {highcharts} highcharts/plotoptions/area-fillopacity/
         *         Automatic fill color and fill opacity of 0.1
         *
         * @type      {number}
         * @default   {highcharts} 0.75
         * @default   {highstock} 0.75
         * @product   highcharts highstock
         * @apioption plotOptions.area.fillOpacity
         */

        /**
         * A separate color for the graph line. By default the line takes the
         * `color` of the series, but the lineColor setting allows setting a
         * separate color for the line without altering the `fillColor`.
         *
         * In styled mode, the line stroke can be set with the
         * `.highcharts-graph` class name.
         *
         * @sample {highcharts} highcharts/plotoptions/area-linecolor/
         *         Dark gray line
         *
         * @type      {Highcharts.ColorString|Highcharts.GradientColorObject|Highcharts.PatternObject}
         * @product   highcharts highstock
         * @apioption plotOptions.area.lineColor
         */

        /**
         * A separate color for the negative part of the area.
         *
         * In styled mode, a negative color is set with the
         * `.highcharts-negative` class name.
         *
         * @see [negativeColor](#plotOptions.area.negativeColor)
         *
         * @sample {highcharts} highcharts/css/series-negative-color/
         *         Negative color in styled mode
         *
         * @type      {Highcharts.ColorString|Highcharts.GradientColorObject|Highcharts.PatternObject}
         * @since     3.0
         * @product   highcharts
         * @apioption plotOptions.area.negativeFillColor
         */

        /**
         * Whether the whole area or just the line should respond to mouseover
         * tooltips and other mouse or touch events.
         *
         * @sample {highcharts|highstock} highcharts/plotoptions/area-trackbyarea/
         *         Display the tooltip when the area is hovered
         *
         * @type      {boolean}
         * @default   false
         * @since     1.1.6
         * @product   highcharts highstock
         * @apioption plotOptions.area.trackByArea
         */

        /**
         * The Y axis value to serve as the base for the area, for
         * distinguishing between values above and below a threshold. The area
         * between the graph and the threshold is filled.
         *
         * * If a number is given, the Y axis will scale to the threshold.
         * * If `null`, the scaling behaves like a line series with fill between
         *   the graph and the Y axis minimum.
         * * If `Infinity` or `-Infinity`, the area between the graph and the
         *   corresponding Y axis extreme is filled (since v6.1.0).
         *
         * @sample {highcharts} highcharts/plotoptions/area-threshold/
         *         A threshold of 100
         * @sample {highcharts} highcharts/plotoptions/area-threshold-infinity/
         *         A threshold of Infinity
         *
         * @type    {number|null}
         * @since   2.0
         * @product highcharts highstock
         */
        threshold: 0
    });

    /* *
     *
     *  Properties
     *
     * */

    public areaPath?: SVGPath;

    public data: Array<AreaPoint> = void 0 as any;

    public options: AreaSeriesOptions = void 0 as any;

    public points: Array<AreaPoint> = void 0 as any;

    /* *
     *
     *  Functions
     *
     * */

    /* eslint-disable valid-jsdoc */

    /**
     * Draw the graph and the underlying area. This method calls the Series
     * base function and adds the area. The areaPath is calculated in the
     * getSegmentPath method called from Series.prototype.drawGraph.
     * @private
     */
    public drawGraph(): void {

        // Define or reset areaPath
        this.areaPath = [];

        // Call the base method
        super.drawGraph.apply(this);

        // Define local variables
        var series = this,
            areaPath = this.areaPath,
            options = this.options,
            zones = this.zones,
            props = [[
                'area',
                'highcharts-area',
                this.color as any,
                options.fillColor as any
            ]]; // area name, main color, fill color

        zones.forEach(function (
            zone: SeriesZonesOptions,
            i: number
        ): void {
            props.push([
                'zone-area-' + i,
                'highcharts-area highcharts-zone-area-' + i + ' ' +
                zone.className,
                zone.color || series.color,
                zone.fillColor || options.fillColor
            ]);
        });

        props.forEach(function (prop: Array<string>): void {
            var areaKey = prop[0],
                area = (series as any)[areaKey],
                verb = area ? 'animate' : 'attr',
                attribs: SVGAttributes = {};

            // Create or update the area
            if (area) { // update
                area.endX = series.preventGraphAnimation ?
                    null :
                    areaPath.xMap;
                area.animate({ d: areaPath });

            } else { // create

                attribs.zIndex = 0; // #1069

                area = (series as any)[areaKey] = series.chart.renderer
                    .path(areaPath)
                    .addClass(prop[1])
                    .add(series.group);
                area.isArea = true;
            }

            if (!series.chart.styledMode) {
                attribs.fill = pick(
                    prop[3],
                    color(prop[2])
                        .setOpacity(pick(options.fillOpacity, 0.75))
                        .get()
                );
            }
            area[verb](attribs);

            area.startX = areaPath.xMap;
            area.shiftUnit = options.step ? 2 : 1;
        });
    }

    /**
     * @private
     */
    public getGraphPath(points: Array<AreaPoint>): SVGPath {
        var getGraphPath = LineSeries.prototype.getGraphPath,
            graphPath: SVGPath,
            options = this.options,
            stacking = options.stacking,
            yAxis = this.yAxis as StackingAxis,
            topPath: SVGPath,
            bottomPath,
            bottomPoints: Array<AreaPoint> = [],
            graphPoints: Array<AreaPoint> = [],
            seriesIndex = this.index,
            i,
            areaPath: SVGPath,
            plotX: (number|undefined),
            stacks = yAxis.stacking.stacks[this.stackKey as any],
            threshold = options.threshold,
            translatedThreshold = Math.round( // #10909
                yAxis.getThreshold(options.threshold as any) as any
            ),
            isNull,
            yBottom,
            connectNulls = pick( // #10574
                options.connectNulls,
                stacking === 'percent'
            ),

            // To display null points in underlying stacked series, this
            // series graph must be broken, and the area also fall down to
            // fill the gap left by the null point. #2069
            addDummyPoints = function (
                i: number,
                otherI: number,
                side: string
            ): void {
                var point = points[i],
                    stackedValues = stacking &&
                        stacks[point.x as any].points[seriesIndex as any],
                    nullVal = (point as any)[side + 'Null'] || 0,
                    cliffVal = (point as any)[side + 'Cliff'] || 0,
                    top,
                    bottom,
                    isNull = true;

                if (cliffVal || nullVal) {

                    top = (nullVal ?
                        (stackedValues as any)[0] :
                        (stackedValues as any)[1]
                    ) + cliffVal;
                    bottom = (stackedValues as any)[0] + cliffVal;
                    isNull = !!nullVal;

                } else if (
                    !stacking &&
                points[otherI] &&
                points[otherI].isNull
                ) {
                    top = bottom = threshold;
                }

                // Add to the top and bottom line of the area
                if (typeof top !== 'undefined') {
                    graphPoints.push({
                        plotX: plotX,
                        plotY: top === null ?
                            translatedThreshold :
                            yAxis.getThreshold(top),
                        isNull: isNull,
                        isCliff: true
                    } as any);
                    bottomPoints.push({ // @todo create real point object
                        plotX: plotX,
                        plotY: bottom === null ?
                            translatedThreshold :
                            yAxis.getThreshold(bottom),
                        doCurve: false // #1041, gaps in areaspline areas
                    } as any);
                }
            };

        // Find what points to use
        points = points || this.points;

        // Fill in missing points
        if (stacking) {
            points = this.getStackPoints(points);
        }

        for (i = 0; i < points.length; i++) {

            // Reset after series.update of stacking property (#12033)
            if (!stacking) {
                points[i].leftCliff = points[i].rightCliff =
                    points[i].leftNull = points[i].rightNull = void 0;
            }

            isNull = points[i].isNull;
            plotX = pick(points[i].rectPlotX, points[i].plotX);
            yBottom = stacking ? pick(points[i].yBottom, translatedThreshold) : translatedThreshold;

            if (!isNull || connectNulls) {

                if (!connectNulls) {
                    addDummyPoints(i, i - 1, 'left');
                }
                // Skip null point when stacking is false and connectNulls
                // true
                if (!(isNull && !stacking && connectNulls)) {
                    graphPoints.push(points[i]);
                    bottomPoints.push({ // @todo make real point object
                        x: i,
                        plotX: plotX,
                        plotY: yBottom
                    } as any);
                }

                if (!connectNulls) {
                    addDummyPoints(i, i + 1, 'right');
                }
            }
        }

        topPath = getGraphPath.call(this, graphPoints, true, true);

        (bottomPoints as any).reversed = true;
        bottomPath = getGraphPath.call(this, bottomPoints, true, true);
        const firstBottomPoint = bottomPath[0];
        if (firstBottomPoint && firstBottomPoint[0] === 'M') {
            bottomPath[0] = ['L', firstBottomPoint[1], firstBottomPoint[2]];
        }

        areaPath = topPath.concat(bottomPath);
        areaPath.push(['Z']);
        // TODO: don't set leftCliff and rightCliff when connectNulls?
        graphPath = getGraphPath
            .call(this, graphPoints, false, connectNulls);
        areaPath.xMap = topPath.xMap;
        this.areaPath = areaPath;

        return graphPath;
    }

    /**
     * Return an array of stacked points, where null and missing points are
     * replaced by dummy points in order for gaps to be drawn correctly in
     * stacks.
     * @private
     */
    public getStackPoints(
        points: Array<AreaPoint>
    ): Array<AreaPoint> {
        var series = this,
            segment: Array<AreaPoint> = [],
            keys: Array<string> = [],
            xAxis = this.xAxis,
            yAxis: StackingAxis = this.yAxis as any,
            stack = yAxis.stacking.stacks[this.stackKey as any],
            pointMap: Record<string, AreaPoint> = {},
            yAxisSeries = yAxis.series,
            seriesLength = yAxisSeries.length,
<<<<<<< HEAD
            upOrDown = pick(yAxis.options.reversedStacks, true) ? 1 : -1,
            seriesIndex = upOrDown === 1 ? 0 : yAxisSeries.length - 1;
=======
            visibleSeries: (Array<boolean>|undefined),
            upOrDown = yAxis.options.reversedStacks ? 1 : -1,
            i: number;
>>>>>>> faf22d64


        points = points || this.points;

        if (this.options.stacking) {

            for (let i = 0; i < points.length; i++) {
                // Reset after point update (#7326)
                points[i].leftNull = points[i].rightNull = void 0;

                // Create a map where we can quickly look up the points by
                // their X values.
                pointMap[points[i].x as any] = points[i];
            }

            // Sort the keys (#1651)
            objectEach(stack, function (
                stackX: Highcharts.StackItem,
                x: string
            ): void {
                // nulled after switching between
                // grouping and not (#1651, #2336)
                if (stackX.total !== null) {
                    keys.push(x);
                }
            });
            keys.sort(function (a: string, b: string): number {
                return (a as any) - (b as any);
            });

            const visibleSeries = yAxisSeries.map((s): boolean => s.visible);

            keys.forEach(function (x: string, idx: number): void {
                var y = 0,
                    stackPoint,
                    stackedValues;

                if (pointMap[x] && !pointMap[x].isNull) {
                    segment.push(pointMap[x]);

                    // Find left and right cliff. -1 goes left, 1 goes
                    // right.
                    [-1, 1].forEach(function (direction: number): void {
                        var nullName = direction === 1 ?
                                'rightNull' :
                                'leftNull',
                            cliffName = direction === 1 ?
                                'rightCliff' :
                                'leftCliff',
                            cliff = 0,
                            otherStack = stack[keys[idx + direction]];

                        // If there is a stack next to this one,
                        // to the left or to the right...
                        if (otherStack) {
                            let i = seriesIndex;
                            // Can go either up or down,
                            // depending on reversedStacks
                            while (i >= 0 && i < seriesLength) {
                                const si = yAxisSeries[i].index;
                                stackPoint = otherStack.points[si];
                                if (!stackPoint) {
                                    // If the next point in this series
                                    // is missing, mark the point
                                    // with point.leftNull or
                                    // point.rightNull = true.
                                    if (si === series.index) {
                                        (pointMap[x] as any)[nullName] = true;

                                        // If there are missing points in
                                        // the next stack in any of the
                                        // series below this one, we need
                                        // to substract the missing values
                                        // and add a hiatus to the left or
                                        // right.
                                    } else if (
                                        visibleSeries[i]
                                    ) {
                                        stackedValues =
                                            stack[x].points[si];
                                        if (stackedValues) {
                                            cliff -= stackedValues[1] - stackedValues[0];
                                        }
                                    }
                                }
                                // When reversedStacks is true, loop up,
                                // else loop down
                                i += upOrDown;
                            }
                        }
                        (pointMap[x] as any)[cliffName] = cliff;
                    });


                // There is no point for this X value in this series, so we
                // insert a dummy point in order for the areas to be drawn
                // correctly.
                } else {

                    // Loop down the stack to find the series below this
                    // one that has a value (#1991)
                    let i = seriesIndex;
                    while (i >= 0 && i < seriesLength) {
                        const si = yAxisSeries[i].index;
                        stackPoint = stack[x].points[si];
                        if (stackPoint) {
                            y = stackPoint[1];
                            break;
                        }
                        // When reversedStacks is true, loop up, else loop
                        // down
                        i += upOrDown;
                    }
                    y = pick(y, 0);
                    y = yAxis.translate(// #6272
                        y, 0 as any, 1 as any, 0 as any, 1 as any
                    ) as any;
                    segment.push({ // @todo create real point object
                        isNull: true,
                        plotX: xAxis.translate(// #6272
                            x as any, 0 as any, 0 as any, 0 as any, 1 as any
                        ),
                        x: x as any,
                        plotY: y,
                        yBottom: y
                    } as any);
                }
            });

        }

        return segment;
    }

    /* eslint-enable valid-jsdoc */

}

/* *
 *
 *  Prototype Properties
 *
 * */

interface AreaSeries {
    pointClass: typeof AreaPoint;
}
extend(AreaSeries.prototype, {

    singleStacks: false,

    drawLegendSymbol: LegendSymbolMixin.drawRectangle

});

/* *
 *
 *  Registry
 *
 * */

declare module '../../Core/Series/SeriesType' {
    interface SeriesTypeRegistry {
        area: typeof AreaSeries;
    }
}
SeriesRegistry.registerSeriesType('area', AreaSeries);

/* *
 *
 *  Default Export
 *
 * */

export default AreaSeries;

/* *
 *
 *  API Options
 *
 * */

/**
 * A `area` series. If the [type](#series.area.type) option is not
 * specified, it is inherited from [chart.type](#chart.type).
 *
 * @extends   series,plotOptions.area
 * @excluding dataParser, dataURL, useOhlcData
 * @product   highcharts highstock
 * @apioption series.area
 */

/**
 * @see [fillColor](#series.area.fillColor)
 * @see [fillOpacity](#series.area.fillOpacity)
 *
 * @apioption series.area.color
 */

/**
 * An array of data points for the series. For the `area` series type,
 * points can be given in the following ways:
 *
 * 1. An array of numerical values. In this case, the numerical values will be
 *    interpreted as `y` options. The `x` values will be automatically
 *    calculated, either starting at 0 and incremented by 1, or from
 *    `pointStart` * and `pointInterval` given in the series options. If the
 *    axis has categories, these will be used. Example:
 *    ```js
 *    data: [0, 5, 3, 5]
 *    ```
 *
 * 2. An array of arrays with 2 values. In this case, the values correspond to
 *    `x,y`. If the first value is a string, it is applied as the name of the
 *    point, and the `x` value is inferred.
 *    ```js
 *    data: [
 *        [0, 9],
 *        [1, 7],
 *        [2, 6]
 *    ]
 *    ```
 *
 * 3. An array of objects with named values. The following snippet shows only a
 *    few settings, see the complete options set below. If the total number of
 *    data points exceeds the series'
 *    [turboThreshold](#series.area.turboThreshold), this option is not
 *    available.
 *    ```js
 *    data: [{
 *        x: 1,
 *        y: 9,
 *        name: "Point2",
 *        color: "#00FF00"
 *    }, {
 *        x: 1,
 *        y: 6,
 *        name: "Point1",
 *        color: "#FF00FF"
 *    }]
 *    ```
 *
 * @sample {highcharts} highcharts/chart/reflow-true/
 *         Numerical values
 * @sample {highcharts} highcharts/series/data-array-of-arrays/
 *         Arrays of numeric x and y
 * @sample {highcharts} highcharts/series/data-array-of-arrays-datetime/
 *         Arrays of datetime x and y
 * @sample {highcharts} highcharts/series/data-array-of-name-value/
 *         Arrays of point.name and y
 * @sample {highcharts} highcharts/series/data-array-of-objects/
 *         Config objects
 *
 * @type      {Array<number|Array<(number|string),(number|null)>|null|*>}
 * @extends   series.line.data
 * @product   highcharts highstock
 * @apioption series.area.data
 */

/**
 * @see [color](#series.area.color)
 * @see [fillOpacity](#series.area.fillOpacity)
 *
 * @apioption series.area.fillColor
 */

/**
 * @see [color](#series.area.color)
 * @see [fillColor](#series.area.fillColor)
 *
 * @default   {highcharts} 0.75
 * @default   {highstock} 0.75
 * @apioption series.area.fillOpacity
 */

''; // adds doclets above to transpilat<|MERGE_RESOLUTION|>--- conflicted
+++ resolved
@@ -478,14 +478,8 @@
             pointMap: Record<string, AreaPoint> = {},
             yAxisSeries = yAxis.series,
             seriesLength = yAxisSeries.length,
-<<<<<<< HEAD
-            upOrDown = pick(yAxis.options.reversedStacks, true) ? 1 : -1,
+            upOrDown = yAxis.options.reversedStacks ? 1 : -1,
             seriesIndex = upOrDown === 1 ? 0 : yAxisSeries.length - 1;
-=======
-            visibleSeries: (Array<boolean>|undefined),
-            upOrDown = yAxis.options.reversedStacks ? 1 : -1,
-            i: number;
->>>>>>> faf22d64
 
 
         points = points || this.points;
