/* *
 *
 *  (c) 2014-2021 Highsoft AS
 *
 *  Authors: Jon Arild Nygard / Oystein Moseng
 *
 *  License: www.highcharts.com/license
 *
 *  !!!!!!! SOURCE GETS TRANSPILED BY TYPESCRIPT. EDIT TS FILE ONLY. !!!!!!!
 *
 * */

'use strict';

/* *
 *
 *  Imports
 *
 * */

import type { StatesOptionsKey } from '../../Core/Series/StatesOptions';
import type TreemapPointOptions from './TreemapPointOptions';
import type TreemapSeries from './TreemapSeries';

import DrawPointComposition from '../DrawPointComposition.js';
import SeriesRegistry from '../../Core/Series/SeriesRegistry.js';
const {
    series: {
        prototype: {
            pointClass: Point
        }
    },
    seriesTypes: {
        pie: {
            prototype: {
                pointClass: PiePoint
            }
        },
        scatter: {
            prototype: {
                pointClass: ScatterPoint
            }
        }
    }
} = SeriesRegistry;
import U from '../../Core/Utilities.js';
const {
    extend,
    isNumber,
    pick
} = U;

/* *
 *
 *  Class
 *
 * */

<<<<<<< HEAD
class TreemapPoint extends ScatterPoint implements DrawPointMixin.DrawPoint {
=======
class TreemapPoint extends ScatterPoint {
>>>>>>> f6a65e17

    /* *
     *
     *  Properties
     *
     * */

    public drillId?: (boolean|string);

    public name: string = void 0 as any;

    public node: TreemapSeries.NodeObject = void 0 as any;

    public options: TreemapPointOptions = void 0 as any;

    public parent?: string;

    public series: TreemapSeries = void 0 as any;

    public sortIndex?: number;

    public value: (number|null) = void 0 as any;

    /* *
     *
     *  Functions
     *
     * */

    /* eslint-disable valid-jsdoc */

    public getClassName(): string {
        let className = Point.prototype.getClassName.call(this),
            series = this.series,
            options = series.options;

        // Above the current level
        if (this.node.level <= series.nodeMap[series.rootNode].level) {
            className += ' highcharts-above-level';

        } else if (
            !this.node.isLeaf &&
        !pick(options.interactByLeaf, !options.allowTraversingTree)
        ) {
            className += ' highcharts-internal-node-interactive';

        } else if (!this.node.isLeaf) {
            className += ' highcharts-internal-node';
        }
        return className;
    }

    /**
     * A tree point is valid if it has han id too, assume it may be a parent
     * item.
     *
     * @private
     * @function Highcharts.Point#isValid
     */
    public isValid(): boolean {
        return Boolean(this.id || isNumber(this.value));
    }

    public setState(state: StatesOptionsKey): void {
        Point.prototype.setState.call(this, state);

        // Graphic does not exist when point is not visible.
        if (this.graphic) {
            this.graphic.attr({
                zIndex: state === 'hover' ? 1 : 0
            });
        }
    }

    public shouldDraw(): boolean {
        return isNumber(this.plotY) && this.y !== null;
    }

    /* eslint-enable valid-jsdoc */

}

/* *
 *
 *  Class Prototype
 *
 * */

<<<<<<< HEAD
interface TreemapPoint extends DrawPointMixin.DrawPoint {
    draw: typeof DrawPointMixin.drawPoint;
=======
interface TreemapPoint extends DrawPointComposition.Composition {
>>>>>>> f6a65e17
    setVisible: typeof PiePoint.prototype.setVisible;
}
extend(TreemapPoint.prototype, {
    setVisible: PiePoint.prototype.setVisible
});

DrawPointComposition.compose(TreemapPoint);

/* *
 *
 *  Default Export
 *
 * */

export default TreemapPoint;<|MERGE_RESOLUTION|>--- conflicted
+++ resolved
@@ -56,11 +56,7 @@
  *
  * */
 
-<<<<<<< HEAD
-class TreemapPoint extends ScatterPoint implements DrawPointMixin.DrawPoint {
-=======
 class TreemapPoint extends ScatterPoint {
->>>>>>> f6a65e17
 
     /* *
      *
@@ -149,12 +145,7 @@
  *
  * */
 
-<<<<<<< HEAD
-interface TreemapPoint extends DrawPointMixin.DrawPoint {
-    draw: typeof DrawPointMixin.drawPoint;
-=======
 interface TreemapPoint extends DrawPointComposition.Composition {
->>>>>>> f6a65e17
     setVisible: typeof PiePoint.prototype.setVisible;
 }
 extend(TreemapPoint.prototype, {
