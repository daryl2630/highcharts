--- conflicted
+++ resolved
@@ -1454,14 +1454,7 @@
      * Get presentational attributes
      * @private
      */
-<<<<<<< HEAD
     public pointAttribs(point: TreemapPoint): SVGAttributes {
-=======
-    public pointAttribs(
-        point?: TreemapPoint,
-        state?: StatesOptionsKey
-    ): SVGAttributes {
->>>>>>> faee5d15
         let series = this,
             mapOptionsToLevel = (
                 isObject(series.mapOptionsToLevel) ?
