--- conflicted
+++ resolved
@@ -63,10 +63,7 @@
         boardContainer: classNamePrefix + 'wrapper'
     };
 
-<<<<<<< HEAD
-=======
     // TODO: change to the proper url after release
->>>>>>> 1fd062f5
     export const iconsURLPrefix =
         'https://cdn.jsdelivr.net/gh/highcharts/highcharts@d3590f4/gfx/dashboard-icons/';
 
