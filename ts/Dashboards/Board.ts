/* *
 *
 *  (c) 2009 - 2023 Highsoft AS
 *
 *  License: www.highcharts.com/license
 *
 *  !!!!!!! SOURCE GETS TRANSPILED BY TYPESCRIPT. EDIT TS FILE ONLY. !!!!!!!
 *
 *  Authors:
 *  - Sebastian Bochan
 *  - Wojciech Chmiel
 *  - Gøran Slettemark
 *  - Sophie Bremer
 *  - Pawel Lysy
 *  - Karol Kolodziej
 *
 * */

'use strict';

/* *
 *
 *  Imports
 *
 * */

<<<<<<< HEAD
import type Component from './Components/Component';
=======
import type DataPoolOptions from '../Data/DataPoolOptions';
>>>>>>> bd496567
import type JSON from '../Core/JSON';

import Bindings from './Actions/Bindings.js';
import DashboardsAccessibility from './Accessibility/DashboardsAccessibility.js';
import DataCursor from '../Data/DataCursor.js';
import DataCursorHelper from './SerializeHelper/DataCursorHelper.js';
import DataPool from '../Data/DataPool.js';
import EditMode from './EditMode/EditMode.js';
import Fullscreen from './EditMode/Fullscreen.js';
import Globals from './Globals.js';
import Layout from './Layout/Layout.js';
import Serializable from './Serializable.js';
import U from '../Core/Utilities.js';

const {
    merge,
    addEvent,
    error,
    objectEach,
    uniqueKey,
    createElement
} = U;

/* *
 *
 *  Class
 *
 * */

/**
 * Class that represents a dashboard.
 *
 * @example
 * const dashboard = Dashboards.board('container', {
 *      gui: {
 *          layouts: [{
 *              id: 'layout-1',
 *              rows: [{
 *                  cells: [{
 *                      id: 'dashboard-col-0'
 *                  }]
 *              }]
 *          }]
 *      },
 *      components: [{
 *          cell: 'dashboard-col-0',
 *          type: 'Highcharts',
 *          chartOptions: {
 *              series: [{
 *                  data: [1, 2, 3, 4]
 *              }]
 *          }
 *      }]
 * });
 */
class Board implements Serializable<Board, Board.JSON> {

    /* *
     *
     *  Constructor
     *
     * */

    /**
     * Creates a dashboard with components like charts, tables, and HTML
     * elements.
     *
     * @param renderTo
     * The DOM element to render to, or its id.
     *
     * @param options
     * The options for the dashboard.
     */
    public constructor(
        renderTo: (string|HTMLElement),
        options: Board.Options
    ) {
        this.options = merge(Board.defaultOptions, options);
        this.dataPool = new DataPool(options.dataPool);
        this.id = uniqueKey();
        this.guiEnabled = (this.options.gui || {}).enabled;
        this.layouts = [];
        this.mountedComponents = [];

        this.initContainer(renderTo);

        // Create layouts wrapper.
        this.layoutsWrapper = createElement(
            'div', {
                className: Globals.classNames.layoutsWrapper
            }, {},
            this.container
        );

        // Init edit mode.
        if (
            EditMode && !(
                this.options.editMode &&
                !this.options.editMode.enabled
            )
        ) {
            this.editMode = new EditMode(this, this.options.editMode);
        }

        // Init layouts from options.
        if (options.gui && this.options.gui) {
            this.setLayouts(this.options.gui);
        }

        // Init layouts from JSON.
        if (options.layoutsJSON && !this.layouts.length) {
            this.setLayoutsFromJSON(options.layoutsJSON);
        }

        // Init components from options.
        if (options.components) {
            this.setComponents(options.components);
        }

        // Init events.
        this.initEvents();

        // Add table cursors support.
        this.dataCursor = new DataCursor();

        // Add fullscreen support.
        this.fullscreen = new Fullscreen(this);

        this.index = Globals.boards.length;
        Globals.boards.push(this);

        // a11y module
        this.a11y = new DashboardsAccessibility(this);
    }

    /* *
     *
     *  Static Functions
     *
     * */

    /**
     * Factory function for creating a new dashboard.
     *
     * @param renderTo
     * The DOM element to render to, or its id.
     *
     * @param options
     * The options for the dashboard.
     */
    public static board(
        renderTo: (string|globalThis.HTMLElement),
        options: Board.Options
    ): Board {
        return new Board(renderTo, options);
    }

    /* *
     *
     *  Properties
     *
     * */

    /**
     * The accessibility module for the dashboard.
     * @internal
     * */
    public a11y: DashboardsAccessibility;

    /**
     * The container referenced by the `renderTo` option when creating the
     * dashboard.
     * @internal
     * */
    public boardWrapper: HTMLElement = void 0 as any;

    /**
     * The main container for the dashboard. Created inside the element
     * specified by user when creating the dashboard.
     * */
    public container: HTMLElement = void 0 as any;

    /**
     * The data cursor instance used for interacting with the data.
     * @internal
     * */
    public dataCursor: DataCursor;

    /**
     * The data pool instance with all the connectors.
     * */
    public dataPool: DataPool;

    /**
     * The edit mode instance. Used to handle editing the dashboard.
     * @internal
     * */
    public editMode?: EditMode;

    /**
     * The fullscreen instance. Controls the fullscreen mode.
     * @internal
     * */
    public fullscreen?: Fullscreen;

    /**
     * Flag to determine if the GUI is enabled.
     * @internal
     * */
    public guiEnabled: (boolean|undefined);

    /**
     * The unique id of the dashboard, it is generated automatically.
     * */
    public readonly id: string;

    /**
     * Index of the board in the global boards array. Allows to access the
     * specific one when having multiple dashboards.
     * */
    public readonly index: number;

    /**
     * An array of generated layouts.
     * */
    public layouts: Array<Layout>;

    /**
     * The wrapper for the layouts.
     * @internal
     * */
    public layoutsWrapper: globalThis.HTMLElement;

    /**
     * An array of mounted components on the dashboard.
     * */
    public mountedComponents: Array<Bindings.MountedComponentsOptions>;

    /**
     * The options for the dashboard.
     * */
    public options: Board.Options;

    /* *
     *
     *  Functions
     *
     * */

    /**
     * Initializes the events.
     * @internal
     */
    private initEvents(): void {
        const board = this;

        addEvent(window, 'resize', function (): void {
            board.reflow();
        });
    }

    /**
     * Initialize the container for the dashboard.
     * @internal
     *
     * @param renderTo
     * The DOM element to render to, or its id.
     */
    private initContainer(renderTo: (string|HTMLElement)): void {
        const board = this;

        if (typeof renderTo === 'string') {
            renderTo = window.document.getElementById(renderTo) as HTMLElement;
        }

        // Display an error if the renderTo doesn't exist.
        if (!renderTo) {
            error(13, true);
        }

        // Clear the container from any content.
        renderTo.innerHTML = '';

        // Set the main wrapper container.
        board.boardWrapper = renderTo;

        // Add container for the board.
        board.container = createElement(
            'div', {
                className: Globals.classNames.boardContainer
            }, {},
            this.boardWrapper
        );
    }

    /**
     * Creates a new layouts and adds it to the dashboard based on the options.
     * @internal
     *
     * @param guiOptions
     * The GUI options for the layout.
     *
     */
    private setLayouts(guiOptions: Board.GUIOptions): void {
        const board = this,
            layoutsOptions = guiOptions.layouts;

        for (let i = 0, iEnd = layoutsOptions.length; i < iEnd; ++i) {
            board.layouts.push(
                new Layout(
                    board,
                    merge({}, guiOptions.layoutOptions, layoutsOptions[i])
                )
            );
        }
    }

    /**
     * Set the layouts from JSON.
     * @internal
     *
     * @param json
     * An array of layout JSON objects.
     *
     */
    private setLayoutsFromJSON(json: Array<Layout.JSON>): void {
        const board = this;

        let layout;

        for (let i = 0, iEnd = json.length; i < iEnd; ++i) {
            layout = Layout.fromJSON(json[i], board);

            if (layout) {
                board.layouts.push(layout);
            }
        }
    }

<<<<<<< HEAD
    public addLayoutFromJSON(json: Layout.JSON): Layout|undefined {
        return Layout.fromJSON(json, this);
    }

    public setComponents(
        components: Array<Component.ComponentOptions>
=======
    /**
     * Set the components from options.
     * @internal
     *
     * @param components
     * An array of component options.
     *
     */
    private setComponents(
        components: Array<Bindings.ComponentOptions>
>>>>>>> bd496567
    ): void {
        for (let i = 0, iEnd = components.length; i < iEnd; ++i) {
            Bindings.addComponent(components[i]);
        }
    }

    /**
     * Returns the current size of the layout container based on the selected
     * responsive breakpoints.
     * @internal
     *
     * @returns Return current size of the layout container in px.
     */
    public getLayoutContainerSize(): string {
        const board = this,
            responsiveOptions = board.options.responsiveBreakpoints,
            cntWidth = (board.layoutsWrapper || {}).clientWidth;

        let size = Globals.responsiveBreakpoints.large;

        if (responsiveOptions) {
            if (cntWidth <= responsiveOptions.small) {
                size = Globals.responsiveBreakpoints.small;
            } else if (
                cntWidth > responsiveOptions.small &&
                cntWidth <= responsiveOptions.medium
            ) {
                size = Globals.responsiveBreakpoints.medium;
            }
        }

        return size;
    }

    /**
     * Destroy the whole dashboard, its layouts and elements.
     */
    public destroy(): void {
        const board = this;

        // Destroy layouts.
        for (let i = 0, iEnd = board.layouts.length; i < iEnd; ++i) {
            board.layouts[i].destroy();
        }

        // Destroy container.
        board.container.remove();

        // @ToDo Destroy bindings.

        // Delete all properties.
        objectEach(board, function (val: unknown, key: string): void {
            delete (board as Record<string, any>)[key];
        });

        Globals.boards[this.index] = void 0;

        return;
    }

    /**
     * Export layouts to the local storage.
     */
    public exportLocal(): void {
        localStorage.setItem(
            // Dashboard.prefix + this.id,
            Globals.classNamePrefix + '1', // temporary for demo test
            JSON.stringify(this.toJSON())
        );
    }

    /**
     * Import the dashboard's layouts from the local storage.
     *
     * @param id
     * The id of the layout to import.
     *
     * @returns Returns the imported layout.
     */
    public importLayoutLocal(id: string): Layout|undefined {
        return Layout.importLocal(id, this);
    }

    /**
     * Reflow the dashboard. Hide the toolbars and context pointer. Reflow the
     * layouts and its cells.
     */
    public reflow(): void {
        const board = this,
            cntSize = board.getLayoutContainerSize();

        let layout, row, cell;

        if (board.editMode) {
            board.editMode.hideToolbars(['cell', 'row']);
            board.editMode.hideContextPointer();
        }

        for (let i = 0, iEnd = board.layouts.length; i < iEnd; ++i) {
            layout = board.layouts[i];

            for (let j = 0, jEnd = layout.rows.length; j < jEnd; ++j) {
                row = layout.rows[j];

                for (let k = 0, kEnd = row.cells.length; k < kEnd; ++k) {
                    cell = row.cells[k];
                    cell.reflow(cntSize);
                }
            }
        }
    }

    /**
     * Converts the given JSON to a class instance.
     * @internal
     *
     * @param json
     * JSON to deserialize as a class instance or object.
     *
     * @returns Returns the class instance or object.
     */
    public fromJSON(
        json: Board.JSON
    ): Board {
        const options = json.options,
            board = new Board(
                options.containerId,
                {
<<<<<<< HEAD
                    layoutsJSON: options.layouts,
                    componentOptions: options.componentOptions as
                        Partial<Component.ComponentOptions>,
                    respoBreakpoints: options.respoBreakpoints
=======
                    componentOptions: options.componentOptions,
                    responsiveBreakpoints: options.responsiveBreakpoints,
                    dataPool: options.dataPool,
                    layoutsJSON: options.layouts
>>>>>>> bd496567
                }
            );

        board.dataCursor = DataCursorHelper.fromJSON(json.dataCursor);

        return board;
    }

    /**
     * Converts the class instance to a class JSON.
     *
     * @returns Class JSON of this Dashboard instance.
     */
    public toJSON(): Board.JSON {
        const board = this,
            layouts = [];

        // Get layouts JSON.
        for (let i = 0, iEnd = board.layouts.length; i < iEnd; ++i) {
            layouts.push(board.layouts[i].toJSON());
        }

        return {
            $class: 'Board',
            dataCursor: DataCursorHelper.toJSON(board.dataCursor),
            options: {
                containerId: board.container.id,
                dataPool: board.options.dataPool as DataPoolOptions&JSON.Object,
                guiEnabled: board.guiEnabled,
                layouts: layouts,
<<<<<<< HEAD
                componentOptions: board.options.componentOptions as
                    Partial<Component.ComponentOptionsJSON>,
                respoBreakpoints: board.options.respoBreakpoints
=======
                componentOptions: board.options.componentOptions,
                responsiveBreakpoints: board.options.responsiveBreakpoints
>>>>>>> bd496567
            }
        };
    }

}

/* *
 *
 *  Class Namespace
 *
 * */

namespace Board {

    /* *
     *
     *  Declarations
     *
     * */

    /**
     * Options to configure the board.
     **/
    export interface Options {
<<<<<<< HEAD
        componentOptions?: Partial<Component.ComponentOptions>;
        components?: Array<Component.ComponentOptions>;
        editMode?: EditMode.Options;
        gui?: GUIOptions;
=======
        /**
         * Data pool with all of the connectors.
         **/
        dataPool?: DataPoolOptions;
        /**
         * Options for the GUI. Allows to define graphical elements and its
         * layout.
         **/
        gui?: GUIOptions;
        /**
         * Options for the edit mode. Can be used to enable the edit mode and
         * define all things related to it like the context menu.
         **/
        editMode?: EditMode.Options;
        /**
         * List of components to add to the board.
         **/
        components?: Array<Bindings.ComponentOptions>;
        /**
         * General options for the components.
         **/
        componentOptions?: Partial<Bindings.ComponentOptions>;
        /**
         * A list of serialized layouts to add to the board.
         * @internal
         **/
>>>>>>> bd496567
        layoutsJSON?: Array<Layout.JSON>;
        /**
         * Responsive breakpoints for the board - small, medium and large.
         **/
        responsiveBreakpoints?: ResponsiveBreakpoints;
    }

    /**
     * Serialized options to configure the board.
     * @internal
     **/
    export interface OptionsJSON extends JSON.Object {
<<<<<<< HEAD
        componentOptions?: Partial<Component.ComponentOptionsJSON>;
        components?: Array<Component.ComponentOptionsJSON>;
        containerId: string;
        editMode?: EditMode.Options&JSON.Object;
        gui?: GUIOptions&JSON.Object;
        layouts: Array<Layout.JSON>;
        respoBreakpoints?: RespoBreakpoints;
=======
        /**
         * Id of the container to which the board is added.
         **/
        containerId: string;
        /**
         * Data pool with all of the connectors.
         **/
        dataPool?: DataPoolOptions&JSON.Object;
        /**
         * An array of serialized layouts options and their elements to add to
         * the board.
         **/
        layouts: Array<Layout.JSON>;
        /**
         * Whether the GUI is enabled or not.
         **/
        guiEnabled?: boolean;
        /**
         * General options for the components.
         **/
        componentOptions?: Partial<Bindings.ComponentOptions>;
        /**
         * Responsive breakpoints for the board - small, medium and large.
         **/
        responsiveBreakpoints?: ResponsiveBreakpoints;
>>>>>>> bd496567
    }

    /**
     * Responsive breakpoints for the board - small, medium and large.
     **/
    export interface ResponsiveBreakpoints extends JSON.Object {
        /**
         * Value in px to test the dashboard is in small mode.
         **/
        small: number;
        /**
         * Value in px to test the dashboard is in medium mode.
         **/
        medium: number;
        /**
         * Value in px to test the dashboard is in large mode.
         **/
        large: number;
    }

    export interface GUIOptions {
        /**
         * Whether the GUI is enabled or not.
         *
         * @default true
         **/
        enabled: boolean;
        /**
         * General options for the layouts applied to all layouts.
         **/
        layoutOptions: Partial<Layout.Options>;
        /**
         * Allows to define graphical elements and its layout. The layout is
         * defined by the row and cells. The row is a horizontal container for
         * the cells. The cells are containers for the elements. The layouts
         * can be nested inside the cells.
         **/
        layouts: Array<Layout.Options>;
    }

    /** @internal */
    export interface JSON extends Serializable.JSON<'Board'> {
        /**
         * Serialized data cursor of the board.
         **/
        dataCursor: DataCursorHelper.JSON;
        /**
         * Serialized options to configure the board.
         **/
        options: OptionsJSON;
    }

    /* *
     *
     *  Constants
     *
     * */

    /**
     * Global dashboard settings.
     * @internal
     *
     */
    export const defaultOptions: Board.Options = {
        gui: {
            enabled: true,
            layoutOptions: {
                rowClassName: void 0,
                cellClassName: void 0
            },
            layouts: []
        },
        componentOptions: {
        },
        components: [],
        responsiveBreakpoints: {
            small: 576,
            medium: 992,
            large: 1200
        }
    };


    /* *
     *
     *  Functions
     *
     * */

    /**
     * Import layouts from the local storage.
     *
     * @returns Returns the Dashboard instance or undefined.
     */
    export function importLocal(): (Board|undefined) {
        const dashboardJSON = localStorage.getItem(
            // Dashboard.prefix + this.id,
            Globals.classNamePrefix + '1' // temporary for demo test
        );

        if (dashboardJSON) {
            try {
                return Serializable
                    .fromJSON(JSON.parse(dashboardJSON)) as Board;
            } catch (e) {
                // nothing to do
            }
        }
    }

}

/* *
 *
 *  Registry
 *
 * */

Serializable.registerClassPrototype('Board', Board.prototype);

/* *
 *
 *  Default Export
 *
 * */

export default Board;<|MERGE_RESOLUTION|>--- conflicted
+++ resolved
@@ -24,11 +24,8 @@
  *
  * */
 
-<<<<<<< HEAD
 import type Component from './Components/Component';
-=======
 import type DataPoolOptions from '../Data/DataPoolOptions';
->>>>>>> bd496567
 import type JSON from '../Core/JSON';
 
 import Bindings from './Actions/Bindings.js';
@@ -42,6 +39,7 @@
 import Layout from './Layout/Layout.js';
 import Serializable from './Serializable.js';
 import U from '../Core/Utilities.js';
+import ComponentType from './Components/ComponentType';
 
 const {
     merge,
@@ -368,14 +366,6 @@
         }
     }
 
-<<<<<<< HEAD
-    public addLayoutFromJSON(json: Layout.JSON): Layout|undefined {
-        return Layout.fromJSON(json, this);
-    }
-
-    public setComponents(
-        components: Array<Component.ComponentOptions>
-=======
     /**
      * Set the components from options.
      * @internal
@@ -385,8 +375,7 @@
      *
      */
     private setComponents(
-        components: Array<Bindings.ComponentOptions>
->>>>>>> bd496567
+        components: Array<Component.ComponentOptions>
     ): void {
         for (let i = 0, iEnd = components.length; i < iEnd; ++i) {
             Bindings.addComponent(components[i]);
@@ -515,17 +504,11 @@
             board = new Board(
                 options.containerId,
                 {
-<<<<<<< HEAD
-                    layoutsJSON: options.layouts,
                     componentOptions: options.componentOptions as
                         Partial<Component.ComponentOptions>,
-                    respoBreakpoints: options.respoBreakpoints
-=======
-                    componentOptions: options.componentOptions,
                     responsiveBreakpoints: options.responsiveBreakpoints,
                     dataPool: options.dataPool,
                     layoutsJSON: options.layouts
->>>>>>> bd496567
                 }
             );
 
@@ -556,14 +539,9 @@
                 dataPool: board.options.dataPool as DataPoolOptions&JSON.Object,
                 guiEnabled: board.guiEnabled,
                 layouts: layouts,
-<<<<<<< HEAD
                 componentOptions: board.options.componentOptions as
                     Partial<Component.ComponentOptionsJSON>,
-                respoBreakpoints: board.options.respoBreakpoints
-=======
-                componentOptions: board.options.componentOptions,
                 responsiveBreakpoints: board.options.responsiveBreakpoints
->>>>>>> bd496567
             }
         };
     }
@@ -588,12 +566,6 @@
      * Options to configure the board.
      **/
     export interface Options {
-<<<<<<< HEAD
-        componentOptions?: Partial<Component.ComponentOptions>;
-        components?: Array<Component.ComponentOptions>;
-        editMode?: EditMode.Options;
-        gui?: GUIOptions;
-=======
         /**
          * Data pool with all of the connectors.
          **/
@@ -611,16 +583,15 @@
         /**
          * List of components to add to the board.
          **/
-        components?: Array<Bindings.ComponentOptions>;
+        components?: Array<Component.ComponentOptions>;
         /**
          * General options for the components.
          **/
-        componentOptions?: Partial<Bindings.ComponentOptions>;
+        componentOptions?: Partial<Component.ComponentOptions>;
         /**
          * A list of serialized layouts to add to the board.
          * @internal
          **/
->>>>>>> bd496567
         layoutsJSON?: Array<Layout.JSON>;
         /**
          * Responsive breakpoints for the board - small, medium and large.
@@ -633,15 +604,14 @@
      * @internal
      **/
     export interface OptionsJSON extends JSON.Object {
-<<<<<<< HEAD
+        /**
+         * General options for the components in JSON format.
+         **/
         componentOptions?: Partial<Component.ComponentOptionsJSON>;
+        /**
+         * List of components to add to the board in JSON fromat.
+         **/
         components?: Array<Component.ComponentOptionsJSON>;
-        containerId: string;
-        editMode?: EditMode.Options&JSON.Object;
-        gui?: GUIOptions&JSON.Object;
-        layouts: Array<Layout.JSON>;
-        respoBreakpoints?: RespoBreakpoints;
-=======
         /**
          * Id of the container to which the board is added.
          **/
@@ -660,14 +630,9 @@
          **/
         guiEnabled?: boolean;
         /**
-         * General options for the components.
-         **/
-        componentOptions?: Partial<Bindings.ComponentOptions>;
-        /**
          * Responsive breakpoints for the board - small, medium and large.
          **/
         responsiveBreakpoints?: ResponsiveBreakpoints;
->>>>>>> bd496567
     }
 
     /**
