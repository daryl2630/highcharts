/* *
 *
 *  (c) 2009-2023 Highsoft AS
 *
 *  License: www.highcharts.com/license
 *
 *  !!!!!!! SOURCE GETS TRANSPILED BY TYPESCRIPT. EDIT TS FILE ONLY. !!!!!!!
 *
 *  Authors:
 *  - Sophie Bremer
 *
 * */

'use strict';

/* eslint-disable max-len */


/* *
 *
 *  Imports
 *
 * */


import type { default as H } from 'highcharts/es-modules/Core/Globals';


/* *
 *
 *  Declarations
 *
 * */


<<<<<<< HEAD
export interface AccessibilityOptions extends Globals.AnyRecord {

}

export interface AnimationOptions extends Globals.AnyRecord {
}

export interface Axis {
    coll: AxisCollectionKey;
    dateTime?: unknown;
    hasNames?: boolean;
    max: (number|null);
    min: (number|null);
    names: Array<string>;
    options: Axis;
    series: Array<Series>;
    setExtremes(
        newMin?: number,
        newMax?: number,
        redraw?: boolean,
        animation?: (boolean|Partial<AnimationOptions>),
        eventArguments?: any
    ): void;
    update(
        options: Partial<AxisOptions>,
        redraw?: boolean
    ): void;
}

export type AxisCollectionKey = ('colorAxis'|'xAxis'|'yAxis'|'zAxis');

export interface AxisExtremesObject {
    dataMax: number;
    dataMin: number;
    max: number;
    min: number;
    userMax?: number;
    userMin?: number;
}

export interface AxisOptions extends Globals.AnyRecord {
    id?: string;
    events?: EventsOptionsFor<Axis>;
}

export interface BBoxObject extends PositionObject, SizeObject {
}

export interface Chart {
    /* eslint-disable-next-line  @typescript-eslint/no-misused-new */
    new (
        renderTo: (string|globalThis.HTMLElement),
        options: Partial<Options>,
        callback?: Function
    ): Chart;
    axes: Array<Axis>;
    chartHeight: number;
    chartWidth: number;
    margin: Array<number>;
    navigator?: Navigator;
    options: Options;
    plotHeight: number;
    plotLeft: number;
    plotTop: number;
    plotWidth: number;
    resetZoomButton?: DOMElement;
    series: Array<Series>;
    tooltip: Tooltip;
    userOptions: Partial<Options>;
    xAxis: Array<Axis>;
    yAxis: Array<Axis>;
    addSeries(
        options: SeriesOptions,
        redraw?: boolean,
        animation?: (boolean|Partial<AnimationOptions>)
    ): Series;
    destroy(): void;
    redraw(
        animation?: (boolean|Partial<AnimationOptions>)
    ): void;
    reflow(
        e?: Event
    ): void;
    setSize(
        width?: (number|null),
        height?: (number|null),
        animation?: (boolean|Partial<AnimationOptions>)
    ): void;
    showResetZoom(): void;
    update(
        options: Partial<Options>,
        redraw?: boolean,
        oneToOne?: boolean,
        animation?: (boolean|Partial<AnimationOptions>)
    ): void;
    zoomOut(): void;
}

export interface ChartOptions extends Globals.AnyRecord {
    animation?: (boolean|AnimationOptions);
    backgroundColor?: ColorString;
    events?: EventsOptionsFor<Chart>;
    type?: string;
}

export interface CreditsOptions extends Globals.AnyRecord {
    enabled?: boolean;
}

export interface DOMElement {
    element: Element;
    height?: number;
    width?: number;
    x?: number;
    y?: number;
    getBBox(
        reload?: boolean,
        rot?: number
    ): BBoxObject
}

export type EventsOptionsFor<T> = Partial<Record<string, ((this: T) => void)>>;

export interface LangOptions {
    [key: string]: (string|LangOptions|undefined);
}

export interface LegendOptions extends Globals.AnyRecord {
    enabled?: boolean;
}

export interface Navigator {
    chart: Chart;
    navigatorSeries: Series;
    height: number;
    options: NavigatorOptions;
    scrollbarHeight: number;
    series?: Array<Series>;
    top: number;
    xAxis: Axis;
    yAxis: Axis;
    update(
        options: Partial<NavigatorOptions>
    ): void;
}

export interface NavigatorOptions extends Globals.AnyRecord {
    enabled?: boolean;
}

export interface Options extends Globals.AnyRecord {
    accessibility?: AccessibilityOptions;
    chart?: ChartOptions;
    credits?: CreditsOptions;
    lang?: LangOptions;
    legend?: LegendOptions;
    navigator?: NavigatorOptions;
    plotOptions?: Record<string, Omit<SeriesOptions, ('data'|'id'|'name')>>;
    series?: Array<SeriesOptions>;
    sonification?: SonificationOptions;
    title?: TitleOptions;
    tooltip?: TooltipOptions;
    xAxis?: AxisOptions;
    yAxis?: AxisOptions;
}
=======
export type { default as Axis } from 'highcharts/es-modules/Core/Axis/Axis';
>>>>>>> 851271eb

export type { default as AxisOptions } from 'highcharts/es-modules/Core/Axis/AxisOptions';

export type { default as Chart } from 'highcharts/es-modules/Core/Chart/Chart';

export type { default as Globals } from 'highcharts/es-modules/Core/Globals';

<<<<<<< HEAD
export interface PositionObject {
    x: number;
    y: number;
}

export interface Series {
    /* eslint-disable-next-line  @typescript-eslint/no-misused-new */
    new (options: SeriesOptions): Series;
    data: Array<PointShortOptions>;
    options: SeriesOptions;
    points: Array<Point>;
    type: string;
    visible?: boolean;
    destroy(): void;
    remove(
        redraw?: boolean,
        animation?: (boolean|Partial<AnimationOptions>),
        withEvent?: boolean,
        keepEvents?: boolean
    ): void;
    setData(
        data: Array<(PointOptions|PointShortOptions)>,
        redraw?: boolean,
        animation?: (boolean|Partial<AnimationOptions>),
        updatePoints?: boolean
    ): void;
    setVisible(
        vis?: boolean,
        redraw?: boolean
    ): void;
    update(
        options: Partial<SeriesOptions>,
        redraw?: boolean
    ): void;
}

export interface SeriesMarkerOptions extends Globals.AnyRecord {
    enabled?: boolean;
}

export interface SeriesOptions extends Globals.AnyRecord {
    data?: Array<(PointOptions|PointShortOptions)>;
    id?: string;
    events?: EventsOptionsFor<Series>;
    name?: string;
    marker?: SeriesMarkerOptions;
    point?: PointOptions;
    type?: string;
}

export interface SizeObject {
    height: number;
    width: number;
}

export interface SonificationOptions extends Globals.AnyRecord {

}

export interface TitleOptions extends Globals.AnyRecord {
    text?: string;
}

export interface Tooltip {
    options: TooltipOptions;
    hide(
        delay?: number
    ): void;
    refresh(
        pointOrPoints: (Point|Array<Point>),
        mouseEvent?: PointerEvent
    ): void;
}

export interface TooltipOptions extends Globals.AnyRecord {
    outside?: boolean;
}


/* *
 *
 *  Namespace
 *
 * */
=======
export type Highcharts = typeof H;
>>>>>>> 851271eb

export type { default as Options } from 'highcharts/es-modules/Core/Options';

export type {
    default as OrdinalAxis
} from 'highcharts/es-modules/Core/Axis/OrdinalAxis';

export type { default as Pane } from 'highcharts/es-modules/Extensions/Pane';

export type { default as Point } from 'highcharts/es-modules/Core/Series/Point';

export type {
    default as PolarComposition
} from 'highcharts/es-modules/Series/PolarComposition';

export type { default as Series } from 'highcharts/es-modules/Core/Series/Series';

export type { default as SeriesOptions } from 'highcharts/es-modules/Core/Series/SeriesOptions';


/* *
 *
 *  Default Export
 *
 * */


export default H;<|MERGE_RESOLUTION|>--- conflicted
+++ resolved
@@ -33,175 +33,7 @@
  * */
 
 
-<<<<<<< HEAD
-export interface AccessibilityOptions extends Globals.AnyRecord {
-
-}
-
-export interface AnimationOptions extends Globals.AnyRecord {
-}
-
-export interface Axis {
-    coll: AxisCollectionKey;
-    dateTime?: unknown;
-    hasNames?: boolean;
-    max: (number|null);
-    min: (number|null);
-    names: Array<string>;
-    options: Axis;
-    series: Array<Series>;
-    setExtremes(
-        newMin?: number,
-        newMax?: number,
-        redraw?: boolean,
-        animation?: (boolean|Partial<AnimationOptions>),
-        eventArguments?: any
-    ): void;
-    update(
-        options: Partial<AxisOptions>,
-        redraw?: boolean
-    ): void;
-}
-
-export type AxisCollectionKey = ('colorAxis'|'xAxis'|'yAxis'|'zAxis');
-
-export interface AxisExtremesObject {
-    dataMax: number;
-    dataMin: number;
-    max: number;
-    min: number;
-    userMax?: number;
-    userMin?: number;
-}
-
-export interface AxisOptions extends Globals.AnyRecord {
-    id?: string;
-    events?: EventsOptionsFor<Axis>;
-}
-
-export interface BBoxObject extends PositionObject, SizeObject {
-}
-
-export interface Chart {
-    /* eslint-disable-next-line  @typescript-eslint/no-misused-new */
-    new (
-        renderTo: (string|globalThis.HTMLElement),
-        options: Partial<Options>,
-        callback?: Function
-    ): Chart;
-    axes: Array<Axis>;
-    chartHeight: number;
-    chartWidth: number;
-    margin: Array<number>;
-    navigator?: Navigator;
-    options: Options;
-    plotHeight: number;
-    plotLeft: number;
-    plotTop: number;
-    plotWidth: number;
-    resetZoomButton?: DOMElement;
-    series: Array<Series>;
-    tooltip: Tooltip;
-    userOptions: Partial<Options>;
-    xAxis: Array<Axis>;
-    yAxis: Array<Axis>;
-    addSeries(
-        options: SeriesOptions,
-        redraw?: boolean,
-        animation?: (boolean|Partial<AnimationOptions>)
-    ): Series;
-    destroy(): void;
-    redraw(
-        animation?: (boolean|Partial<AnimationOptions>)
-    ): void;
-    reflow(
-        e?: Event
-    ): void;
-    setSize(
-        width?: (number|null),
-        height?: (number|null),
-        animation?: (boolean|Partial<AnimationOptions>)
-    ): void;
-    showResetZoom(): void;
-    update(
-        options: Partial<Options>,
-        redraw?: boolean,
-        oneToOne?: boolean,
-        animation?: (boolean|Partial<AnimationOptions>)
-    ): void;
-    zoomOut(): void;
-}
-
-export interface ChartOptions extends Globals.AnyRecord {
-    animation?: (boolean|AnimationOptions);
-    backgroundColor?: ColorString;
-    events?: EventsOptionsFor<Chart>;
-    type?: string;
-}
-
-export interface CreditsOptions extends Globals.AnyRecord {
-    enabled?: boolean;
-}
-
-export interface DOMElement {
-    element: Element;
-    height?: number;
-    width?: number;
-    x?: number;
-    y?: number;
-    getBBox(
-        reload?: boolean,
-        rot?: number
-    ): BBoxObject
-}
-
-export type EventsOptionsFor<T> = Partial<Record<string, ((this: T) => void)>>;
-
-export interface LangOptions {
-    [key: string]: (string|LangOptions|undefined);
-}
-
-export interface LegendOptions extends Globals.AnyRecord {
-    enabled?: boolean;
-}
-
-export interface Navigator {
-    chart: Chart;
-    navigatorSeries: Series;
-    height: number;
-    options: NavigatorOptions;
-    scrollbarHeight: number;
-    series?: Array<Series>;
-    top: number;
-    xAxis: Axis;
-    yAxis: Axis;
-    update(
-        options: Partial<NavigatorOptions>
-    ): void;
-}
-
-export interface NavigatorOptions extends Globals.AnyRecord {
-    enabled?: boolean;
-}
-
-export interface Options extends Globals.AnyRecord {
-    accessibility?: AccessibilityOptions;
-    chart?: ChartOptions;
-    credits?: CreditsOptions;
-    lang?: LangOptions;
-    legend?: LegendOptions;
-    navigator?: NavigatorOptions;
-    plotOptions?: Record<string, Omit<SeriesOptions, ('data'|'id'|'name')>>;
-    series?: Array<SeriesOptions>;
-    sonification?: SonificationOptions;
-    title?: TitleOptions;
-    tooltip?: TooltipOptions;
-    xAxis?: AxisOptions;
-    yAxis?: AxisOptions;
-}
-=======
 export type { default as Axis } from 'highcharts/es-modules/Core/Axis/Axis';
->>>>>>> 851271eb
 
 export type { default as AxisOptions } from 'highcharts/es-modules/Core/Axis/AxisOptions';
 
@@ -209,94 +41,7 @@
 
 export type { default as Globals } from 'highcharts/es-modules/Core/Globals';
 
-<<<<<<< HEAD
-export interface PositionObject {
-    x: number;
-    y: number;
-}
-
-export interface Series {
-    /* eslint-disable-next-line  @typescript-eslint/no-misused-new */
-    new (options: SeriesOptions): Series;
-    data: Array<PointShortOptions>;
-    options: SeriesOptions;
-    points: Array<Point>;
-    type: string;
-    visible?: boolean;
-    destroy(): void;
-    remove(
-        redraw?: boolean,
-        animation?: (boolean|Partial<AnimationOptions>),
-        withEvent?: boolean,
-        keepEvents?: boolean
-    ): void;
-    setData(
-        data: Array<(PointOptions|PointShortOptions)>,
-        redraw?: boolean,
-        animation?: (boolean|Partial<AnimationOptions>),
-        updatePoints?: boolean
-    ): void;
-    setVisible(
-        vis?: boolean,
-        redraw?: boolean
-    ): void;
-    update(
-        options: Partial<SeriesOptions>,
-        redraw?: boolean
-    ): void;
-}
-
-export interface SeriesMarkerOptions extends Globals.AnyRecord {
-    enabled?: boolean;
-}
-
-export interface SeriesOptions extends Globals.AnyRecord {
-    data?: Array<(PointOptions|PointShortOptions)>;
-    id?: string;
-    events?: EventsOptionsFor<Series>;
-    name?: string;
-    marker?: SeriesMarkerOptions;
-    point?: PointOptions;
-    type?: string;
-}
-
-export interface SizeObject {
-    height: number;
-    width: number;
-}
-
-export interface SonificationOptions extends Globals.AnyRecord {
-
-}
-
-export interface TitleOptions extends Globals.AnyRecord {
-    text?: string;
-}
-
-export interface Tooltip {
-    options: TooltipOptions;
-    hide(
-        delay?: number
-    ): void;
-    refresh(
-        pointOrPoints: (Point|Array<Point>),
-        mouseEvent?: PointerEvent
-    ): void;
-}
-
-export interface TooltipOptions extends Globals.AnyRecord {
-    outside?: boolean;
-}
-
-
-/* *
- *
- *  Namespace
- *
- * */
-=======
 export type Highcharts = typeof H;
->>>>>>> 851271eb
 
 export type { default as Options } from 'highcharts/es-modules/Core/Options';
 
