--- conflicted
+++ resolved
@@ -513,14 +513,10 @@
         // visible: boolean;
     }
 
-<<<<<<< HEAD
     /**
      * @internal
      **/
-    export interface JSON extends Serializable.JSON<'Dashboard.Layout.Cell'> {
-=======
     export interface JSON extends Serializable.JSON<'Dashboards.Layout.Cell'> {
->>>>>>> daa4c243
         options: OptionsJSON;
     }
 
