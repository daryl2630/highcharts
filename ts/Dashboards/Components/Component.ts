--- conflicted
+++ resolved
@@ -334,15 +334,7 @@
         options: Partial<Component.ComponentOptions>
     ) {
         this.board = cell.row.layout.board;
-
-<<<<<<< HEAD
-        this.parentElement = cell.container!;
-=======
-        this.cell = cell;
         this.parentElement = cell.container;
-        this.attachCellListeneres();
->>>>>>> 0da797e5
-
         this.cell = cell;
 
         this.options = merge(
