/* *
 *
 *  (c) 2010-2020 Torstein Honsi
 *
 *  License: www.highcharts.com/license
 *
 *  !!!!!!! SOURCE GETS TRANSPILED BY TYPESCRIPT. EDIT TS FILE ONLY. !!!!!!!
 *
 * */

'use strict';

<<<<<<< HEAD
import type { AxisComposition } from './axis/types';
import type ZAxis from '../parts-3d/ZAxis';
=======
import type { AxisComposition, AxisLike } from './axis/types';
>>>>>>> 8a6eb85e
import Color from './Color.js';
import H from './Globals.js';
import Tick from './Tick.js';
import U from './Utilities.js';
const {
    addEvent,
    animObject,
    arrayMax,
    arrayMin,
    clamp,
    correctFloat,
    defined,
    destroyObjectProperties,
    error,
    extend,
    fireEvent,
    format,
    getMagnitude,
    isArray,
    isFunction,
    isNumber,
    isString,
    merge,
    normalizeTickInterval,
    objectEach,
    pick,
    relativeLength,
    removeEvent,
    splat,
    syncTimeout
} = U;

/**
 * Internal types
 * @private
 */
declare global {
    namespace Highcharts {
        type AxisCollValue = ('xAxis'|'yAxis');
        type AxisCrosshairOptions = XAxisCrosshairOptions;
        type AxisExtremesTriggerValue = (
            'navigator'|'pan'|'rangeSelectorButton'|'rangeSelectorInput'|
            'scrollbar'|'traverseUpButton'|'zoom'
        );
        type AxisMinorTickPositionValue = ('inside'|'outside');
        type AxisOptions = (XAxisOptions|YAxisOptions|ZAxis.Options);
        type AxisTickmarkPlacementValue = ('between'|'on');
        type AxisTickPositionValue = ('inside'|'outside');
        type AxisTitleAlignValue = ('high'|'low'|'middle');
        type AxisTitleOptions = XAxisTitleOptions;
        type AxisTypeValue = (
            'linear'|'logarithmic'|'datetime'|'category'|'treegrid'
        );
        interface AxisEventCallbackFunction {
            (this: Axis): void;
        }
        interface AxisLabelsFormatterContextObject {
            axis: Axis;
            chart: Chart;
            dateTimeLabelFormat: string;
            isFirst: boolean;
            isLast: boolean;
            pos: number;
            value: number;
        }
        interface AxisPlotLinePathOptionsObject {
            acrossPanes?: boolean;
            force?: (boolean|string);
            lineWidth?: number;
            old?: boolean;
            reverse?: boolean;
            translatedValue?: number;
            value?: number;
        }
        interface AxisPointBreakEventCallbackFunction {
            (this: Axis, evt: AxisPointBreakEventObject): void;
        }
        interface AxisPointBreakEventObject {
            brk: Dictionary<number>;
            point: Point;
            preventDefault: Function;
            target: SVGElement;
            type: ('pointBreak'|'pointInBreak');
        }
        interface AxisSetExtremesEventCallbackFunction {
            (this: Axis, evt: AxisSetExtremesEventObject): void;
        }
        interface AxisSetExtremesEventObject extends ExtremesObject {
            preventDefault: Function;
            target: SVGElement;
            trigger: (AxisExtremesTriggerValue|string);
            type: 'setExtremes';
        }
        interface AxisTickPositionsArray extends Array<number> {
        }
        interface AxisTickPositionerCallbackFunction {
            (
                this: Axis,
                min: number,
                max: number
            ): (AxisTickPositionsArray|undefined);
        }
        interface ExtremesObject {
            dataMax: number;
            dataMin: number;
            max: number;
            min: number;
            userMax: number;
            userMin: number;
        }
        interface Options {
            xAxis?: (XAxisOptions|Array<XAxisOptions>);
            yAxis?: (YAxisOptions|Array<YAxisOptions>);
        }
        interface XAxisAccessibilityOptions {
            description?: string;
            enabled?: boolean;
            rangeDescription?: string;
        }
        interface XAxisCrosshairLabelFormatterCallbackFunction {
            (this: Axis, value: number): string;
        }
        interface XAxisCrosshairLabelOptions {
            align?: AlignValue;
            backgroundColor?: (ColorString|GradientColorObject|PatternObject);
            borderColor?: (ColorString|GradientColorObject|PatternObject);
            borderRadius?: number;
            borderWidth?: number;
            enabled?: boolean;
            format?: string;
            formatter?: XAxisCrosshairLabelFormatterCallbackFunction;
            padding?: number;
            shape?: string;
            style?: CSSObject;
        }
        interface XAxisCrosshairOptions {
            className?: string;
            color?: (ColorString|GradientColorObject|PatternObject);
            dashStyle?: DashStyleValue;
            label?: XAxisCrosshairLabelOptions;
            snap?: boolean;
            width?: number;
            zIndex?: number;
        }
        interface XAxisBreaksOptions {
            breakSize?: number;
            from?: number;
            repeat?: number;
            to?: number;
        }
        interface XAxisEventsOptions {
            afterBreaks?: AxisEventCallbackFunction;
            afterSetExtremes?: AxisSetExtremesEventCallbackFunction;
            pointBreak?: AxisPointBreakEventCallbackFunction;
            pointInBreak?: AxisPointBreakEventCallbackFunction;
            setExtremes?: AxisSetExtremesEventCallbackFunction;
        }
        interface XAxisLabelsOptions {
            align?: AlignValue;
            autoRotation?: (false|Array<number>);
            autoRotationLimit?: number;
            distance?: number;
            enabled?: boolean;
            format?: string;
            formatter?: (
                FormatterCallbackFunction<AxisLabelsFormatterContextObject>
            );
            indentation?: number;
            maxStaggerLines?: number;
            overflow?: OptionsOverflowValue;
            padding?: number;
            reserveSpace?: boolean;
            rotation?: number;
            staggerLines?: number;
            step?: number;
            style?: CSSObject;
            useHTML?: boolean;
            x?: number;
            y?: number;
            zIndex?: number;
        }
        interface XAxisOptions {
            accessibility?: XAxisAccessibilityOptions;
            alignTicks?: boolean;
            allowDecimals?: boolean;
            allowNegativeLog?: boolean;
            alternateGridColor?: (
                ColorString|GradientColorObject|PatternObject
            );
            breaks?: Array<XAxisBreaksOptions>;
            categories?: Array<string>;
            ceiling?: number;
            className?: string;
            crosshair?: (boolean|XAxisCrosshairOptions);
            endOnTick?: boolean;
            events?: XAxisEventsOptions;
            floor?: number;
            gridLineColor?: (ColorString|GradientColorObject|PatternObject);
            gridLineDashStyle?: DashStyleValue;
            gridLineWidth?: number;
            gridZIndex?: number;
            height?: (number|string);
            id?: string;
            isX?: boolean;
            labels?: XAxisLabelsOptions;
            left?: (number|string);
            lineColor?: (ColorString|GradientColorObject|PatternObject);
            lineWidth?: number;
            linkedTo?: number;
            margin?: number;
            max?: (null|number);
            maxPadding?: number;
            maxRange?: number;
            maxZoom?: number;
            min?: (null|number);
            minorGridLineColor?: (
                ColorString|GradientColorObject|PatternObject
            );
            minorGridLineDashStyle?: DashStyleValue;
            minorGridLineWidth?: number;
            minorTickColor?: (ColorString|GradientColorObject|PatternObject);
            minorTickInterval?: ('auto'|null|number);
            minorTickLength?: number;
            minorTickPosition?: AxisMinorTickPositionValue;
            minorTicks?: boolean;
            minorTickWidth?: number;
            minPadding?: number;
            minRange?: number;
            minTickInterval?: number;
            offset?: number;
            offsets?: [number, number, number, number];
            opposite?: boolean;
            ordinal?: boolean;
            overscroll?: number;
            pane?: number;
            range?: number;
            reversed?: boolean;
            reversedStacks?: boolean;
            showEmpty?: boolean;
            showFirstLabel?: boolean;
            showLastLabel?: boolean;
            side?: number;
            softMax?: number;
            softMin?: number;
            startOfWeek?: number;
            startOnTick?: boolean;
            tickAmount?: number;
            tickColor?: (ColorString|GradientColorObject|PatternObject);
            tickInterval?: number;
            tickLength?: number;
            tickmarkPlacement?: AxisTickmarkPlacementValue;
            tickPixelInterval?: number;
            tickPosition?: AxisTickPositionValue;
            tickPositioner?: AxisTickPositionerCallbackFunction;
            tickPositions?: AxisTickPositionsArray;
            tickWidth?: (number|undefined);
            title?: XAxisTitleOptions;
            top?: (number|string);
            type?: AxisTypeValue;
            uniqueNames?: boolean;
            units?: Array<[string, (Array<number>|null)]>;
            visible?: boolean;
            width?: (number|string);
            zIndex?: number;
            zoomEnabled?: boolean;
        }
        interface XAxisTitleOptions {
            align?: AxisTitleAlignValue;
            enabled?: boolean;
            margin?: number;
            offset?: number;
            reserveSpace?: boolean;
            rotation?: number;
            style?: CSSObject;
            text?: (string|null);
            textAlign?: AlignValue;
            useHTML?: boolean;
            x?: number;
            y?: number;
        }
        interface YAxisOptions extends XAxisOptions {
            maxColor?: (ColorString|GradientColorObject|PatternObject);
            minColor?: (ColorString|GradientColorObject|PatternObject);
            staticScale?: number;
            stops?: Array<GradientColorStopObject>;
            tooltipValueFormat?: string;
        }
<<<<<<< HEAD
        class Axis {
=======
        interface ZAxisOptions extends XAxisOptions {
            breaks?: undefined;
            crosshair?: undefined;
            lineColor?: undefined;
            lineWidth?: undefined;
            showEmpty?: undefined;
        }
        class Axis implements AxisLike {
>>>>>>> 8a6eb85e
            public static defaultBottomAxisOptions: AxisOptions;
            public static defaultLeftAxisOptions: AxisOptions;
            public static defaultOptions: XAxisOptions;
            public static defaultRightAxisOptions: AxisOptions;
            public static defaultTopAxisOptions: AxisOptions;
            public static defaultYAxisOptions: YAxisOptions;
            public static keepProps: Array<string>;
            public constructor(chart: Chart, userOptions: AxisOptions);
            public _addedPlotLB?: boolean;
            public allowZoomOutside?: boolean;
            public alternateBands: Dictionary<PlotLineOrBand>;
            public autoRotation?: Array<number>;
            public axisGroup?: SVGElement;
            public axisLine?: SVGElement;
            public axisParent?: SVGElement;
            public axisPointRange?: number;
            public axisTitle?: SVGElement;
            public axisTitleMargin?: number;
            public beforeSetTickPositions?: Function;
            public bottom: number;
            public categories: Array<string>;
            public chart: Chart;
            public closestPointRange: number;
            public coll: string;
            public cross?: SVGElement;
            public crosshair?: AxisCrosshairOptions;
            public dataMax?: (null|number);
            public dataMin?: (null|number);
            public displayBtn?: boolean;
            public eventArgs?: any;
            public finalTickAmt?: number;
            public forceRedraw?: boolean;
            public gridGroup?: SVGElement;
            public hasNames: boolean;
            public hasVisibleSeries: boolean;
            public height: number;
            public horiz?: boolean;
            public isDirty?: boolean;
            public isHidden?: boolean;
            public isLinked: boolean;
            public isOrdinal?: boolean;
            public isRadial?: boolean;
            public isXAxis?: boolean;
            public isZAxis?: boolean;
            public keepProps?: Array<string>;
            public labelAlign?: AlignValue;
            public labelEdge: Array<null>;
            public labelFormatter: (
                FormatterCallbackFunction<AxisLabelsFormatterContextObject>
            );
            public labelGroup?: SVGElement;
            public labelOffset?: number;
            public labelRotation?: number;
            public left: number;
            public len: number;
            public linkedParent?: Axis;
            public max: (null|number);
            public maxLabelDimensions?: SizeObject;
            public maxLabelLength: number;
            public min: (null|number);
            public minorTickInterval: number;
            public minorTicks: Dictionary<Tick>;
            public minPixelPadding: number;
            public minPointOffset?: number;
            public minRange?: (null|number);
            public names: Array<string>;
            public offset: number;
            public oldAxisLength?: number;
            public oldMax: (null|number);
            public oldMin: (null|number);
            public oldTransA?: number;
            public oldUserMax?: number;
            public oldUserMin?: number;
            public opposite?: boolean;
            public options: AxisOptions;
            public overlap: boolean;
            public paddedTicks: Array<number>;
            public plotLinesAndBands: Array<PlotLineOrBand>;
            public plotLinesAndBandsGroups: Dictionary<SVGElement>;
            public pointRange: number;
            public pointRangePadding: number;
            public pos: number;
            public positiveValuesOnly: boolean;
            public postProcessTickInterval?: Function;
            public reserveSpaceDefault?: boolean;
            public reversed?: boolean;
            public right: number;
            public sector?: number;
            public series: Array<Series>;
            public showAxis?: boolean;
            public side: number;
            public single?: boolean;
            public softThreshold?: boolean;
            public stacksTouched: number;
            public staggerLines?: number;
            public staticScale?: number;
            public threshold?: number;
            public tickAmount: number;
            public tickInterval: number;
            public tickmarkOffset: number;
            public tickPositions: AxisTickPositionsArray;
            public tickRotCorr: PositionObject;
            public ticks: Dictionary<Tick>;
            public titleOffset?: number;
            public top: number;
            public transA: number;
            public transB: number;
            public translationSlope: number;
            public userMax?: number;
            public userMin?: number;
            public userMinRange?: number;
            public userOptions: DeepPartial<AxisOptions>;
            public visible: boolean;
            public width: number;
            public zoomEnabled: boolean;
            public addTitle(display?: boolean): void;
            public adjustForMinRange(): void;
            public adjustTickAmount(): void;
            public alignToOthers(): (boolean|undefined);
            public autoLabelAlign(rotation: number): AlignValue;
            public defaultLabelFormatter(): void;
            public destroy(keepEvents?: boolean): void;
            public drawCrosshair(e?: PointerEventObject, point?: Point): void;
            public generateTick(pos: number, i?: number): void;
            public getClosest(): number;
            public getExtremes(): ExtremesObject;
            public getKeepProps(): Array<string>;
            public getLinePath(lineWidth: number): SVGPathArray;
            public getLinearTickPositions(
                tickInterval: number,
                min: number,
                max: number
            ): Array<number>;
            public getMinorTickInterval(): ('auto'|null|number);
            public getMinorTickPositions(): Array<number>;
            public getOffset(): void;
            public getPlotLinePath(
                options: AxisPlotLinePathOptionsObject
            ): (SVGPathArray|null);
            public getSeriesExtremes(): void;
            public getSlotWidth(tick?: Tick): number;
            public getThreshold(threshold: number): (number|undefined);
            public getTickAmount(): void;
            public getTitlePosition(): PositionObject;
            public hasData(): boolean;
            public hasVerticalPanning(): boolean;
            public hideCrosshair(): void;
            public init(chart: Chart, userOptions: AxisOptions): void;
            public labelMetrics(): FontMetricsObject;
            public minFromRange(): (number|undefined);
            public nameToX(point: Point): number;
            public redraw(): void;
            public render(): void;
            public renderLine(): void;
            public renderMinorTick(pos: number): void;
            public renderTick(pos: number, i: number): void;
            public renderUnsquish(): void;
            public setAxisSize(): void;
            public setAxisTranslation(saveOld?: boolean): void;
            public setExtremes(
                newMin?: number,
                newMax?: number,
                redraw?: boolean,
                animation?: (boolean|AnimationOptionsObject),
                eventArguments?: any
            ): void;
            public setOptions(userOptions: DeepPartial<AxisOptions>): void;
            public setScale(): void;
            public setTickInterval(secondPass?: boolean): void;
            public setTickPositions(): void;
            public tickSize(prefix?: string): Array<number>;
            public toPixels(value: number, paneCoordinates?: boolean): number;
            public toValue(pixel: number, paneCoordinates?: boolean): number;
            public translate(
                val: number,
                backwards?: (boolean|null),
                cvsCoord?: (boolean|null),
                old?: (boolean|null),
                handleLog?: boolean,
                pointPlacement?: number
            ): (number|undefined);
            public trimTicks(
                tickPositions: AxisTickPositionsArray,
                startOnTick?: boolean,
                endOnTick?: boolean
            ): void;
            public unsquish(): number;
            public updateNames(): void;
            public zoom(newMin: number, newMax: number): boolean;
        }
        interface Axis extends AxisComposition {
        }
    }
}

/**
 * Options for the path on the Axis to be calculated.
 * @interface Highcharts.AxisPlotLinePathOptionsObject
 *//**
 * Axis value.
 * @name Highcharts.AxisPlotLinePathOptionsObject#value
 * @type {number|undefined}
 *//**
 * Line width used for calculation crisp line coordinates. Defaults to 1.
 * @name Highcharts.AxisPlotLinePathOptionsObject#lineWidth
 * @type {number|undefined}
 *//**
 * If `false`, the function will return null when it falls outside the axis
 * bounds. If `true`, the function will return a path aligned to the plot area
 * sides if it falls outside. If `pass`, it will return a path outside.
 * @name Highcharts.AxisPlotLinePathOptionsObject#force
 * @type {string|boolean|undefined}
 *//**
 * Used in Highstock. When `true`, plot paths (crosshair, plotLines, gridLines)
 * will be rendered on all axes when defined on the first axis.
 * @name Highcharts.AxisPlotLinePathOptionsObject#acrossPanes
 * @type {boolean|undefined}
 *//**
 * Use old coordinates (for resizing and rescaling).
 * If not set, defaults to `false`.
 * @name Highcharts.AxisPlotLinePathOptionsObject#old
 * @type {boolean|undefined}
 *//**
 * If given, return the plot line path of a pixel position on the axis.
 * @name Highcharts.AxisPlotLinePathOptionsObject#translatedValue
 * @type {number|undefined}
 *//**
 * Used in Polar axes. Reverse the positions for concatenation of polygonal
 * plot bands
 * @name Highcharts.AxisPlotLinePathOptionsObject#reverse
 * @type {boolean|undefined}
 */

/**
 * Options for crosshairs on axes.
 *
 * @product highstock
 *
 * @typedef {Highcharts.XAxisCrosshairOptions|Highcharts.YAxisCrosshairOptions} Highcharts.AxisCrosshairOptions
 */

/**
 * @typedef {"navigator"|"pan"|"rangeSelectorButton"|"rangeSelectorInput"|"scrollbar"|"traverseUpButton"|"zoom"} Highcharts.AxisExtremesTriggerValue
 */

/**
 * @callback Highcharts.AxisEventCallbackFunction
 *
 * @param {Highcharts.Axis} this
 */

/**
 * @interface Highcharts.AxisLabelsFormatterContextObject
 *//**
 * @name Highcharts.AxisLabelsFormatterContextObject#axis
 * @type {Highcharts.Axis}
 *//**
 * @name Highcharts.AxisLabelsFormatterContextObject#chart
 * @type {Highcharts.Chart}
 *//**
 * @name Highcharts.AxisLabelsFormatterContextObject#isFirst
 * @type {boolean}
 *//**
 * @name Highcharts.AxisLabelsFormatterContextObject#isLast
 * @type {boolean}
 *//**
 * @name Highcharts.AxisLabelsFormatterContextObject#pos
 * @type {number}
 *//**
 * @name Highcharts.AxisLabelsFormatterContextObject#value
 * @type {number}
 */

/**
 * Options for axes.
 *
 * @typedef {Highcharts.XAxisOptions|Highcharts.YAxisOptions|Highcharts.ZAxisOptions} Highcharts.AxisOptions
 */

/**
 * @callback Highcharts.AxisPointBreakEventCallbackFunction
 *
 * @param {Highcharts.Axis} this
 *
 * @param {Highcharts.AxisPointBreakEventObject} evt
 */

/**
 * @interface Highcharts.AxisPointBreakEventObject
 *//**
 * @name Highcharts.AxisPointBreakEventObject#brk
 * @type {Highcharts.Dictionary<number>}
 *//**
 * @name Highcharts.AxisPointBreakEventObject#point
 * @type {Highcharts.Point}
 *//**
 * @name Highcharts.AxisPointBreakEventObject#preventDefault
 * @type {Function}
 *//**
 * @name Highcharts.AxisPointBreakEventObject#target
 * @type {Highcharts.SVGElement}
 *//**
 * @name Highcharts.AxisPointBreakEventObject#type
 * @type {"pointBreak"|"pointInBreak"}
 */

/**
 * @callback Highcharts.AxisSetExtremesEventCallbackFunction
 *
 * @param {Highcharts.Axis} this
 *
 * @param {Highcharts.AxisSetExtremesEventObject} evt
 */

/**
 * @interface Highcharts.AxisSetExtremesEventObject
 * @extends Highcharts.ExtremesObject
 *//**
 * @name Highcharts.AxisSetExtremesEventObject#preventDefault
 * @type {Function}
 *//**
 * @name Highcharts.AxisSetExtremesEventObject#target
 * @type {Highcharts.SVGElement}
 *//**
 * @name Highcharts.AxisSetExtremesEventObject#trigger
 * @type {Highcharts.AxisExtremesTriggerValue|string}
 *//**
 * @name Highcharts.AxisSetExtremesEventObject#type
 * @type {"setExtremes"}
 */

/**
 * @callback Highcharts.AxisTickPositionerCallbackFunction
 *
 * @param {Highcharts.Axis} this
 *
 * @return {Array<number>}
 */

/**
 * @interface Highcharts.AxisTickPositionsArray
 * @augments Array<number>
 */

/**
 * @typedef {"high"|"low"|"middle"} Highcharts.AxisTitleAlignValue
 */

/**
 * @typedef {Highcharts.XAxisTitleOptions|Highcharts.YAxisTitleOptions|Highcharts.ZAxisTitleOptions} Highcharts.AxisTitleOptions
 */

/**
 * @typedef {"linear"|"logarithmic"|"datetime"|"category"|"treegrid"} Highcharts.AxisTypeValue
 */

/**
 * The returned object literal from the {@link Highcharts.Axis#getExtremes}
 * function.
 *
 * @interface Highcharts.ExtremesObject
 *//**
 * The maximum value of the axis' associated series.
 * @name Highcharts.ExtremesObject#dataMax
 * @type {number}
 *//**
 * The minimum value of the axis' associated series.
 * @name Highcharts.ExtremesObject#dataMin
 * @type {number}
 *//**
 * The maximum axis value, either automatic or set manually. If the `max` option
 * is not set, `maxPadding` is 0 and `endOnTick` is false, this value will be
 * the same as `dataMax`.
 * @name Highcharts.ExtremesObject#max
 * @type {number}
 *//**
 * The minimum axis value, either automatic or set manually. If the `min` option
 * is not set, `minPadding` is 0 and `startOnTick` is false, this value will be
 * the same as `dataMin`.
 * @name Highcharts.ExtremesObject#min
 * @type {number}
 *//**
 * The user defined maximum, either from the `max` option or from a zoom or
 * `setExtremes` action.
 * @name Highcharts.ExtremesObject#userMax
 * @type {number}
 *//**
 * The user defined minimum, either from the `min` option or from a zoom or
 * `setExtremes` action.
 * @name Highcharts.ExtremesObject#userMin
 * @type {number}
 */

/**
 * Formatter function for the text of a crosshair label.
 *
 * @callback Highcharts.XAxisCrosshairLabelFormatterCallbackFunction
 *
 * @param {Highcharts.Axis} this
 *        Axis context
 *
 * @param {number} value
 *        Y value of the data point
 *
 * @return {string}
 */

import './Options.js';

var defaultOptions = H.defaultOptions,
    deg2rad = H.deg2rad;

/**
 * Create a new axis object. Called internally when instanciating a new chart or
 * adding axes by {@link Highcharts.Chart#addAxis}.
 *
 * A chart can have from 0 axes (pie chart) to multiples. In a normal, single
 * series cartesian chart, there is one X axis and one Y axis.
 *
 * The X axis or axes are referenced by {@link Highcharts.Chart.xAxis}, which is
 * an array of Axis objects. If there is only one axis, it can be referenced
 * through `chart.xAxis[0]`, and multiple axes have increasing indices. The same
 * pattern goes for Y axes.
 *
 * If you need to get the axes from a series object, use the `series.xAxis` and
 * `series.yAxis` properties. These are not arrays, as one series can only be
 * associated to one X and one Y axis.
 *
 * A third way to reference the axis programmatically is by `id`. Add an `id` in
 * the axis configuration options, and get the axis by
 * {@link Highcharts.Chart#get}.
 *
 * Configuration options for the axes are given in options.xAxis and
 * options.yAxis.
 *
 * @class
 * @name Highcharts.Axis
 *
 * @param {Highcharts.Chart} chart
 * The Chart instance to apply the axis on.
 *
 * @param {Highcharts.AxisOptions} userOptions
 * Axis options.
 */
class Axis implements AxisComposition, AxisLike {

    /* *
     *
     *  Static Properties
     *
     * */

    /**
     * The X axis or category axis. Normally this is the horizontal axis,
     * though if the chart is inverted this is the vertical axis. In case of
     * multiple axes, the xAxis node is an array of configuration objects.
     *
     * See the [Axis class](/class-reference/Highcharts.Axis) for programmatic
     * access to the axis.
     *
     * @productdesc {highmaps}
     * In Highmaps, the axis is hidden, but it is used behind the scenes to
     * control features like zooming and panning. Zooming is in effect the same
     * as setting the extremes of one of the exes.
     *
     * @type         {*|Array<*>}
     * @optionparent xAxis
     *
     * @private
     */
    public static defaultOptions: Highcharts.YAxisOptions = {

        /**
         * When using multiple axis, the ticks of two or more opposite axes
         * will automatically be aligned by adding ticks to the axis or axes
         * with the least ticks, as if `tickAmount` were specified.
         *
         * This can be prevented by setting `alignTicks` to false. If the grid
         * lines look messy, it's a good idea to hide them for the secondary
         * axis by setting `gridLineWidth` to 0.
         *
         * If `startOnTick` or `endOnTick` in an Axis options are set to false,
         * then the `alignTicks ` will be disabled for the Axis.
         *
         * Disabled for logarithmic axes.
         *
         * @type      {boolean}
         * @default   true
         * @product   highcharts highstock gantt
         * @apioption xAxis.alignTicks
         */

        /**
         * Whether to allow decimals in this axis' ticks. When counting
         * integers, like persons or hits on a web page, decimals should
         * be avoided in the labels.
         *
         * @see [minTickInterval](#xAxis.minTickInterval)
         *
         * @sample {highcharts|highstock} highcharts/yaxis/allowdecimals-true/
         *         True by default
         * @sample {highcharts|highstock} highcharts/yaxis/allowdecimals-false/
         *         False
         *
         * @type      {boolean}
         * @default   true
         * @since     2.0
         * @apioption xAxis.allowDecimals
         */

        /**
         * When using an alternate grid color, a band is painted across the
         * plot area between every other grid line.
         *
         * @sample {highcharts} highcharts/yaxis/alternategridcolor/
         *         Alternate grid color on the Y axis
         * @sample {highstock} stock/xaxis/alternategridcolor/
         *         Alternate grid color on the Y axis
         *
         * @type      {Highcharts.ColorString|Highcharts.GradientColorObject|Highcharts.PatternObject}
         * @apioption xAxis.alternateGridColor
         */

        /**
         * An array defining breaks in the axis, the sections defined will be
         * left out and all the points shifted closer to each other.
         *
         * @productdesc {highcharts}
         * Requires that the broken-axis.js module is loaded.
         *
         * @sample {highcharts} highcharts/axisbreak/break-simple/
         *         Simple break
         * @sample {highcharts|highstock} highcharts/axisbreak/break-visualized/
         *         Advanced with callback
         * @sample {highstock} stock/demo/intraday-breaks/
         *         Break on nights and weekends
         *
         * @type      {Array<*>}
         * @since     4.1.0
         * @product   highcharts highstock gantt
         * @apioption xAxis.breaks
         */

        /**
         * A number indicating how much space should be left between the start
         * and the end of the break. The break size is given in axis units,
         * so for instance on a `datetime` axis, a break size of 3600000 would
         * indicate the equivalent of an hour.
         *
         * @type      {number}
         * @default   0
         * @since     4.1.0
         * @product   highcharts highstock gantt
         * @apioption xAxis.breaks.breakSize
         */

        /**
         * The point where the break starts.
         *
         * @type      {number}
         * @since     4.1.0
         * @product   highcharts highstock gantt
         * @apioption xAxis.breaks.from
         */

        /**
         * Defines an interval after which the break appears again. By default
         * the breaks do not repeat.
         *
         * @type      {number}
         * @default   0
         * @since     4.1.0
         * @product   highcharts highstock gantt
         * @apioption xAxis.breaks.repeat
         */

        /**
         * The point where the break ends.
         *
         * @type      {number}
         * @since     4.1.0
         * @product   highcharts highstock gantt
         * @apioption xAxis.breaks.to
         */

        /**
         * If categories are present for the xAxis, names are used instead of
         * numbers for that axis.
         *
         * Since Highcharts 3.0, categories can also
         * be extracted by giving each point a [name](#series.data) and setting
         * axis [type](#xAxis.type) to `category`. However, if you have multiple
         * series, best practice remains defining the `categories` array.
         *
         * Example: `categories: ['Apples', 'Bananas', 'Oranges']`
         *
         * @sample {highcharts} highcharts/demo/line-labels/
         *         With
         * @sample {highcharts} highcharts/xaxis/categories/
         *         Without
         *
         * @type      {Array<string>}
         * @product   highcharts gantt
         * @apioption xAxis.categories
         */

        /**
         * The highest allowed value for automatically computed axis extremes.
         *
         * @see [floor](#xAxis.floor)
         *
         * @sample {highcharts|highstock} highcharts/yaxis/floor-ceiling/
         *         Floor and ceiling
         *
         * @type       {number}
         * @since      4.0
         * @product    highcharts highstock gantt
         * @apioption  xAxis.ceiling
         */

        /**
         * A class name that opens for styling the axis by CSS, especially in
         * Highcharts styled mode. The class name is applied to group elements
         * for the grid, axis elements and labels.
         *
         * @sample {highcharts|highstock|highmaps} highcharts/css/axis/
         *         Multiple axes with separate styling
         *
         * @type      {string}
         * @since     5.0.0
         * @apioption xAxis.className
         */

        /**
         * Configure a crosshair that follows either the mouse pointer or the
         * hovered point.
         *
         * In styled mode, the crosshairs are styled in the
         * `.highcharts-crosshair`, `.highcharts-crosshair-thin` or
         * `.highcharts-xaxis-category` classes.
         *
         * @productdesc {highstock}
         * In Highstock, by default, the crosshair is enabled on the X axis and
         * disabled on the Y axis.
         *
         * @sample {highcharts} highcharts/xaxis/crosshair-both/
         *         Crosshair on both axes
         * @sample {highstock} stock/xaxis/crosshairs-xy/
         *         Crosshair on both axes
         * @sample {highmaps} highcharts/xaxis/crosshair-both/
         *         Crosshair on both axes
         *
         * @declare   Highcharts.AxisCrosshairOptions
         * @type      {boolean|*}
         * @default   false
         * @since     4.1
         * @apioption xAxis.crosshair
         */

        /**
         * A class name for the crosshair, especially as a hook for styling.
         *
         * @type      {string}
         * @since     5.0.0
         * @apioption xAxis.crosshair.className
         */

        /**
         * The color of the crosshair. Defaults to `#cccccc` for numeric and
         * datetime axes, and `rgba(204,214,235,0.25)` for category axes, where
         * the crosshair by default highlights the whole category.
         *
         * @sample {highcharts|highstock|highmaps} highcharts/xaxis/crosshair-customized/
         *         Customized crosshairs
         *
         * @type      {Highcharts.ColorString|Highcharts.GradientColorObject|Highcharts.PatternObject}
         * @default   #cccccc
         * @since     4.1
         * @apioption xAxis.crosshair.color
         */

        /**
         * The dash style for the crosshair. See
         * [plotOptions.series.dashStyle](#plotOptions.series.dashStyle)
         * for possible values.
         *
         * @sample {highcharts|highmaps} highcharts/xaxis/crosshair-dotted/
         *         Dotted crosshair
         * @sample {highstock} stock/xaxis/crosshair-dashed/
         *         Dashed X axis crosshair
         *
         * @type      {Highcharts.DashStyleValue}
         * @default   Solid
         * @since     4.1
         * @apioption xAxis.crosshair.dashStyle
         */

        /**
         * A label on the axis next to the crosshair.
         *
         * In styled mode, the label is styled with the
         * `.highcharts-crosshair-label` class.
         *
         * @sample {highstock} stock/xaxis/crosshair-label/
         *         Crosshair labels
         * @sample {highstock} highcharts/css/crosshair-label/
         *         Style mode
         *
         * @declare   Highcharts.AxisCrosshairLabelOptions
         * @since     2.1
         * @product   highstock
         * @apioption xAxis.crosshair.label
         */

        /**
         * Alignment of the label compared to the axis. Defaults to `"left"` for
         * right-side axes, `"right"` for left-side axes and `"center"` for
         * horizontal axes.
         *
         * @type      {Highcharts.AlignValue}
         * @since     2.1
         * @product   highstock
         * @apioption xAxis.crosshair.label.align
         */

        /**
         * The background color for the label. Defaults to the related series
         * color, or `#666666` if that is not available.
         *
         * @type      {Highcharts.ColorString|Highcharts.GradientColorObject|Highcharts.PatternObject}
         * @since     2.1
         * @product   highstock
         * @apioption xAxis.crosshair.label.backgroundColor
         */

        /**
         * The border color for the crosshair label
         *
         * @type      {Highcharts.ColorString|Highcharts.GradientColorObject|Highcharts.PatternObject}
         * @since     2.1
         * @product   highstock
         * @apioption xAxis.crosshair.label.borderColor
         */

        /**
         * The border corner radius of the crosshair label.
         *
         * @type      {number}
         * @default   3
         * @since     2.1.10
         * @product   highstock
         * @apioption xAxis.crosshair.label.borderRadius
         */

        /**
         * The border width for the crosshair label.
         *
         * @type      {number}
         * @default   0
         * @since     2.1
         * @product   highstock
         * @apioption xAxis.crosshair.label.borderWidth
         */

        /**
         * Flag to enable crosshair's label.
         *
         * @sample {highstock} stock/xaxis/crosshairs-xy/
         *         Enabled label for yAxis' crosshair
         *
         * @type      {boolean}
         * @default   false
         * @since     2.1
         * @product   highstock
         * @apioption xAxis.crosshair.label.enabled
         */

        /**
         * A format string for the crosshair label. Defaults to `{value}` for
         * numeric axes and `{value:%b %d, %Y}` for datetime axes.
         *
         * @type      {string}
         * @since     2.1
         * @product   highstock
         * @apioption xAxis.crosshair.label.format
         */

        /**
         * Formatter function for the label text.
         *
         * @type      {Highcharts.XAxisCrosshairLabelFormatterCallbackFunction}
         * @since     2.1
         * @product   highstock
         * @apioption xAxis.crosshair.label.formatter
         */

        /**
         * Padding inside the crosshair label.
         *
         * @type      {number}
         * @default   8
         * @since     2.1
         * @product   highstock
         * @apioption xAxis.crosshair.label.padding
         */

        /**
         * The shape to use for the label box.
         *
         * @type      {string}
         * @default   callout
         * @since     2.1
         * @product   highstock
         * @apioption xAxis.crosshair.label.shape
         */

        /**
         * Text styles for the crosshair label.
         *
         * @type      {Highcharts.CSSObject}
         * @default   {"color": "white", "fontWeight": "normal", "fontSize": "11px", "textAlign": "center"}
         * @since     2.1
         * @product   highstock
         * @apioption xAxis.crosshair.label.style
         */

        /**
         * Whether the crosshair should snap to the point or follow the pointer
         * independent of points.
         *
         * @sample {highcharts|highstock} highcharts/xaxis/crosshair-snap-false/
         *         True by default
         * @sample {highmaps} maps/demo/latlon-advanced/
         *         Snap is false
         *
         * @type      {boolean}
         * @default   true
         * @since     4.1
         * @apioption xAxis.crosshair.snap
         */

        /**
         * The pixel width of the crosshair. Defaults to 1 for numeric or
         * datetime axes, and for one category width for category axes.
         *
         * @sample {highcharts} highcharts/xaxis/crosshair-customized/
         *         Customized crosshairs
         * @sample {highstock} highcharts/xaxis/crosshair-customized/
         *         Customized crosshairs
         * @sample {highmaps} highcharts/xaxis/crosshair-customized/
         *         Customized crosshairs
         *
         * @type      {number}
         * @default   1
         * @since     4.1
         * @apioption xAxis.crosshair.width
         */

        /**
         * The Z index of the crosshair. Higher Z indices allow drawing the
         * crosshair on top of the series or behind the grid lines.
         *
         * @type      {number}
         * @default   2
         * @since     4.1
         * @apioption xAxis.crosshair.zIndex
         */

        /**
         * Whether to zoom axis. If `chart.zoomType` is set, the option allows
         * to disable zooming on an individual axis.
         *
         * @sample {highcharts} highcharts/xaxis/zoomenabled/
         *         Zoom enabled is false
         *
         *
         * @type      {boolean}
         * @default   enabled
         * @apioption xAxis.zoomEnabled
         */

        /**
         * For a datetime axis, the scale will automatically adjust to the
         * appropriate unit. This member gives the default string
         * representations used for each unit. For intermediate values,
         * different units may be used, for example the `day` unit can be used
         * on midnight and `hour` unit be used for intermediate values on the
         * same axis. For an overview of the replacement codes, see
         * [dateFormat](/class-reference/Highcharts#dateFormat).
         *
         * Defaults to:
         * ```js
         * {
         *     millisecond: '%H:%M:%S.%L',
         *     second: '%H:%M:%S',
         *     minute: '%H:%M',
         *     hour: '%H:%M',
         *     day: '%e. %b',
         *     week: '%e. %b',
         *     month: '%b \'%y',
         *     year: '%Y'
         * }
         * ```
         *
         * @sample {highcharts} highcharts/xaxis/datetimelabelformats/
         *         Different day format on X axis
         * @sample {highstock} stock/xaxis/datetimelabelformats/
         *         More information in x axis labels
         *
         * @declare Highcharts.AxisDateTimeLabelFormatsOptions
         * @product highcharts highstock gantt
         */
        dateTimeLabelFormats: {
            /**
             * @declare Highcharts.AxisDateTimeLabelFormatsOptionsObject
             * @type {string|*}
             */
            millisecond: {
                main: '%H:%M:%S.%L',
                range: false
            },
            /**
             * @declare Highcharts.AxisDateTimeLabelFormatsOptionsObject
             * @type {string|*}
             */
            second: {
                main: '%H:%M:%S',
                range: false
            },
            /**
             * @declare Highcharts.AxisDateTimeLabelFormatsOptionsObject
             * @type {string|*}
             */
            minute: {
                main: '%H:%M',
                range: false
            },
            /**
             * @declare Highcharts.AxisDateTimeLabelFormatsOptionsObject
             * @type {string|*}
             */
            hour: {
                main: '%H:%M',
                range: false
            },
            /**
             * @declare Highcharts.AxisDateTimeLabelFormatsOptionsObject
             * @type {string|*}
             */
            day: {
                main: '%e. %b'
            },
            /**
             * @declare Highcharts.AxisDateTimeLabelFormatsOptionsObject
             * @type {string|*}
             */
            week: {
                main: '%e. %b'
            },
            /**
             * @declare Highcharts.AxisDateTimeLabelFormatsOptionsObject
             * @type {string|*}
             */
            month: {
                main: '%b \'%y'
            },
            /**
             * @declare Highcharts.AxisDateTimeLabelFormatsOptionsObject
             * @type {string|*}
             */
            year: {
                main: '%Y'
            }
        },

        /**
         * Whether to force the axis to end on a tick. Use this option with
         * the `maxPadding` option to control the axis end.
         *
         * @productdesc {highstock}
         * In Highstock, `endOnTick` is always `false` when the navigator
         * is enabled, to prevent jumpy scrolling.
         *
         * @sample {highcharts} highcharts/chart/reflow-true/
         *         True by default
         * @sample {highcharts} highcharts/yaxis/endontick/
         *         False
         * @sample {highstock} stock/demo/basic-line/
         *         True by default
         * @sample {highstock} stock/xaxis/endontick/
         *         False
         *
         * @since 1.2.0
         */
        endOnTick: false,

        /**
         * Event handlers for the axis.
         *
         * @type      {*}
         * @apioption xAxis.events
         */

        /**
         * An event fired after the breaks have rendered.
         *
         * @see [breaks](#xAxis.breaks)
         *
         * @sample {highcharts} highcharts/axisbreak/break-event/
         *         AfterBreak Event
         *
         * @type      {Highcharts.AxisEventCallbackFunction}
         * @since     4.1.0
         * @product   highcharts gantt
         * @apioption xAxis.events.afterBreaks
         */

        /**
         * As opposed to the `setExtremes` event, this event fires after the
         * final min and max values are computed and corrected for `minRange`.
         *
         * Fires when the minimum and maximum is set for the axis, either by
         * calling the `.setExtremes()` method or by selecting an area in the
         * chart. One parameter, `event`, is passed to the function, containing
         * common event information.
         *
         * The new user set minimum and maximum values can be found by
         * `event.min` and `event.max`. These reflect the axis minimum and
         * maximum in axis values. The actual data extremes are found in
         * `event.dataMin` and `event.dataMax`.
         *
         * @type      {Highcharts.AxisSetExtremesEventCallbackFunction}
         * @since     2.3
         * @context   Highcharts.Axis
         * @apioption xAxis.events.afterSetExtremes
         */

        /**
         * An event fired when a break from this axis occurs on a point.
         *
         * @see [breaks](#xAxis.breaks)
         *
         * @sample {highcharts} highcharts/axisbreak/break-visualized/
         *         Visualization of a Break
         *
         * @type      {Highcharts.AxisPointBreakEventCallbackFunction}
         * @since     4.1.0
         * @product   highcharts gantt
         * @context   Highcharts.Axis
         * @apioption xAxis.events.pointBreak
         */

        /**
         * An event fired when a point falls inside a break from this axis.
         *
         * @type      {Highcharts.AxisPointBreakEventCallbackFunction}
         * @product   highcharts highstock gantt
         * @context   Highcharts.Axis
         * @apioption xAxis.events.pointInBreak
         */

        /**
         * Fires when the minimum and maximum is set for the axis, either by
         * calling the `.setExtremes()` method or by selecting an area in the
         * chart. One parameter, `event`, is passed to the function,
         * containing common event information.
         *
         * The new user set minimum and maximum values can be found by
         * `event.min` and `event.max`. These reflect the axis minimum and
         * maximum in data values. When an axis is zoomed all the way out from
         * the "Reset zoom" button, `event.min` and `event.max` are null, and
         * the new extremes are set based on `this.dataMin` and `this.dataMax`.
         *
         * @sample {highstock} stock/xaxis/events-setextremes/
         *         Log new extremes on x axis
         *
         * @type      {Highcharts.AxisSetExtremesEventCallbackFunction}
         * @since     1.2.0
         * @context   Highcharts.Axis
         * @apioption xAxis.events.setExtremes
         */

        /**
         * The lowest allowed value for automatically computed axis extremes.
         *
         * @see [ceiling](#yAxis.ceiling)
         *
         * @sample {highcharts} highcharts/yaxis/floor-ceiling/
         *         Floor and ceiling
         * @sample {highstock} stock/demo/lazy-loading/
         *         Prevent negative stock price on Y axis
         *
         * @type      {number}
         * @since     4.0
         * @product   highcharts highstock gantt
         * @apioption xAxis.floor
         */

        /**
         * The dash or dot style of the grid lines. For possible values, see
         * [this demonstration](https://jsfiddle.net/gh/get/library/pure/highcharts/highcharts/tree/master/samples/highcharts/plotoptions/series-dashstyle-all/).
         *
         * @sample {highcharts} highcharts/yaxis/gridlinedashstyle/
         *         Long dashes
         * @sample {highstock} stock/xaxis/gridlinedashstyle/
         *         Long dashes
         *
         * @type      {Highcharts.DashStyleValue}
         * @default   Solid
         * @since     1.2
         * @apioption xAxis.gridLineDashStyle
         */

        /**
         * The Z index of the grid lines.
         *
         * @sample {highcharts|highstock} highcharts/xaxis/gridzindex/
         *         A Z index of 4 renders the grid above the graph
         *
         * @type      {number}
         * @default   1
         * @product   highcharts highstock gantt
         * @apioption xAxis.gridZIndex
         */

        /**
         * An id for the axis. This can be used after render time to get
         * a pointer to the axis object through `chart.get()`.
         *
         * @sample {highcharts} highcharts/xaxis/id/
         *         Get the object
         * @sample {highstock} stock/xaxis/id/
         *         Get the object
         *
         * @type      {string}
         * @since     1.2.0
         * @apioption xAxis.id
         */

        /**
         * The axis labels show the number or category for each tick.
         *
         * Since v8.0.0: Labels are animated in categorized x-axis with
         * updating data if `tickInterval` and `step` is set to 1.
         *
         * @productdesc {highmaps}
         * X and Y axis labels are by default disabled in Highmaps, but the
         * functionality is inherited from Highcharts and used on `colorAxis`,
         * and can be enabled on X and Y axes too.
         */
        labels: {

            /**
             * What part of the string the given position is anchored to.
             * If `left`, the left side of the string is at the axis position.
             * Can be one of `"left"`, `"center"` or `"right"`. Defaults to
             * an intelligent guess based on which side of the chart the axis
             * is on and the rotation of the label.
             *
             * @see [reserveSpace](#xAxis.labels.reserveSpace)
             *
             * @sample {highcharts} highcharts/xaxis/labels-align-left/
             *         Left
             * @sample {highcharts} highcharts/xaxis/labels-align-right/
             *         Right
             * @sample {highcharts} highcharts/xaxis/labels-reservespace-true/
             *         Left-aligned labels on a vertical category axis
             *
             * @type       {Highcharts.AlignValue}
             * @apioption  xAxis.labels.align
             */

            /**
             * For horizontal axes, the allowed degrees of label rotation
             * to prevent overlapping labels. If there is enough space,
             * labels are not rotated. As the chart gets narrower, it
             * will start rotating the labels -45 degrees, then remove
             * every second label and try again with rotations 0 and -45 etc.
             * Set it to `false` to disable rotation, which will
             * cause the labels to word-wrap if possible.
             *
             * @sample {highcharts|highstock} highcharts/xaxis/labels-autorotation-default/
             *         Default auto rotation of 0 or -45
             * @sample {highcharts|highstock} highcharts/xaxis/labels-autorotation-0-90/
             *         Custom graded auto rotation
             *
             * @type      {Array<number>|false}
             * @default   [-45]
             * @since     4.1.0
             * @product   highcharts highstock gantt
             * @apioption xAxis.labels.autoRotation
             */

            /**
             * When each category width is more than this many pixels, we don't
             * apply auto rotation. Instead, we lay out the axis label with word
             * wrap. A lower limit makes sense when the label contains multiple
             * short words that don't extend the available horizontal space for
             * each label.
             *
             * @sample {highcharts} highcharts/xaxis/labels-autorotationlimit/
             *         Lower limit
             *
             * @type      {number}
             * @default   80
             * @since     4.1.5
             * @product   highcharts gantt
             * @apioption xAxis.labels.autoRotationLimit
             */

            /**
             * Polar charts only. The label's pixel distance from the perimeter
             * of the plot area.
             *
             * @type      {number}
             * @default   15
             * @product   highcharts gantt
             * @apioption xAxis.labels.distance
             */

            /**
             * Enable or disable the axis labels.
             *
             * @sample {highcharts} highcharts/xaxis/labels-enabled/
             *         X axis labels disabled
             * @sample {highstock} stock/xaxis/labels-enabled/
             *         X axis labels disabled
             *
             * @default {highcharts|highstock|gantt} true
             * @default {highmaps} false
             */
            enabled: true,

            /**
             * A [format string](https://www.highcharts.com/docs/chart-concepts/labels-and-string-formatting)
             * for the axis label.
             *
             * @sample {highcharts|highstock} highcharts/yaxis/labels-format/
             *         Add units to Y axis label
             *
             * @type      {string}
             * @default   {value}
             * @since     3.0
             * @apioption xAxis.labels.format
             */

            /**
             * Callback JavaScript function to format the label. The value
             * is given by `this.value`. Additional properties for `this` are
             * `axis`, `chart`, `isFirst` and `isLast`. The value of the default
             * label formatter can be retrieved by calling
             * `this.axis.defaultLabelFormatter.call(this)` within the function.
             *
             * Defaults to:
             * ```js
             * function() {
             *     return this.value;
             * }
             * ```
             *
             * @sample {highcharts} highcharts/xaxis/labels-formatter-linked/
             *         Linked category names
             * @sample {highcharts} highcharts/xaxis/labels-formatter-extended/
             *         Modified numeric labels
             * @sample {highstock} stock/xaxis/labels-formatter/
             *         Added units on Y axis
             *
             * @type      {Highcharts.FormatterCallbackFunction<Highcharts.AxisLabelsFormatterContextObject>}
             * @apioption xAxis.labels.formatter
             */

            /**
             * The number of pixels to indent the labels per level in a treegrid
             * axis.
             *
             * @sample gantt/treegrid-axis/demo
             *         Indentation 10px by default.
             * @sample gantt/treegrid-axis/indentation-0px
             *         Indentation set to 0px.
             *
             * @product gantt
             */
            indentation: 10,

            /**
             * Horizontal axis only. When `staggerLines` is not set,
             * `maxStaggerLines` defines how many lines the axis is allowed to
             * add to automatically avoid overlapping X labels. Set to `1` to
             * disable overlap detection.
             *
             * @deprecated
             * @type      {number}
             * @default   5
             * @since     1.3.3
             * @apioption xAxis.labels.maxStaggerLines
             */

            /**
             * How to handle overflowing labels on horizontal axis. If set to
             * `"allow"`, it will not be aligned at all. By default it
             * `"justify"` labels inside the chart area. If there is room to
             * move it, it will be aligned to the edge, else it will be removed.
             *
             * @type       {string}
             * @default    justify
             * @since      2.2.5
             * @validvalue ["allow", "justify"]
             * @apioption  xAxis.labels.overflow
             */

            /**
             * The pixel padding for axis labels, to ensure white space between
             * them.
             *
             * @type      {number}
             * @default   5
             * @product   highcharts gantt
             * @apioption xAxis.labels.padding
             */

            /**
             * Whether to reserve space for the labels. By default, space is
             * reserved for the labels in these cases:
             *
             * * On all horizontal axes.
             * * On vertical axes if `label.align` is `right` on a left-side
             * axis or `left` on a right-side axis.
             * * On vertical axes if `label.align` is `center`.
             *
             * This can be turned off when for example the labels are rendered
             * inside the plot area instead of outside.
             *
             * @see [labels.align](#xAxis.labels.align)
             *
             * @sample {highcharts} highcharts/xaxis/labels-reservespace/
             *         No reserved space, labels inside plot
             * @sample {highcharts} highcharts/xaxis/labels-reservespace-true/
             *         Left-aligned labels on a vertical category axis
             *
             * @type      {boolean}
             * @since     4.1.10
             * @product   highcharts gantt
             * @apioption xAxis.labels.reserveSpace
             */

            /**
             * Rotation of the labels in degrees.
             *
             * @sample {highcharts} highcharts/xaxis/labels-rotation/
             *         X axis labels rotated 90°
             *
             * @type      {number}
             * @default   0
             * @apioption xAxis.labels.rotation
             */

            /**
             * Horizontal axes only. The number of lines to spread the labels
             * over to make room or tighter labels.
             *
             * @sample {highcharts} highcharts/xaxis/labels-staggerlines/
             *         Show labels over two lines
             * @sample {highstock} stock/xaxis/labels-staggerlines/
             *         Show labels over two lines
             *
             * @type      {number}
             * @since     2.1
             * @apioption xAxis.labels.staggerLines
             */

            /**
             * To show only every _n_'th label on the axis, set the step to _n_.
             * Setting the step to 2 shows every other label.
             *
             * By default, the step is calculated automatically to avoid
             * overlap. To prevent this, set it to 1\. This usually only
             * happens on a category axis, and is often a sign that you have
             * chosen the wrong axis type.
             *
             * Read more at
             * [Axis docs](https://www.highcharts.com/docs/chart-concepts/axes)
             * => What axis should I use?
             *
             * @sample {highcharts} highcharts/xaxis/labels-step/
             *         Showing only every other axis label on a categorized
             *         x-axis
             * @sample {highcharts} highcharts/xaxis/labels-step-auto/
             *         Auto steps on a category axis
             *
             * @type      {number}
             * @since     2.1
             * @apioption xAxis.labels.step
             */

            /**
             * Whether to [use HTML](https://www.highcharts.com/docs/chart-concepts/labels-and-string-formatting#html)
             * to render the labels.
             *
             * @type      {boolean}
             * @default   false
             * @apioption xAxis.labels.useHTML
             */

            /**
             * The x position offset of the label relative to the tick position
             * on the axis.
             *
             * @sample {highcharts} highcharts/xaxis/labels-x/
             *         Y axis labels placed on grid lines
             */
            x: 0,

            /**
             * The y position offset of the label relative to the tick position
             * on the axis. The default makes it adapt to the font size on
             * bottom axis.
             *
             * @sample {highcharts} highcharts/xaxis/labels-x/
             *         Y axis labels placed on grid lines
             *
             * @type      {number}
             * @apioption xAxis.labels.y
             */

            /**
             * The Z index for the axis labels.
             *
             * @type      {number}
             * @default   7
             * @apioption xAxis.labels.zIndex
             */

            /**
             * CSS styles for the label. Use `whiteSpace: 'nowrap'` to prevent
             * wrapping of category labels. Use `textOverflow: 'none'` to
             * prevent ellipsis (dots).
             *
             * In styled mode, the labels are styled with the
             * `.highcharts-axis-labels` class.
             *
             * @sample {highcharts} highcharts/xaxis/labels-style/
             *         Red X axis labels
             *
             * @type      {Highcharts.CSSObject}
             */
            style: {
                /** @internal */
                color: '${palette.neutralColor60}',
                /** @internal */
                cursor: 'default',
                /** @internal */
                fontSize: '11px'
            }
        },

        /**
         * The left position as the horizontal axis. If it's a number, it is
         * interpreted as pixel position relative to the chart.
         *
         * Since Highcharts v5.0.13: If it's a percentage string, it is
         * interpreted as percentages of the plot width, offset from plot area
         * left.
         *
         * @type      {number|string}
         * @product   highcharts highstock
         * @apioption xAxis.left
         */

        /**
         * The top position as the vertical axis. If it's a number, it is
         * interpreted as pixel position relative to the chart.
         *
         * Since Highcharts 2: If it's a percentage string, it is interpreted
         * as percentages of the plot height, offset from plot area top.
         *
         * @type      {number|string}
         * @product   highcharts highstock
         * @apioption xAxis.top
         */

        /**
         * Index of another axis that this axis is linked to. When an axis is
         * linked to a master axis, it will take the same extremes as
         * the master, but as assigned by min or max or by setExtremes.
         * It can be used to show additional info, or to ease reading the
         * chart by duplicating the scales.
         *
         * @sample {highcharts} highcharts/xaxis/linkedto/
         *         Different string formats of the same date
         * @sample {highcharts} highcharts/yaxis/linkedto/
         *         Y values on both sides
         *
         * @type      {number}
         * @since     2.0.2
         * @product   highcharts highstock gantt
         * @apioption xAxis.linkedTo
         */

        /**
         * The maximum value of the axis. If `null`, the max value is
         * automatically calculated.
         *
         * If the [endOnTick](#yAxis.endOnTick) option is true, the `max` value
         * might be rounded up.
         *
         * If a [tickAmount](#yAxis.tickAmount) is set, the axis may be extended
         * beyond the set max in order to reach the given number of ticks. The
         * same may happen in a chart with multiple axes, determined by [chart.
         * alignTicks](#chart), where a `tickAmount` is applied internally.
         *
         * @sample {highcharts} highcharts/yaxis/max-200/
         *         Y axis max of 200
         * @sample {highcharts} highcharts/yaxis/max-logarithmic/
         *         Y axis max on logarithmic axis
         * @sample {highstock} stock/xaxis/min-max/
         *         Fixed min and max on X axis
         * @sample {highmaps} maps/axis/min-max/
         *         Pre-zoomed to a specific area
         *
         * @type      {number|null}
         * @apioption xAxis.max
         */

        /**
         * Padding of the max value relative to the length of the axis. A
         * padding of 0.05 will make a 100px axis 5px longer. This is useful
         * when you don't want the highest data value to appear on the edge
         * of the plot area. When the axis' `max` option is set or a max extreme
         * is set using `axis.setExtremes()`, the maxPadding will be ignored.
         *
         * @sample {highcharts} highcharts/yaxis/maxpadding/
         *         Max padding of 0.25 on y axis
         * @sample {highstock} stock/xaxis/minpadding-maxpadding/
         *         Greater min- and maxPadding
         * @sample {highmaps} maps/chart/plotbackgroundcolor-gradient/
         *         Add some padding
         *
         * @default   {highcharts} 0.01
         * @default   {highstock|highmaps} 0
         * @since     1.2.0
         */
        maxPadding: 0.01,

        /**
         * Deprecated. Use `minRange` instead.
         *
         * @deprecated
         * @type      {number}
         * @product   highcharts highstock
         * @apioption xAxis.maxZoom
         */

        /**
         * The minimum value of the axis. If `null` the min value is
         * automatically calculated.
         *
         * If the [startOnTick](#yAxis.startOnTick) option is true (default),
         * the `min` value might be rounded down.
         *
         * The automatically calculated minimum value is also affected by
         * [floor](#yAxis.floor), [softMin](#yAxis.softMin),
         * [minPadding](#yAxis.minPadding), [minRange](#yAxis.minRange)
         * as well as [series.threshold](#plotOptions.series.threshold)
         * and [series.softThreshold](#plotOptions.series.softThreshold).
         *
         * @sample {highcharts} highcharts/yaxis/min-startontick-false/
         *         -50 with startOnTick to false
         * @sample {highcharts} highcharts/yaxis/min-startontick-true/
         *         -50 with startOnTick true by default
         * @sample {highstock} stock/xaxis/min-max/
         *         Set min and max on X axis
         * @sample {highmaps} maps/axis/min-max/
         *         Pre-zoomed to a specific area
         *
         * @type      {number|null}
         * @apioption xAxis.min
         */

        /**
         * The dash or dot style of the minor grid lines. For possible values,
         * see [this demonstration](https://jsfiddle.net/gh/get/library/pure/highcharts/highcharts/tree/master/samples/highcharts/plotoptions/series-dashstyle-all/).
         *
         * @sample {highcharts} highcharts/yaxis/minorgridlinedashstyle/
         *         Long dashes on minor grid lines
         * @sample {highstock} stock/xaxis/minorgridlinedashstyle/
         *         Long dashes on minor grid lines
         *
         * @type      {Highcharts.DashStyleValue}
         * @default   Solid
         * @since     1.2
         * @apioption xAxis.minorGridLineDashStyle
         */

        /**
         * Specific tick interval in axis units for the minor ticks. On a linear
         * axis, if `"auto"`, the minor tick interval is calculated as a fifth
         * of the tickInterval. If `null` or `undefined`, minor ticks are not
         * shown.
         *
         * On logarithmic axes, the unit is the power of the value. For example,
         * setting the minorTickInterval to 1 puts one tick on each of 0.1, 1,
         * 10, 100 etc. Setting the minorTickInterval to 0.1 produces 9 ticks
         * between 1 and 10, 10 and 100 etc.
         *
         * If user settings dictate minor ticks to become too dense, they don't
         * make sense, and will be ignored to prevent performance problems.
         *
         * @sample {highcharts} highcharts/yaxis/minortickinterval-null/
         *         Null by default
         * @sample {highcharts} highcharts/yaxis/minortickinterval-5/
         *         5 units
         * @sample {highcharts} highcharts/yaxis/minortickinterval-log-auto/
         *         "auto"
         * @sample {highcharts} highcharts/yaxis/minortickinterval-log/
         *         0.1
         * @sample {highstock} stock/demo/basic-line/
         *         Null by default
         * @sample {highstock} stock/xaxis/minortickinterval-auto/
         *         "auto"
         *
         * @type      {number|string|null}
         * @apioption xAxis.minorTickInterval
         */

        /**
         * The pixel length of the minor tick marks.
         *
         * @sample {highcharts} highcharts/yaxis/minorticklength/
         *         10px on Y axis
         * @sample {highstock} stock/xaxis/minorticks/
         *         10px on Y axis
         */
        minorTickLength: 2,

        /**
         * The position of the minor tick marks relative to the axis line.
         *  Can be one of `inside` and `outside`.
         *
         * @sample {highcharts} highcharts/yaxis/minortickposition-outside/
         *         Outside by default
         * @sample {highcharts} highcharts/yaxis/minortickposition-inside/
         *         Inside
         * @sample {highstock} stock/xaxis/minorticks/
         *         Inside
         *
         * @validvalue ["inside", "outside"]
         */
        minorTickPosition: 'outside',

        /**
         * Enable or disable minor ticks. Unless
         * [minorTickInterval](#xAxis.minorTickInterval) is set, the tick
         * interval is calculated as a fifth of the `tickInterval`.
         *
         * On a logarithmic axis, minor ticks are laid out based on a best
         * guess, attempting to enter approximately 5 minor ticks between
         * each major tick.
         *
         * Prior to v6.0.0, ticks were unabled in auto layout by setting
         * `minorTickInterval` to `"auto"`.
         *
         * @productdesc {highcharts}
         * On axes using [categories](#xAxis.categories), minor ticks are not
         * supported.
         *
         * @sample {highcharts} highcharts/yaxis/minorticks-true/
         *         Enabled on linear Y axis
         *
         * @type      {boolean}
         * @default   false
         * @since     6.0.0
         * @apioption xAxis.minorTicks
         */

        /**
         * The pixel width of the minor tick mark.
         *
         * @sample {highcharts} highcharts/yaxis/minortickwidth/
         *         3px width
         * @sample {highstock} stock/xaxis/minorticks/
         *         1px width
         *
         * @type      {number}
         * @default   0
         * @apioption xAxis.minorTickWidth
         */

        /**
         * Padding of the min value relative to the length of the axis. A
         * padding of 0.05 will make a 100px axis 5px longer. This is useful
         * when you don't want the lowest data value to appear on the edge
         * of the plot area. When the axis' `min` option is set or a min extreme
         * is set using `axis.setExtremes()`, the minPadding will be ignored.
         *
         * @sample {highcharts} highcharts/yaxis/minpadding/
         *         Min padding of 0.2
         * @sample {highstock} stock/xaxis/minpadding-maxpadding/
         *         Greater min- and maxPadding
         * @sample {highmaps} maps/chart/plotbackgroundcolor-gradient/
         *         Add some padding
         *
         * @default    {highcharts} 0.01
         * @default    {highstock|highmaps} 0
         * @since      1.2.0
         * @product    highcharts highstock gantt
         */
        minPadding: 0.01,

        /**
         * The minimum range to display on this axis. The entire axis will not
         * be allowed to span over a smaller interval than this. For example,
         * for a datetime axis the main unit is milliseconds. If minRange is
         * set to 3600000, you can't zoom in more than to one hour.
         *
         * The default minRange for the x axis is five times the smallest
         * interval between any of the data points.
         *
         * On a logarithmic axis, the unit for the minimum range is the power.
         * So a minRange of 1 means that the axis can be zoomed to 10-100,
         * 100-1000, 1000-10000 etc.
         *
         * Note that the `minPadding`, `maxPadding`, `startOnTick` and
         * `endOnTick` settings also affect how the extremes of the axis
         * are computed.
         *
         * @sample {highcharts} highcharts/xaxis/minrange/
         *         Minimum range of 5
         * @sample {highstock} stock/xaxis/minrange/
         *         Max zoom of 6 months overrides user selections
         * @sample {highmaps} maps/axis/minrange/
         *         Minimum range of 1000
         *
         * @type      {number}
         * @apioption xAxis.minRange
         */

        /**
         * The minimum tick interval allowed in axis values. For example on
         * zooming in on an axis with daily data, this can be used to prevent
         * the axis from showing hours. Defaults to the closest distance between
         * two points on the axis.
         *
         * @type      {number}
         * @since     2.3.0
         * @apioption xAxis.minTickInterval
         */

        /**
         * The distance in pixels from the plot area to the axis line.
         * A positive offset moves the axis with it's line, labels and ticks
         * away from the plot area. This is typically used when two or more
         * axes are displayed on the same side of the plot. With multiple
         * axes the offset is dynamically adjusted to avoid collision, this
         * can be overridden by setting offset explicitly.
         *
         * @sample {highcharts} highcharts/yaxis/offset/
         *         Y axis offset of 70
         * @sample {highcharts} highcharts/yaxis/offset-centered/
         *         Axes positioned in the center of the plot
         * @sample {highstock} stock/xaxis/offset/
         *         Y axis offset by 70 px
         *
         * @type      {number}
         * @default   0
         * @apioption xAxis.offset
         */

        /**
         * Whether to display the axis on the opposite side of the normal. The
         * normal is on the left side for vertical axes and bottom for
         * horizontal, so the opposite sides will be right and top respectively.
         * This is typically used with dual or multiple axes.
         *
         * @sample {highcharts} highcharts/yaxis/opposite/
         *         Secondary Y axis opposite
         * @sample {highstock} stock/xaxis/opposite/
         *         Y axis on left side
         *
         * @type      {boolean}
         * @default   false
         * @apioption xAxis.opposite
         */

        /**
         * In an ordinal axis, the points are equally spaced in the chart
         * regardless of the actual time or x distance between them. This means
         * that missing data periods (e.g. nights or weekends for a stock chart)
         * will not take up space in the chart.
         * Having `ordinal: false` will show any gaps created by the `gapSize`
         * setting proportionate to their duration.
         *
         * In stock charts the X axis is ordinal by default, unless
         * the boost module is used and at least one of the series' data length
         * exceeds the [boostThreshold](#series.line.boostThreshold).
         *
         * @sample {highstock} stock/xaxis/ordinal-true/
         *         True by default
         * @sample {highstock} stock/xaxis/ordinal-false/
         *         False
         *
         * @type      {boolean}
         * @default   true
         * @since     1.1
         * @product   highstock
         * @apioption xAxis.ordinal
         */

        /**
         * Additional range on the right side of the xAxis. Works similar to
         * `xAxis.maxPadding`, but value is set in milliseconds. Can be set for
         * both main `xAxis` and the navigator's `xAxis`.
         *
         * @sample {highstock} stock/xaxis/overscroll/
         *         One minute overscroll with live data
         *
         * @type      {number}
         * @default   0
         * @since     6.0.0
         * @product   highstock
         * @apioption xAxis.overscroll
         */

        /**
         * Refers to the index in the [panes](#panes) array. Used for circular
         * gauges and polar charts. When the option is not set then first pane
         * will be used.
         *
         * @sample highcharts/demo/gauge-vu-meter
         *         Two gauges with different center
         *
         * @type      {number}
         * @product   highcharts
         * @apioption xAxis.pane
         */


        /**
         * The zoomed range to display when only defining one or none of `min`
         * or `max`. For example, to show the latest month, a range of one month
         * can be set.
         *
         * @sample {highstock} stock/xaxis/range/
         *         Setting a zoomed range when the rangeSelector is disabled
         *
         * @type      {number}
         * @product   highstock
         * @apioption xAxis.range
         */

        /**
         * Whether to reverse the axis so that the highest number is closest
         * to the origin. If the chart is inverted, the x axis is reversed by
         * default.
         *
         * @sample {highcharts} highcharts/yaxis/reversed/
         *         Reversed Y axis
         * @sample {highstock} stock/xaxis/reversed/
         *         Reversed Y axis
         *
         * @type      {boolean}
         * @default   false
         * @apioption xAxis.reversed
         */
        // reversed: false,

        /**
         * This option determines how stacks should be ordered within a group.
         * For example reversed xAxis also reverses stacks, so first series
         * comes last in a group. To keep order like for non-reversed xAxis
         * enable this option.
         *
         * @sample {highcharts} highcharts/xaxis/reversedstacks/
         *         Reversed stacks comparison
         * @sample {highstock} highcharts/xaxis/reversedstacks/
         *         Reversed stacks comparison
         *
         * @type      {boolean}
         * @default   false
         * @since     6.1.1
         * @product   highcharts highstock
         * @apioption xAxis.reversedStacks
         */

        /**
         * An optional scrollbar to display on the X axis in response to
         * limiting the minimum and maximum of the axis values.
         *
         * In styled mode, all the presentational options for the scrollbar are
         * replaced by the classes `.highcharts-scrollbar-thumb`,
         * `.highcharts-scrollbar-arrow`, `.highcharts-scrollbar-button`,
         * `.highcharts-scrollbar-rifles` and `.highcharts-scrollbar-track`.
         *
         * @sample {highstock} stock/yaxis/heatmap-scrollbars/
         *         Heatmap with both scrollbars
         *
         * @extends   scrollbar
         * @since     4.2.6
         * @product   highstock
         * @apioption xAxis.scrollbar
         */

        /**
         * Whether to show the axis line and title when the axis has no data.
         *
         * @sample {highcharts} highcharts/yaxis/showempty/
         *         When clicking the legend to hide series, one axis preserves
         *         line and title, the other doesn't
         * @sample {highstock} highcharts/yaxis/showempty/
         *         When clicking the legend to hide series, one axis preserves
         *         line and title, the other doesn't
         *
         * @since     1.1
         */
        showEmpty: true,

        /**
         * Whether to show the first tick label.
         *
         * @sample {highcharts} highcharts/xaxis/showfirstlabel-false/
         *         Set to false on X axis
         * @sample {highstock} stock/xaxis/showfirstlabel/
         *         Labels below plot lines on Y axis
         *
         * @type      {boolean}
         * @default   true
         * @apioption xAxis.showFirstLabel
         */

        /**
         * Whether to show the last tick label. Defaults to `true` on cartesian
         * charts, and `false` on polar charts.
         *
         * @sample {highcharts} highcharts/xaxis/showlastlabel-true/
         *         Set to true on X axis
         * @sample {highstock} stock/xaxis/showfirstlabel/
         *         Labels below plot lines on Y axis
         *
         * @type      {boolean}
         * @default   true
         * @product   highcharts highstock gantt
         * @apioption xAxis.showLastLabel
         */

        /**
         * A soft maximum for the axis. If the series data maximum is less than
         * this, the axis will stay at this maximum, but if the series data
         * maximum is higher, the axis will flex to show all data.
         *
         * @sample highcharts/yaxis/softmin-softmax/
         *         Soft min and max
         *
         * @type      {number}
         * @since     5.0.1
         * @product   highcharts highstock gantt
         * @apioption xAxis.softMax
         */

        /**
         * A soft minimum for the axis. If the series data minimum is greater
         * than this, the axis will stay at this minimum, but if the series
         * data minimum is lower, the axis will flex to show all data.
         *
         * @sample highcharts/yaxis/softmin-softmax/
         *         Soft min and max
         *
         * @type      {number}
         * @since     5.0.1
         * @product   highcharts highstock gantt
         * @apioption xAxis.softMin
         */

        /**
         * For datetime axes, this decides where to put the tick between weeks.
         *  0 = Sunday, 1 = Monday.
         *
         * @sample {highcharts} highcharts/xaxis/startofweek-monday/
         *         Monday by default
         * @sample {highcharts} highcharts/xaxis/startofweek-sunday/
         *         Sunday
         * @sample {highstock} stock/xaxis/startofweek-1
         *         Monday by default
         * @sample {highstock} stock/xaxis/startofweek-0
         *         Sunday
         *
         * @product highcharts highstock gantt
         */
        startOfWeek: 1,

        /**
         * Whether to force the axis to start on a tick. Use this option with
         * the `minPadding` option to control the axis start.
         *
         * @productdesc {highstock}
         * In Highstock, `startOnTick` is always `false` when the navigator
         * is enabled, to prevent jumpy scrolling.
         *
         * @sample {highcharts} highcharts/xaxis/startontick-false/
         *         False by default
         * @sample {highcharts} highcharts/xaxis/startontick-true/
         *         True
         *
         * @since 1.2.0
         */
        startOnTick: false,


        /**
         * The amount of ticks to draw on the axis. This opens up for aligning
         * the ticks of multiple charts or panes within a chart. This option
         * overrides the `tickPixelInterval` option.
         *
         * This option only has an effect on linear axes. Datetime, logarithmic
         * or category axes are not affected.
         *
         * @sample {highcharts} highcharts/yaxis/tickamount/
         *         8 ticks on Y axis
         * @sample {highstock} highcharts/yaxis/tickamount/
         *         8 ticks on Y axis
         *
         * @type      {number}
         * @since     4.1.0
         * @product   highcharts highstock gantt
         * @apioption xAxis.tickAmount
         */

        /**
         * The interval of the tick marks in axis units. When `undefined`, the
         * tick interval is computed to approximately follow the
         * [tickPixelInterval](#xAxis.tickPixelInterval) on linear and datetime
         * axes. On categorized axes, a `undefined` tickInterval will default to
         * 1, one category. Note that datetime axes are based on milliseconds,
         * so for example an interval of one day is expressed as
         * `24 * 3600 * 1000`.
         *
         * On logarithmic axes, the tickInterval is based on powers, so a
         * tickInterval of 1 means one tick on each of 0.1, 1, 10, 100 etc. A
         * tickInterval of 2 means a tick of 0.1, 10, 1000 etc. A tickInterval
         * of 0.2 puts a tick on 0.1, 0.2, 0.4, 0.6, 0.8, 1, 2, 4, 6, 8, 10, 20,
         * 40 etc.
         *
         *
         * If the tickInterval is too dense for labels to be drawn, Highcharts
         * may remove ticks.
         *
         * If the chart has multiple axes, the [alignTicks](#chart.alignTicks)
         * option may interfere with the `tickInterval` setting.
         *
         * @see [tickPixelInterval](#xAxis.tickPixelInterval)
         * @see [tickPositions](#xAxis.tickPositions)
         * @see [tickPositioner](#xAxis.tickPositioner)
         *
         * @sample {highcharts} highcharts/xaxis/tickinterval-5/
         *         Tick interval of 5 on a linear axis
         * @sample {highstock} stock/xaxis/tickinterval/
         *         Tick interval of 0.01 on Y axis
         *
         * @type      {number}
         * @apioption xAxis.tickInterval
         */

        /**
         * The pixel length of the main tick marks.
         *
         * @sample {highcharts} highcharts/xaxis/ticklength/
         *         20 px tick length on the X axis
         * @sample {highstock} stock/xaxis/ticks/
         *         Formatted ticks on X axis
         */
        tickLength: 10,

        /**
         * If tickInterval is `null` this option sets the approximate pixel
         * interval of the tick marks. Not applicable to categorized axis.
         *
         * The tick interval is also influenced by the [minTickInterval](
         * #xAxis.minTickInterval) option, that, by default prevents ticks from
         * being denser than the data points.
         *
         * @see [tickInterval](#xAxis.tickInterval)
         * @see [tickPositioner](#xAxis.tickPositioner)
         * @see [tickPositions](#xAxis.tickPositions)
         *
         * @sample {highcharts} highcharts/xaxis/tickpixelinterval-50/
         *         50 px on X axis
         * @sample {highstock} stock/xaxis/tickpixelinterval/
         *         200 px on X axis
         */
        tickPixelInterval: 100,

        /**
         * For categorized axes only. If `on` the tick mark is placed in the
         * center of the category, if `between` the tick mark is placed between
         * categories. The default is `between` if the `tickInterval` is 1, else
         * `on`.
         *
         * @sample {highcharts} highcharts/xaxis/tickmarkplacement-between/
         *         "between" by default
         * @sample {highcharts} highcharts/xaxis/tickmarkplacement-on/
         *         "on"
         *
         * @product    highcharts gantt
         * @validvalue ["on", "between"]
         */
        tickmarkPlacement: 'between',

        /**
         * The position of the major tick marks relative to the axis line.
         * Can be one of `inside` and `outside`.
         *
         * @sample {highcharts} highcharts/xaxis/tickposition-outside/
         *         "outside" by default
         * @sample {highcharts} highcharts/xaxis/tickposition-inside/
         *         "inside"
         * @sample {highstock} stock/xaxis/ticks/
         *         Formatted ticks on X axis
         *
         * @validvalue ["inside", "outside"]
         */
        tickPosition: 'outside',

        /**
         * A callback function returning array defining where the ticks are
         * laid out on the axis. This overrides the default behaviour of
         * [tickPixelInterval](#xAxis.tickPixelInterval) and [tickInterval](
         * #xAxis.tickInterval). The automatic tick positions are accessible
         * through `this.tickPositions` and can be modified by the callback.
         *
         * @see [tickPositions](#xAxis.tickPositions)
         *
         * @sample {highcharts} highcharts/xaxis/tickpositions-tickpositioner/
         *         Demo of tickPositions and tickPositioner
         * @sample {highstock} highcharts/xaxis/tickpositions-tickpositioner/
         *         Demo of tickPositions and tickPositioner
         *
         * @type      {Highcharts.AxisTickPositionerCallbackFunction}
         * @apioption xAxis.tickPositioner
         */

        /**
         * An array defining where the ticks are laid out on the axis. This
         * overrides the default behaviour of [tickPixelInterval](
         * #xAxis.tickPixelInterval) and [tickInterval](#xAxis.tickInterval).
         *
         * @see [tickPositioner](#xAxis.tickPositioner)
         *
         * @sample {highcharts} highcharts/xaxis/tickpositions-tickpositioner/
         *         Demo of tickPositions and tickPositioner
         * @sample {highstock} highcharts/xaxis/tickpositions-tickpositioner/
         *         Demo of tickPositions and tickPositioner
         *
         * @type      {Array<number>}
         * @apioption xAxis.tickPositions
         */

        /**
         * The pixel width of the major tick marks. Defaults to 0 on category
         * axes, otherwise 1.
         *
         * In styled mode, the stroke width is given in the `.highcharts-tick`
         * class, but in order for the element to be generated on category axes,
         * the option must be explicitly set to 1.
         *
         * @sample {highcharts} highcharts/xaxis/tickwidth/
         *         10 px width
         * @sample {highcharts} highcharts/css/axis-grid/
         *         Styled mode
         * @sample {highstock} stock/xaxis/ticks/
         *         Formatted ticks on X axis
         * @sample {highstock} highcharts/css/axis-grid/
         *         Styled mode
         *
         * @type      {undefined|number}
         * @default   {highstock} 1
         * @default   {highmaps} 0
         * @apioption xAxis.tickWidth
         */

        /**
         * The axis title, showing next to the axis line.
         *
         * @productdesc {highmaps}
         * In Highmaps, the axis is hidden by default, but adding an axis title
         * is still possible. X axis and Y axis titles will appear at the bottom
         * and left by default.
         */
        title: {

            /**
             * Deprecated. Set the `text` to `null` to disable the title.
             *
             * @deprecated
             * @type      {boolean}
             * @product   highcharts
             * @apioption xAxis.title.enabled
             */

            /**
             * The pixel distance between the axis labels or line and the title.
             * Defaults to 0 for horizontal axes, 10 for vertical
             *
             * @sample {highcharts} highcharts/xaxis/title-margin/
             *         Y axis title margin of 60
             *
             * @type      {number}
             * @apioption xAxis.title.margin
             */

            /**
             * The distance of the axis title from the axis line. By default,
             * this distance is computed from the offset width of the labels,
             * the labels' distance from the axis and the title's margin.
             * However when the offset option is set, it overrides all this.
             *
             * @sample {highcharts} highcharts/yaxis/title-offset/
             *         Place the axis title on top of the axis
             * @sample {highstock} highcharts/yaxis/title-offset/
             *         Place the axis title on top of the Y axis
             *
             * @type      {number}
             * @since     2.2.0
             * @apioption xAxis.title.offset
             */

            /**
             * Whether to reserve space for the title when laying out the axis.
             *
             * @type      {boolean}
             * @default   true
             * @since     5.0.11
             * @product   highcharts highstock gantt
             * @apioption xAxis.title.reserveSpace
             */

            /**
             * The rotation of the text in degrees. 0 is horizontal, 270 is
             * vertical reading from bottom to top.
             *
             * @sample {highcharts} highcharts/yaxis/title-offset/
             *         Horizontal
             *
             * @type      {number}
             * @default   0
             * @apioption xAxis.title.rotation
             */

            /**
             * The actual text of the axis title. It can contain basic HTML tags
             * like `b`, `i` and `span` with style.
             *
             * @sample {highcharts} highcharts/xaxis/title-text/
             *         Custom HTML
             * @sample {highstock} stock/xaxis/title-text/
             *         Titles for both axes
             *
             * @type      {string|null}
             * @apioption xAxis.title.text
             */

            /**
             * Alignment of the text, can be `"left"`, `"right"` or `"center"`.
             * Default alignment depends on the
             * [title.align](xAxis.title.align):
             *
             * Horizontal axes:
             * - for `align` = `"low"`, `textAlign` is set to `left`
             * - for `align` = `"middle"`, `textAlign` is set to `center`
             * - for `align` = `"high"`, `textAlign` is set to `right`
             *
             * Vertical axes:
             * - for `align` = `"low"` and `opposite` = `true`, `textAlign` is
             *   set to `right`
             * - for `align` = `"low"` and `opposite` = `false`, `textAlign` is
             *   set to `left`
             * - for `align` = `"middle"`, `textAlign` is set to `center`
             * - for `align` = `"high"` and `opposite` = `true` `textAlign` is
             *   set to `left`
             * - for `align` = `"high"` and `opposite` = `false` `textAlign` is
             *   set to `right`
             *
             * @type      {Highcharts.AlignValue}
             * @apioption xAxis.title.textAlign
             */

            /**
             * Whether to [use HTML](https://www.highcharts.com/docs/chart-concepts/labels-and-string-formatting#html)
             * to render the axis title.
             *
             * @type      {boolean}
             * @default   false
             * @product   highcharts highstock gantt
             * @apioption xAxis.title.useHTML
             */

            /**
             * Horizontal pixel offset of the title position.
             *
             * @type      {number}
             * @default   0
             * @since     4.1.6
             * @product   highcharts highstock gantt
             * @apioption xAxis.title.x
             */

            /**
             * Vertical pixel offset of the title position.
             *
             * @type      {number}
             * @product   highcharts highstock gantt
             * @apioption xAxis.title.y
             */

            /**
             * Alignment of the title relative to the axis values. Possible
             * values are "low", "middle" or "high".
             *
             * @sample {highcharts} highcharts/xaxis/title-align-low/
             *         "low"
             * @sample {highcharts} highcharts/xaxis/title-align-center/
             *         "middle" by default
             * @sample {highcharts} highcharts/xaxis/title-align-high/
             *         "high"
             * @sample {highcharts} highcharts/yaxis/title-offset/
             *         Place the Y axis title on top of the axis
             * @sample {highstock} stock/xaxis/title-align/
             *         Aligned to "high" value
             *
             * @type {Highcharts.AxisTitleAlignValue}
             */
            align: 'middle',

            /**
             * CSS styles for the title. If the title text is longer than the
             * axis length, it will wrap to multiple lines by default. This can
             * be customized by setting `textOverflow: 'ellipsis'`, by
             * setting a specific `width` or by setting `whiteSpace: 'nowrap'`.
             *
             * In styled mode, the stroke width is given in the
             * `.highcharts-axis-title` class.
             *
             * @sample {highcharts} highcharts/xaxis/title-style/
             *         Red
             * @sample {highcharts} highcharts/css/axis/
             *         Styled mode
             *
             * @type    {Highcharts.CSSObject}
             */
            style: {
                /** @internal */
                color: '${palette.neutralColor60}'
            }
        },

        /**
         * The type of axis. Can be one of `linear`, `logarithmic`, `datetime`
         * or `category`. In a datetime axis, the numbers are given in
         * milliseconds, and tick marks are placed on appropriate values like
         * full hours or days. In a category axis, the
         * [point names](#series.line.data.name) of the chart's series are used
         * for categories, if not a [categories](#xAxis.categories) array is
         * defined.
         *
         * @sample {highcharts} highcharts/xaxis/type-linear/
         *         Linear
         * @sample {highcharts} highcharts/yaxis/type-log/
         *         Logarithmic
         * @sample {highcharts} highcharts/yaxis/type-log-minorgrid/
         *         Logarithmic with minor grid lines
         * @sample {highcharts} highcharts/xaxis/type-log-both/
         *         Logarithmic on two axes
         * @sample {highcharts} highcharts/yaxis/type-log-negative/
         *         Logarithmic with extension to emulate negative values
         *
         * @type    {Highcharts.AxisTypeValue}
         * @product highcharts gantt
         */
        type: 'linear',

        /**
         * If there are multiple axes on the same side of the chart, the pixel
         * margin between the axes. Defaults to 0 on vertical axes, 15 on
         * horizontal axes.
         *
         * @type      {number}
         * @since     7.0.3
         * @apioption xAxis.margin
         */

        /**
         * Applies only when the axis `type` is `category`. When `uniqueNames`
         * is true, points are placed on the X axis according to their names.
         * If the same point name is repeated in the same or another series,
         * the point is placed on the same X position as other points of the
         * same name. When `uniqueNames` is false, the points are laid out in
         * increasing X positions regardless of their names, and the X axis
         * category will take the name of the last point in each position.
         *
         * @sample {highcharts} highcharts/xaxis/uniquenames-true/
         *         True by default
         * @sample {highcharts} highcharts/xaxis/uniquenames-false/
         *         False
         *
         * @type      {boolean}
         * @default   true
         * @since     4.2.7
         * @product   highcharts gantt
         * @apioption xAxis.uniqueNames
         */

        /**
         * Datetime axis only. An array determining what time intervals the
         * ticks are allowed to fall on. Each array item is an array where the
         * first value is the time unit and the second value another array of
         * allowed multiples.
         *
         * Defaults to:
         * ```js
         * units: [[
         *     'millisecond', // unit name
         *     [1, 2, 5, 10, 20, 25, 50, 100, 200, 500] // allowed multiples
         * ], [
         *     'second',
         *     [1, 2, 5, 10, 15, 30]
         * ], [
         *     'minute',
         *     [1, 2, 5, 10, 15, 30]
         * ], [
         *     'hour',
         *     [1, 2, 3, 4, 6, 8, 12]
         * ], [
         *     'day',
         *     [1]
         * ], [
         *     'week',
         *     [1]
         * ], [
         *     'month',
         *     [1, 3, 6]
         * ], [
         *     'year',
         *     null
         * ]]
         * ```
         *
         * @type      {Array<Array<string,(Array<number>|null)>>}
         * @product   highcharts highstock gantt
         * @apioption xAxis.units
         */

        /**
         * Whether axis, including axis title, line, ticks and labels, should
         * be visible.
         *
         * @type      {boolean}
         * @default   true
         * @since     4.1.9
         * @product   highcharts highstock gantt
         * @apioption xAxis.visible
         */

        /**
         * Color of the minor, secondary grid lines.
         *
         * In styled mode, the stroke width is given in the
         * `.highcharts-minor-grid-line` class.
         *
         * @sample {highcharts} highcharts/yaxis/minorgridlinecolor/
         *         Bright grey lines from Y axis
         * @sample {highcharts|highstock} highcharts/css/axis-grid/
         *         Styled mode
         * @sample {highstock} stock/xaxis/minorgridlinecolor/
         *         Bright grey lines from Y axis
         *
         * @type    {Highcharts.ColorString|Highcharts.GradientColorObject|Highcharts.PatternObject}
         * @default #f2f2f2
         */
        minorGridLineColor: '${palette.neutralColor5}',

        /**
         * Width of the minor, secondary grid lines.
         *
         * In styled mode, the stroke width is given in the
         * `.highcharts-grid-line` class.
         *
         * @sample {highcharts} highcharts/yaxis/minorgridlinewidth/
         *         2px lines from Y axis
         * @sample {highcharts|highstock} highcharts/css/axis-grid/
         *         Styled mode
         * @sample {highstock} stock/xaxis/minorgridlinewidth/
         *         2px lines from Y axis
         */
        minorGridLineWidth: 1,

        /**
         * Color for the minor tick marks.
         *
         * @sample {highcharts} highcharts/yaxis/minortickcolor/
         *         Black tick marks on Y axis
         * @sample {highstock} stock/xaxis/minorticks/
         *         Black tick marks on Y axis
         *
         * @type    {Highcharts.ColorString|Highcharts.GradientColorObject|Highcharts.PatternObject}
         * @default #999999
         */
        minorTickColor: '${palette.neutralColor40}',

        /**
         * The color of the line marking the axis itself.
         *
         * In styled mode, the line stroke is given in the
         * `.highcharts-axis-line` or `.highcharts-xaxis-line` class.
         *
         * @productdesc {highmaps}
         * In Highmaps, the axis line is hidden by default, because the axis is
         * not visible by default.
         *
         * @sample {highcharts} highcharts/yaxis/linecolor/
         *         A red line on Y axis
         * @sample {highcharts|highstock} highcharts/css/axis/
         *         Axes in styled mode
         * @sample {highstock} stock/xaxis/linecolor/
         *         A red line on X axis
         *
         * @type    {Highcharts.ColorString|Highcharts.GradientColorObject|Highcharts.PatternObject}
         * @default #ccd6eb
         */
        lineColor: '${palette.highlightColor20}',

        /**
         * The width of the line marking the axis itself.
         *
         * In styled mode, the stroke width is given in the
         * `.highcharts-axis-line` or `.highcharts-xaxis-line` class.
         *
         * @sample {highcharts} highcharts/yaxis/linecolor/
         *         A 1px line on Y axis
         * @sample {highcharts|highstock} highcharts/css/axis/
         *         Axes in styled mode
         * @sample {highstock} stock/xaxis/linewidth/
         *         A 2px line on X axis
         *
         * @default {highcharts|highstock} 1
         * @default {highmaps} 0
         */
        lineWidth: 1,

        /**
         * Color of the grid lines extending the ticks across the plot area.
         *
         * In styled mode, the stroke is given in the `.highcharts-grid-line`
         * class.
         *
         * @productdesc {highmaps}
         * In Highmaps, the grid lines are hidden by default.
         *
         * @sample {highcharts} highcharts/yaxis/gridlinecolor/
         *         Green lines
         * @sample {highcharts|highstock} highcharts/css/axis-grid/
         *         Styled mode
         * @sample {highstock} stock/xaxis/gridlinecolor/
         *         Green lines
         *
         * @type    {Highcharts.ColorString|Highcharts.GradientColorObject|Highcharts.PatternObject}
         * @default #e6e6e6
         */
        gridLineColor: '${palette.neutralColor10}',

        // gridLineDashStyle: 'solid',

        /**
         * The width of the grid lines extending the ticks across the plot area.
         *
         * In styled mode, the stroke width is given in the
         * `.highcharts-grid-line` class.
         *
         * @sample {highcharts} highcharts/yaxis/gridlinewidth/
         *         2px lines
         * @sample {highcharts|highstock} highcharts/css/axis-grid/
         *         Styled mode
         * @sample {highstock} stock/xaxis/gridlinewidth/
         *         2px lines
         *
         * @type      {number}
         * @default   0
         * @apioption xAxis.gridLineWidth
         */
        // gridLineWidth: 0,

        /**
         * The height as the vertical axis. If it's a number, it is
         * interpreted as pixels.
         *
         * Since Highcharts 2: If it's a percentage string, it is interpreted
         * as percentages of the total plot height.
         *
         * @type      {number|string}
         * @product   highcharts highstock
         * @apioption xAxis.height
         */

        /**
         * The width as the horizontal axis. If it's a number, it is interpreted
         * as pixels.
         *
         * Since Highcharts v5.0.13: If it's a percentage string, it is
         * interpreted as percentages of the total plot width.
         *
         * @type      {number|string}
         * @product   highcharts highstock
         * @apioption xAxis.width
         */

        /**
         * Color for the main tick marks.
         *
         * In styled mode, the stroke is given in the `.highcharts-tick`
         * class.
         *
         * @sample {highcharts} highcharts/xaxis/tickcolor/
         *         Red ticks on X axis
         * @sample {highcharts|highstock} highcharts/css/axis-grid/
         *         Styled mode
         * @sample {highstock} stock/xaxis/ticks/
         *         Formatted ticks on X axis
         *
         * @type    {Highcharts.ColorString|Highcharts.GradientColorObject|Highcharts.PatternObject}
         * @default #ccd6eb
         */
        tickColor: '${palette.highlightColor20}'

        // tickWidth: 1
    };

    /**
     * The Y axis or value axis. Normally this is the vertical axis,
     * though if the chart is inverted this is the horizontal axis.
     * In case of multiple axes, the yAxis node is an array of
     * configuration objects.
     *
     * See [the Axis object](/class-reference/Highcharts.Axis) for programmatic
     * access to the axis.
     *
     * @type         {*|Array<*>}
     * @extends      xAxis
     * @excluding    currentDateIndicator,ordinal,overscroll
     * @optionparent yAxis
     *
     * @private
     */
    public static defaultYAxisOptions: Highcharts.YAxisOptions = {

        /**
         * The type of axis. Can be one of `linear`, `logarithmic`, `datetime`,
         * `category` or `treegrid`. Defaults to `treegrid` for Gantt charts,
         * `linear` for other chart types.
         *
         * In a datetime axis, the numbers are given in milliseconds, and tick
         * marks are placed on appropriate values, like full hours or days. In a
         * category or treegrid axis, the [point names](#series.line.data.name)
         * of the chart's series are used for categories, if a
         * [categories](#xAxis.categories) array is not defined.
         *
         * @sample {highcharts} highcharts/yaxis/type-log-minorgrid/
         *         Logarithmic with minor grid lines
         * @sample {highcharts} highcharts/yaxis/type-log-negative/
         *         Logarithmic with extension to emulate negative values
         * @sample {gantt} gantt/treegrid-axis/demo
         *         Treegrid axis
         *
         * @type      {Highcharts.AxisTypeValue}
         * @default   {highcharts} linear
         * @default   {gantt} treegrid
         * @product   highcharts gantt
         * @apioption yAxis.type
         */

        /**
         * The height of the Y axis. If it's a number, it is interpreted as
         * pixels.
         *
         * Since Highcharts 2: If it's a percentage string, it is interpreted as
         * percentages of the total plot height.
         *
         * @see [yAxis.top](#yAxis.top)
         *
         * @sample {highstock} stock/demo/candlestick-and-volume/
         *         Percentage height panes
         *
         * @type      {number|string}
         * @product   highcharts highstock
         * @apioption yAxis.height
         */

        /**
         * Solid gauge only. Unless [stops](#yAxis.stops) are set, the color
         * to represent the maximum value of the Y axis.
         *
         * @sample {highcharts} highcharts/yaxis/mincolor-maxcolor/
         *         Min and max colors
         *
         * @type      {Highcharts.ColorString|Highcharts.GradientColorObject|Highcharts.PatternObject}
         * @default   #003399
         * @since     4.0
         * @product   highcharts
         * @apioption yAxis.maxColor
         */

        /**
         * Solid gauge only. Unless [stops](#yAxis.stops) are set, the color
         * to represent the minimum value of the Y axis.
         *
         * @sample {highcharts} highcharts/yaxis/mincolor-maxcolor/
         *         Min and max color
         *
         * @type      {Highcharts.ColorString|Highcharts.GradientColorObject|Highcharts.PatternObject}
         * @default   #e6ebf5
         * @since     4.0
         * @product   highcharts
         * @apioption yAxis.minColor
         */

        /**
         * Whether to reverse the axis so that the highest number is closest
         * to the origin.
         *
         * @sample {highcharts} highcharts/yaxis/reversed/
         *         Reversed Y axis
         * @sample {highstock} stock/xaxis/reversed/
         *         Reversed Y axis
         *
         * @type      {boolean}
         * @default   {highcharts} false
         * @default   {highstock} false
         * @default   {highmaps} true
         * @default   {gantt} true
         * @apioption yAxis.reversed
         */

        /**
         * If `true`, the first series in a stack will be drawn on top in a
         * positive, non-reversed Y axis. If `false`, the first series is in
         * the base of the stack.
         *
         * @sample {highcharts} highcharts/yaxis/reversedstacks-false/
         *         Non-reversed stacks
         * @sample {highstock} highcharts/yaxis/reversedstacks-false/
         *         Non-reversed stacks
         *
         * @type      {boolean}
         * @default   true
         * @since     3.0.10
         * @product   highcharts highstock
         * @apioption yAxis.reversedStacks
         */

        /**
         * Solid gauge series only. Color stops for the solid gauge. Use this
         * in cases where a linear gradient between a `minColor` and `maxColor`
         * is not sufficient. The stops is an array of tuples, where the first
         * item is a float between 0 and 1 assigning the relative position in
         * the gradient, and the second item is the color.
         *
         * For solid gauges, the Y axis also inherits the concept of
         * [data classes](https://api.highcharts.com/highmaps#colorAxis.dataClasses)
         * from the Highmaps color axis.
         *
         * @see [minColor](#yAxis.minColor)
         * @see [maxColor](#yAxis.maxColor)
         *
         * @sample {highcharts} highcharts/demo/gauge-solid/
         *         True by default
         *
         * @type      {Array<Highcharts.GradientColorStopObject>}
         * @since     4.0
         * @product   highcharts
         * @apioption yAxis.stops
         */

        /**
         * The pixel width of the major tick marks.
         *
         * @sample {highcharts} highcharts/xaxis/tickwidth/ 10 px width
         * @sample {highstock} stock/xaxis/ticks/ Formatted ticks on X axis
         *
         * @type      {number}
         * @default   0
         * @product   highcharts highstock gantt
         * @apioption yAxis.tickWidth
         */

        /**
         * Angular gauges and solid gauges only.
         * The label's pixel distance from the perimeter of the plot area.
         *
         * Since v7.1.2: If it's a percentage string, it is interpreted the
         * same as [series.radius](#plotOptions.gauge.radius), so label can be
         * aligned under the gauge's shape.
         *
         * @sample {highcharts} highcharts/yaxis/labels-distance/
         *                      Labels centered under the arc
         *
         * @type      {number|string}
         * @default   -25
         * @product   highcharts
         * @apioption yAxis.labels.distance
         */

        /**
         * The y position offset of the label relative to the tick position
         * on the axis.
         *
         * @sample {highcharts} highcharts/xaxis/labels-x/
         *         Y axis labels placed on grid lines
         *
         * @type      {number}
         * @default   {highcharts} 3
         * @default   {highstock} -2
         * @default   {highmaps} 3
         * @apioption yAxis.labels.y
         */

        /**
         * Whether to force the axis to end on a tick. Use this option with
         * the `maxPadding` option to control the axis end.
         *
         * This option is always disabled, when panning type is
         * either `y` or `xy`.
         *
         * @see [type](#chart.panning.type)
         *
         *
         * @sample {highcharts} highcharts/chart/reflow-true/
         *         True by default
         * @sample {highcharts} highcharts/yaxis/endontick/
         *         False
         * @sample {highstock} stock/demo/basic-line/
         *         True by default
         * @sample {highstock} stock/xaxis/endontick/
         *         False for Y axis
         *
         * @since 1.2.0
         */
        endOnTick: true,

        /**
         * Padding of the max value relative to the length of the axis. A
         * padding of 0.05 will make a 100px axis 5px longer. This is useful
         * when you don't want the highest data value to appear on the edge
         * of the plot area. When the axis' `max` option is set or a max extreme
         * is set using `axis.setExtremes()`, the maxPadding will be ignored.
         *
         * Also the `softThreshold` option takes precedence over `maxPadding`,
         * so if the data is tangent to the threshold, `maxPadding` may not
         * apply unless `softThreshold` is set to false.
         *
         * @sample {highcharts} highcharts/yaxis/maxpadding-02/
         *         Max padding of 0.2
         * @sample {highstock} stock/xaxis/minpadding-maxpadding/
         *         Greater min- and maxPadding
         *
         * @since   1.2.0
         * @product highcharts highstock gantt
         */
        maxPadding: 0.05,

        /**
         * Padding of the min value relative to the length of the axis. A
         * padding of 0.05 will make a 100px axis 5px longer. This is useful
         * when you don't want the lowest data value to appear on the edge
         * of the plot area. When the axis' `min` option is set or a max extreme
         * is set using `axis.setExtremes()`, the maxPadding will be ignored.
         *
         * Also the `softThreshold` option takes precedence over `minPadding`,
         * so if the data is tangent to the threshold, `minPadding` may not
         * apply unless `softThreshold` is set to false.
         *
         * @sample {highcharts} highcharts/yaxis/minpadding/
         *         Min padding of 0.2
         * @sample {highstock} stock/xaxis/minpadding-maxpadding/
         *         Greater min- and maxPadding
         *
         * @since   1.2.0
         * @product highcharts highstock gantt
         */
        minPadding: 0.05,

        /**
         * @productdesc {highstock}
         * In Highstock 1.x, the Y axis was placed on the left side by default.
         *
         * @sample {highcharts} highcharts/yaxis/opposite/
         *         Secondary Y axis opposite
         * @sample {highstock} stock/xaxis/opposite/
         *         Y axis on left side
         *
         * @type      {boolean}
         * @default   {highstock} true
         * @default   {highcharts} false
         * @product   highstock highcharts gantt
         * @apioption yAxis.opposite
         */

        /**
         * @see [tickInterval](#xAxis.tickInterval)
         * @see [tickPositioner](#xAxis.tickPositioner)
         * @see [tickPositions](#xAxis.tickPositions)
         */
        tickPixelInterval: 72,

        showLastLabel: true,

        /**
         * @extends xAxis.labels
         */
        labels: {
            /**
             * What part of the string the given position is anchored to. Can
             * be one of `"left"`, `"center"` or `"right"`. The exact position
             * also depends on the `labels.x` setting.
             *
             * Angular gauges and solid gauges defaults to `"center"`.
             * Solid gauges with two labels have additional option `"auto"`
             * for automatic horizontal and vertical alignment.
             *
             * @see [yAxis.labels.distance](#yAxis.labels.distance)
             *
             * @sample {highcharts} highcharts/yaxis/labels-align-left/
             *         Left
             * @sample {highcharts} highcharts/series-solidgauge/labels-auto-aligned/
             *         Solid gauge labels auto aligned
             *
             * @type       {Highcharts.AlignValue}
             * @default    {highcharts|highmaps} right
             * @default    {highstock} left
             * @apioption  yAxis.labels.align
             */

            /**
             * The x position offset of the label relative to the tick position
             * on the axis. Defaults to -15 for left axis, 15 for right axis.
             *
             * @sample {highcharts} highcharts/xaxis/labels-x/
             *         Y axis labels placed on grid lines
             */
            x: -8
        },

        /**
         * @productdesc {highmaps}
         * In Highmaps, the axis line is hidden by default, because the axis is
         * not visible by default.
         *
         * @type      {Highcharts.ColorString|Highcharts.GradientColorObject|Highcharts.PatternObject}
         * @apioption yAxis.lineColor
         */

        /**
         * @sample {highcharts} highcharts/yaxis/max-200/
         *         Y axis max of 200
         * @sample {highcharts} highcharts/yaxis/max-logarithmic/
         *         Y axis max on logarithmic axis
         * @sample {highstock} stock/yaxis/min-max/
         *         Fixed min and max on Y axis
         * @sample {highmaps} maps/axis/min-max/
         *         Pre-zoomed to a specific area
         *
         * @apioption yAxis.max
         */

        /**
         * @sample {highcharts} highcharts/yaxis/min-startontick-false/
         *         -50 with startOnTick to false
         * @sample {highcharts} highcharts/yaxis/min-startontick-true/
         *         -50 with startOnTick true by default
         * @sample {highstock} stock/yaxis/min-max/
         *         Fixed min and max on Y axis
         * @sample {highmaps} maps/axis/min-max/
         *         Pre-zoomed to a specific area
         *
         * @apioption yAxis.min
         */

        /**
         * An optional scrollbar to display on the Y axis in response to
         * limiting the minimum an maximum of the axis values.
         *
         * In styled mode, all the presentational options for the scrollbar
         * are replaced by the classes `.highcharts-scrollbar-thumb`,
         * `.highcharts-scrollbar-arrow`, `.highcharts-scrollbar-button`,
         * `.highcharts-scrollbar-rifles` and `.highcharts-scrollbar-track`.
         *
         * @sample {highstock} stock/yaxis/scrollbar/
         *         Scrollbar on the Y axis
         *
         * @extends   scrollbar
         * @since     4.2.6
         * @product   highstock
         * @excluding height
         * @apioption yAxis.scrollbar
         */

        /**
         * Enable the scrollbar on the Y axis.
         *
         * @sample {highstock} stock/yaxis/scrollbar/
         *         Enabled on Y axis
         *
         * @type      {boolean}
         * @default   false
         * @since     4.2.6
         * @product   highstock
         * @apioption yAxis.scrollbar.enabled
         */

        /**
         * Pixel margin between the scrollbar and the axis elements.
         *
         * @type      {number}
         * @default   10
         * @since     4.2.6
         * @product   highstock
         * @apioption yAxis.scrollbar.margin
         */

        /**
         * Whether to show the scrollbar when it is fully zoomed out at max
         * range. Setting it to `false` on the Y axis makes the scrollbar stay
         * hidden until the user zooms in, like common in browsers.
         *
         * @type      {boolean}
         * @default   true
         * @since     4.2.6
         * @product   highstock
         * @apioption yAxis.scrollbar.showFull
         */

        /**
         * The width of a vertical scrollbar or height of a horizontal
         * scrollbar. Defaults to 20 on touch devices.
         *
         * @type      {number}
         * @default   14
         * @since     4.2.6
         * @product   highstock
         * @apioption yAxis.scrollbar.size
         */

        /**
         * Z index of the scrollbar elements.
         *
         * @type      {number}
         * @default   3
         * @since     4.2.6
         * @product   highstock
         * @apioption yAxis.scrollbar.zIndex
         */

        /**
         * A soft maximum for the axis. If the series data maximum is less
         * than this, the axis will stay at this maximum, but if the series
         * data maximum is higher, the axis will flex to show all data.
         *
         * **Note**: The [series.softThreshold](
         * #plotOptions.series.softThreshold) option takes precedence over this
         * option.
         *
         * @sample highcharts/yaxis/softmin-softmax/
         *         Soft min and max
         *
         * @type      {number}
         * @since     5.0.1
         * @product   highcharts highstock gantt
         * @apioption yAxis.softMax
         */

        /**
         * A soft minimum for the axis. If the series data minimum is greater
         * than this, the axis will stay at this minimum, but if the series
         * data minimum is lower, the axis will flex to show all data.
         *
         * **Note**: The [series.softThreshold](
         * #plotOptions.series.softThreshold) option takes precedence over this
         * option.
         *
         * @sample highcharts/yaxis/softmin-softmax/
         *         Soft min and max
         *
         * @type      {number}
         * @since     5.0.1
         * @product   highcharts highstock gantt
         * @apioption yAxis.softMin
         */

        /**
         * Defines the horizontal alignment of the stack total label. Can be one
         * of `"left"`, `"center"` or `"right"`. The default value is calculated
         * at runtime and depends on orientation and whether the stack is
         * positive or negative.
         *
         * @sample {highcharts} highcharts/yaxis/stacklabels-align-left/
         *         Aligned to the left
         * @sample {highcharts} highcharts/yaxis/stacklabels-align-center/
         *         Aligned in center
         * @sample {highcharts} highcharts/yaxis/stacklabels-align-right/
         *         Aligned to the right
         *
         * @type      {Highcharts.AlignValue}
         * @since     2.1.5
         * @product   highcharts
         * @apioption yAxis.stackLabels.align
         */

        /**
         * A format string for the data label. Available variables are the same
         * as for `formatter`.
         *
         * @type      {string}
         * @default   {total}
         * @since     3.0.2
         * @product   highcharts highstock
         * @apioption yAxis.stackLabels.format
         */

        /**
         * Rotation of the labels in degrees.
         *
         * @sample {highcharts} highcharts/yaxis/stacklabels-rotation/
         *         Labels rotated 45°
         *
         * @type      {number}
         * @default   0
         * @since     2.1.5
         * @product   highcharts
         * @apioption yAxis.stackLabels.rotation
         */

        /**
         * The text alignment for the label. While `align` determines where the
         * texts anchor point is placed with regards to the stack, `textAlign`
         * determines how the text is aligned against its anchor point. Possible
         * values are `"left"`, `"center"` and `"right"`. The default value is
         * calculated at runtime and depends on orientation and whether the
         * stack is positive or negative.
         *
         * @sample {highcharts} highcharts/yaxis/stacklabels-textalign-left/
         *         Label in center position but text-aligned left
         *
         * @type      {Highcharts.AlignValue}
         * @since     2.1.5
         * @product   highcharts
         * @apioption yAxis.stackLabels.textAlign
         */

        /**
         * Whether to [use HTML](https://www.highcharts.com/docs/chart-concepts/labels-and-string-formatting#html)
         * to render the labels.
         *
         * @type      {boolean}
         * @default   false
         * @since     3.0
         * @product   highcharts highstock
         * @apioption yAxis.stackLabels.useHTML
         */

        /**
         * Defines the vertical alignment of the stack total label. Can be one
         * of `"top"`, `"middle"` or `"bottom"`. The default value is calculated
         * at runtime and depends on orientation and whether the stack is
         * positive or negative.
         *
         * @sample {highcharts} highcharts/yaxis/stacklabels-verticalalign-top/
         *         Vertically aligned top
         * @sample {highcharts} highcharts/yaxis/stacklabels-verticalalign-middle/
         *         Vertically aligned middle
         * @sample {highcharts} highcharts/yaxis/stacklabels-verticalalign-bottom/
         *         Vertically aligned bottom
         *
         * @type      {Highcharts.VerticalAlignValue}
         * @since     2.1.5
         * @product   highcharts
         * @apioption yAxis.stackLabels.verticalAlign
         */

        /**
         * The x position offset of the label relative to the left of the
         * stacked bar. The default value is calculated at runtime and depends
         * on orientation and whether the stack is positive or negative.
         *
         * @sample {highcharts} highcharts/yaxis/stacklabels-x/
         *         Stack total labels with x offset
         *
         * @type      {number}
         * @since     2.1.5
         * @product   highcharts
         * @apioption yAxis.stackLabels.x
         */

        /**
         * The y position offset of the label relative to the tick position
         * on the axis. The default value is calculated at runtime and depends
         * on orientation and whether the stack is positive or negative.
         *
         * @sample {highcharts} highcharts/yaxis/stacklabels-y/
         *         Stack total labels with y offset
         *
         * @type      {number}
         * @since     2.1.5
         * @product   highcharts
         * @apioption yAxis.stackLabels.y
         */

        /**
         * Whether to force the axis to start on a tick. Use this option with
         * the `maxPadding` option to control the axis start.
         *
         * This option is always disabled, when panning type is
         * either `y` or `xy`.
         *
         * @see [type](#chart.panning.type)
         *
         * @sample {highcharts} highcharts/xaxis/startontick-false/
         *         False by default
         * @sample {highcharts} highcharts/xaxis/startontick-true/
         *         True
         * @sample {highstock} stock/xaxis/endontick/
         *         False for Y axis
         *
         * @since   1.2.0
         * @product highcharts highstock gantt
         */
        startOnTick: true,

        title: {

            /**
             * The pixel distance between the axis labels and the title.
             * Positive values are outside the axis line, negative are inside.
             *
             * @sample {highcharts} highcharts/xaxis/title-margin/
             *         Y axis title margin of 60
             *
             * @type      {number}
             * @default   40
             * @apioption yAxis.title.margin
             */

            /**
             * The rotation of the text in degrees. 0 is horizontal, 270 is
             * vertical reading from bottom to top.
             *
             * @sample {highcharts} highcharts/yaxis/title-offset/
             *         Horizontal
             */
            rotation: 270,

            /**
             * The actual text of the axis title. Horizontal texts can contain
             * HTML, but rotated texts are painted using vector techniques and
             * must be clean text. The Y axis title is disabled by setting the
             * `text` option to `undefined`.
             *
             * @sample {highcharts} highcharts/xaxis/title-text/
             *         Custom HTML
             *
             * @type    {string|null}
             * @default {highcharts} Values
             * @default {highstock} undefined
             * @product highcharts highstock gantt
             */
            text: 'Values'
        },

        /**
         * The top position of the Y axis. If it's a number, it is interpreted
         * as pixel position relative to the chart.
         *
         * Since Highcharts 2: If it's a percentage string, it is interpreted as
         * percentages of the plot height, offset from plot area top.
         *
         * @see [yAxis.height](#yAxis.height)
         *
         * @sample {highstock} stock/demo/candlestick-and-volume/
         *         Percentage height panes
         *
         * @type      {number|string}
         * @product   highcharts highstock
         * @apioption yAxis.top
         */

        /**
         * The stack labels show the total value for each bar in a stacked
         * column or bar chart. The label will be placed on top of positive
         * columns and below negative columns. In case of an inverted column
         * chart or a bar chart the label is placed to the right of positive
         * bars and to the left of negative bars.
         *
         * @product highcharts
         */
        stackLabels: {

            /**
             * Allow the stack labels to overlap.
             *
             * @sample {highcharts} highcharts/yaxis/stacklabels-allowoverlap-false/
             *         Default false
             *
             * @since   5.0.13
             * @product highcharts
             */
            allowOverlap: false,

            /**
             * Enable or disable the stack total labels.
             *
             * @sample {highcharts} highcharts/yaxis/stacklabels-enabled/
             *         Enabled stack total labels
             * @sample {highcharts} highcharts/yaxis/stacklabels-enabled-waterfall/
             *         Enabled stack labels in waterfall chart
             *
             * @since   2.1.5
             * @product highcharts
             */
            enabled: false,

            /**
             * Whether to hide stack labels that are outside the plot area.
             * By default, the stack label is moved
             * inside the plot area according to the
             * [overflow](/highcharts/#yAxis/stackLabels/overflow)
             * option.
             *
             * @type  {boolean}
             * @since 7.1.3
             */
            crop: true,

            /**
             * How to handle stack total labels that flow outside the plot area.
             * The default is set to `"justify"`,
             * which aligns them inside the plot area.
             * For columns and bars, this means it will be moved inside the bar.
             * To display stack labels outside the plot area,
             * set `crop` to `false` and `overflow` to `"allow"`.
             *
             * @sample highcharts/yaxis/stacklabels-overflow/
             *         Stack labels flows outside the plot area.
             *
             * @type  {Highcharts.DataLabelsOverflowValue}
             * @since 7.1.3
             */
            overflow: 'justify',

            /* eslint-disable valid-jsdoc */
            /**
             * Callback JavaScript function to format the label. The value is
             * given by `this.total`.
             *
             * @sample {highcharts} highcharts/yaxis/stacklabels-formatter/
             *         Added units to stack total value
             *
             * @type    {Highcharts.FormatterCallbackFunction<Highcharts.StackItemObject>}
             * @since   2.1.5
             * @product highcharts
             */
            formatter: function (this: Highcharts.StackItemObject): string {
                const { numberFormatter } = this.axis.chart;
                /* eslint-enable valid-jsdoc */
                return numberFormatter(this.total, -1);
            },

            /**
             * CSS styles for the label.
             *
             * In styled mode, the styles are set in the
             * `.highcharts-stack-label` class.
             *
             * @sample {highcharts} highcharts/yaxis/stacklabels-style/
             *         Red stack total labels
             *
             * @type    {Highcharts.CSSObject}
             * @since   2.1.5
             * @product highcharts
             */
            style: {
                /** @internal */
                color: '${palette.neutralColor100}',
                /** @internal */
                fontSize: '11px',
                /** @internal */
                fontWeight: 'bold',
                /** @internal */
                textOutline: '1px contrast'
            }
        },
        gridLineWidth: 1,

        lineWidth: 0

        // tickWidth: 0
    };

    /**
     * The Z axis or depth axis for 3D plots.
     *
     * See the [Axis class](/class-reference/Highcharts.Axis) for programmatic
     * access to the axis.
     *
     * @sample {highcharts} highcharts/3d/scatter-zaxis-categories/
     *         Z-Axis with Categories
     * @sample {highcharts} highcharts/3d/scatter-zaxis-grid/
     *         Z-Axis with styling
     *
     * @type      {*|Array<*>}
     * @extends   xAxis
     * @since     5.0.0
     * @product   highcharts
     * @excluding breaks, crosshair, height, left, lineColor, lineWidth,
     *            nameToX, showEmpty, top, width
     * @apioption zAxis
     *
     * @private
     */

    // This variable extends the defaultOptions for left axes.
    public static defaultLeftAxisOptions: Highcharts.AxisOptions = {
        labels: {
            x: -15
        },
        title: {
            rotation: 270
        }
    };

    // This variable extends the defaultOptions for right axes.
    public static defaultRightAxisOptions: Highcharts.AxisOptions = {
        labels: {
            x: 15
        },
        title: {
            rotation: 90
        }
    };

    // This variable extends the defaultOptions for bottom axes.
    public static defaultBottomAxisOptions: Highcharts.AxisOptions = {
        labels: {
            autoRotation: [-45],
            x: 0
            // overflow: undefined,
            // staggerLines: null
        },
        margin: 15,
        title: {
            rotation: 0
        }
    };

    // This variable extends the defaultOptions for top axes.
    public static defaultTopAxisOptions: Highcharts.AxisOptions = {
        labels: {
            autoRotation: [-45],
            x: 0
            // overflow: undefined
            // staggerLines: null
        },
        margin: 15,
        title: {
            rotation: 0
        }
    };

    // Properties to survive after destroy, needed for Axis.update (#4317,
    // #5773, #5881).
    public static keepProps = ['extKey', 'hcEvents', 'names', 'series', 'userMax', 'userMin'];

    /* *
     *
     *  Constructors
     *
     * */

    public constructor(chart: Highcharts.Chart, userOptions: DeepPartial<Highcharts.AxisOptions>) {
        this.init(chart, userOptions);
    }

    /* *
     *
     *  Properties
     *
     * */

    public _addedPlotLB?: boolean;
    public allowZoomOutside?: boolean;
    public alternateBands: Record<string, Highcharts.PlotLineOrBand> = void 0 as any;
    public autoRotation?: Array<number>;
    public axisGroup?: Highcharts.SVGElement;
    public axisLine?: Highcharts.SVGElement;
    public axisParent?: Highcharts.SVGElement;
    public axisPointRange?: number;
    public axisTitle?: Highcharts.SVGElement;
    public axisTitleMargin?: number;
    public bottom: number = void 0 as any;
    public categories: Array<string> = void 0 as any;
    public chart: Highcharts.Chart = void 0 as any;
    public closestPointRange: number = void 0 as any;
    public coll: string = void 0 as any;
    public cross?: Highcharts.SVGElement;
    public crosshair?: Highcharts.AxisCrosshairOptions;
    public dataMax?: (null|number);
    public dataMin?: (null|number);
    public displayBtn?: boolean;
    public eventArgs?: any;
    public finalTickAmt?: number;
    public forceRedraw?: boolean;
    public gridGroup?: Highcharts.SVGElement;
    public hasNames: boolean = void 0 as any;
    public hasVisibleSeries: boolean = void 0 as any;
    public height: number = void 0 as any;
    public horiz?: boolean;
    public isDirty?: boolean;
    public isLinked: boolean = void 0 as any;
    public isOrdinal?: boolean;
    public isRadial?: boolean;
    public isXAxis?: boolean;
    public isZAxis?: boolean;
    public keepProps?: Array<string>;
    public labelAlign?: Highcharts.AlignValue;
    public labelEdge: Array<null> = void 0 as any; // @todo
    public labelFormatter: (
        Highcharts.FormatterCallbackFunction<Highcharts.AxisLabelsFormatterContextObject>
    ) = void 0 as any;
    public labelGroup?: Highcharts.SVGElement;
    public labelOffset?: number;
    public labelRotation?: number;
    public left: number = void 0 as any;
    public len: number = void 0 as any;
    public linkedParent?: Axis;
    public max: (null|number) = void 0 as any;
    public maxLabelDimensions?: Highcharts.SizeObject;
    public maxLabelLength: number = void 0 as any;
    public min: (null|number) = void 0 as any;
    public minorTickInterval: number = void 0 as any;
    public minorTicks: Record<string, Tick> = void 0 as any;
    public minPixelPadding: number = void 0 as any;
    public minPointOffset?: number;
    public minRange?: (null|number);
    public names: Array<string> = void 0 as any;
    public offset: number = void 0 as any;
    public oldAxisLength?: number;
    public oldMax: (null|number) = void 0 as any;
    public oldMin: (null|number) = void 0 as any;
    public oldTransA?: number;
    public oldUserMax?: number;
    public oldUserMin?: number;
    public opposite?: boolean;
    public options: Highcharts.AxisOptions = void 0 as any;
    public ordinal?: AxisComposition['ordinal'];
    public overlap: boolean = void 0 as any;
    public paddedTicks: Array<number> = void 0 as any;
    public plotLinesAndBands: Array<Highcharts.PlotLineOrBand> = void 0 as any;
    public plotLinesAndBandsGroups: Record<string, Highcharts.SVGElement> = void 0 as any;
    public pointRange: number = void 0 as any;
    public pointRangePadding: number = void 0 as any;
    public pos: number = void 0 as any;
    public positiveValuesOnly: boolean = void 0 as any;
    public reserveSpaceDefault?: boolean;
    public reversed?: boolean;
    public right: number = void 0 as any;
    public scrollbar?: AxisComposition['scrollbar'];
    public series: Array<Highcharts.Series> = void 0 as any;
    public showAxis?: boolean;
    public side: number = void 0 as any;
    public single?: boolean;
    public softThreshold?: boolean;
    public stacksTouched: number = void 0 as any;
    public staggerLines?: number;
    public staticScale?: number;
    public threshold?: number;
    public tickAmount: number = void 0 as any;
    public tickInterval: number = void 0 as any;
    public tickmarkOffset: number = void 0 as any;
    public tickPositions: Highcharts.AxisTickPositionsArray = void 0 as any;
    public tickRotCorr: Highcharts.PositionObject = void 0 as any;
    public ticks: Record<string, Tick> = void 0 as any;
    public titleOffset?: number;
    public top: number = void 0 as any;
    public transA: number = void 0 as any;
    public transB: number = void 0 as any;
    public translationSlope: number = void 0 as any;
    public userMax?: number;
    public userMin?: number;
    public userMinRange?: number;
    public userOptions: DeepPartial<Highcharts.AxisOptions> = void 0 as any;
    public visible: boolean = void 0 as any;
    public width: number = void 0 as any;
    public zoomEnabled: boolean = void 0 as any;

    /* *
     *
     *  Functions
     *
     * */

    /**
     * Overrideable function to initialize the axis.
     *
     * @see {@link Axis}
     *
     * @function Highcharts.Axis#init
     *
     * @param {Highcharts.Chart} chart
     * The Chart instance to apply the axis on.
     *
     * @param {Highcharts.AxisOptions} userOptions
     * Axis options.
     *
     * @fires Highcharts.Axis#event:afterInit
     * @fires Highcharts.Axis#event:init
     */
    public init(chart: Highcharts.Chart, userOptions: DeepPartial<Highcharts.AxisOptions>): void {

        var isXAxis = userOptions.isX,
            axis: Highcharts.Axis = this as any;

        /**
         * The Chart that the axis belongs to.
         *
         * @name Highcharts.Axis#chart
         * @type {Highcharts.Chart}
         */
        axis.chart = chart;

        /**
         * Whether the axis is horizontal.
         *
         * @name Highcharts.Axis#horiz
         * @type {boolean|undefined}
         */
        axis.horiz = chart.inverted && !axis.isZAxis ? !isXAxis : isXAxis;

        /**
         * Whether the axis is the x-axis.
         *
         * @name Highcharts.Axis#isXAxis
         * @type {boolean|undefined}
         */
        axis.isXAxis = isXAxis;

        /**
         * The collection where the axis belongs, for example `xAxis`, `yAxis`
         * or `colorAxis`. Corresponds to properties on Chart, for example
         * {@link Chart.xAxis}.
         *
         * @name Highcharts.Axis#coll
         * @type {string}
         */
        axis.coll = axis.coll || (isXAxis ? 'xAxis' : 'yAxis');

        fireEvent(this, 'init', { userOptions: userOptions });

        axis.opposite = userOptions.opposite; // needed in setOptions

        /**
         * The side on which the axis is rendered. 0 is top, 1 is right, 2
         * is bottom and 3 is left.
         *
         * @name Highcharts.Axis#side
         * @type {number}
         */
        axis.side = userOptions.side || (axis.horiz ?
            (axis.opposite ? 0 : 2) : // top : bottom
            (axis.opposite ? 1 : 3)); // right : left

        /**
         * Current options for the axis after merge of defaults and user's
         * options.
         *
         * @name Highcharts.Axis#options
         * @type {Highcharts.AxisOptions}
         */
        axis.setOptions(userOptions);


        var options = this.options,
            type = options.type;

        axis.labelFormatter = (
            (options.labels as any).formatter ||
            // can be overwritten by dynamic format
            axis.defaultLabelFormatter
        );


        /**
         * User's options for this axis without defaults.
         *
         * @name Highcharts.Axis#userOptions
         * @type {Highcharts.AxisOptions}
         */
        axis.userOptions = userOptions;

        axis.minPixelPadding = 0;


        /**
         * Whether the axis is reversed. Based on the `axis.reversed`,
         * option, but inverted charts have reversed xAxis by default.
         *
         * @name Highcharts.Axis#reversed
         * @type {boolean}
         */
        axis.reversed = options.reversed;
        axis.visible = options.visible !== false;
        axis.zoomEnabled = options.zoomEnabled !== false;

        // Initial categories
        axis.hasNames =
            type === 'category' || (options.categories as any) === true;

        /**
         * If categories are present for the axis, names are used instead of
         * numbers for that axis.
         *
         * Since Highcharts 3.0, categories can also be extracted by giving each
         * point a name and setting axis type to `category`. However, if you
         * have multiple series, best practice remains defining the `categories`
         * array.
         *
         * @see [xAxis.categories](/highcharts/xAxis.categories)
         *
         * @name Highcharts.Axis#categories
         * @type {Array<string>}
         * @readonly
         */
        axis.categories = (options.categories as any) || axis.hasNames;
        if (!axis.names) { // Preserve on update (#3830)
            axis.names = [];
            (axis.names as any).keys = {};
        }


        // Placeholder for plotlines and plotbands groups
        axis.plotLinesAndBandsGroups = {};

        // Shorthand types
        axis.positiveValuesOnly = !!(axis.logarithmic && !options.allowNegativeLog);

        // Flag, if axis is linked to another axis
        axis.isLinked = defined(options.linkedTo);

        /**
         * List of major ticks mapped by postition on axis.
         *
         * @see {@link Highcharts.Tick}
         *
         * @name Highcharts.Axis#ticks
         * @type {Highcharts.Dictionary<Highcharts.Tick>}
         */
        axis.ticks = {};
        axis.labelEdge = [];
        /**
         * List of minor ticks mapped by position on the axis.
         *
         * @see {@link Highcharts.Tick}
         *
         * @name Highcharts.Axis#minorTicks
         * @type {Highcharts.Dictionary<Highcharts.Tick>}
         */
        axis.minorTicks = {};

        // List of plotLines/Bands
        axis.plotLinesAndBands = [];

        // Alternate bands
        axis.alternateBands = {};

        // Axis metrics
        axis.len = 0;
        axis.minRange = axis.userMinRange = options.minRange || options.maxZoom;
        axis.range = options.range;
        axis.offset = options.offset || 0;


        // Dictionary for stacks
        axis.stacks = {};
        axis.oldStacks = {};
        axis.stacksTouched = 0;


        /**
         * The maximum value of the axis. In a logarithmic axis, this is the
         * logarithm of the real value, and the real value can be obtained from
         * {@link Axis#getExtremes}.
         *
         * @name Highcharts.Axis#max
         * @type {number|null}
         */
        axis.max = null;

        /**
         * The minimum value of the axis. In a logarithmic axis, this is the
         * logarithm of the real value, and the real value can be obtained from
         * {@link Axis#getExtremes}.
         *
         * @name Highcharts.Axis#min
         * @type {number|null}
         */
        axis.min = null;

        /**
         * The processed crosshair options.
         *
         * @name Highcharts.Axis#crosshair
         * @type {boolean|Highcharts.AxisCrosshairOptions}
         */
        axis.crosshair = pick(
            options.crosshair,
            splat((chart.options.tooltip as any).crosshairs)[isXAxis ? 0 : 1],
            false
        );

        var events = axis.options.events;

        // Register. Don't add it again on Axis.update().
        if (chart.axes.indexOf(axis) === -1) { //
            if (isXAxis) { // #2713
                chart.axes.splice(chart.xAxis.length, 0, axis);
            } else {
                chart.axes.push(axis);
            }

            (chart as any)[axis.coll].push(axis);
        }

        /**
         * All series associated to the axis.
         *
         * @name Highcharts.Axis#series
         * @type {Array<Highcharts.Series>}
         */
        axis.series = axis.series || []; // populated by Series

        // Reversed axis
        if (
            chart.inverted &&
            !axis.isZAxis &&
            isXAxis &&
            typeof axis.reversed === 'undefined'
        ) {
            axis.reversed = true;
        }

        // register event listeners
        objectEach(events, function (event: any, eventType: string): void {
            if (isFunction(event)) {
                addEvent(axis, eventType, event);
            }
        });

        fireEvent(this, 'afterInit');
    }

    /**
     * Merge and set options.
     *
     * @private
     * @function Highcharts.Axis#setOptions
     *
     * @param {Highcharts.AxisOptions} userOptions
     * Axis options.
     *
     * @fires Highcharts.Axis#event:afterSetOptions
     */
    public setOptions(userOptions: Highcharts.AxisOptions): void {
        this.options = merge(
            Axis.defaultOptions,
            ((this.coll === 'yAxis') as any) && Axis.defaultYAxisOptions,
            [
                Axis.defaultTopAxisOptions,
                Axis.defaultRightAxisOptions,
                Axis.defaultBottomAxisOptions,
                Axis.defaultLeftAxisOptions
            ][this.side],
            merge(
                // if set in setOptions (#1053):
                (defaultOptions as any)[this.coll],
                userOptions
            )
        );

        fireEvent(this, 'afterSetOptions', { userOptions: userOptions });
    }

    /**
     * The default label formatter. The context is a special config object for
     * the label. In apps, use the
     * [labels.formatter](https://api.highcharts.com/highcharts/xAxis.labels.formatter)
     * instead, except when a modification is needed.
     *
     * @function Highcharts.Axis#defaultLabelFormatter
     *
     * @param {Highcharts.AxisLabelsFormatterContextObject} this
     * Formatter context of axis label.
     *
     * @return {string}
     * The formatted label content.
     */
    public defaultLabelFormatter(this: Highcharts.AxisLabelsFormatterContextObject): string {
        var axis = this.axis,
            value = this.value,
            time = axis.chart.time,
            categories = axis.categories,
            dateTimeLabelFormat = this.dateTimeLabelFormat,
            lang = defaultOptions.lang,
            numericSymbols = (lang as any).numericSymbols,
            numSymMagnitude = (lang as any).numericSymbolMagnitude || 1000,
            i = numericSymbols && numericSymbols.length,
            multi,
            ret: (string|undefined),
            formatOption = (axis.options.labels as any).format,

            // make sure the same symbol is added for all labels on a linear
            // axis
            numericSymbolDetector = axis.logarithmic ?
                Math.abs(value) :
                axis.tickInterval;
        const chart = this.chart;
        const { numberFormatter } = chart;

        if (formatOption) {
            ret = format(formatOption, this, chart);

        } else if (categories) {
            ret = value as any;

        } else if (dateTimeLabelFormat) { // datetime axis
            ret = time.dateFormat(dateTimeLabelFormat, value);

        } else if (i && numericSymbolDetector >= 1000) {
            // Decide whether we should add a numeric symbol like k (thousands)
            // or M (millions). If we are to enable this in tooltip or other
            // places as well, we can move this logic to the numberFormatter and
            // enable it by a parameter.
            while (i-- && typeof ret === 'undefined') {
                multi = Math.pow(numSymMagnitude, i + 1);
                if (
                    // Only accept a numeric symbol when the distance is more
                    // than a full unit. So for example if the symbol is k, we
                    // don't accept numbers like 0.5k.
                    numericSymbolDetector >= multi &&
                    // Accept one decimal before the symbol. Accepts 0.5k but
                    // not 0.25k. How does this work with the previous?
                    (value * 10) % multi === 0 &&
                    numericSymbols[i] !== null &&
                    value !== 0
                ) { // #5480
                    ret = numberFormatter(value / multi, -1) +
                        numericSymbols[i];
                }
            }
        }

        if (typeof ret === 'undefined') {
            if (Math.abs(value) >= 10000) { // add thousands separators
                ret = numberFormatter(value, -1);
            } else { // small numbers
                ret = numberFormatter(value, -1, void 0, ''); // #2466
            }
        }

        return ret;
    }

    /**
     * Get the minimum and maximum for the series of each axis. The function
     * analyzes the axis series and updates `this.dataMin` and `this.dataMax`.
     *
     * @private
     * @function Highcharts.Axis#getSeriesExtremes
     *
     * @fires Highcharts.Axis#event:afterGetSeriesExtremes
     * @fires Highcharts.Axis#event:getSeriesExtremes
     */
    public getSeriesExtremes(): void {
        var axis: Highcharts.Axis = this as any,
            chart = axis.chart,
            xExtremes;

        fireEvent(this, 'getSeriesExtremes', null as any, function (): void {

            axis.hasVisibleSeries = false;

            // Reset properties in case we're redrawing (#3353)
            axis.dataMin = axis.dataMax = axis.threshold = null as any;
            axis.softThreshold = !axis.isXAxis;

            if (axis.buildStacks) {
                axis.buildStacks();
            }

            // loop through this axis' series
            axis.series.forEach(function (series: Highcharts.Series): void {

                if (series.visible ||
                    !(chart.options.chart as any).ignoreHiddenSeries
                ) {

                    var seriesOptions = series.options,
                        xData,
                        threshold = seriesOptions.threshold,
                        seriesDataMin: number,
                        seriesDataMax: number;

                    axis.hasVisibleSeries = true;

                    // Validate threshold in logarithmic axes
                    if (axis.positiveValuesOnly && (threshold as any) <= 0) {
                        threshold = null as any;
                    }

                    // Get dataMin and dataMax for X axes
                    if (axis.isXAxis) {
                        xData = series.xData as any;
                        if (xData.length) {
                            xExtremes = series.getXExtremes(xData);
                            // If xData contains values which is not numbers,
                            // then filter them out. To prevent performance hit,
                            // we only do this after we have already found
                            // seriesDataMin because in most cases all data is
                            // valid. #5234.
                            seriesDataMin = xExtremes.min;
                            seriesDataMax = xExtremes.max;

                            if (
                                !isNumber(seriesDataMin) &&
                                // #5010:
                                !((seriesDataMin as any) instanceof Date)
                            ) {
                                xData = xData.filter(isNumber);
                                xExtremes = series.getXExtremes(xData);
                                // Do it again with valid data
                                seriesDataMin = xExtremes.min;
                                seriesDataMax = xExtremes.max;
                            }

                            if (xData.length) {
                                axis.dataMin = Math.min(
                                    pick(axis.dataMin, seriesDataMin),
                                    seriesDataMin
                                );
                                axis.dataMax = Math.max(
                                    pick(axis.dataMax, seriesDataMax),
                                    seriesDataMax
                                );
                            }
                        }

                    // Get dataMin and dataMax for Y axes, as well as handle
                    // stacking and processed data
                    } else {

                        // Get this particular series extremes
                        const dataExtremes = series.applyExtremes();

                        // Get the dataMin and dataMax so far. If percentage is
                        // used, the min and max are always 0 and 100. If
                        // seriesDataMin and seriesDataMax is null, then series
                        // doesn't have active y data, we continue with nulls
                        if (isNumber(dataExtremes.dataMin)) {
                            seriesDataMin = dataExtremes.dataMin;
                            axis.dataMin = Math.min(
                                pick(axis.dataMin, seriesDataMin),
                                seriesDataMin
                            );
                        }
                        if (isNumber(dataExtremes.dataMax)) {
                            seriesDataMax = dataExtremes.dataMax;
                            axis.dataMax = Math.max(
                                pick(axis.dataMax, seriesDataMax),
                                seriesDataMax
                            );
                        }

                        // Adjust to threshold
                        if (defined(threshold)) {
                            axis.threshold = threshold;
                        }
                        // If any series has a hard threshold, it takes
                        // precedence
                        if (
                            !seriesOptions.softThreshold ||
                            axis.positiveValuesOnly
                        ) {
                            axis.softThreshold = false;
                        }
                    }
                }
            });
        });

        fireEvent(this, 'afterGetSeriesExtremes');
    }

    /**
     * Translate from axis value to pixel position on the chart, or back. Use
     * the `toPixels` and `toValue` functions in applications.
     *
     * @private
     * @function Highcharts.Axis#translate
     *
     * @param {number} val
     * TO-DO: parameter description
     *
     * @param {boolean|null} [backwards]
     * TO-DO: parameter description
     *
     * @param {boolean|null} [cvsCoord]
     * TO-DO: parameter description
     *
     * @param {boolean|null} [old]
     * TO-DO: parameter description
     *
     * @param {boolean} [handleLog]
     * TO-DO: parameter description
     *
     * @param {number} [pointPlacement]
     * TO-DO: parameter description
     *
     * @return {number|undefined}
     */
    public translate(
        val: number,
        backwards?: (boolean|null),
        cvsCoord?: (boolean|null),
        old?: (boolean|null),
        handleLog?: boolean,
        pointPlacement?: number
    ): (number|undefined) {
        var axis: Highcharts.Axis = this.linkedParent || this as any, // #1417
            sign = 1,
            cvsOffset = 0,
            localA = old ? axis.oldTransA : axis.transA,
            localMin = old ? axis.oldMin : axis.min,
            returnValue = 0,
            minPixelPadding = axis.minPixelPadding,
            doPostTranslate = (
                axis.isOrdinal ||
                axis.brokenAxis && axis.brokenAxis.hasBreaks ||
                (axis.logarithmic && handleLog)
            ) && axis.lin2val;

        if (!localA) {
            localA = axis.transA;
        }

        // In vertical axes, the canvas coordinates start from 0 at the top like
        // in SVG.
        if (cvsCoord) {
            sign *= -1; // canvas coordinates inverts the value
            cvsOffset = axis.len;
        }

        // Handle reversed axis
        if (axis.reversed) {
            sign *= -1;
            cvsOffset -= sign * (axis.sector || axis.len);
        }

        // From pixels to value
        if (backwards) { // reverse translation

            val = val * sign + cvsOffset;
            val -= minPixelPadding;
            // from chart pixel to value:
            returnValue = val / localA + (localMin as any);
            if (doPostTranslate) { // log and ordinal axes
                returnValue = axis.lin2val(returnValue);
            }

        // From value to pixels
        } else {
            if (doPostTranslate) { // log and ordinal axes
                val = (axis.val2lin as any)(val);
            }
            returnValue = isNumber(localMin) ?
                (
                    sign * (val - (localMin as any)) * localA +
                    cvsOffset +
                    (sign * minPixelPadding) +
                    (isNumber(pointPlacement) ?
                        localA * (pointPlacement as any) :
                        0
                    )
                ) :
                void 0 as any;
        }

        return returnValue;
    }

    /**
     * Translate a value in terms of axis units into pixels within the chart.
     *
     * @function Highcharts.Axis#toPixels
     *
     * @param {number} value
     * A value in terms of axis units.
     *
     * @param {boolean} paneCoordinates
     * Whether to return the pixel coordinate relative to the chart or just the
     * axis/pane itself.
     *
     * @return {number}
     * Pixel position of the value on the chart or axis.
     */
    public toPixels(
        value: number,
        paneCoordinates?: boolean
    ): number {
        return this.translate(value, false, !this.horiz, null, true) as any +
            (paneCoordinates ? 0 : this.pos);
    }

    /**
     * Translate a pixel position along the axis to a value in terms of axis
     * units.
     *
     * @function Highcharts.Axis#toValue
     *
     * @param {number} pixel
     * The pixel value coordinate.
     *
     * @param {boolean} [paneCoordinates=false]
     * Whether the input pixel is relative to the chart or just the axis/pane
     * itself.
     *
     * @return {number}
     * The axis value.
     */
    public toValue(
        pixel: number,
        paneCoordinates?: boolean
    ): number {
        return this.translate(
            pixel - (paneCoordinates ? 0 : this.pos as any),
            true,
            !this.horiz,
            null,
            true
        ) as any;
    }

    /**
     * Create the path for a plot line that goes from the given value on
     * this axis, across the plot to the opposite side. Also used internally for
     * grid lines and crosshairs.
     *
     * @function Highcharts.Axis#getPlotLinePath
     *
     * @param {Highcharts.AxisPlotLinePathOptionsObject} options
     * Options for the path.
     *
     * @return {Highcharts.SVGPathArray|null}
     * The SVG path definition for the plot line.
     */
    public getPlotLinePath(options: Highcharts.AxisPlotLinePathOptionsObject): (Highcharts.SVGPathArray|null) {
        var axis = this,
            chart = axis.chart,
            axisLeft = axis.left,
            axisTop = axis.top,
            old = options.old,
            value = options.value,
            translatedValue = options.translatedValue,
            lineWidth = options.lineWidth,
            force = options.force,
            x1: number,
            y1: number,
            x2: number,
            y2: number,
            cHeight = (old && chart.oldChartHeight) || chart.chartHeight,
            cWidth = (old && chart.oldChartWidth) || chart.chartWidth,
            skip: boolean,
            transB = axis.transB,
            evt: Event;

        // eslint-disable-next-line valid-jsdoc
        /**
         * Check if x is between a and b. If not, either move to a/b
         * or skip, depending on the force parameter.
         * @private
         */
        function between(x: number, a: number, b: number): number {
            if (force !== 'pass' && x < a || x > b) {
                if (force) {
                    x = clamp(x, a, b);
                } else {
                    skip = true;
                }
            }
            return x;
        }

        evt = {
            value: value,
            lineWidth: lineWidth,
            old: old,
            force: force,
            acrossPanes: options.acrossPanes,
            translatedValue: translatedValue
        } as any;
        fireEvent(this, 'getPlotLinePath', evt, function (e: Event): void {

            translatedValue = pick(
                translatedValue,
                axis.translate(value as any, null, null, old)
            );
            // Keep the translated value within sane bounds, and avoid Infinity
            // to fail the isNumber test (#7709).
            translatedValue = clamp(translatedValue as any, -1e5, 1e5);


            x1 = x2 = Math.round(translatedValue + transB);
            y1 = y2 = Math.round((cHeight as any) - translatedValue - transB);
            if (!isNumber(translatedValue)) { // no min or max
                skip = true;
                force = false; // #7175, don't force it when path is invalid
            } else if (axis.horiz) {
                y1 = axisTop as any;
                y2 = (cHeight as any) - (axis.bottom as any);
                x1 = x2 = between(
                    x1, axisLeft as any, (axisLeft as any) + axis.width
                );
            } else {
                x1 = axisLeft as any;
                x2 = (cWidth as any) - (axis.right as any);
                y1 = y2 = between(
                    y1, axisTop as any, (axisTop as any) + axis.height
                );
            }
            (e as any).path = skip && !force ?
                null :
                chart.renderer.crispLine(
                    ['M', x1, y1, 'L', x2, y2],
                    lineWidth || 1
                );
        });

        return (evt as any).path;
    }

    /**
     * Internal function to et the tick positions of a linear axis to round
     * values like whole tens or every five.
     *
     * @function Highcharts.Axis#getLinearTickPositions
     *
     * @param {number} tickInterval
     * The normalized tick interval.
     *
     * @param {number} min
     * Axis minimum.
     *
     * @param {number} max
     * Axis maximum.
     *
     * @return {Array<number>}
     * An array of axis values where ticks should be placed.
     */
    public getLinearTickPositions(
        tickInterval: number,
        min: number,
        max: number
    ): Array<number> {
        var pos,
            lastPos,
            roundedMin =
                correctFloat(Math.floor(min / tickInterval) * tickInterval),
            roundedMax =
                correctFloat(Math.ceil(max / tickInterval) * tickInterval),
            tickPositions = [],
            precision;

        // When the precision is higher than what we filter out in
        // correctFloat, skip it (#6183).
        if (correctFloat(roundedMin + tickInterval) === roundedMin) {
            precision = 20;
        }

        // For single points, add a tick regardless of the relative position
        // (#2662, #6274)
        if (this.single) {
            return [min];
        }

        // Populate the intermediate values
        pos = roundedMin;
        while (pos <= roundedMax) {

            // Place the tick on the rounded value
            tickPositions.push(pos);

            // Always add the raw tickInterval, not the corrected one.
            pos = correctFloat(
                pos + tickInterval,
                precision
            );

            // If the interval is not big enough in the current min - max range
            // to actually increase the loop variable, we need to break out to
            // prevent endless loop. Issue #619
            if (pos === lastPos) {
                break;
            }

            // Record the last value
            lastPos = pos;
        }
        return tickPositions;
    }

    /**
     * Resolve the new minorTicks/minorTickInterval options into the legacy
     * loosely typed minorTickInterval option.
     *
     * @function Highcharts.Axis#getMinorTickInterval
     *
     * @return {number|"auto"|null}
     */
    public getMinorTickInterval(): ('auto'|null|number) {
        var options = this.options;

        if (options.minorTicks === true) {
            return pick(options.minorTickInterval, 'auto');
        }
        if (options.minorTicks === false) {
            return null;
        }
        return options.minorTickInterval as any;
    }

    /**
     * Internal function to return the minor tick positions. For logarithmic
     * axes, the same logic as for major ticks is reused.
     *
     * @function Highcharts.Axis#getMinorTickPositions
     *
     * @return {Array<number>}
     * An array of axis values where ticks should be placed.
     */
    public getMinorTickPositions(): Array<number> {
        var axis: Highcharts.Axis = this as any,
            options = axis.options,
            tickPositions = axis.tickPositions,
            minorTickInterval = axis.minorTickInterval,
            minorTickPositions = [] as Array<number>,
            pos,
            pointRangePadding = axis.pointRangePadding || 0,
            min = (axis.min as any) - pointRangePadding, // #1498
            max = (axis.max as any) + pointRangePadding, // #1498
            range = max - min;

        // If minor ticks get too dense, they are hard to read, and may cause
        // long running script. So we don't draw them.
        if (range && range / minorTickInterval < axis.len / 3) { // #3875

            const logarithmic = axis.logarithmic;
            if (logarithmic) {
                // For each interval in the major ticks, compute the minor ticks
                // separately.
                this.paddedTicks.forEach(function (
                    _pos: number,
                    i: number,
                    paddedTicks: Array<number>
                ): void {
                    if (i) {
                        minorTickPositions.push.apply(
                            minorTickPositions,
                            logarithmic.getLogTickPositions(
                                minorTickInterval,
                                paddedTicks[i - 1],
                                paddedTicks[i],
                                true
                            )
                        );
                    }
                });

            } else if (
                axis.dateTime &&
                this.getMinorTickInterval() === 'auto'
            ) { // #1314
                minorTickPositions = minorTickPositions.concat(
                    axis.getTimeTicks(
                        axis.dateTime.normalizeTimeTickInterval(minorTickInterval),
                        min,
                        max,
                        options.startOfWeek as any
                    )
                );
            } else {
                for (
                    pos = min + (tickPositions[0] - min) % minorTickInterval;
                    pos <= max;
                    pos += minorTickInterval
                ) {
                    // Very, very, tight grid lines (#5771)
                    if (pos === minorTickPositions[0]) {
                        break;
                    }
                    minorTickPositions.push(pos);
                }
            }
        }

        if (minorTickPositions.length !== 0) {
            axis.trimTicks(minorTickPositions); // #3652 #3743 #1498 #6330
        }
        return minorTickPositions;
    }

    /**
     * Adjust the min and max for the minimum range. Keep in mind that the
     * series data is not yet processed, so we don't have information on data
     * cropping and grouping, or updated `axis.pointRange` or
     * `series.pointRange`. The data can't be processed until we have finally
     * established min and max.
     *
     * @private
     * @function Highcharts.Axis#adjustForMinRange
     */
    public adjustForMinRange(): void {
        var axis: Highcharts.Axis = this as any,
            options = axis.options,
            min = axis.min,
            max = axis.max,
            log = axis.logarithmic,
            zoomOffset,
            spaceAvailable: boolean,
            closestDataRange: (number|undefined),
            i,
            distance,
            xData,
            loopLength,
            minArgs: Array<(number|null|undefined)>,
            maxArgs: Array<(number|null|undefined)>,
            minRange;

        // Set the automatic minimum range based on the closest point distance
        if (
            axis.isXAxis &&
            typeof axis.minRange === 'undefined' &&
            !log
        ) {

            if (defined(options.min) || defined(options.max)) {
                axis.minRange = null; // don't do this again

            } else {

                // Find the closest distance between raw data points, as opposed
                // to closestPointRange that applies to processed points
                // (cropped and grouped)
                axis.series.forEach(function (series: Highcharts.Series): void {
                    xData = series.xData as any;
                    loopLength = series.xIncrement ? 1 : xData.length - 1;
                    for (i = loopLength; i > 0; i--) {
                        distance = xData[i] - xData[i - 1];
                        if (
                            typeof closestDataRange === 'undefined' ||
                            distance < closestDataRange
                        ) {
                            closestDataRange = distance;
                        }
                    }
                });
                axis.minRange = Math.min(
                    (closestDataRange as any) * 5,
                    (axis.dataMax as any) - (axis.dataMin as any)
                );
            }
        }

        // if minRange is exceeded, adjust
        if ((max as any) - (min as any) < (axis.minRange as any)) {

            spaceAvailable =
                (axis.dataMax as any) - (axis.dataMin as any) >=
                (axis.minRange as any);
            minRange = axis.minRange;
            zoomOffset = ((minRange as any) - (max as any) + (min as any)) / 2;

            // if min and max options have been set, don't go beyond it
            minArgs = [
                (min as any) - zoomOffset,
                pick(options.min, (min as any) - zoomOffset)
            ];
            // If space is available, stay within the data range
            if (spaceAvailable) {
                minArgs[2] = axis.logarithmic ?
                    axis.logarithmic.log2lin(axis.dataMin as any) :
                    axis.dataMin;
            }
            min = arrayMax(minArgs);

            maxArgs = [
                min + (minRange as any),
                pick(options.max, min + (minRange as any))
            ];
            // If space is availabe, stay within the data range
            if (spaceAvailable) {
                maxArgs[2] = log ?
                    log.log2lin(axis.dataMax as any) :
                    axis.dataMax;
            }

            max = arrayMin(maxArgs);

            // now if the max is adjusted, adjust the min back
            if (max - min < (minRange as any)) {
                minArgs[0] = max - (minRange as any);
                minArgs[1] = pick(options.min, max - (minRange as any));
                min = arrayMax(minArgs);
            }
        }

        // Record modified extremes
        axis.min = min;
        axis.max = max;
    }

    // eslint-disable-next-line valid-jsdoc
    /**
     * Find the closestPointRange across all series.
     *
     * @private
     * @function Highcharts.Axis#getClosest
     */
    public getClosest(): number {
        var ret: any;

        if (this.categories) {
            ret = 1;
        } else {
            this.series.forEach(function (series: Highcharts.Series): void {
                var seriesClosest = series.closestPointRange,
                    visible = series.visible ||
                        !(series.chart.options.chart as any).ignoreHiddenSeries;

                if (
                    !series.noSharedTooltip &&
                    defined(seriesClosest) &&
                    visible
                ) {
                    ret = defined(ret) ?
                        Math.min(ret, seriesClosest as any) :
                        seriesClosest;
                }
            });
        }
        return ret;
    }

    /**
     * When a point name is given and no x, search for the name in the existing
     * categories, or if categories aren't provided, search names or create a
     * new category (#2522).
     * @private
     * @function Highcharts.Axis#nameToX
     *
     * @param {Highcharts.Point} point
     * The point to inspect.
     *
     * @return {number}
     * The X value that the point is given.
     */
    public nameToX(point: Highcharts.Point): (number|undefined) {
        var explicitCategories = isArray(this.categories),
            names = explicitCategories ? this.categories : this.names,
            nameX = point.options.x,
            x: (number|undefined);

        point.series.requireSorting = false;

        if (!defined(nameX)) {
            nameX = this.options.uniqueNames === false ?
                point.series.autoIncrement() :
                (
                    explicitCategories ?
                        (names as any).indexOf(point.name) :
                        pick((names as any).keys[point.name as any], -1)

                );
        }
        if (nameX === -1) { // Not found in currenct categories
            if (!explicitCategories) {
                x = (names as any).length;
            }
        } else {
            x = nameX;
        }

        // Write the last point's name to the names array
        if (typeof x !== 'undefined') {
            this.names[x] = point.name as any;
            // Backwards mapping is much faster than array searching (#7725)
            (this.names as any).keys[point.name as any] = x;
        }

        return x;
    }

    /**
     * When changes have been done to series data, update the axis.names.
     *
     * @private
     * @function Highcharts.Axis#updateNames
     */
    public updateNames(): void {
        var axis = this,
            names = this.names,
            i = names.length;

        if (i > 0) {
            Object.keys((names as any).keys).forEach(function (
                key: string
            ): void {
                delete ((names as any).keys)[key];
            });
            names.length = 0;

            this.minRange = this.userMinRange; // Reset
            (this.series || []).forEach(function (
                series: Highcharts.Series
            ): void {

                // Reset incrementer (#5928)
                series.xIncrement = null;

                // When adding a series, points are not yet generated
                if (!series.points || series.isDirtyData) {
                    // When we're updating the series with data that is longer
                    // than it was, and cropThreshold is passed, we need to make
                    // sure that the axis.max is increased _before_ running the
                    // premature processData. Otherwise this early iteration of
                    // processData will crop the points to axis.max, and the
                    // names array will be too short (#5857).
                    axis.max = Math.max(
                        (axis.max as any), (series.xData as any).length - 1
                    );

                    series.processData();
                    series.generatePoints();
                }

                series.data.forEach(function (
                    point: Highcharts.Point,
                    i: number
                ): void { // #9487
                    var x;

                    if (
                        point &&
                        point.options &&
                        typeof point.name !== 'undefined' // #9562
                    ) {
                        x = axis.nameToX(point);
                        if (typeof x !== 'undefined' && x !== point.x) {
                            point.x = x;
                            (series.xData as any)[i] = x;
                        }
                    }
                });
            });
        }
    }

    /**
     * Update translation information.
     *
     * @private
     * @function Highcharts.Axis#setAxisTranslation
     *
     * @param {boolean} [saveOld]
     * TO-DO: parameter description
     *
     * @fires Highcharts.Axis#event:afterSetAxisTranslation
     */
    public setAxisTranslation(saveOld?: boolean): void {
        var axis = this,
            range = (axis.max as any) - (axis.min as any),
            pointRange = axis.axisPointRange || 0,
            closestPointRange: number,
            minPointOffset = 0,
            pointRangePadding = 0,
            linkedParent = axis.linkedParent,
            ordinalCorrection,
            hasCategories = !!axis.categories,
            transA = axis.transA,
            isXAxis = axis.isXAxis;

        // Adjust translation for padding. Y axis with categories need to go
        // through the same (#1784).
        if (isXAxis || hasCategories || pointRange) {

            // Get the closest points
            closestPointRange = axis.getClosest();

            if (linkedParent) {
                minPointOffset = linkedParent.minPointOffset as any;
                pointRangePadding = linkedParent.pointRangePadding;
            } else {
                axis.series.forEach(function (series: Highcharts.Series): void {
                    var seriesPointRange = hasCategories ?
                            1 :
                            (
                                isXAxis ?
                                    pick(
                                        series.options.pointRange,
                                        closestPointRange,
                                        0
                                    ) :
                                    (axis.axisPointRange || 0)
                            ), // #2806
                        pointPlacement = series.options.pointPlacement;

                    pointRange = Math.max(pointRange, seriesPointRange);

                    if (!axis.single || hasCategories) {
                        // TODO: series should internally set x- and y-
                        // pointPlacement to simplify this logic.
                        var isPointPlacementAxis = series.is('xrange') ? !isXAxis : isXAxis;

                        // minPointOffset is the value padding to the left of
                        // the axis in order to make room for points with a
                        // pointRange, typically columns. When the
                        // pointPlacement option is 'between' or 'on', this
                        // padding does not apply.
                        minPointOffset = Math.max(
                            minPointOffset,
                            isPointPlacementAxis && isString(pointPlacement) ?
                                0 :
                                seriesPointRange / 2
                        );

                        // Determine the total padding needed to the length of
                        // the axis to make room for the pointRange. If the
                        // series' pointPlacement is 'on', no padding is added.
                        pointRangePadding = Math.max(
                            pointRangePadding,
                            isPointPlacementAxis && pointPlacement === 'on' ?
                                0 :
                                seriesPointRange
                        );
                    }
                });
            }

            // Record minPointOffset and pointRangePadding
            ordinalCorrection = axis.ordinal && axis.ordinal.slope && closestPointRange ?
                axis.ordinal.slope / closestPointRange :
                1; // #988, #1853
            axis.minPointOffset = minPointOffset =
                minPointOffset * ordinalCorrection;
            axis.pointRangePadding =
                pointRangePadding = pointRangePadding * ordinalCorrection;

            // pointRange means the width reserved for each point, like in a
            // column chart
            axis.pointRange = Math.min(
                pointRange,
                axis.single && hasCategories ? 1 : range
            );

            // closestPointRange means the closest distance between points. In
            // columns it is mostly equal to pointRange, but in lines pointRange
            // is 0 while closestPointRange is some other value
            if (isXAxis) {
                axis.closestPointRange = closestPointRange;
            }
        }

        // Secondary values
        if (saveOld) {
            axis.oldTransA = transA;
        }
        axis.translationSlope = axis.transA = transA =
            axis.staticScale ||
            axis.len / ((range + pointRangePadding) || 1);

        // Translation addend
        axis.transB = axis.horiz ? axis.left : axis.bottom;
        axis.minPixelPadding = transA * minPointOffset;

        fireEvent(this, 'afterSetAxisTranslation');
    }

    /**
     * @private
     * @function Highcharts.Axis#minFromRange
     *
     * @return {number}
     */
    public minFromRange(): number {
        const axis: Highcharts.Axis = this as any;
        return (axis.max as any) - (axis.range as any);
    }

    /**
     * Set the tick positions to round values and optionally extend the extremes
     * to the nearest tick.
     *
     * @private
     * @function Highcharts.Axis#setTickInterval
     *
     * @param {boolean} secondPass
     * TO-DO: parameter description
     *
     * @fires Highcharts.Axis#event:foundExtremes
     */
    public setTickInterval(secondPass?: boolean): void {
        var axis: Highcharts.Axis = this as any,
            chart = axis.chart,
            log = axis.logarithmic,
            options = axis.options,
            isXAxis = axis.isXAxis,
            isLinked = axis.isLinked,
            maxPadding = options.maxPadding,
            minPadding = options.minPadding,
            length,
            linkedParentExtremes,
            tickIntervalOption = options.tickInterval,
            minTickInterval,
            tickPixelIntervalOption = options.tickPixelInterval,
            categories = axis.categories,
            threshold = isNumber(axis.threshold) ? axis.threshold : null,
            softThreshold = axis.softThreshold,
            thresholdMin,
            thresholdMax,
            hardMin,
            hardMax;

        if (!axis.dateTime && !categories && !isLinked) {
            this.getTickAmount();
        }

        // Min or max set either by zooming/setExtremes or initial options
        hardMin = pick(axis.userMin, options.min);
        hardMax = pick(axis.userMax, options.max);

        // Linked axis gets the extremes from the parent axis
        if (isLinked) {
            axis.linkedParent = (chart as any)[axis.coll][
                options.linkedTo as any
            ];
            linkedParentExtremes = (axis.linkedParent as any).getExtremes();
            axis.min = pick(
                linkedParentExtremes.min,
                linkedParentExtremes.dataMin
            );
            axis.max = pick(
                linkedParentExtremes.max,
                linkedParentExtremes.dataMax
            );
            if (options.type !== (axis.linkedParent as any).options.type) {
                // Can't link axes of different type
                error(11, 1 as any, chart);
            }

        // Initial min and max from the extreme data values
        } else {

            // Adjust to hard threshold
            if (!softThreshold && defined(threshold)) {
                if ((axis.dataMin as any) >= (threshold as any)) {
                    thresholdMin = threshold;
                    minPadding = 0;
                } else if ((axis.dataMax as any) <= (threshold as any)) {
                    thresholdMax = threshold;
                    maxPadding = 0;
                }
            }

            axis.min = pick(hardMin, thresholdMin, axis.dataMin as any);
            axis.max = pick(hardMax, thresholdMax, axis.dataMax as any);

        }

        if (log) {
            if (
                axis.positiveValuesOnly &&
                !secondPass &&
                Math.min(
                    axis.min as any, pick(axis.dataMin, axis.min as any)
                ) <= 0
            ) { // #978
                // Can't plot negative values on log axis
                error(10, 1 as any, chart);
            }
            // The correctFloat cures #934, float errors on full tens. But it
            // was too aggressive for #4360 because of conversion back to lin,
            // therefore use precision 15.
            axis.min = correctFloat(log.log2lin(axis.min as any), 16);
            axis.max = correctFloat(log.log2lin(axis.max as any), 16);
        }

        // handle zoomed range
        if (axis.range && defined(axis.max)) {
            // #618, #6773:
            axis.userMin = axis.min = hardMin =
                Math.max(axis.dataMin as any, axis.minFromRange() as any);
            axis.userMax = hardMax = axis.max as any;

            axis.range = null; // don't use it when running setExtremes
        }

        // Hook for Highstock Scroller. Consider combining with beforePadding.
        fireEvent(axis, 'foundExtremes');

        // Hook for adjusting this.min and this.max. Used by bubble series.
        if (axis.beforePadding) {
            axis.beforePadding();
        }

        // adjust min and max for the minimum range
        axis.adjustForMinRange();

        // Pad the values to get clear of the chart's edges. To avoid
        // tickInterval taking the padding into account, we do this after
        // computing tick interval (#1337).
        if (
            !categories &&
            !axis.axisPointRange &&
            !axis.usePercentage &&
            !isLinked &&
            defined(axis.min) &&
            defined(axis.max)
        ) {
            length = (axis.max as any) - (axis.min as any);
            if (length) {
                if (!defined(hardMin) && minPadding) {
                    (axis.min as any) -= length * minPadding;
                }
                if (!defined(hardMax) && maxPadding) {
                    (axis.max as any) += length * maxPadding;
                }
            }
        }

        // Handle options for floor, ceiling, softMin and softMax (#6359)
        if (!isNumber(axis.userMin)) {
            if (
                isNumber(options.softMin) && options.softMin < (axis.min as any)
            ) {
                axis.min = hardMin = options.softMin; // #6894
            }
            if (isNumber(options.floor)) {
                axis.min = Math.max(axis.min as any, options.floor);
            }
        }
        if (!isNumber(axis.userMax)) {
            if (
                isNumber(options.softMax) && options.softMax > (axis.max as any)
            ) {
                axis.max = hardMax = options.softMax; // #6894
            }
            if (isNumber(options.ceiling)) {
                axis.max = Math.min(axis.max as any, options.ceiling);
            }
        }

        // When the threshold is soft, adjust the extreme value only if the data
        // extreme and the padded extreme land on either side of the threshold.
        // For example, a series of [0, 1, 2, 3] would make the yAxis add a tick
        // for -1 because of the default minPadding and startOnTick options.
        // This is prevented by the softThreshold option.
        if (softThreshold && defined(axis.dataMin)) {
            threshold = threshold || (0 as any);
            if (
                !defined(hardMin) &&
                (axis.min as any) < (threshold as any) &&
                (axis.dataMin as any) >= (threshold as any)
            ) {
                axis.min = axis.options.minRange ?
                    Math.min(threshold as any, (axis.max as any) -
                    (axis.minRange as any)) :
                    (threshold as any);

            } else if (
                !defined(hardMax) &&
                (axis.max as any) > (threshold as any) &&
                (axis.dataMax as any) <= (threshold as any)
            ) {
                axis.max = axis.options.minRange ?
                    Math.max(threshold as any, (axis.min as any) +
                    (axis.minRange as any)) :
                    (threshold as any);
            }
        }


        // get tickInterval
        if (
            axis.min === axis.max ||
            typeof axis.min === 'undefined' ||
            typeof axis.max === 'undefined'
        ) {
            axis.tickInterval = 1;

        } else if (
            isLinked &&
            !tickIntervalOption &&
            tickPixelIntervalOption ===
                (axis.linkedParent as any).options.tickPixelInterval
        ) {
            axis.tickInterval = tickIntervalOption =
                (axis.linkedParent as any).tickInterval;

        } else {
            axis.tickInterval = pick(
                tickIntervalOption,
                this.tickAmount ?
                    (((axis.max as any) - (axis.min as any)) /
                    Math.max(this.tickAmount - 1, 1)) :
                    void 0,
                // For categoried axis, 1 is default, for linear axis use
                // tickPix
                categories ?
                    1 :
                    // don't let it be more than the data range
                    ((axis.max as any) - (axis.min as any)) *
                    (tickPixelIntervalOption as any) /
                    Math.max(axis.len, tickPixelIntervalOption as any)
            );
        }

        // Now we're finished detecting min and max, crop and group series data.
        // This is in turn needed in order to find tick positions in ordinal
        // axes.
        if (isXAxis && !secondPass) {
            axis.series.forEach(function (series: Highcharts.Series): void {
                series.processData(
                    axis.min !== axis.oldMin || axis.max !== axis.oldMax
                );
            });
        }

        // set the translation factor used in translate function
        axis.setAxisTranslation(true);

        // hook for ordinal axes and radial axes
        if (axis.beforeSetTickPositions) {
            axis.beforeSetTickPositions();
        }

        // hook for extensions, used in Highstock ordinal axes
        if (axis.ordinal) {
            axis.tickInterval = axis.ordinal.postProcessTickInterval(axis.tickInterval);
        }

        // In column-like charts, don't cramp in more ticks than there are
        // points (#1943, #4184)
        if (axis.pointRange && !tickIntervalOption) {
            axis.tickInterval = Math.max(axis.pointRange, axis.tickInterval);
        }

        // Before normalizing the tick interval, handle minimum tick interval.
        // This applies only if tickInterval is not defined.
        minTickInterval = pick(
            options.minTickInterval,
            (axis.dateTime && axis.closestPointRange) as number
        );
        if (!tickIntervalOption && axis.tickInterval < minTickInterval) {
            axis.tickInterval = minTickInterval;
        }

        // for linear axes, get magnitude and normalize the interval
        if (!axis.dateTime && !axis.logarithmic && !tickIntervalOption) {
            axis.tickInterval = normalizeTickInterval(
                axis.tickInterval,
                null as any,
                getMagnitude(axis.tickInterval),
                // If the tick interval is between 0.5 and 5 and the axis max is
                // in the order of thousands, chances are we are dealing with
                // years. Don't allow decimals. #3363.
                pick(
                    options.allowDecimals,
                    !(
                        axis.tickInterval > 0.5 &&
                        axis.tickInterval < 5 &&
                        (axis.max as any) > 1000 &&
                        (axis.max as any) < 9999
                    )
                ),
                !!this.tickAmount
            );
        }

        // Prevent ticks from getting so close that we can't draw the labels
        if (!this.tickAmount) {
            axis.tickInterval = axis.unsquish();
        }

        this.setTickPositions();
    }

    /**
     * Now we have computed the normalized tickInterval, get the tick positions
     *
     * @function Highcharts.Axis#setTickPositions
     *
     * @fires Highcharts.Axis#event:afterSetTickPositions
     */
    public setTickPositions(): void {

        var axis: Highcharts.Axis = this as any,
            options = this.options,
            tickPositions,
            tickPositionsOption = options.tickPositions,
            minorTickIntervalOption = this.getMinorTickInterval(),
            tickPositioner = options.tickPositioner,
            hasVerticalPanning = this.hasVerticalPanning(),
            isColorAxis = this.coll === 'colorAxis',
            startOnTick = (isColorAxis || !hasVerticalPanning) && options.startOnTick,
            endOnTick = (isColorAxis || !hasVerticalPanning) && options.endOnTick;

        // Set the tickmarkOffset
        this.tickmarkOffset = (
            this.categories &&
            options.tickmarkPlacement === 'between' &&
            this.tickInterval === 1
        ) ? 0.5 : 0; // #3202


        // get minorTickInterval
        this.minorTickInterval =
            minorTickIntervalOption === 'auto' &&
            this.tickInterval ?
                this.tickInterval / 5 :
                (minorTickIntervalOption as any);

        // When there is only one point, or all points have the same value on
        // this axis, then min and max are equal and tickPositions.length is 0
        // or 1. In this case, add some padding in order to center the point,
        // but leave it with one tick. #1337.
        this.single =
            this.min === this.max &&
            defined(this.min) &&
            !this.tickAmount &&
            (
                // Data is on integer (#6563)
                parseInt(this.min as any, 10) === this.min ||

                // Between integers and decimals are not allowed (#6274)
                options.allowDecimals !== false
            );

        /**
         * Contains the current positions that are laid out on the axis. The
         * positions are numbers in terms of axis values. In a category axis
         * they are integers, in a datetime axis they are also integers, but
         * designating milliseconds.
         *
         * This property is read only - for modifying the tick positions, use
         * the `tickPositioner` callback or [axis.tickPositions(
         * https://api.highcharts.com/highcharts/xAxis.tickPositions) option
         * instead.
         *
         * @name Highcharts.Axis#tickPositions
         * @type {Highcharts.AxisTickPositionsArray|undefined}
         */
        this.tickPositions =
            // Find the tick positions. Work on a copy (#1565)
            tickPositions =
            (tickPositionsOption && tickPositionsOption.slice()) as any;
        if (!tickPositions) {

            // Too many ticks (#6405). Create a friendly warning and provide two
            // ticks so at least we can show the data series.
            if (
                (!axis.ordinal || !axis.ordinal.positions) &&
                (
                    ((this.max as any) - (this.min as any)) /
                    this.tickInterval >
                    Math.max(2 * this.len, 200)
                )
            ) {
                tickPositions = [this.min, this.max];
                error(19, false, this.chart);

            } else if (axis.dateTime) {
                tickPositions = (axis.getTimeTicks as any)(
                    axis.dateTime.normalizeTimeTickInterval(
                        this.tickInterval,
                        options.units
                    ),
                    this.min,
                    this.max,
                    options.startOfWeek,
                    axis.ordinal && axis.ordinal.positions,
                    this.closestPointRange,
                    true
                );
            } else if (axis.logarithmic) {
                tickPositions = axis.logarithmic.getLogTickPositions(
                    this.tickInterval,
                    this.min as any,
                    this.max as any
                );
            } else {
                tickPositions = this.getLinearTickPositions(
                    this.tickInterval,
                    this.min as any,
                    this.max as any
                );
            }

            // Too dense ticks, keep only the first and last (#4477)
            if (tickPositions.length > this.len) {
                tickPositions = [tickPositions[0], tickPositions.pop()];
                // Reduce doubled value (#7339)
                if (tickPositions[0] === tickPositions[1]) {
                    tickPositions.length = 1;
                }
            }

            this.tickPositions = tickPositions;

            // Run the tick positioner callback, that allows modifying auto tick
            // positions.
            if (tickPositioner) {
                tickPositioner = tickPositioner.apply(
                    axis,
                    [this.min, this.max] as any
                ) as any;
                if (tickPositioner) {
                    this.tickPositions = tickPositions = tickPositioner as any;
                }
            }

        }

        // Reset min/max or remove extremes based on start/end on tick
        this.paddedTicks = tickPositions.slice(0); // Used for logarithmic minor
        this.trimTicks(tickPositions, startOnTick, endOnTick);
        if (!this.isLinked) {

            // Substract half a unit (#2619, #2846, #2515, #3390),
            // but not in case of multiple ticks (#6897)
            if (
                this.single &&
                tickPositions.length < 2 &&
                !this.categories &&
                !this.series.some((s: Highcharts.Series): boolean =>
                    (s.is('heatmap') && s.options.pointPlacement === 'between')
                )
            ) {
                (this.min as any) -= 0.5;
                (this.max as any) += 0.5;
            }
            if (!tickPositionsOption && !tickPositioner) {
                this.adjustTickAmount();
            }
        }

        fireEvent(this, 'afterSetTickPositions');
    }

    /**
     * Handle startOnTick and endOnTick by either adapting to padding min/max or
     * rounded min/max. Also handle single data points.
     *
     * @private
     * @function Highcharts.Axis#trimTicks
     *
     * @param {Array<number>} tickPositions
     * TO-DO: parameter description
     *
     * @param {boolean} [startOnTick]
     * TO-DO: parameter description
     *
     * @param {boolean} [endOnTick]
     * TO-DO: parameter description
     */
    public trimTicks(
        tickPositions: Array<number>,
        startOnTick?: boolean,
        endOnTick?: boolean
    ): void {
        var roundedMin = tickPositions[0],
            roundedMax = tickPositions[tickPositions.length - 1],
            minPointOffset =
                (!this.isOrdinal && this.minPointOffset) || 0; // (#12716)

        fireEvent(this, 'trimTicks');

        if (!this.isLinked) {
            if (startOnTick && roundedMin !== -Infinity) { // #6502
                this.min = roundedMin;
            } else {
                while ((this.min as any) - minPointOffset > tickPositions[0]) {
                    tickPositions.shift();
                }
            }

            if (endOnTick) {
                this.max = roundedMax;
            } else {
                while ((this.max as any) + minPointOffset <
                        tickPositions[tickPositions.length - 1]) {
                    tickPositions.pop();
                }
            }

            // If no tick are left, set one tick in the middle (#3195)
            if (
                tickPositions.length === 0 &&
                defined(roundedMin) &&
                !this.options.tickPositions
            ) {
                tickPositions.push((roundedMax + roundedMin) / 2);
            }
        }
    }

    /**
     * Check if there are multiple axes in the same pane.
     *
     * @private
     * @function Highcharts.Axis#alignToOthers
     *
     * @return {boolean|undefined}
     * True if there are other axes.
     */
    public alignToOthers(): (boolean|undefined) {
        var axis: Highcharts.Axis = this as any,
            others = // Whether there is another axis to pair with this one
                {} as Highcharts.AxisOptions,
            hasOther,
            options = axis.options;

        if (
            // Only if alignTicks is true
            (this.chart.options.chart as any).alignTicks !== false &&
            options.alignTicks !== false &&

            // Disabled when startOnTick or endOnTick are false (#7604)
            options.startOnTick !== false &&
            options.endOnTick !== false &&

            // Don't try to align ticks on a log axis, they are not evenly
            // spaced (#6021)
            !axis.logarithmic
        ) {
            (this.chart as any)[this.coll].forEach(function (
                axis: Highcharts.Axis
            ): void {
                var otherOptions = axis.options,
                    horiz = axis.horiz,
                    key = [
                        horiz ? otherOptions.left : otherOptions.top,
                        otherOptions.width,
                        otherOptions.height,
                        otherOptions.pane
                    ].join(',');


                if (axis.series.length) { // #4442
                    if ((others as any)[key]) {
                        hasOther = true; // #4201
                    } else {
                        (others as any)[key] = 1;
                    }
                }
            });
        }
        return hasOther;
    }

    /**
     * Find the max ticks of either the x and y axis collection, and record it
     * in `this.tickAmount`.
     *
     * @private
     * @function Highcharts.Axis#getTickAmount
     */
    public getTickAmount(): void {
        var axis: Highcharts.Axis = this as any,
            options = this.options,
            tickAmount = options.tickAmount,
            tickPixelInterval = options.tickPixelInterval;

        if (
            !defined(options.tickInterval) &&
            this.len < (tickPixelInterval as any) &&
            !this.isRadial &&
            !axis.logarithmic &&
            options.startOnTick &&
            options.endOnTick
        ) {
            tickAmount = 2;
        }

        if (!tickAmount && this.alignToOthers()) {
            // Add 1 because 4 tick intervals require 5 ticks (including first
            // and last)
            tickAmount = Math.ceil(this.len / (tickPixelInterval as any)) + 1;
        }

        // For tick amounts of 2 and 3, compute five ticks and remove the
        // intermediate ones. This prevents the axis from adding ticks that are
        // too far away from the data extremes.
        if ((tickAmount as any) < 4) {
            this.finalTickAmt = tickAmount;
            tickAmount = 5;
        }

        this.tickAmount = (tickAmount as any);
    }

    /**
     * When using multiple axes, adjust the number of ticks to match the highest
     * number of ticks in that group.
     *
     * @private
     * @function Highcharts.Axis#adjustTickAmount
     */
    public adjustTickAmount(): void {
        var axis = this,
            axisOptions = axis.options,
            tickInterval = axis.tickInterval,
            tickPositions = axis.tickPositions,
            tickAmount = axis.tickAmount,
            finalTickAmt = axis.finalTickAmt,
            currentTickAmount = tickPositions && tickPositions.length,
            threshold = pick(axis.threshold, axis.softThreshold ? 0 : null),
            min,
            len,
            i;

        if (axis.hasData()) {
            if (currentTickAmount < tickAmount) {
                min = axis.min;

                while (tickPositions.length < tickAmount) {

                    // Extend evenly for both sides unless we're on the
                    // threshold (#3965)
                    if (
                        tickPositions.length % 2 ||
                        min === threshold
                    ) {
                        // to the end
                        tickPositions.push(correctFloat(
                            tickPositions[tickPositions.length - 1] +
                            tickInterval
                        ));
                    } else {
                        // to the start
                        tickPositions.unshift(correctFloat(
                            tickPositions[0] - tickInterval
                        ));
                    }
                }
                axis.transA *= (currentTickAmount - 1) / (tickAmount - 1);

                // Do not crop when ticks are not extremes (#9841)
                axis.min = axisOptions.startOnTick ?
                    tickPositions[0] :
                    Math.min((axis.min as any), tickPositions[0]);
                axis.max = axisOptions.endOnTick ?
                    tickPositions[tickPositions.length - 1] :
                    Math.max(
                        (axis.max as any),
                        tickPositions[tickPositions.length - 1]
                    );

            // We have too many ticks, run second pass to try to reduce ticks
            } else if (currentTickAmount > tickAmount) {
                axis.tickInterval *= 2;
                axis.setTickPositions();
            }

            // The finalTickAmt property is set in getTickAmount
            if (defined(finalTickAmt)) {
                i = len = tickPositions.length;
                while (i--) {
                    if (
                        // Remove every other tick
                        (finalTickAmt === 3 && i % 2 === 1) ||
                        // Remove all but first and last
                        ((finalTickAmt as any) <= 2 && i > 0 && i < len - 1)
                    ) {
                        tickPositions.splice(i, 1);
                    }
                }
                axis.finalTickAmt = void 0;
            }
        }
    }

    /**
     * Set the scale based on data min and max, user set min and max or options.
     *
     * @private
     * @function Highcharts.Axis#setScale
     *
     * @fires Highcharts.Axis#event:afterSetScale
     */
    public setScale(): void {
        var axis: Highcharts.Axis = this as any,
            isDirtyAxisLength,
            isDirtyData = false,
            isXAxisDirty = false;

        axis.series.forEach(function (
            series: Highcharts.Series
        ): void {
            isDirtyData = isDirtyData || series.isDirtyData || series.isDirty;

            // When x axis is dirty, we need new data extremes for y as
            // well:
            isXAxisDirty = isXAxisDirty || series.xAxis?.isDirty || false;
        });

        axis.oldMin = axis.min;
        axis.oldMax = axis.max;
        axis.oldAxisLength = axis.len;

        // set the new axisLength
        axis.setAxisSize();
        isDirtyAxisLength = axis.len !== axis.oldAxisLength;

        // do we really need to go through all this?
        if (
            isDirtyAxisLength ||
            isDirtyData ||
            isXAxisDirty ||
            axis.isLinked ||
            axis.forceRedraw ||
            axis.userMin !== axis.oldUserMin ||
            axis.userMax !== axis.oldUserMax ||
            axis.alignToOthers()
        ) {

            if (axis.resetStacks) {
                axis.resetStacks();
            }

            axis.forceRedraw = false;

            // get data extremes if needed
            axis.getSeriesExtremes();

            // get fixed positions based on tickInterval
            axis.setTickInterval();

            // record old values to decide whether a rescale is necessary later
            // on (#540)
            axis.oldUserMin = axis.userMin;
            axis.oldUserMax = axis.userMax;

            // Mark as dirty if it is not already set to dirty and extremes have
            // changed. #595.
            if (!axis.isDirty) {
                axis.isDirty =
                    isDirtyAxisLength ||
                    axis.min !== axis.oldMin ||
                    axis.max !== axis.oldMax;
            }
        } else if (axis.cleanStacks) {
            axis.cleanStacks();
        }

        // Recalculate panning state object, when the data
        // has changed. It is required when vertical panning is enabled.
        if (isDirtyData && axis.panningState) {
            axis.panningState.isDirty = true;
        }

        fireEvent(this, 'afterSetScale');
    }

    /**
     * Set the minimum and maximum of the axes after render time. If the
     * `startOnTick` and `endOnTick` options are true, the minimum and maximum
     * values are rounded off to the nearest tick. To prevent this, these
     * options can be set to false before calling setExtremes. Also, setExtremes
     * will not allow a range lower than the `minRange` option, which by default
     * is the range of five points.
     *
     * @sample highcharts/members/axis-setextremes/
     *         Set extremes from a button
     * @sample highcharts/members/axis-setextremes-datetime/
     *         Set extremes on a datetime axis
     * @sample highcharts/members/axis-setextremes-off-ticks/
     *         Set extremes off ticks
     * @sample stock/members/axis-setextremes/
     *         Set extremes in Highstock
     * @sample maps/members/axis-setextremes/
     *         Set extremes in Highmaps
     *
     * @function Highcharts.Axis#setExtremes
     *
     * @param {number} [newMin]
     *        The new minimum value.
     *
     * @param {number} [newMax]
     *        The new maximum value.
     *
     * @param {boolean} [redraw=true]
     *        Whether to redraw the chart or wait for an explicit call to
     *        {@link Highcharts.Chart#redraw}
     *
     * @param {boolean|Highcharts.AnimationOptionsObject} [animation=true]
     *        Enable or modify animations.
     *
     * @param {*} [eventArguments]
     *        Arguments to be accessed in event handler.
     *
     * @fires Highcharts.Axis#event:setExtremes
     */
    public setExtremes(
        newMin?: number,
        newMax?: number,
        redraw?: boolean,
        animation?: (boolean|Highcharts.AnimationOptionsObject),
        eventArguments?: any
    ): void {
        var axis = this,
            chart = axis.chart;

        redraw = pick(redraw, true); // defaults to true

        axis.series.forEach(function (serie: Highcharts.Series): void {
            delete serie.kdTree;
        });

        // Extend the arguments with min and max
        eventArguments = extend(eventArguments, {
            min: newMin,
            max: newMax
        });

        // Fire the event
        fireEvent(axis, 'setExtremes', eventArguments, function (): void {

            axis.userMin = newMin;
            axis.userMax = newMax;
            axis.eventArgs = eventArguments;

            if (redraw) {
                chart.redraw(animation);
            }
        });
    }

    /**
     * Overridable method for zooming chart. Pulled out in a separate method to
     * allow overriding in stock charts.
     * @private
     * @function Highcharts.Axis#zoom
     *
     * @param {number} newMin
     * TO-DO: parameter description
     *
     * @param {number} newMax
     * TO-DO: parameter description
     *
     * @return {boolean}
     */
    public zoom(newMin: number, newMax: number): void {
        var axis: Highcharts.Axis = this as any,
            dataMin = this.dataMin,
            dataMax = this.dataMax,
            options = this.options,
            min = Math.min(dataMin as any, pick(options.min, dataMin as any)),
            max = Math.max(dataMax as any, pick(options.max, dataMax as any)),
            evt = {
                newMin: newMin,
                newMax: newMax
            } as Highcharts.Dictionary<any>;

        fireEvent(this, 'zoom', evt, function (e: Highcharts.Dictionary<any>): void {

            // Use e.newMin and e.newMax - event handlers may have altered them
            var newMin = e.newMin,
                newMax = e.newMax;

            if (newMin !== axis.min || newMax !== axis.max) { // #5790

                // Prevent pinch zooming out of range. Check for defined is for
                // #1946. #1734.
                if (!axis.allowZoomOutside) {
                    // #6014, sometimes newMax will be smaller than min (or
                    // newMin will be larger than max).
                    if (defined(dataMin)) {
                        if (newMin < min) {
                            newMin = min;
                        }
                        if (newMin > max) {
                            newMin = max;
                        }
                    }
                    if (defined(dataMax)) {
                        if (newMax < min) {
                            newMax = min;
                        }
                        if (newMax > max) {
                            newMax = max;
                        }
                    }
                }

                // In full view, displaying the reset zoom button is not
                // required
                axis.displayBtn = (
                    typeof newMin !== 'undefined' ||
                    typeof newMax !== 'undefined'
                );

                // Do it
                axis.setExtremes(
                    newMin,
                    newMax,
                    false,
                    void 0,
                    { trigger: 'zoom' }
                );
            }
            e.zoomed = true;
        });

        return evt.zoomed;
    }

    /**
     * Update the axis metrics.
     *
     * @private
     * @function Highcharts.Axis#setAxisSize
     */
    public setAxisSize(): void {
        var chart = this.chart,
            options = this.options,
            // [top, right, bottom, left]
            offsets = options.offsets || [0, 0, 0, 0],
            horiz = this.horiz,

            // Check for percentage based input values. Rounding fixes problems
            // with column overflow and plot line filtering (#4898, #4899)
            width = this.width = Math.round(relativeLength(
                pick(
                    options.width,
                    chart.plotWidth - offsets[3] + offsets[1]
                ),
                chart.plotWidth
            )),
            height = this.height = Math.round(relativeLength(
                pick(
                    options.height,
                    chart.plotHeight - offsets[0] + offsets[2]
                ),
                chart.plotHeight
            )),
            top = this.top = Math.round(relativeLength(
                pick(options.top, chart.plotTop + offsets[0]),
                chart.plotHeight,
                chart.plotTop
            )),
            left = this.left = Math.round(relativeLength(
                pick(options.left, chart.plotLeft + offsets[3]),
                chart.plotWidth,
                chart.plotLeft
            ));

        // Expose basic values to use in Series object and navigator
        this.bottom = (chart.chartHeight as any) - height - top;
        this.right = (chart.chartWidth as any) - width - left;

        // Direction agnostic properties
        this.len = Math.max(horiz ? width : height, 0); // Math.max fixes #905
        this.pos = horiz ? left : top; // distance from SVG origin
    }

    /**
     * Get the current extremes for the axis.
     *
     * @sample highcharts/members/axis-getextremes/
     *         Report extremes by click on a button
     * @sample maps/members/axis-getextremes/
     *         Get extremes in Highmaps
     *
     * @function Highcharts.Axis#getExtremes
     *
     * @return {Highcharts.ExtremesObject}
     * An object containing extremes information.
     */
    public getExtremes(): Highcharts.ExtremesObject {
        const axis: Highcharts.Axis = this as any;
        const log = axis.logarithmic;

        return {
            min: log ?
                correctFloat(log.lin2log(axis.min as any)) :
                axis.min as any,
            max: log ?
                correctFloat(log.lin2log(axis.max as any)) :
                axis.max as any,
            dataMin: axis.dataMin as any,
            dataMax: axis.dataMax as any,
            userMin: axis.userMin as any,
            userMax: axis.userMax as any
        };
    }

    /**
     * Get the zero plane either based on zero or on the min or max value.
     * Used in bar and area plots.
     *
     * @function Highcharts.Axis#getThreshold
     *
     * @param {number} threshold
     * The threshold in axis values.
     *
     * @return {number|undefined}
     * The translated threshold position in terms of pixels, and corrected to
     * stay within the axis bounds.
     */
    public getThreshold(threshold: number): (number|undefined) {
        var axis: Highcharts.Axis = this as any,
            log = axis.logarithmic,
            realMin = log ? log.lin2log(axis.min as any) : axis.min as any,
            realMax = log ? log.lin2log(axis.max as any) : axis.max as any;

        if (threshold === null || threshold === -Infinity) {
            threshold = realMin;
        } else if (threshold === Infinity) {
            threshold = realMax;
        } else if (realMin > threshold) {
            threshold = realMin;
        } else if (realMax < threshold) {
            threshold = realMax;
        }

        return axis.translate(
            threshold, 0 as any, 1 as any, 0 as any, 1 as any
        );
    }

    /**
     * Compute auto alignment for the axis label based on which side the axis is
     * on and the given rotation for the label.
     *
     * @private
     * @function Highcharts.Axis#autoLabelAlign
     *
     * @param {number} rotation
     * The rotation in degrees as set by either the `rotation` or `autoRotation`
     * options.
     *
     * @return {Highcharts.AlignValue}
     * Can be `"center"`, `"left"` or `"right"`.
     */
    public autoLabelAlign(rotation: number): Highcharts.AlignValue {
        var angle = (pick(rotation, 0) - (this.side * 90) + 720) % 360,
            evt = { align: 'center' as Highcharts.AlignValue };

        fireEvent(this, 'autoLabelAlign', evt, function (
            e: Highcharts.Dictionary<any>
        ): void {

            if (angle > 15 && angle < 165) {
                e.align = 'right';
            } else if (angle > 195 && angle < 345) {
                e.align = 'left';
            }
        });

        return evt.align;
    }

    /**
     * Get the tick length and width for the axis based on axis options.
     * @private
     * @function Highcharts.Axis#tickSize
     *
     * @param {string} [prefix]
     * 'tick' or 'minorTick'
     *
     * @return {Array<number>}
     * An array of tickLength and tickWidth
     */
    public tickSize(prefix?: string): Array<number> {
        var options = this.options,
            tickLength = (options as any)[prefix + 'Length'],
            tickWidth = pick(
                (options as any)[prefix + 'Width'],
                // Default to 1 on linear and datetime X axes
                prefix === 'tick' && this.isXAxis && !this.categories ? 1 : 0
            ),
            e,
            tickSize: (Array<number>|undefined);

        if (tickWidth && tickLength) {
            // Negate the length
            if ((options as any)[prefix + 'Position'] === 'inside') {
                tickLength = -tickLength;
            }
            tickSize = [tickLength, tickWidth];
        }

        e = { tickSize: tickSize };
        fireEvent(this, 'afterTickSize', e);

        return e.tickSize as any;

    }

    /**
     * Return the size of the labels.
     *
     * @private
     * @function Highcharts.Axis#labelMetrics
     *
     * @return {Highcharts.FontMetricsObject}
     */
    public labelMetrics(): Highcharts.FontMetricsObject {
        var index = this.tickPositions && this.tickPositions[0] || 0;

        return this.chart.renderer.fontMetrics(
            (this.options.labels as any).style &&
            (this.options.labels as any).style.fontSize,
            this.ticks[index] && this.ticks[index].label
        );
    }

    /**
     * Prevent the ticks from getting so close we can't draw the labels. On a
     * horizontal axis, this is handled by rotating the labels, removing ticks
     * and adding ellipsis. On a vertical axis remove ticks and add ellipsis.
     *
     * @private
     * @function Highcharts.Axis#unsquish
     *
     * @return {number}
     */
    public unsquish(): number {
        var labelOptions = this.options.labels,
            horiz = this.horiz,
            tickInterval = this.tickInterval,
            newTickInterval = tickInterval,
            slotSize = this.len / (
                (
                    (this.categories ? 1 : 0) +
                    (this.max as any) -
                    (this.min as any)
                ) /
                tickInterval
            ),
            rotation: any,
            rotationOption = (labelOptions as any).rotation,
            labelMetrics = this.labelMetrics(),
            step,
            bestScore = Number.MAX_VALUE,
            autoRotation: any,
            range = (this.max as any) - (this.min as any),
            // Return the multiple of tickInterval that is needed to avoid
            // collision
            getStep = function (spaceNeeded: number): number {
                var step = spaceNeeded / (slotSize || 1);

                step = step > 1 ? Math.ceil(step) : 1;

                // Guard for very small or negative angles (#9835)
                if (
                    step * tickInterval > range &&
                    spaceNeeded !== Infinity &&
                    slotSize !== Infinity &&
                    range
                ) {
                    step = Math.ceil(range / tickInterval);
                }

                return correctFloat(step * tickInterval);
            };

        if (horiz) {
            autoRotation = !(labelOptions as any).staggerLines &&
                !(labelOptions as any).step &&
                ( // #3971
                    defined(rotationOption) ?
                        [rotationOption] :
                        slotSize < pick(
                            (labelOptions as any).autoRotationLimit, 80
                        ) && (labelOptions as any).autoRotation
                );

            if (autoRotation) {

                // Loop over the given autoRotation options, and determine
                // which gives the best score. The best score is that with
                // the lowest number of steps and a rotation closest
                // to horizontal.
                autoRotation.forEach(function (rot: number): void {
                    var score;

                    if (
                        rot === rotationOption ||
                        (rot && rot >= -90 && rot <= 90)
                    ) { // #3891

                        step = getStep(
                            Math.abs(labelMetrics.h / Math.sin(deg2rad * rot))
                        );

                        score = step + Math.abs(rot / 360);

                        if (score < bestScore) {
                            bestScore = score;
                            rotation = rot;
                            newTickInterval = step;
                        }
                    }
                });
            }

        } else if (!(labelOptions as any).step) { // #4411
            newTickInterval = getStep(labelMetrics.h);
        }

        this.autoRotation = autoRotation;
        this.labelRotation = pick(rotation, rotationOption);

        return newTickInterval;
    }

    /**
     * Get the general slot width for labels/categories on this axis. This may
     * change between the pre-render (from Axis.getOffset) and the final tick
     * rendering and placement.
     *
     * @private
     * @function Highcharts.Axis#getSlotWidth
     *
     * @param {Highcharts.Tick} [tick] Optionally, calculate the slot width
     * basing on tick label. It is used in highcharts-3d module, where the slots
     * has different widths depending on perspective angles.
     *
     * @return {number}
     * The pixel width allocated to each axis label.
     */
    public getSlotWidth(tick?: Highcharts.Tick): number {
        // #5086, #1580, #1931
        var chart = this.chart,
            horiz = this.horiz,
            labelOptions = this.options.labels,
            slotCount = Math.max(
                this.tickPositions.length - (this.categories ? 0 : 1),
                1
            ),
            marginLeft = chart.margin[3];

        // Used by grid axis
        if (tick && isNumber(tick.slotWidth)) { // #13221, can be 0
            return tick.slotWidth;
        }

        if (
            horiz &&
            labelOptions &&
            (labelOptions.step || 0) < 2
        ) {
            if (labelOptions.rotation) { // #4415
                return 0;
            }
            return ((this.staggerLines || 1) * this.len) / slotCount;
        }

        if (!horiz) {
            // #7028
            const cssWidth = labelOptions?.style?.width;
            if (cssWidth !== void 0) {
                return parseInt(cssWidth, 10);
            }

            if (marginLeft) {
                return marginLeft - chart.spacing[3];
            }
        }

        // Last resort, a fraction of the available size
        return chart.chartWidth * 0.33;

    }

    /**
     * Render the axis labels and determine whether ellipsis or rotation need to
     * be applied.
     *
     * @private
     * @function Highcharts.Axis#renderUnsquish
     */
    public renderUnsquish(): void {
        var chart = this.chart,
            renderer = chart.renderer,
            tickPositions = this.tickPositions,
            ticks = this.ticks,
            labelOptions = this.options.labels,
            labelStyleOptions = (labelOptions && labelOptions.style || {}),
            horiz = this.horiz,
            slotWidth = this.getSlotWidth(),
            innerWidth = Math.max(
                1,
                Math.round(slotWidth - 2 * ((labelOptions as any).padding || 5))
            ),
            attr = {} as Highcharts.SVGAttributes,
            labelMetrics = this.labelMetrics(),
            textOverflowOption = ((labelOptions as any).style &&
                (labelOptions as any).style.textOverflow),
            commonWidth: number,
            commonTextOverflow: string,
            maxLabelLength = 0,
            label,
            i,
            pos;

        // Set rotation option unless it is "auto", like in gauges
        if (!isString((labelOptions as any).rotation)) {
            // #4443:
            attr.rotation = (labelOptions as any).rotation || 0;
        }

        // Get the longest label length
        tickPositions.forEach(function (tick: (number|Highcharts.Tick)): void {
            tick = ticks[tick as any];

            // Replace label - sorting animation
            if (tick.movedLabel) {
                tick.replaceMovedLabel();
            }

            if (
                tick &&
                (tick as any).label &&
                (tick as any).label.textPxLength > maxLabelLength
            ) {
                maxLabelLength = (tick as any).label.textPxLength;
            }
        });
        this.maxLabelLength = maxLabelLength;


        // Handle auto rotation on horizontal axis
        if (this.autoRotation) {

            // Apply rotation only if the label is too wide for the slot, and
            // the label is wider than its height.
            if (
                maxLabelLength > innerWidth &&
                maxLabelLength > labelMetrics.h
            ) {
                attr.rotation = this.labelRotation;
            } else {
                this.labelRotation = 0;
            }

        // Handle word-wrap or ellipsis on vertical axis
        } else if (slotWidth) {
            // For word-wrap or ellipsis
            commonWidth = innerWidth;

            if (!textOverflowOption) {
                commonTextOverflow = 'clip';

                // On vertical axis, only allow word wrap if there is room
                // for more lines.
                i = tickPositions.length;
                while (!horiz && i--) {
                    pos = tickPositions[i];
                    label = ticks[pos].label;
                    if (label) {
                        // Reset ellipsis in order to get the correct
                        // bounding box (#4070)
                        if (
                            label.styles &&
                            label.styles.textOverflow === 'ellipsis'
                        ) {
                            label.css({ textOverflow: 'clip' });

                        // Set the correct width in order to read
                        // the bounding box height (#4678, #5034)
                        } else if (label.textPxLength > slotWidth) {
                            label.css({ width: slotWidth + 'px' });
                        }

                        if (
                            label.getBBox().height > (
                                this.len / tickPositions.length -
                                (labelMetrics.h - labelMetrics.f)
                            )
                        ) {
                            label.specificTextOverflow = 'ellipsis';
                        }
                    }
                }
            }
        }


        // Add ellipsis if the label length is significantly longer than ideal
        if (attr.rotation) {
            commonWidth = (
                maxLabelLength > (chart.chartHeight as any) * 0.5 ?
                    (chart.chartHeight as any) * 0.33 :
                    maxLabelLength
            );
            if (!textOverflowOption) {
                commonTextOverflow = 'ellipsis';
            }
        }

        // Set the explicit or automatic label alignment
        this.labelAlign = (labelOptions as any).align ||
            this.autoLabelAlign(this.labelRotation as any);
        if (this.labelAlign) {
            attr.align = this.labelAlign;
        }

        // Apply general and specific CSS
        tickPositions.forEach(function (pos: number): void {
            var tick = ticks[pos],
                label = tick && tick.label,
                widthOption = labelStyleOptions.width,
                css = {} as Highcharts.CSSObject;

            if (label) {
                // This needs to go before the CSS in old IE (#4502)
                label.attr(attr);

                if (tick.shortenLabel) {
                    tick.shortenLabel();
                } else if (
                    commonWidth &&
                    !widthOption &&
                    // Setting width in this case messes with the bounding box
                    // (#7975)
                    labelStyleOptions.whiteSpace !== 'nowrap' &&
                    (
                        // Speed optimizing, #7656
                        commonWidth < label.textPxLength ||
                        // Resetting CSS, #4928
                        label.element.tagName === 'SPAN'
                    )
                ) {
                    css.width = commonWidth + 'px';
                    if (!textOverflowOption) {
                        css.textOverflow = (
                            label.specificTextOverflow ||
                            commonTextOverflow
                        );
                    }
                    label.css(css);

                // Reset previously shortened label (#8210)
                } else if (
                    label.styles &&
                    label.styles.width &&
                    !css.width &&
                    !widthOption
                ) {
                    label.css({ width: null as any });
                }

                delete label.specificTextOverflow;
                tick.rotation = attr.rotation;
            }
        }, this);

        // Note: Why is this not part of getLabelPosition?
        this.tickRotCorr = renderer.rotCorr(
            labelMetrics.b,
            this.labelRotation || 0,
            this.side !== 0
        );
    }

    /**
     * Return true if the axis has associated data.
     *
     * @function Highcharts.Axis#hasData
     *
     * @return {boolean}
     * True if the axis has associated visible series and those series have
     * either valid data points or explicit `min` and `max` settings.
     */
    public hasData(): boolean {
        return this.series.some(function (s: Highcharts.Series): boolean {
            return s.hasData();
        }) ||
        ((this.options.showEmpty as any) &&
        defined(this.min) &&
        defined(this.max));
    }

    /**
     * Adds the title defined in axis.options.title.
     *
     * @function Highcharts.Axis#addTitle
     *
     * @param {boolean} [display]
     * Whether or not to display the title.
     */
    public addTitle(display?: boolean): void {
        var axis = this,
            renderer = axis.chart.renderer,
            horiz = axis.horiz,
            opposite = axis.opposite,
            options = axis.options,
            axisTitleOptions = options.title,
            textAlign,
            styledMode = axis.chart.styledMode;

        if (!axis.axisTitle) {
            textAlign = (axisTitleOptions as any).textAlign;
            if (!textAlign) {
                textAlign = ((horiz ? {
                    low: 'left',
                    middle: 'center',
                    high: 'right'
                } : {
                    low: opposite ? 'right' : 'left',
                    middle: 'center',
                    high: opposite ? 'left' : 'right'
                }) as Highcharts.Dictionary<Highcharts.AlignValue>)[
                    (axisTitleOptions as any).align
                ];
            }
            axis.axisTitle = renderer
                .text(
                    (axisTitleOptions as any).text,
                    0,
                    0,
                    (axisTitleOptions as any).useHTML
                )
                .attr({
                    zIndex: 7,
                    rotation: (axisTitleOptions as any).rotation || 0,
                    align: textAlign
                } as Highcharts.SVGAttributes)
                .addClass('highcharts-axis-title');

            // #7814, don't mutate style option
            if (!styledMode) {
                axis.axisTitle.css(merge((axisTitleOptions as any).style));
            }

            axis.axisTitle.add(axis.axisGroup);
            axis.axisTitle.isNew = true;
        }

        // Max width defaults to the length of the axis
        if (!styledMode &&
            !(axisTitleOptions as any).style.width &&
            !axis.isRadial
        ) {
            axis.axisTitle.css({
                width: axis.len + 'px'
            });
        }

        // hide or show the title depending on whether showEmpty is set
        axis.axisTitle[display ? 'show' : 'hide'](display);
    }

    /**
     * Generates a tick for initial positioning.
     *
     * @private
     * @function Highcharts.Axis#generateTick
     *
     * @param {number} pos
     * The tick position in axis values.
     *
     * @param {number} [i]
     * The index of the tick in {@link Axis.tickPositions}.
     */
    public generateTick(pos: number): void {
        const axis: Highcharts.Axis = this as any;
        const ticks = axis.ticks;

        if (!ticks[pos]) {
            ticks[pos] = new Tick(axis, pos);
        } else {
            ticks[pos].addLabel(); // update labels depending on tick interval
        }
    }

    /**
     * Render the tick labels to a preliminary position to get their sizes
     *
     * @private
     * @function Highcharts.Axis#getOffset
     *
     * @fires Highcharts.Axis#event:afterGetOffset
     */
    public getOffset(): void {
        var axis: Highcharts.Axis = this as any,
            chart = axis.chart,
            renderer = chart.renderer,
            options = axis.options,
            tickPositions = axis.tickPositions,
            ticks = axis.ticks,
            horiz = axis.horiz,
            side = axis.side,
            invertedSide = chart.inverted &&
                !axis.isZAxis ? [1, 0, 3, 2][side] : side,
            hasData,
            showAxis,
            titleOffset = 0,
            titleOffsetOption,
            titleMargin = 0,
            axisTitleOptions = options.title,
            labelOptions = options.labels,
            labelOffset = 0, // reset
            labelOffsetPadded,
            axisOffset = chart.axisOffset,
            clipOffset = chart.clipOffset,
            clip,
            directionFactor = [-1, 1, 1, -1][side],
            className = options.className,
            axisParent = axis.axisParent, // Used in color axis
            lineHeightCorrection,
            tickSize;

        // For reuse in Axis.render
        hasData = axis.hasData();
        axis.showAxis = showAxis = hasData || pick(options.showEmpty, true);

        // Set/reset staggerLines
        axis.staggerLines = axis.horiz && (labelOptions as any).staggerLines;

        // Create the axisGroup and gridGroup elements on first iteration
        if (!axis.axisGroup) {
            axis.gridGroup = renderer.g('grid')
                .attr({ zIndex: options.gridZIndex || 1 })
                .addClass(
                    'highcharts-' + this.coll.toLowerCase() + '-grid ' +
                    (className || '')
                )
                .add(axisParent);
            axis.axisGroup = renderer.g('axis')
                .attr({ zIndex: options.zIndex || 2 })
                .addClass(
                    'highcharts-' + this.coll.toLowerCase() + ' ' +
                    (className || '')
                )
                .add(axisParent);
            axis.labelGroup = renderer.g('axis-labels')
                .attr({ zIndex: (labelOptions as any).zIndex || 7 })
                .addClass(
                    'highcharts-' + axis.coll.toLowerCase() + '-labels ' +
                    (className || '')
                )
                .add(axisParent);
        }

        if (hasData || axis.isLinked) {

            // Generate ticks
            tickPositions.forEach(function (pos: number, i: number): void {
                // i is not used here, but may be used in overrides
                axis.generateTick(pos, i);
            });

            axis.renderUnsquish();


            // Left side must be align: right and right side must
            // have align: left for labels
            axis.reserveSpaceDefault = (
                side === 0 ||
                side === 2 ||
                ({ 1: 'left', 3: 'right' } as any)[side] === axis.labelAlign
            );
            if (pick(
                (labelOptions as any).reserveSpace,
                axis.labelAlign === 'center' ? true : null,
                axis.reserveSpaceDefault
            )) {
                tickPositions.forEach(function (pos: number): void {
                    // get the highest offset
                    labelOffset = Math.max(
                        ticks[pos].getLabelSize(),
                        labelOffset
                    );
                });
            }

            if (axis.staggerLines) {
                labelOffset *= axis.staggerLines;
            }
            axis.labelOffset = labelOffset * (axis.opposite ? -1 : 1);

        } else { // doesn't have data
            objectEach(ticks, function (
                tick: Highcharts.Tick,
                n: string
            ): void {
                tick.destroy();
                delete ticks[n];
            });
        }

        if (
            axisTitleOptions &&
            axisTitleOptions.text &&
            axisTitleOptions.enabled !== false
        ) {
            axis.addTitle(showAxis);

            if (showAxis && axisTitleOptions.reserveSpace !== false) {
                axis.titleOffset = titleOffset =
                    (axis.axisTitle as any).getBBox()[
                        horiz ? 'height' : 'width'
                    ];
                titleOffsetOption = axisTitleOptions.offset;
                titleMargin = defined(titleOffsetOption) ?
                    0 :
                    pick(axisTitleOptions.margin, horiz ? 5 : 10);
            }
        }

        // Render the axis line
        axis.renderLine();

        // handle automatic or user set offset
        axis.offset = directionFactor * pick(
            options.offset,
            axisOffset[side] ? axisOffset[side] + (options.margin || 0) : 0
        );

        axis.tickRotCorr = axis.tickRotCorr || { x: 0, y: 0 }; // polar
        if (side === 0) {
            lineHeightCorrection = -axis.labelMetrics().h;
        } else if (side === 2) {
            lineHeightCorrection = axis.tickRotCorr.y;
        } else {
            lineHeightCorrection = 0;
        }

        // Find the padded label offset
        labelOffsetPadded = Math.abs(labelOffset) + titleMargin;
        if (labelOffset) {
            labelOffsetPadded -= lineHeightCorrection;
            labelOffsetPadded += directionFactor * (
                horiz ?
                    pick(
                        (labelOptions as any).y,
                        axis.tickRotCorr.y + directionFactor * 8
                    ) :
                    (labelOptions as any).x
            );
        }

        axis.axisTitleMargin = pick(titleOffsetOption, labelOffsetPadded);

        if (axis.getMaxLabelDimensions) {
            axis.maxLabelDimensions = axis.getMaxLabelDimensions(
                ticks,
                tickPositions
            );
        }

        // Due to GridAxis.tickSize, tickSize should be calculated after ticks
        // has rendered.
        tickSize = this.tickSize('tick');

        axisOffset[side] = Math.max(
            axisOffset[side],
            (axis.axisTitleMargin as any) + titleOffset +
            directionFactor * axis.offset,
            labelOffsetPadded, // #3027
            tickPositions && tickPositions.length && tickSize ?
                tickSize[0] + directionFactor * axis.offset :
                0 // #4866
        );

        // Decide the clipping needed to keep the graph inside
        // the plot area and axis lines
        clip = options.offset ?
            0 :
            // #4308, #4371:
            Math.floor((axis.axisLine as any).strokeWidth() / 2) * 2;
        (clipOffset as any)[invertedSide] =
            Math.max((clipOffset as any)[invertedSide], clip);

        fireEvent(this, 'afterGetOffset');
    }

    /**
     * Internal function to get the path for the axis line. Extended for polar
     * charts.
     *
     * @function Highcharts.Axis#getLinePath
     *
     * @param {number} lineWidth
     * The line width in pixels.
     *
     * @return {Highcharts.SVGPathArray}
     * The SVG path definition in array form.
     */
    public getLinePath(lineWidth: number): Highcharts.SVGPathArray {
        var chart = this.chart,
            opposite = this.opposite,
            offset = this.offset,
            horiz = this.horiz,
            lineLeft = this.left + (opposite ? this.width : 0) + offset,
            lineTop = (chart.chartHeight as any) - this.bottom -
                (opposite ? this.height : 0) + offset;

        if (opposite) {
            lineWidth *= -1; // crispify the other way - #1480, #1687
        }

        return chart.renderer
            .crispLine([
                'M',
                horiz ?
                    this.left :
                    lineLeft,
                horiz ?
                    lineTop :
                    this.top,
                'L',
                horiz ?
                    (chart.chartWidth as any) - this.right :
                    lineLeft,
                horiz ?
                    lineTop :
                    (chart.chartHeight as any) - this.bottom
            ], lineWidth);
    }

    /**
     * Render the axis line. Called internally when rendering and redrawing the
     * axis.
     *
     * @function Highcharts.Axis#renderLine
     */
    public renderLine(): void {
        if (!this.axisLine) {
            this.axisLine = this.chart.renderer.path()
                .addClass('highcharts-axis-line')
                .add(this.axisGroup);

            if (!this.chart.styledMode) {
                this.axisLine.attr({
                    stroke: this.options.lineColor,
                    'stroke-width': this.options.lineWidth,
                    zIndex: 7
                });
            }
        }
    }

    /**
     * Position the axis title.
     *
     * @private
     * @function Highcharts.Axis#getTitlePosition
     *
     * @return {Highcharts.PositionObject}
     * X and Y positions for the title.
     */
    public getTitlePosition(): Highcharts.PositionObject {
        // compute anchor points for each of the title align options
        var horiz = this.horiz,
            axisLeft = this.left,
            axisTop = this.top,
            axisLength = this.len,
            axisTitleOptions = this.options.title,
            margin = horiz ? axisLeft : axisTop,
            opposite = this.opposite,
            offset = this.offset,
            xOption = (axisTitleOptions as any).x || 0,
            yOption = (axisTitleOptions as any).y || 0,
            axisTitle = this.axisTitle,
            fontMetrics = this.chart.renderer.fontMetrics(
                (axisTitleOptions as any).style &&
                (axisTitleOptions as any).style.fontSize,
                axisTitle
            ),
            // The part of a multiline text that is below the baseline of the
            // first line. Subtract 1 to preserve pixel-perfectness from the
            // old behaviour (v5.0.12), where only one line was allowed.
            textHeightOvershoot = Math.max(
                (axisTitle as any).getBBox(null, 0).height - fontMetrics.h - 1,
                0
            ),

            // the position in the length direction of the axis
            alongAxis = ({
                low: margin + (horiz ? 0 : axisLength),
                middle: margin + axisLength / 2,
                high: margin + (horiz ? axisLength : 0)
            } as any)[(axisTitleOptions as any).align],

            // the position in the perpendicular direction of the axis
            offAxis = (horiz ? axisTop + this.height : axisLeft) +
                (horiz ? 1 : -1) * // horizontal axis reverses the margin
                (opposite ? -1 : 1) * // so does opposite axes
                (this.axisTitleMargin as any) +
                [
                    -textHeightOvershoot, // top
                    textHeightOvershoot, // right
                    fontMetrics.f, // bottom
                    -textHeightOvershoot // left
                ][this.side],
            titlePosition: Highcharts.PositionObject = {
                x: horiz ?
                    alongAxis + xOption :
                    offAxis + (opposite ? this.width : 0) + offset + xOption,
                y: horiz ?
                    offAxis + yOption - (opposite ? this.height : 0) + offset :
                    alongAxis + yOption
            };

        fireEvent(
            this,
            'afterGetTitlePosition',
            { titlePosition: titlePosition }
        );

        return titlePosition;
    }

    /**
     * Render a minor tick into the given position. If a minor tick already
     * exists in this position, move it.
     *
     * @function Highcharts.Axis#renderMinorTick
     *
     * @param {number} pos
     * The position in axis values.
     */
    public renderMinorTick(pos: number): void {
        const axis: Highcharts.Axis = this as any;
        const slideInTicks = axis.chart.hasRendered && isNumber(axis.oldMin);
        const minorTicks = axis.minorTicks;

        if (!minorTicks[pos]) {
            minorTicks[pos] = new Tick(axis, pos, 'minor');
        }

        // Render new ticks in old position
        if (slideInTicks && minorTicks[pos].isNew) {
            minorTicks[pos].render(null as any, true);
        }

        minorTicks[pos].render(null as any, false, 1);
    }

    /**
     * Render a major tick into the given position. If a tick already exists
     * in this position, move it.
     *
     * @function Highcharts.Axis#renderTick
     *
     * @param {number} pos
     * The position in axis values.
     *
     * @param {number} i
     * The tick index.
     */
    public renderTick(pos: number, i: number): void {
        const axis: Highcharts.Axis = this as any;
        const isLinked = axis.isLinked;
        const ticks = axis.ticks;
        const slideInTicks = axis.chart.hasRendered && isNumber(axis.oldMin);

        // Linked axes need an extra check to find out if
        if (!isLinked ||
            (pos >= (axis.min as any) && pos <= (axis.max as any))
        ) {

            if (!ticks[pos]) {
                ticks[pos] = new Tick(axis, pos);
            }
            // NOTE this seems like overkill. Could be handled in tick.render by
            // setting old position in attr, then set new position in animate.
            // render new ticks in old position
            if (slideInTicks && ticks[pos].isNew) {
                // Start with negative opacity so that it is visible from
                // halfway into the animation
                ticks[pos].render(i, true, -1);
            }

            ticks[pos].render(i);
        }
    }

    /**
     * Render the axis.
     *
     * @private
     * @function Highcharts.Axis#render
     *
     * @fires Highcharts.Axis#event:afterRender
     */
    public render(): void {
        var axis: Highcharts.Axis = this as any,
            chart = axis.chart,
            log = axis.logarithmic,
            renderer = chart.renderer,
            options = axis.options,
            isLinked = axis.isLinked,
            tickPositions = axis.tickPositions,
            axisTitle = axis.axisTitle,
            ticks = axis.ticks,
            minorTicks = axis.minorTicks,
            alternateBands = axis.alternateBands,
            stackLabelOptions =
                (options as Highcharts.YAxisOptions).stackLabels,
            alternateGridColor = options.alternateGridColor,
            tickmarkOffset = axis.tickmarkOffset,
            axisLine = axis.axisLine,
            showAxis = axis.showAxis,
            animation = animObject(renderer.globalAnimation),
            from,
            to;

        // Reset
        axis.labelEdge.length = 0;
        axis.overlap = false;

        // Mark all elements inActive before we go over and mark the active ones
        [ticks, minorTicks, alternateBands].forEach(function (
            coll: (
                Highcharts.Dictionary<Highcharts.Tick>|
                Highcharts.Dictionary<Highcharts.PlotLineOrBand>
            )
        ): void {
            objectEach(coll, function (tick: Highcharts.Tick): void {
                tick.isActive = false;
            });
        });

        // If the series has data draw the ticks. Else only the line and title
        if (axis.hasData() || isLinked) {

            // minor ticks
            if (axis.minorTickInterval && !axis.categories) {
                axis.getMinorTickPositions().forEach(function (
                    pos: number
                ): void {
                    axis.renderMinorTick(pos);
                });
            }

            // Major ticks. Pull out the first item and render it last so that
            // we can get the position of the neighbour label. #808.
            if (tickPositions.length) { // #1300
                tickPositions.forEach(function (pos: number, i: number): void {
                    axis.renderTick(pos, i);
                });
                // In a categorized axis, the tick marks are displayed
                // between labels. So we need to add a tick mark and
                // grid line at the left edge of the X axis.
                if (tickmarkOffset && (axis.min === 0 || axis.single)) {
                    if (!ticks[-1]) {
                        ticks[-1] = new Tick(axis, -1, null as any, true);
                    }
                    ticks[-1].render(-1);
                }

            }

            // alternate grid color
            if (alternateGridColor) {
                tickPositions.forEach(function (pos: number, i: number): void {
                    to = typeof tickPositions[i + 1] !== 'undefined' ?
                        tickPositions[i + 1] + tickmarkOffset :
                        (axis.max as any) - tickmarkOffset;

                    if (
                        i % 2 === 0 &&
                        pos < (axis.max as any) &&
                        to <= (axis.max as any) + (
                            chart.polar ?
                                -tickmarkOffset :
                                tickmarkOffset
                        )
                    ) { // #2248, #4660
                        if (!alternateBands[pos]) {
                            // Should be imported from PlotLineOrBand.js, but
                            // the dependency cycle with axis is a problem
                            alternateBands[pos] = new H.PlotLineOrBand(axis);
                        }
                        from = pos + tickmarkOffset; // #949
                        alternateBands[pos].options = {
                            from: log ? log.lin2log(from) : from,
                            to: log ? log.lin2log(to) : to,
                            color: alternateGridColor
                        };
                        alternateBands[pos].render();
                        alternateBands[pos].isActive = true;
                    }
                });
            }

            // custom plot lines and bands
            if (!axis._addedPlotLB) { // only first time
                (options.plotLines || [])
                    .concat((options.plotBands as any) || [])
                    .forEach(
                        function (plotLineOptions: any): void {
                            axis.addPlotBandOrLine(plotLineOptions);
                        }
                    );
                axis._addedPlotLB = true;
            }

        } // end if hasData

        // Remove inactive ticks
        [ticks, minorTicks, alternateBands].forEach(function (
            coll: (
                Highcharts.Dictionary<Highcharts.Tick>|
                Highcharts.Dictionary<Highcharts.PlotLineOrBand>
            )
        ): void {
            var i,
                forDestruction = [] as Array<number>,
                delay = animation.duration,
                destroyInactiveItems = function (): void {
                    i = forDestruction.length;
                    while (i--) {
                        // When resizing rapidly, the same items
                        // may be destroyed in different timeouts,
                        // or the may be reactivated
                        if (
                            coll[forDestruction[i]] &&
                            !coll[forDestruction[i]].isActive
                        ) {
                            coll[forDestruction[i]].destroy();
                            delete coll[forDestruction[i]];
                        }
                    }

                };

            objectEach(coll, function (
                tick: Highcharts.Tick,
                pos: string
            ): void {
                if (!tick.isActive) {
                    // Render to zero opacity
                    tick.render(pos as any, false, 0);
                    tick.isActive = false;
                    forDestruction.push(pos as any);
                }
            });

            // When the objects are finished fading out, destroy them
            syncTimeout(
                destroyInactiveItems,
                coll === alternateBands ||
                    !chart.hasRendered ||
                    !delay ?
                    0 :
                    delay
            );
        });

        // Set the axis line path
        if (axisLine) {
            axisLine[axisLine.isPlaced ? 'animate' : 'attr']({
                d: this.getLinePath(axisLine.strokeWidth())
            });
            axisLine.isPlaced = true;

            // Show or hide the line depending on options.showEmpty
            axisLine[showAxis ? 'show' : 'hide'](showAxis);
        }

        if (axisTitle && showAxis) {
            var titleXy = axis.getTitlePosition();

            if (isNumber(titleXy.y)) {
                axisTitle[axisTitle.isNew ? 'attr' : 'animate'](titleXy);
                axisTitle.isNew = false;
            } else {
                axisTitle.attr('y', -9999 as any);
                axisTitle.isNew = true;
            }
        }

        // Stacked totals:
        if (stackLabelOptions && stackLabelOptions.enabled) {
            axis.renderStackTotals();
        }
        // End stacked totals

        axis.isDirty = false;

        fireEvent(this, 'afterRender');
    }

    /**
     * Redraw the axis to reflect changes in the data or axis extremes. Called
     * internally from Highcharts.Chart#redraw.
     *
     * @private
     * @function Highcharts.Axis#redraw
     */
    public redraw(): void {

        if (this.visible) {
            // render the axis
            this.render();

            // move plot lines and bands
            this.plotLinesAndBands.forEach(function (
                plotLine: Highcharts.PlotLineOrBand
            ): void {
                plotLine.render();
            });
        }

        // mark associated series as dirty and ready for redraw
        this.series.forEach(function (series: Highcharts.Series): void {
            series.isDirty = true;
        });

    }

    /**
     * Returns an array of axis properties, that should be untouched during
     * reinitialization.
     *
     * @private
     * @function Highcharts.Axis#getKeepProps
     *
     * @return {Array<string>}
     */
    public getKeepProps(): Array<string> {
        return (this.keepProps || Axis.keepProps);
    }

    /**
     * Destroys an Axis instance. See {@link Axis#remove} for the API endpoint
     * to fully remove the axis.
     *
     * @private
     * @function Highcharts.Axis#destroy
     *
     * @param {boolean} [keepEvents]
     * Whether to preserve events, used internally in Axis.update.
     */
    public destroy(keepEvents?: boolean): void {
        var axis: Highcharts.Axis = this as any,
            stacks = axis.stacks,
            plotLinesAndBands = axis.plotLinesAndBands,
            plotGroup,
            i;

        fireEvent(this, 'destroy', { keepEvents: keepEvents });

        // Remove the events
        if (!keepEvents) {
            removeEvent(axis);
        }

        // Destroy each stack total
        objectEach(stacks, function (
            stack: Highcharts.Dictionary<Highcharts.StackItem>,
            stackKey: string
        ): void {
            destroyObjectProperties(stack);

            stacks[stackKey] = null as any;
        });

        // Destroy collections
        [axis.ticks, axis.minorTicks, axis.alternateBands].forEach(
            function (
                coll: (
                    Highcharts.Dictionary<Highcharts.PlotLineOrBand>|
                    Highcharts.Dictionary<Highcharts.Tick>
                )
            ): void {
                destroyObjectProperties(coll);
            }
        );
        if (plotLinesAndBands) {
            i = plotLinesAndBands.length;
            while (i--) { // #1975
                plotLinesAndBands[i].destroy();
            }
        }

        // Destroy elements
        ['stackTotalGroup', 'axisLine', 'axisTitle', 'axisGroup',
            'gridGroup', 'labelGroup', 'cross', 'scrollbar'].forEach(
            function (prop: string): void {
                if ((axis as any)[prop]) {
                    (axis as any)[prop] = (axis as any)[prop].destroy();
                }
            }
        );

        // Destroy each generated group for plotlines and plotbands
        for (plotGroup in axis.plotLinesAndBandsGroups) { // eslint-disable-line guard-for-in
            axis.plotLinesAndBandsGroups[plotGroup] =
                axis.plotLinesAndBandsGroups[plotGroup].destroy() as any;
        }

        // Delete all properties and fall back to the prototype.
        objectEach(axis, function (val: any, key: string): void {
            if (axis.getKeepProps().indexOf(key) === -1) {
                delete (axis as any)[key];
            }
        });
    }

    /**
     * Internal function to draw a crosshair.
     *
     * @function Highcharts.Axis#drawCrosshair
     *
     * @param {Highcharts.PointerEventObject} [e]
     * The event arguments from the modified pointer event, extended with
     * `chartX` and `chartY`
     *
     * @param {Highcharts.Point} [point]
     * The Point object if the crosshair snaps to points.
     *
     * @fires Highcharts.Axis#event:afterDrawCrosshair
     * @fires Highcharts.Axis#event:drawCrosshair
     */
    public drawCrosshair(e?: Highcharts.PointerEventObject, point?: Highcharts.Point): void {

        var path,
            options = this.crosshair,
            snap = pick((options as any).snap, true),
            pos,
            categorized,
            graphic = this.cross,
            crossOptions,
            chart = this.chart;

        fireEvent(this, 'drawCrosshair', { e: e, point: point });

        // Use last available event when updating non-snapped crosshairs without
        // mouse interaction (#5287)
        if (!e) {
            e = this.cross && this.cross.e;
        }

        if (
            // Disabled in options
            !this.crosshair ||
            // Snap
            ((defined(point) || !snap) === false)
        ) {
            this.hideCrosshair();
        } else {

            // Get the path
            if (!snap) {
                pos = e &&
                    (
                        this.horiz ?
                            e.chartX - (this.pos as any) :
                            this.len - e.chartY + (this.pos as any)
                    );
            } else if (defined(point)) {
                // #3834
                pos = pick(
                    this.coll !== 'colorAxis' ?
                        (point as any).crosshairPos : // 3D axis extension
                        null,
                    this.isXAxis ?
                        (point as any).plotX :
                        this.len - (point as any).plotY
                );
            }

            if (defined(pos)) {
                crossOptions = {
                    // value, only used on radial
                    value: point && (this.isXAxis ?
                        point.x :
                        pick(point.stackY, point.y)) as any,
                    translatedValue: pos
                };

                if (chart.polar) {
                    // Additional information required for crosshairs in
                    // polar chart
                    extend(crossOptions, {
                        isCrosshair: true,
                        chartX: e && e.chartX,
                        chartY: e && e.chartY,
                        point: point
                    });
                }

                path = this.getPlotLinePath(crossOptions) ||
                    null; // #3189
            }

            if (!defined(path)) {
                this.hideCrosshair();
                return;
            }

            categorized = this.categories && !this.isRadial;

            // Draw the cross
            if (!graphic) {
                this.cross = graphic = chart.renderer
                    .path()
                    .addClass(
                        'highcharts-crosshair highcharts-crosshair-' +
                        (categorized ? 'category ' : 'thin ') +
                        (options as any).className
                    )
                    .attr({
                        zIndex: pick((options as any).zIndex, 2)
                    })
                    .add();

                // Presentational attributes
                if (!chart.styledMode) {
                    graphic.attr({
                        stroke: (options as any).color ||
                            (
                                categorized ?
                                    Color
                                        .parse('${palette.highlightColor20}')
                                        .setOpacity(0.25)
                                        .get() :
                                    '${palette.neutralColor20}'
                            ),
                        'stroke-width': pick((options as any).width, 1)
                    }).css({
                        'pointer-events': 'none'
                    });
                    if ((options as any).dashStyle) {
                        graphic.attr({
                            dashstyle: (options as any).dashStyle
                        });
                    }
                }
            }

            graphic.show().attr({
                d: path
            } as Highcharts.SVGAttributes);

            if (categorized && !(options as any).width) {
                graphic.attr({
                    'stroke-width': this.transA
                });
            }
            (this.cross as any).e = e;
        }

        fireEvent(this, 'afterDrawCrosshair', { e: e, point: point });
    }

    /**
     * Hide the crosshair if visible.
     *
     * @function Highcharts.Axis#hideCrosshair
     */
    public hideCrosshair(): void {
        if (this.cross) {
            this.cross.hide();
        }
        fireEvent(this, 'afterHideCrosshair');
    }

    /**
    * Check whether the chart has vertical panning ('y' or 'xy' type).
    *
    * @private
    * @function Highcharts.Axis#hasVerticalPanning
    * @return {boolean}
    *
    */
    public hasVerticalPanning(): boolean {
        return /y/.test(this.chart.options.chart?.panning?.type || '');
    }
}

H.Axis = Axis as any;

export default H.Axis;<|MERGE_RESOLUTION|>--- conflicted
+++ resolved
@@ -10,12 +10,8 @@
 
 'use strict';
 
-<<<<<<< HEAD
-import type { AxisComposition } from './axis/types';
+import type { AxisComposition, AxisLike } from './axis/types';
 import type ZAxis from '../parts-3d/ZAxis';
-=======
-import type { AxisComposition, AxisLike } from './axis/types';
->>>>>>> 8a6eb85e
 import Color from './Color.js';
 import H from './Globals.js';
 import Tick from './Tick.js';
@@ -303,18 +299,7 @@
             stops?: Array<GradientColorStopObject>;
             tooltipValueFormat?: string;
         }
-<<<<<<< HEAD
-        class Axis {
-=======
-        interface ZAxisOptions extends XAxisOptions {
-            breaks?: undefined;
-            crosshair?: undefined;
-            lineColor?: undefined;
-            lineWidth?: undefined;
-            showEmpty?: undefined;
-        }
         class Axis implements AxisLike {
->>>>>>> 8a6eb85e
             public static defaultBottomAxisOptions: AxisOptions;
             public static defaultLeftAxisOptions: AxisOptions;
             public static defaultOptions: XAxisOptions;
