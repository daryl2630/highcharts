/* *
 *
 *  (c) 2010-2019 Torstein Honsi
 *
 *  License: www.highcharts.com/license
 *
 *  !!!!!!! SOURCE GETS TRANSPILED BY TYPESCRIPT. EDIT TS FILE ONLY. !!!!!!!
 *
 * */

'use strict';

import H from './Globals.js';

/**
 * Internal types
 * @private
 */
declare global {
    namespace Highcharts {
        interface PlotSeriesOptions {
            fillColor?: (ColorString|GradientColorObject|PatternObject);
            ignoreHiddenPoint?: boolean;
        }
        interface PiePointConnectorShapeFunction {
            (...args: Array<any>): SVGPathArray;
        }
        interface PiePointLabelConnectorPositionObject {
            breakAt: PositionObject;
            touchingSliceAt: PositionObject;
        }
        interface PiePointLabelPositionObject {
            alignment: AlignValue;
            connectorPosition: PiePointLabelConnectorPositionObject;
            'final': Dictionary<undefined>;
            natural: PositionObject;
        }
        interface PiePointOptions extends LinePointOptions {
            dataLabels?: PieSeriesDataLabelsOptionsObject;
            sliced?: boolean;
            visible?: boolean;
        }
        interface PiePositionObject extends PositionObject {
            alignment: AlignValue;
        }
        interface PieSeriesDataLabelsOptionsObject
            extends DataLabelsOptionsObject
        {
            alignTo?: string;
            connectorColor?: (ColorString|GradientColorObject|PatternObject);
            connectorPadding?: number;
            connectorShape?: (string|Function);
            connectorWidth?: number;
            crookDistance?: string;
            distance?: number;
            softConnector?: boolean;
        }
        interface PieSeriesOptions extends LineSeriesOptions {
            endAngle?: number;
            center?: [(number|string|null), (number|string|null)];
            colorByPoint?: boolean;
            dataLabels?: PieSeriesDataLabelsOptionsObject;
            ignoreHiddenPoint?: boolean;
            inactiveOtherPoints?: boolean;
            innerSize?: (number|string);
            minSize?: (number|string);
            size?: (number|string|null);
            startAngle?: number;
            states?: PieSeriesStatesOptions;
        }
        interface PieSeriesPositionObject extends PositionObject {
            alignment: AlignValue;
        }
        interface PieSeriesStatesHoverOptions
            extends LineSeriesStatesHoverOptions
        {
            brightness?: number;
        }
        interface PieSeriesStatesOptions extends LineSeriesStatesOptions {
            hover?: PieSeriesStatesHoverOptions;
        }
        interface PlotSeriesOptions {
            center?: PieSeriesOptions['center'];
            colorByPoint?: PieSeriesOptions['colorByPoint'];
            inactiveOtherPoints?: PieSeriesOptions['inactiveOtherPoints'];
            innerSize?: PieSeriesOptions['innerSize'];
            minSize?: PieSeriesOptions['minSize'];
            size?: PieSeriesOptions['size'];
        }
        interface SeriesTypesDictionary {
            pie: typeof PieSeries;
        }
        class PiePoint extends LinePoint {
            public angle?: number;
            public connectorShapes?: Dictionary<PiePointConnectorShapeFunction>;
            public delayedRendering?: boolean;
            public half?: number;
            public labelDistance?: number;
            public labelPosition?: PiePointLabelPositionObject;
            public name: string;
            public options: PiePointOptions;
            public series: PieSeries;
            public shadowGroup?: SVGElement;
            public sliced?: boolean;
            public slicedTranslation?: TranslationAttributes;
            public getConnectorPath(): void;
            public getTranslate(): TranslationAttributes;
            public isValid(): boolean;
            public setVisible(vis: boolean, redraw?: boolean): void;
            public slice(
                sliced: boolean,
                redraw?: boolean,
                animation?: (boolean|AnimationOptionsObject)
            ): void;
        }
        class PieSeries extends LineSeries {
            public center: Array<number>;
            public endAngleRad?: number;
            public data: Array<PiePoint>;
            public getCenter: CenteredSeriesMixin['getCenter'];
            public maxLabelDistance: number;
            public options: PieSeriesOptions;
            public pointClass: typeof PiePoint;
            public points: Array<PiePoint>;
            public shadowGroup?: SVGElement;
            public startAngleRad?: number;
            public total?: number;
            public drawEmpty(): void;
            public getX(y: number, left: boolean, point: PiePoint): number;
            public redrawPoints(): void;
            public sortByAngle(points: Array<PiePoint>, sign: number): void;
            public translate(positions?: Array<number>): void;
            public updateTotals(): void;
        }
    }
}

/* *
 * @interface Highcharts.PointOptionsObject in parts/Point.ts
 *//**
 * Pie series only. Whether to display a slice offset from the center.
 * @name Highcharts.PointOptionsObject#sliced
 * @type {boolean|undefined}
 */

/**
 * Options for the series data labels, appearing next to each data point.
 *
 * Since v6.2.0, multiple data labels can be applied to each single point by
 * defining them as an array of configs.
 *
 * In styled mode, the data labels can be styled with the
 * `.highcharts-data-label-box` and `.highcharts-data-label` class names.
 *
 * @see {@link https://jsfiddle.net/gh/get/library/pure/highcharts/highcharts/tree/master/samples/highcharts/plotoptions/series-datalabels-enabled|Highcharts-Demo:}
 *      Data labels enabled
 * @see {@link https://jsfiddle.net/gh/get/library/pure/highcharts/highcharts/tree/master/samples/highcharts/plotoptions/series-datalabels-multiple|Highcharts-Demo:}
 *      Multiple data labels on a bar series
 * @see {@link https://jsfiddle.net/gh/get/library/pure/highcharts/highcharts/tree/master/samples/highcharts/css/series-datalabels|Highcharts-Demo:}
 *      Style mode example
 *
 * @interface Highcharts.SeriesPieDataLabelsOptionsObject
 * @extends Highcharts.DataLabelsOptionsObject
 *//**
 * Alignment method for data labels. Possible values are:
 *
 * - `toPlotEdges`: each label touches the nearest vertical edge of the plot
 *   area
 *
 * - `connectors`: connectors have the same x position and the widest label of
 *   each half (left & right) touches the nearest vertical edge of the plot
 *   area.
 *
 * @see {@link https://jsfiddle.net/gh/get/library/pure/highcharts/highcharts/tree/master/samples/highcharts/plotoptions/pie-datalabels-alignto-connectors/|Highcharts-Demo:}
 *      alignTo: connectors
 * @see {@link https://jsfiddle.net/gh/get/library/pure/highcharts/highcharts/tree/master/samples/highcharts/plotoptions/pie-datalabels-alignto-plotedges/|Highcharts-Demo:}
 *      alignTo: plotEdges
 *
 * @name Highcharts.SeriesPieDataLabelsOptionsObject#alignTo
 * @type {string|undefined}
 * @since 7.0.0
 * @product highcharts
 *//**
 * The color of the line connecting the data label to the pie slice. The default
 * color is the same as the point's color.
 *
 * In styled mode, the connector stroke is given in the
 * `.highcharts-data-label-connector` class.
 *
 * @see {@link https://jsfiddle.net/gh/get/library/pure/highcharts/highcharts/tree/master/samples/highcharts/plotoptions/pie-datalabels-connectorcolor/|Highcharts-Demo:}
 *      Blue connectors
 * @see {@link https://jsfiddle.net/gh/get/library/pure/highcharts/highcharts/tree/master/samples/highcharts/css/pie-point/|Highcharts-Demo:}
 *      Styled connectors
 *
 * @name Highcharts.SeriesPieDataLabelsOptionsObject#connectorColor
 * @type {Highcharts.ColorString|Highcharts.GradientColorObject|Highcharts.PatternObject|undefined}
 * @since 2.1
 * @product highcharts
 *//**
 * The distance from the data label to the connector. Note that data labels also
 * have a default `padding`, so in order for the connector to touch the text,
 * the `padding` must also be 0.
 *
 * @see {@link https://jsfiddle.net/gh/get/library/pure/highcharts/highcharts/tree/master/samples/highcharts/plotoptions/pie-datalabels-connectorpadding/|Highcharts-Demo:}
 *      No padding
 *
 * @name Highcharts.SeriesPieDataLabelsOptionsObject#connectorPadding
 * @type {number|undefined}
 * @default 5
 * @since 2.1
 * @product highcharts
 *//**
 * Specifies the method that is used to generate the connector path. Highcharts
 * provides 3 built-in connector shapes: `'fixedOffset'` (default), `'straight'`
 * and `'crookedLine'`. Using `'crookedLine'` has the most sense (in most of the
 * cases) when `'alignTo'` is set.
 *
 * Users can provide their own method by passing a function instead of a String.
 * 3 arguments are passed to the callback:
 *
 * - Object that holds the information about the coordinates of the label (`x` &
 *   `y` properties) and how the label is located in relation to the pie
 *   (`alignment` property). `alignment` can by one of the following:
 *   `'left'` (pie on the left side of the data label),
 *   `'right'` (pie on the right side of the data label) or
 *   `'center'` (data label overlaps the pie).
 *
 * - Object that holds the information about the position of the connector. Its
 *   `touchingSliceAt`  porperty tells the position of the place where the
 *   connector touches the slice.
 *
 * - Data label options
 *
 * The function has to return an SVG path definition in array form
 * (see the example).
 *
 * @see {@link https://jsfiddle.net/gh/get/library/pure/highcharts/highcharts/tree/master/samples/highcharts/plotoptions/pie-datalabels-connectorshape-string/|Highcharts-Demo:}
 *      connectorShape is a String
 * @see {@link https://jsfiddle.net/gh/get/library/pure/highcharts/highcharts/tree/master/samples/highcharts/plotoptions/pie-datalabels-connectorshape-function/|Highcharts-Demo:}
 *      connectorShape is a function
 *
 * @name Highcharts.SeriesPieDataLabelsOptionsObject#connectorShape
 * @type {string|Function|undefined}
 * @default fixedOffset
 * @since 7.0.0
 * @product highcharts
 *//**
 * The width of the line connecting the data label to the pie
 * slice.
 *
 *
 * In styled mode, the connector stroke width is given in the
 * `.highcharts-data-label-connector` class.
 *
 * @see {@link https://jsfiddle.net/gh/get/library/pure/highcharts/highcharts/tree/master/samples/highcharts/plotoptions/pie-datalabels-connectorwidth-disabled/|Highcharts-Demo:}
 *      Disable the connector
 * @see {@link https://jsfiddle.net/gh/get/library/pure/highcharts/highcharts/tree/master/samples/highcharts/css/pie-point/|Highcharts-Demo:}
 *      Styled connectors
 *
 * @name Highcharts.SeriesPieDataLabelsOptionsObject#connectorWidth
 * @type {number|undefined}
 * @default 1
 * @since 2.1
 * @product highcharts
 *//**
 * Works only if `connectorShape` is `'crookedLine'`. It defines how
 * far from the vertical plot edge the coonnector path should be
 * crooked.
 *
 * @see {@link https://jsfiddle.net/gh/get/library/pure/highcharts/highcharts/tree/master/samples/highcharts/plotoptions/pie-datalabels-crookdistance/|Highcharts-Demo:}
 *      crookDistance set to 90%
 *
 * @name Highcharts.SeriesPieDataLabelsOptionsObject#crookDistance
 * @type {string|undefined}
 * @default 70%
 * @since 7.0.0
 * @product highcharts
 *//**
 * The distance of the data label from the pie's edge. Negative numbers put the
 * data label on top of the pie slices. Can also be defined as a percentage of
 * pie's radius. Connectors are only shown for data labels outside the pie.
 *
 * @see {@link https://jsfiddle.net/gh/get/library/pure/highcharts/highcharts/tree/master/samples/highcharts/plotoptions/pie-datalabels-distance/|Highcharts-Demo:}
 *      Data labels on top of the pie
 *
 * @name Highcharts.SeriesPieDataLabelsOptionsObject#distance
 * @type {number|undefined}
 * @default 30
 * @since 2.1
 * @product highcharts
 *//**
 * Whether to render the connector as a soft arc or a line with sharp break.
 * Works only if `connectorShape` equals to `fixedOffset`.
 *
 * @see {@link https://jsfiddle.net/gh/get/library/pure/highcharts/highcharts/tree/master/samples/highcharts/plotoptions/pie-datalabels-softconnector-true/|Highcharts-Demo:}
 *      Soft
 * @see {@link https://jsfiddle.net/gh/get/library/pure/highcharts/highcharts/tree/master/samples/highcharts/plotoptions/pie-datalabels-softconnector-false/|Highcharts-Demo:}
 *      Non soft
 *
 * @name Highcharts.SeriesPieDataLabelsOptionsObject#softConnector
 * @type {boolean|undefined}
 * @default true
 * @since 2.1.7
 * @product highcharts
 */

import U from './Utilities.js';
const {
    defined,
    isNumber
} = U;

import './ColumnSeries.js';
import '../mixins/centered-series.js';
import './Legend.js';
import './Options.js';
import './Point.js';
import './Series.js';

var addEvent = H.addEvent,
    CenteredSeriesMixin = H.CenteredSeriesMixin,
    getStartAndEndRadians = CenteredSeriesMixin.getStartAndEndRadians,
    LegendSymbolMixin = H.LegendSymbolMixin,
    merge = H.merge,
    noop = H.noop,
    pick = H.pick,
    Point = H.Point,
    Series = H.Series,
    seriesType = H.seriesType,
    seriesTypes = H.seriesTypes,
    setAnimation = H.setAnimation;

/**
 * Pie series type.
 *
 * @private
 * @class
 * @name Highcharts.seriesTypes.pie
 *
 * @augments Highcharts.Series
 */
seriesType<Highcharts.PieSeriesOptions>(
    'pie',
    'line',

    /**
     * A pie chart is a circular graphic which is divided into slices to
     * illustrate numerical proportion.
     *
     * @sample highcharts/demo/pie-basic/
     *         Pie chart
     *
     * @extends      plotOptions.line
     * @excluding    animationLimit, boostThreshold, connectEnds, connectNulls,
<<<<<<< HEAD
     *               cropThreshold, dashStyle, findNearestPointBy,
     *               getExtremesFromAll, label, marker, negativeColor,
     *               pointInterval, pointIntervalUnit, pointPlacement,
     *               pointStart, softThreshold, stacking, step, threshold,
     *               turboThreshold, zoneAxis, zones
=======
     *               cropThreshold, dashStyle, dragDrop, findNearestPointBy,
     *               getExtremesFromAll, label, lineWidth, marker,
     *               negativeColor, pointInterval, pointIntervalUnit,
     *               pointPlacement, pointStart, softThreshold, stacking, step,
     *               threshold, turboThreshold, zoneAxis, zones
>>>>>>> acfda362
     * @product      highcharts
     * @optionparent plotOptions.pie
     */
    {

        /**
         * @excluding legendItemClick
         * @apioption plotOptions.pie.events
         */

        /**
         * Fires when the checkbox next to the point name in the legend is
         * clicked. One parameter, event, is passed to the function. The state
         * of the checkbox is found by event.checked. The checked item is found
         * by event.item. Return false to prevent the default action which is to
         * toggle the select state of the series.
         *
         * @sample {highcharts} highcharts/plotoptions/series-events-checkboxclick/
         *         Alert checkbox status
         *
         * @type      {Function}
         * @since     1.2.0
         * @product   highcharts
         * @context   Highcharts.Point
         * @apioption plotOptions.pie.events.checkboxClick
         */

        /**
         * Fires when the legend item belonging to the pie point (slice) is
         * clicked. The `this` keyword refers to the point itself. One
         * parameter, `event`, is passed to the function, containing common
         * event information. The default action is to toggle the visibility of
         * the point. This can be prevented by calling `event.preventDefault()`.
         *
         * @sample {highcharts} highcharts/plotoptions/pie-point-events-legenditemclick/
         *         Confirm toggle visibility
         *
         * @type      {Highcharts.PointLegendItemClickCallbackFunction}
         * @since     1.2.0
         * @product   highcharts
         * @apioption plotOptions.pie.point.events.legendItemClick
         */

        /**
         * The center of the pie chart relative to the plot area. Can be
         * percentages or pixel values. The default behaviour (as of 3.0) is to
         * center the pie so that all slices and data labels are within the plot
         * area. As a consequence, the pie may actually jump around in a chart
         * with dynamic values, as the data labels move. In that case, the
         * center should be explicitly set, for example to `["50%", "50%"]`.
         *
         * @sample {highcharts} highcharts/plotoptions/pie-center/
         *         Centered at 100, 100
         *
         * @type    {Array<(number|string|null),(number|string|null)>}
         * @default [null, null]
         * @product highcharts
         *
         * @private
         */
        center: [null, null],

        /**
         * The color of the pie series. A pie series is represented as an empty
         * circle if the total sum of its values is 0. Use this property to
         * define the color of its border.
         *
         * In styled mode, the color can be defined by the
         * [colorIndex](#plotOptions.series.colorIndex) option. Also, the series
         * color can be set with the `.highcharts-series`,
         * `.highcharts-color-{n}`, `.highcharts-{type}-series` or
         * `.highcharts-series-{n}` class, or individual classes given by the
         * `className` option.
         *
         * @sample {highcharts} highcharts/plotoptions/pie-emptyseries/
         *         Empty pie series
         *
         * @type      {Highcharts.ColorString|Highcharts.GradientColorObject|Highcharts.PatternObject}
         * @default   ${palette.neutralColor20}
         * @apioption plotOptions.pie.color
         */

        /**
         * @product highcharts
         *
         * @private
         */
        clip: false,

        /**
         * @ignore-option
         *
         * @private
         */
        colorByPoint: true, // always true for pies

        /**
         * A series specific or series type specific color set to use instead
         * of the global [colors](#colors).
         *
         * @sample {highcharts} highcharts/demo/pie-monochrome/
         *         Set default colors for all pies
         *
         * @type      {Array<Highcharts.ColorString|Highcharts.GradientColorObject|Highcharts.PatternObject>}
         * @since     3.0
         * @product   highcharts
         * @apioption plotOptions.pie.colors
         */

        /**
         * @type    {Highcharts.SeriesPieDataLabelsOptionsObject}
         * @default {"allowOverlap": true, "connectorPadding": 5, "distance": 30, "enabled": true, "formatter": function () { return this.point.name; }, "softConnector": true, "x": 0, "connectorShape": "fixedOffset", "crookDistance": "70%"}
         *
         * @private
         */
        dataLabels: {
            /** @ignore-option */
            allowOverlap: true,
            /** @ignore-option */
            connectorPadding: 5,
            /** @ignore-option */
            distance: 30,
            /** @ignore-option */
            enabled: true,
            /* eslint-disable valid-jsdoc */
            /** @ignore-option */
            formatter: function (
                this: Highcharts.DataLabelsFormatterContextObject
            ): (string|undefined) { // #2945
                return this.point.isNull ? undefined : this.point.name;
                /* eslint-enable valid-jsdoc */
            },
            /** @ignore-option */
            softConnector: true,
            /** @ignore-option */
            x: 0,
            /** @ignore-option */
            connectorShape: 'fixedOffset',
            /** @ignore-option */
            crookDistance: '70%'
        },

        /**
         * If the total sum of the pie's values is 0, the series is represented
         * as an empty circle . The `fillColor` option defines the color of that
         * circle. Use [pie.borderWidth](#plotOptions.pie.borderWidth) to set
         * the border thickness.
         *
         * @sample {highcharts} highcharts/plotoptions/pie-emptyseries/
         *         Empty pie series
         *
         * @type {Highcharts.ColorString|Highcharts.GradientColorObject|Highcharts.PatternObject}
         * @private
         */
        fillColor: undefined,

        /**
         * The end angle of the pie in degrees where 0 is top and 90 is right.
         * Defaults to `startAngle` plus 360.
         *
         * @sample {highcharts} highcharts/demo/pie-semi-circle/
         *         Semi-circle donut
         *
         * @type      {number}
         * @since     1.3.6
         * @product   highcharts
         * @apioption plotOptions.pie.endAngle
         */

        /**
         * Equivalent to [chart.ignoreHiddenSeries](#chart.ignoreHiddenSeries),
         * this option tells whether the series shall be redrawn as if the
         * hidden point were `null`.
         *
         * The default value changed from `false` to `true` with Highcharts
         * 3.0.
         *
         * @sample {highcharts} highcharts/plotoptions/pie-ignorehiddenpoint/
         *         True, the hiddden point is ignored
         *
         * @since   2.3.0
         * @product highcharts
         *
         * @private
         */
        ignoreHiddenPoint: true,

        /**
         * @ignore-option
         *
         * @private
         */
        inactiveOtherPoints: true,

        /**
         * The size of the inner diameter for the pie. A size greater than 0
         * renders a donut chart. Can be a percentage or pixel value.
         * Percentages are relative to the pie size. Pixel values are given as
         * integers.
         *
         *
         * Note: in Highcharts < 4.1.2, the percentage was relative to the plot
         * area, not the pie size.
         *
         * @sample {highcharts} highcharts/plotoptions/pie-innersize-80px/
         *         80px inner size
         * @sample {highcharts} highcharts/plotoptions/pie-innersize-50percent/
         *         50% of the plot area
         * @sample {highcharts} highcharts/demo/3d-pie-donut/
         *         3D donut
         *
         * @type      {number|string}
         * @default   0
         * @since     2.0
         * @product   highcharts
         * @apioption plotOptions.pie.innerSize
         */

        /**
         * @ignore-option
         *
         * @private
         */
        legendType: 'point',

        /**
         * @ignore-option
         *
         * @private
         */
        marker: null as any, // point options are specified in the base options

        /**
         * The minimum size for a pie in response to auto margins. The pie will
         * try to shrink to make room for data labels in side the plot area,
         *  but only to this size.
         *
         * @type      {number|string}
         * @default   80
         * @since     3.0
         * @product   highcharts
         * @apioption plotOptions.pie.minSize
         */

        /**
         * The diameter of the pie relative to the plot area. Can be a
         * percentage or pixel value. Pixel values are given as integers. The
         * default behaviour (as of 3.0) is to scale to the plot area and give
         * room for data labels within the plot area.
         * [slicedOffset](#plotOptions.pie.slicedOffset) is also included in the
         * default size calculation. As a consequence, the size of the pie may
         * vary when points are updated and data labels more around. In that
         * case it is best to set a fixed value, for example `"75%"`.
         *
         * @sample {highcharts} highcharts/plotoptions/pie-size/
         *         Smaller pie
         *
         * @type    {number|string|null}
         * @product highcharts
         *
         * @private
         */
        size: null,

        /**
         * Whether to display this particular series or series type in the
         * legend. Since 2.1, pies are not shown in the legend by default.
         *
         * @sample {highcharts} highcharts/plotoptions/series-showinlegend/
         *         One series in the legend, one hidden
         *
         * @product highcharts
         *
         * @private
         */
        showInLegend: false,

        /**
         * If a point is sliced, moved out from the center, how many pixels
         * should it be moved?.
         *
         * @sample {highcharts} highcharts/plotoptions/pie-slicedoffset-20/
         *         20px offset
         *
         * @product highcharts
         *
         * @private
         */
        slicedOffset: 10,

        /**
         * The start angle of the pie slices in degrees where 0 is top and 90
         * right.
         *
         * @sample {highcharts} highcharts/plotoptions/pie-startangle-90/
         *         Start from right
         *
         * @type      {number}
         * @default   0
         * @since     2.3.4
         * @product   highcharts
         * @apioption plotOptions.pie.startAngle
         */

        /**
         * Sticky tracking of mouse events. When true, the `mouseOut` event
         * on a series isn't triggered until the mouse moves over another
         * series, or out of the plot area. When false, the `mouseOut` event on
         * a series is triggered when the mouse leaves the area around the
         * series'  graph or markers. This also implies the tooltip. When
         * `stickyTracking` is false and `tooltip.shared` is false, the tooltip
         * will be hidden when moving the mouse between series.
         *
         * @product highcharts
         *
         * @private
         */
        stickyTracking: false,

        tooltip: {
            followPointer: true
        },

        /**
         * The color of the border surrounding each slice. When `null`, the
         * border takes the same color as the slice fill. This can be used
         * together with a `borderWidth` to fill drawing gaps created by
         * antialiazing artefacts in borderless pies.
         *
         * In styled mode, the border stroke is given in the `.highcharts-point`
         * class.
         *
         * @sample {highcharts} highcharts/plotoptions/pie-bordercolor-black/
         *         Black border
         *
         * @type    {Highcharts.ColorString|Highcharts.GradientColorObject|Highcharts.PatternObject}
         * @default #ffffff
         * @product highcharts
         *
         * @private
         */
        borderColor: '${palette.backgroundColor}',

        /**
         * The width of the border surrounding each slice.
         *
         * When setting the border width to 0, there may be small gaps between
         * the slices due to SVG antialiasing artefacts. To work around this,
         * keep the border width at 0.5 or 1, but set the `borderColor` to
         * `null` instead.
         *
         * In styled mode, the border stroke width is given in the
         * `.highcharts-point` class.
         *
         * @sample {highcharts} highcharts/plotoptions/pie-borderwidth/
         *         3px border
         *
         * @product highcharts
         *
         * @private
         */
        borderWidth: 1,

        states: {

            /**
             * @extends   plotOptions.series.states.hover
             * @excluding marker, lineWidth, lineWidthPlus
             * @product   highcharts
             */
            hover: {

                /**
                 * How much to brighten the point on interaction. Requires the
                 * main color to be defined in hex or rgb(a) format.
                 *
                 * In styled mode, the hover brightness is by default replaced
                 * by a fill-opacity given in the `.highcharts-point-hover`
                 * class.
                 *
                 * @sample {highcharts} highcharts/plotoptions/pie-states-hover-brightness/
                 *         Brightened by 0.5
                 *
                 * @product highcharts
                 */
                brightness: 0.1
            }
        }

    },

    /* eslint-disable valid-jsdoc */

    /**
     * @lends seriesTypes.pie.prototype
     */
    {

        isCartesian: false,
        requireSorting: false,
        directTouch: true,
        noSharedTooltip: true,
        trackerGroups: ['group', 'dataLabelsGroup'],
        axisTypes: [],
        pointAttribs: seriesTypes.column.prototype.pointAttribs,

        /**
         * Animate the pies in
         *
         * @private
         * @function Highcharts.seriesTypes.pie#animate
         *
         * @param {boolean} [init=false]
         */
        animate: function (this: Highcharts.PieSeries, init?: boolean): void {
            var series = this,
                points = series.points,
                startAngleRad = series.startAngleRad;

            if (!init) {
                points.forEach(function (point: Highcharts.PiePoint): void {
                    var graphic = point.graphic,
                        args = point.shapeArgs;

                    if (graphic) {
                    // start values
                        graphic.attr({
                        // animate from inner radius (#779)
                            r: point.startR || (series.center[3] / 2),
                            start: startAngleRad,
                            end: startAngleRad
                        });

                        // animate
                        graphic.animate({
                            r: (args as any).r,
                            start: (args as any).start,
                            end: (args as any).end
                        }, series.options.animation);
                    }
                });

                // delete this function to allow it only once
                series.animate = null as any;
            }
        },

        // Define hasData function for non-cartesian series.
        // Returns true if the series has points at all.
        hasData: function (this: Highcharts.PieSeries): boolean {
            return !!(this.processedXData as any).length; // != 0
        },

        /**
         * Recompute total chart sum and update percentages of points.
         *
         * @private
         * @function Highcharts.seriesTypes.pie#updateTotals
         * @return {void}
         */
        updateTotals: function (this: Highcharts.PieSeries): void {
            var i,
                total = 0,
                points = this.points,
                len = points.length,
                point,
                ignoreHiddenPoint = this.options.ignoreHiddenPoint;

            // Get the total sum
            for (i = 0; i < len; i++) {
                point = points[i];
                total += (ignoreHiddenPoint && !point.visible) ?
                    0 :
                    point.isNull ?
                        0 :
                        (point.y as any);
            }
            this.total = total;

            // Set each point's properties
            for (i = 0; i < len; i++) {
                point = points[i];
                point.percentage =
                    (total > 0 && (point.visible || !ignoreHiddenPoint)) ?
                        (point.y as any) / total * 100 :
                        0;
                point.total = total;
            }
        },

        /**
         * Extend the generatePoints method by adding total and percentage
         * properties to each point
         *
         * @private
         * @function Highcharts.seriesTypes.pie#generatePoints
         * @return {void}
         */
        generatePoints: function (this: Highcharts.PieSeries): void {
            Series.prototype.generatePoints.call(this);
            this.updateTotals();
        },

        /**
         * Utility for getting the x value from a given y, used for
         * anticollision logic in data labels. Added point for using specific
         * points' label distance.
         * @private
         */
        getX: function (
            this: Highcharts.PieSeries,
            y: number,
            left: boolean,
            point: Highcharts.PiePoint
        ): number {
            var center = this.center,
                // Variable pie has individual radius
                radius = (this as Highcharts.VariablePieSeries).radii ?
                    (this as Highcharts.VariablePieSeries).radii[
                        point.index as any
                    ] :
                    center[2] / 2,
                angle,
                x;

            angle = Math.asin(
                Math.max(
                    Math.min(
                        (
                            (y - center[1]) /
                        (radius + point.labelDistance)
                        ),
                        1
                    ),
                    -1
                )
            );
            x = center[0] +
            (left ? -1 : 1) *
            (Math.cos(angle) * (radius + point.labelDistance)) +
            (
                (point.labelDistance as any) > 0 ?
                    (left ? -1 : 1) * (this.options.dataLabels as any).padding :
                    0
            );

            return x;
        },

        /**
         * Do translation for pie slices
         *
         * @private
         * @function Highcharts.seriesTypes.pie#translate
         * @param {Array<number>} [positions]
         * @return {void}
         */
        translate: function (
            this: Highcharts.PieSeries,
            positions?: Array<number>
        ): void {
            this.generatePoints();

            var series = this,
                cumulative = 0,
                precision = 1000, // issue #172
                options = series.options,
                slicedOffset = options.slicedOffset,
                connectorOffset =
                    (slicedOffset as any) + (options.borderWidth || 0),
                finalConnectorOffset,
                start,
                end,
                angle,
                radians = getStartAndEndRadians(
                    options.startAngle,
                    options.endAngle
                ),
                startAngleRad = series.startAngleRad = radians.start,
                endAngleRad = series.endAngleRad = radians.end,
                circ = endAngleRad - startAngleRad, // 2 * Math.PI,
                points = series.points,
                // the x component of the radius vector for a given point
                radiusX,
                radiusY,
                labelDistance = (options.dataLabels as any).distance,
                ignoreHiddenPoint = options.ignoreHiddenPoint,
                i,
                len = points.length,
                point;

            // Get positions - either an integer or a percentage string must be
            // given. If positions are passed as a parameter, we're in a
            // recursive loop for adjusting space for data labels.
            if (!positions) {
                series.center = positions = series.getCenter();
            }

            // Calculate the geometry for each point
            for (i = 0; i < len; i++) {

                point = points[i];

                // set start and end angle
                start = startAngleRad + (cumulative * circ);
                if (!ignoreHiddenPoint || point.visible) {
                    cumulative += (point.percentage as any) / 100;
                }
                end = startAngleRad + (cumulative * circ);

                // set the shape
                point.shapeType = 'arc';
                point.shapeArgs = {
                    x: positions[0],
                    y: positions[1],
                    r: positions[2] / 2,
                    innerR: positions[3] / 2,
                    start: Math.round(start * precision) / precision,
                    end: Math.round(end * precision) / precision
                };

                // Used for distance calculation for specific point.
                point.labelDistance = pick(
                    (
                        point.options.dataLabels &&
                        point.options.dataLabels.distance
                    ),
                    labelDistance
                );

                // Compute point.labelDistance if it's defined as percentage
                // of slice radius (#8854)
                point.labelDistance = H.relativeLength(
                    point.labelDistance as any,
                    point.shapeArgs.r
                );

                // Saved for later dataLabels distance calculation.
                series.maxLabelDistance = Math.max(
                    series.maxLabelDistance || 0,
                    point.labelDistance
                );

                // The angle must stay within -90 and 270 (#2645)
                angle = (end + start) / 2;
                if (angle > 1.5 * Math.PI) {
                    angle -= 2 * Math.PI;
                } else if (angle < -Math.PI / 2) {
                    angle += 2 * Math.PI;
                }

                // Center for the sliced out slice
                point.slicedTranslation = {
                    translateX: Math.round(
                        Math.cos(angle) * (slicedOffset as any)
                    ),
                    translateY: Math.round(
                        Math.sin(angle) * (slicedOffset as any)
                    )
                };

                // set the anchor point for tooltips
                radiusX = Math.cos(angle) * positions[2] / 2;
                radiusY = Math.sin(angle) * positions[2] / 2;
                point.tooltipPos = [
                    positions[0] + radiusX * 0.7,
                    positions[1] + radiusY * 0.7
                ];

                point.half = angle < -Math.PI / 2 || angle > Math.PI / 2 ?
                    1 :
                    0;
                point.angle = angle;

                // Set the anchor point for data labels. Use point.labelDistance
                // instead of labelDistance // #1174
                // finalConnectorOffset - not override connectorOffset value.

                finalConnectorOffset = Math.min(
                    connectorOffset,
                    point.labelDistance / 5
                ); // #1678

                point.labelPosition = {
                    natural: {
                    // initial position of the data label - it's utilized for
                    // finding the final position for the label
                        x: positions[0] + radiusX + Math.cos(angle) *
                      point.labelDistance,
                        y: positions[1] + radiusY + Math.sin(angle) *
                      point.labelDistance
                    },
                    'final': {
                    // used for generating connector path -
                    // initialized later in drawDataLabels function
                    // x: undefined,
                    // y: undefined
                    },
                    // left - pie on the left side of the data label
                    // right - pie on the right side of the data label
                    // center - data label overlaps the pie
                    alignment: point.labelDistance < 0 ?
                        'center' : point.half ? 'right' : 'left',
                    connectorPosition: {
                        breakAt: { // used in connectorShapes.fixedOffset
                            x: positions[0] + radiusX + Math.cos(angle) *
                            finalConnectorOffset,
                            y: positions[1] + radiusY + Math.sin(angle) *
                            finalConnectorOffset
                        },
                        touchingSliceAt: { // middle of the arc
                            x: positions[0] + radiusX,
                            y: positions[1] + radiusY
                        }
                    }
                };
            }
        },

        /**
         * Called internally to draw auxiliary graph in pie-like series in
         * situtation when the default graph is not sufficient enough to present
         * the data well. Auxiliary graph is saved in the same object as
         * regular graph.
         *
         * @private
         * @function Highcharts.seriesTypes.pie#drawEmpty
         */
        drawEmpty: function (this: Highcharts.PieSeries): void {
            var centerX,
                centerY,
                options = this.options;

            // Draw auxiliary graph if there're no visible points.
            if (this.total === 0) {
                centerX = this.center[0];
                centerY = this.center[1];

                if (!this.graph) { // Auxiliary graph doesn't exist yet.
                    this.graph = this.chart.renderer.circle(centerX,
                        centerY, 0)
                        .addClass('highcharts-graph')
                        .add(this.group);
                }

                this.graph.animate({
                    'stroke-width': options.borderWidth,
                    cx: centerX,
                    cy: centerY,
                    r: this.center[2] / 2,
                    fill: (options.fillColor as any) || 'none',
                    stroke: (options.color as any) ||
                        '${palette.neutralColor20}'
                });

            } else if (this.graph) { // Destroy the graph object.
                this.graph = this.graph.destroy();
            }
        },

        /**
         * Draw the data points
         *
         * @private
         * @function Highcharts.seriesTypes.pie#drawPoints
         * @return {void}
         */
        redrawPoints: function (this: Highcharts.PieSeries): void {
            var series = this,
                chart = series.chart,
                renderer = chart.renderer,
                groupTranslation,
                graphic,
                pointAttr: Highcharts.SVGAttributes,
                shapeArgs,
                shadow = series.options.shadow;

            this.drawEmpty();

            if (shadow && !series.shadowGroup && !chart.styledMode) {
                series.shadowGroup = renderer.g('shadow')
                    .attr({ zIndex: -1 })
                    .add(series.group);
            }

            // draw the slices
            series.points.forEach(function (point: Highcharts.PiePoint): void {
                var animateTo = {};
                graphic = point.graphic;
                if (!point.isNull && graphic) {
                    shapeArgs = point.shapeArgs;


                    // If the point is sliced, use special translation, else use
                    // plot area translation
                    groupTranslation = point.getTranslate();

                    if (!chart.styledMode) {
                    // Put the shadow behind all points
                        var shadowGroup = point.shadowGroup;

                        if (shadow && !shadowGroup) {
                            shadowGroup = point.shadowGroup = renderer
                                .g('shadow')
                                .add(series.shadowGroup);
                        }

                        if (shadowGroup) {
                            shadowGroup.attr(groupTranslation);
                        }
                        pointAttr = series.pointAttribs(
                            point,
                            (point.selected && 'select') as any
                        );
                    }

                    // Draw the slice
                    if (!point.delayedRendering) {
                        graphic
                            .setRadialReference(series.center);

                        if (!chart.styledMode) {
                            merge(true, animateTo, pointAttr);
                        }
                        merge(true, animateTo, shapeArgs, groupTranslation);
                        graphic.animate(animateTo);
                    } else {

                        graphic
                            .setRadialReference(series.center)
                            .attr(shapeArgs)
                            .attr(groupTranslation);

                        if (!chart.styledMode) {
                            graphic
                                .attr(pointAttr)
                                .attr({ 'stroke-linejoin': 'round' })
                                .shadow(shadow, shadowGroup);
                        }

                        point.delayedRendering = false;
                    }

                    graphic.attr({
                        visibility: point.visible ? 'inherit' : 'hidden'
                    });

                    graphic.addClass(point.getClassName());

                } else if (graphic) {
                    point.graphic = graphic.destroy();
                }
            });

        },

        /**
         * Slices in pie chart are initialized in DOM, but it's shapes and
         * animations are normally run in `drawPoints()`.
         * @private
         */
        drawPoints: function (this: Highcharts.PieSeries): void {
            var renderer = this.chart.renderer;

            this.points.forEach(function (point: Highcharts.PiePoint): void {
                if (!point.graphic) {
                    point.graphic = (renderer as any)[point.shapeType as any](
                        point.shapeArgs
                    )
                        .add(point.series.group);
                    point.delayedRendering = true;
                }
            });
        },
        /**
         * @private
         * @deprecated
         * @function Highcharts.seriesTypes.pie#searchPoint
         */
        searchPoint: noop,

        /**
         * Utility for sorting data labels
         *
         * @private
         * @function Highcharts.seriesTypes.pie#sortByAngle
         * @param {Array<Highcharts.Point>} points
         * @param {number} sign
         * @return {void}
         */
        sortByAngle: function (
            this: Highcharts.PieSeries,
            points: Array<Highcharts.PiePoint>,
            sign: number
        ): void {
            points.sort(function (
                a: Highcharts.PiePoint,
                b: Highcharts.PiePoint
            ): number {
                return (
                    ((a.angle !== undefined) as any) &&
                    ((b.angle as any) - (a.angle as any)) * sign
                );
            });
        },

        /**
         * Use a simple symbol from LegendSymbolMixin.
         *
         * @private
         * @borrows Highcharts.LegendSymbolMixin.drawRectangle as Highcharts.seriesTypes.pie#drawLegendSymbol
         */
        drawLegendSymbol: LegendSymbolMixin.drawRectangle,

        /**
         * Use the getCenter method from drawLegendSymbol.
         *
         * @private
         * @borrows Highcharts.CenteredSeriesMixin.getCenter as Highcharts.seriesTypes.pie#getCenter
         */
        getCenter: CenteredSeriesMixin.getCenter,

        /**
         * Pies don't have point marker symbols.
         *
         * @deprecated
         * @private
         * @function Highcharts.seriesTypes.pie#getSymbol
         */
        getSymbol: noop,

        /**
         * @private
         * @type {null}
         */
        drawGraph: null

    },
    /**
     * @lends seriesTypes.pie.prototype.pointClass.prototype
     */
    {

        /**
         * Initialize the pie slice
         *
         * @private
         * @function Highcharts.seriesTypes.pie#pointClass#init
         * @return {Highcharts.Point}
         */
        init: function (this: Highcharts.PiePoint): Highcharts.PiePoint {

            Point.prototype.init.apply(this, arguments as any);

            var point = this,
                toggleSlice;

            point.name = pick(point.name, 'Slice');

            // add event listener for select
            toggleSlice = function (
                e: (Highcharts.Dictionary<any>|Event)
            ): void {
                point.slice(e.type === 'select');
            };
            addEvent(point, 'select', toggleSlice);
            addEvent(point, 'unselect', toggleSlice);

            return point;
        },

        /**
         * Negative points are not valid (#1530, #3623, #5322)
         *
         * @private
         * @function Highcharts.seriesTypes.pie#pointClass#isValid
         * @return {boolean}
         */
        isValid: function (this: Highcharts.PiePoint): boolean {
            return isNumber(this.y) && this.y >= 0;
        },

        /**
         * Toggle the visibility of the pie slice
         *
         * @private
         * @function Highcharts.seriesTypes.pie#pointClass#setVisible
         * @param {boolean} vis
         *        Whether to show the slice or not. If undefined, the visibility
         *        is toggled.
         * @param {boolean} [redraw=false]
         * @return {void}
         */
        setVisible: function (
            this: Highcharts.PiePoint,
            vis: boolean,
            redraw?: boolean
        ): void {
            var point = this,
                series = point.series,
                chart = series.chart,
                ignoreHiddenPoint = series.options.ignoreHiddenPoint;

            redraw = pick(redraw, ignoreHiddenPoint);

            if (vis !== point.visible) {

                // If called without an argument, toggle visibility
                point.visible = point.options.visible = vis =
                    vis === undefined ? !point.visible : vis;
                // update userOptions.data
                (series.options.data as any)[series.data.indexOf(point)] =
                    point.options;

                // Show and hide associated elements. This is performed
                // regardless of redraw or not, because chart.redraw only
                // handles full series.
                ['graphic', 'dataLabel', 'connector', 'shadowGroup'].forEach(
                    function (key: string): void {
                        if ((point as any)[key]) {
                            (point as any)[key][vis ? 'show' : 'hide'](true);
                        }
                    }
                );

                if (point.legendItem) {
                    chart.legend.colorizeItem(point, vis);
                }

                // #4170, hide halo after hiding point
                if (!vis && point.state === 'hover') {
                    point.setState('');
                }

                // Handle ignore hidden slices
                if (ignoreHiddenPoint) {
                    series.isDirty = true;
                }

                if (redraw) {
                    chart.redraw();
                }
            }
        },

        /**
         * Set or toggle whether the slice is cut out from the pie
         *
         * @private
         * @function Highcharts.seriesTypes.pie#pointClass#slice
         * @param {boolean} sliced
         *        When undefined, the slice state is toggled.
         * @param {boolean} redraw
         *        Whether to redraw the chart. True by default.
         * @param {boolean|Highcharts.AnimationOptionsObject}
         *        Animation options.
         * @return {void}
         */
        slice: function (
            this: Highcharts.PiePoint,
            sliced: boolean,
            redraw?: boolean,
            animation?: (boolean|Highcharts.AnimationOptionsObject)
        ): void {
            var point = this,
                series = point.series,
                chart = series.chart;

            setAnimation(animation, chart);

            // redraw is true by default
            redraw = pick(redraw, true);

            /**
             * Pie series only. Whether to display a slice offset from the
             * center.
             * @name Highcharts.Point#sliced
             * @type {boolean|undefined}
             */
            // if called without an argument, toggle
            point.sliced = point.options.sliced = sliced =
                defined(sliced) ? sliced : !point.sliced;
            // update userOptions.data
            (series.options.data as any)[series.data.indexOf(point)] =
                point.options;

            (point.graphic as any).animate(this.getTranslate());

            if (point.shadowGroup) {
                point.shadowGroup.animate(this.getTranslate());
            }
        },

        /**
         * @private
         * @function Highcharts.seriesTypes.pie#pointClass#getTranslate
         * @return {Highcharts.TranslationAttributes}
         */
        getTranslate: function (
            this: Highcharts.PiePoint
        ): Highcharts.TranslationAttributes {
            return this.sliced ? (this.slicedTranslation as any) : {
                translateX: 0,
                translateY: 0
            };
        },

        /**
         * @private
         * @function Highcharts.seriesTypes.pie#pointClass#haloPath
         * @param {number} size
         * @return {Highcharts.SVGPathArray}
         */
        haloPath: function (
            this: Highcharts.PiePoint,
            size: number
        ): Highcharts.SVGPathArray {
            var shapeArgs = this.shapeArgs;

            return this.sliced || !this.visible ?
                [] :
                this.series.chart.renderer.symbols.arc(
                    (shapeArgs as any).x,
                    (shapeArgs as any).y,
                    (shapeArgs as any).r + size,
                    (shapeArgs as any).r + size, {
                    // Substract 1px to ensure the background is not bleeding
                    // through between the halo and the slice (#7495).
                        innerR: (shapeArgs as any).r - 1,
                        start: (shapeArgs as any).start,
                        end: (shapeArgs as any).end
                    }
                );
        },

        connectorShapes: {
        // only one available before v7.0.0
            fixedOffset: function (
                labelPosition: Highcharts.PieSeriesPositionObject,
                connectorPosition: (
                    Highcharts.PiePointLabelConnectorPositionObject
                ),
                options: Highcharts.PieSeriesDataLabelsOptionsObject
            ): Highcharts.SVGPathArray {
                var breakAt = connectorPosition.breakAt,
                    touchingSliceAt = connectorPosition.touchingSliceAt,
                    linePath = options.softConnector ? ([
                        'C', // soft break
                        // 1st control point (of the curve)
                        labelPosition.x +
                        // 5 gives the connector a little horizontal bend
                        (labelPosition.alignment === 'left' ? -5 : 5),
                        labelPosition.y, //
                        2 * breakAt.x - touchingSliceAt.x, // 2nd control point
                        2 * breakAt.y - touchingSliceAt.y, //
                        breakAt.x, // end of the curve
                        breakAt.y //
                    ] as Highcharts.SVGPathArray) : ([
                        'L', // pointy break
                        breakAt.x,
                        breakAt.y
                    ] as Highcharts.SVGPathArray);

                // assemble the path
                return ([
                    'M',
                    labelPosition.x,
                    labelPosition.y
                ] as Highcharts.SVGPathArray)
                    .concat(linePath)
                    .concat([
                        'L',
                        touchingSliceAt.x,
                        touchingSliceAt.y
                    ]);
            },

            straight: function (
                labelPosition: Highcharts.PieSeriesPositionObject,
                connectorPosition: (
                    Highcharts.PiePointLabelConnectorPositionObject
                )
            ): Highcharts.SVGPathArray {
                var touchingSliceAt = connectorPosition.touchingSliceAt;

                // direct line to the slice
                return [
                    'M',
                    labelPosition.x,
                    labelPosition.y,
                    'L',
                    touchingSliceAt.x,
                    touchingSliceAt.y
                ];
            },

            crookedLine: function (
                this: Highcharts.PiePoint,
                labelPosition: Highcharts.PieSeriesPositionObject,
                connectorPosition: (
                    Highcharts.PiePointLabelConnectorPositionObject
                ),
                options: Highcharts.PieSeriesDataLabelsOptionsObject
            ): Highcharts.SVGPathArray {

                var touchingSliceAt = connectorPosition.touchingSliceAt,
                    series = this.series,
                    pieCenterX = series.center[0],
                    plotWidth = series.chart.plotWidth,
                    plotLeft = series.chart.plotLeft,
                    alignment = labelPosition.alignment,
                    radius = (this.shapeArgs as any).r,
                    crookDistance = H.relativeLength( // % to fraction
                        options.crookDistance as any, 1
                    ),
                    crookX = alignment === 'left' ?
                        pieCenterX + radius + (plotWidth + plotLeft -
                        pieCenterX - radius) * (1 - crookDistance) :
                        plotLeft + (pieCenterX - radius) * crookDistance,
                    segmentWithCrook = ([
                        'L',
                        crookX,
                        labelPosition.y
                    ] as Highcharts.SVGPathArray);

                // crookedLine formula doesn't make sense if the path overlaps
                // the label - use straight line instead in that case
                if (alignment === 'left' ?
                    (crookX > labelPosition.x || crookX < touchingSliceAt.x) :
                    (crookX < labelPosition.x || crookX > touchingSliceAt.x)) {
                    segmentWithCrook = []; // remove the crook
                }

                // assemble the path
                return ([
                    'M',
                    labelPosition.x,
                    labelPosition.y
                ] as Highcharts.SVGPathArray)
                    .concat(segmentWithCrook)
                    .concat([
                        'L',
                        touchingSliceAt.x,
                        touchingSliceAt.y
                    ]);
            }
        },

        /**
         * Extendable method for getting the path of the connector between the
         * data label and the pie slice.
         */
        getConnectorPath: function (this: Highcharts.PiePoint): void {
            var labelPosition = this.labelPosition,
                options = this.series.options.dataLabels,
                connectorShape = (options as any).connectorShape,
                predefinedShapes = this.connectorShapes;

            // find out whether to use the predefined shape
            if ((predefinedShapes as any)[connectorShape]) {
                connectorShape = (predefinedShapes as any)[connectorShape];
            }

            return connectorShape.call(this, {
                // pass simplified label position object for user's convenience
                x: (labelPosition as any).final.x,
                y: (labelPosition as any).final.y,
                alignment: (labelPosition as any).alignment
            }, (labelPosition as any).connectorPosition, options);
        }
    }

    /* eslint-enable valid-jsdoc */
);

/**
 * A `pie` series. If the [type](#series.pie.type) option is not specified,
 * it is inherited from [chart.type](#chart.type).
 *
 * @extends   series,plotOptions.pie
 * @excluding dataParser, dataURL, stack, xAxis, yAxis
 * @product   highcharts
 * @apioption series.pie
 */

/**
 * An array of data points for the series. For the `pie` series type,
 * points can be given in the following ways:
 *
 * 1. An array of numerical values. In this case, the numerical values will be
 *    interpreted as `y` options. Example:
 *    ```js
 *    data: [0, 5, 3, 5]
 *    ```
 *
 * 2. An array of objects with named values. The following snippet shows only a
 *    few settings, see the complete options set below. If the total number of
 *    data points exceeds the series'
 *    [turboThreshold](#series.pie.turboThreshold),
 *    this option is not available.
 *    ```js
 *    data: [{
 *        y: 1,
 *        name: "Point2",
 *        color: "#00FF00"
 *    }, {
 *        y: 7,
 *        name: "Point1",
 *        color: "#FF00FF"
 *    }]
 *    ```
 *
 * @sample {highcharts} highcharts/chart/reflow-true/
 *         Numerical values
 * @sample {highcharts} highcharts/series/data-array-of-arrays/
 *         Arrays of numeric x and y
 * @sample {highcharts} highcharts/series/data-array-of-arrays-datetime/
 *         Arrays of datetime x and y
 * @sample {highcharts} highcharts/series/data-array-of-name-value/
 *         Arrays of point.name and y
 * @sample {highcharts} highcharts/series/data-array-of-objects/
 *         Config objects
 *
 * @type      {Array<number|Array<string,(number|null)>|null|*>}
 * @extends   series.line.data
 * @excluding marker, x
 * @product   highcharts
 * @apioption series.pie.data
 */

/**
 * @type      {Highcharts.SeriesPieDataLabelsOptionsObject}
 * @product   highcharts
 * @apioption series.pie.data.dataLabels
 */

/**
 * The sequential index of the data point in the legend.
 *
 * @type      {number}
 * @product   highcharts
 * @apioption series.pie.data.legendIndex
 */

/**
 * Whether to display a slice offset from the center.
 *
 * @sample {highcharts} highcharts/point/sliced/
 *         One sliced point
 *
 * @type      {boolean}
 * @product   highcharts
 * @apioption series.pie.data.sliced
 */

/**
 * @excluding legendItemClick
 * @product   highcharts
 * @apioption series.pie.events
 */

''; // placeholder for transpiled doclets above<|MERGE_RESOLUTION|>--- conflicted
+++ resolved
@@ -352,19 +352,11 @@
      *
      * @extends      plotOptions.line
      * @excluding    animationLimit, boostThreshold, connectEnds, connectNulls,
-<<<<<<< HEAD
-     *               cropThreshold, dashStyle, findNearestPointBy,
-     *               getExtremesFromAll, label, marker, negativeColor,
-     *               pointInterval, pointIntervalUnit, pointPlacement,
-     *               pointStart, softThreshold, stacking, step, threshold,
-     *               turboThreshold, zoneAxis, zones
-=======
      *               cropThreshold, dashStyle, dragDrop, findNearestPointBy,
      *               getExtremesFromAll, label, lineWidth, marker,
      *               negativeColor, pointInterval, pointIntervalUnit,
      *               pointPlacement, pointStart, softThreshold, stacking, step,
      *               threshold, turboThreshold, zoneAxis, zones
->>>>>>> acfda362
      * @product      highcharts
      * @optionparent plotOptions.pie
      */
