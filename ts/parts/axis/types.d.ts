--- conflicted
+++ resolved
@@ -9,11 +9,8 @@
  * */
 
 import type Axis from '../Axis';
-<<<<<<< HEAD
 import type BrokenAxis from '../../modules/broken-axis.src';
-=======
 import type DateTimeAxis from '../DateTimeAxis';
->>>>>>> cccf5a0d
 import type HiddenAxis from '../../parts-more/HiddenAxis';
 import type OrdinalAxis from '../OrdinalAxis';
 import type RadialAxis from '../../parts-more/RadialAxis';
@@ -32,11 +29,8 @@
 }
 
 export interface AxisComposition {
-<<<<<<< HEAD
     brokenAxis?: BrokenAxis['brokenAxis'];
-=======
     dateTime?: DateTimeAxis['dateTime'];
->>>>>>> cccf5a0d
     ordinal?: OrdinalAxis['ordinal'];
     scrollbar?: ScrollbarAxis['scrollbar'];
 }
