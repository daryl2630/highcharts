--- conflicted
+++ resolved
@@ -17,11 +17,8 @@
 import type ScrollbarAxis from '../ScrollbarAxis';
 
 export interface AxisComposition {
-<<<<<<< HEAD
+    dateTime?: DateTimeAxis['dateTime'];
     logarithmic?: LogarithmicAxis['logarithmic'];
-=======
-    dateTime?: DateTimeAxis['dateTime'];
->>>>>>> cccf5a0d
     ordinal?: OrdinalAxis['ordinal'];
     scrollbar?: ScrollbarAxis['scrollbar'];
 }
