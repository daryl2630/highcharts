--- conflicted
+++ resolved
@@ -109,16 +109,13 @@
  * @type {number}
  */
 
-<<<<<<< HEAD
 ''; // detach doclets above
 
-=======
 import Color from './Color.js';
 const {
     parse: color
 } = Color;
 import LegendSymbolMixin from '../mixins/legend-symbol.js';
->>>>>>> 6cae030f
 import U from './Utilities.js';
 const {
     animObject,
