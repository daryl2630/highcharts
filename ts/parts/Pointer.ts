/* *
 *
 *  (c) 2010-2020 Torstein Honsi
 *
 *  License: www.highcharts.com/license
 *
 *  !!!!!!! SOURCE GETS TRANSPILED BY TYPESCRIPT. EDIT TS FILE ONLY. !!!!!!!
 *
 * */

'use strict';

import Highcharts from './Globals.js';

/**
 * Internal types
 * @private
 */
declare global {
    namespace Highcharts {
        interface Chart {
            cancelClick?: boolean;
            hoverPoint?: PointerHoverDataObject['hoverPoint'];
            hoverPoints?: PointerHoverDataObject['hoverPoints'];
            hoverSeries?: PointerHoverDataObject['hoverSeries'];
            mouseDownX?: number;
            mouseDownY?: number;
            mouseIsDown?: (boolean|string);
            tooltip?: Tooltip;
        }
        interface PointerAxisCoordinateObject {
            axis: Axis;
            value: number;
        }
        interface PointerAxisCoordinatesObject {
            xAxis: Array<PointerAxisCoordinateObject>;
            yAxis: Array<PointerAxisCoordinateObject>;
        }
        interface PointerCoordinatesObject {
            chartX: number;
            chartY: number;
        }
        interface PointerEventArgsObject {
            chartX?: number;
            chartY?: number;
            filter?: Function;
            hoverPoint?: Point;
            shared?: boolean;
        }
        interface PointerEventObject extends PointerEvent {
            chartX: number;
            chartY: number;
            touches?: Array<Touch>;
        }
        interface PointerHoverDataObject {
            hoverPoint?: Point;
            hoverPoints: Array<Point>;
            hoverSeries: Series;
        }
        interface SelectDataObject {
            axis: Axis;
            max: number;
            min: number;
        }
        interface SelectEventObject {
            originalEvent: Event;
            xAxis: Array<SelectDataObject>;
            yAxis: Array<SelectDataObject>;
        }
        class Pointer {
            /**
             * @private
             */
            public chartPosition?: OffsetObject;

            public constructor(chart: Chart, options: Options);
            public chart: Chart;
            public followTouchMove?: boolean;
            public hasZoom?: boolean;
            public hoverX?: (Point|Array<Point>);
            public initiated?: boolean;
            public isDirectTouch?: boolean;
            public lastValidTouch: object;
            public mouseDownX?: number;
            public mouseDownY?: number;
            public options: Options;
            public pinchDown: Array<any>;
            public runChartClick: boolean;
<<<<<<< HEAD
            public unDocMouseMove: Function;
=======
            public zoomX?: boolean;
            public zoomY?: boolean;
>>>>>>> 0b5d8744
            public applyInactiveState(points: Array<Point>): void;
            public destroy(): void;
            public drag(e: PointerEventObject): void;
            public dragStart(e: PointerEventObject): void;
            public drop(e: Event): void;
            public findNearestKDPoint(
                series: Array<Series>,
                shared: (boolean|undefined),
                e: PointerEventObject
            ): (Point|undefined);
            public getChartCoordinatesFromPoint(
                point: Point,
                inverted?: boolean
            ): (PointerCoordinatesObject|undefined)
            public getChartPosition(): OffsetObject;
            public getCoordinates(
                e: PointerEventObject
            ): PointerAxisCoordinatesObject;
            public getHoverData(
                existingHoverPoint: (Point|undefined),
                existingHoverSeries: (Series|undefined),
                series: Array<Series>,
                isDirectTouch?: boolean,
                shared?: boolean,
                e?: PointerEventObject
            ): PointerHoverDataObject;
            public getPointFromEvent(e: Event): (Point|undefined)
            public isStickyTooltip(e: PointerEventObject): boolean;
            public inClass(
                element: (SVGDOMElement|HTMLDOMElement),
                className: string
            ): (boolean|undefined);
            public init(chart: Chart, options: Options): void;
            public normalize<T extends PointerEventObject>(
                e: (T|PointerEvent),
                chartPosition?: OffsetObject
            ): T;
            public onContainerClick(e: PointerEventObject): void
            public onContainerMouseDown(e: PointerEventObject): void;
            public onContainerMouseLeave(e: PointerEventObject): void;
            public onContainerMouseMove(e: PointerEventObject): void;
            protected onContainerTouchMove: (e: PointerEventObject) => void;
            protected onContainerTouchStart: (e: PointerEventObject) => void;
            protected onDocumentTouchEnd: (e: PointerEventObject) => void;
            public onDocumentMouseMove(e: PointerEventObject): void;
            public onDocumentMouseUp(e: PointerEventObject): void;
            public onTrackerMouseOut(e: PointerEventObject): void;
            protected pinch: (e: PointerEventObject) => void;
            protected pinchTranslate: (
                pinchDown: Array<any>,
                touches: Array<Touch>,
                transform: any,
                selectionMarker: any,
                clip: any,
                lastValidTouch: any
            ) => void;
            protected pinchTranslateDirection: (
                horiz: boolean,
                pinchDown: Array<any>,
                touches: Array<Touch>,
                transform: any,
                selectionMarker: SVGElement,
                clip: any,
                lastValidTouch: any,
                forcedScale?: number
            ) => void;
            public reset(allowMove?: boolean, delay?: number): void;
            public runPointActions(e?: PointerEventObject, p?: Point): void;
            public scaleGroups(
                attribs?: SeriesPlotBoxObject,
                clip?: boolean
            ): void;
            protected setDOMEvents(): void;
            protected touch: (e: PointerEventObject, start?: boolean) => void;
            public zoomOption(e: Event): void;
        }
        let chartCount: number;
        let hoverChartIndex: (number|undefined);
        let unbindDocumentMouseUp: (Function|undefined);
        let unbindDocumentTouchEnd: (Function|undefined);
    }
    interface TouchList {
        changedTouches: Array<Touch>;
    }
}

/**
 * One position in relation to an axis.
 *
 * @interface Highcharts.PointerAxisCoordinateObject
 *//**
 * Related axis.
 *
 * @name Highcharts.PointerAxisCoordinateObject#axis
 * @type {Highcharts.Axis}
 *//**
 * Axis value.
 *
 * @name Highcharts.PointerAxisCoordinateObject#value
 * @type {number}
 */

/**
 * Positions in terms of axis values.
 *
 * @interface Highcharts.PointerAxisCoordinatesObject
 *//**
 * Positions on the x-axis.
 * @name Highcharts.PointerAxisCoordinatesObject#xAxis
 * @type {Array<Highcharts.PointerAxisCoordinateObject>}
 *//**
 * Positions on the y-axis.
 * @name Highcharts.PointerAxisCoordinatesObject#yAxis
 * @type {Array<Highcharts.PointerAxisCoordinateObject>}
 */

/**
 * Pointer coordinates.
 *
 * @interface Highcharts.PointerCoordinatesObject
 *//**
 * @name Highcharts.PointerCoordinatesObject#chartX
 * @type {number}
 *//**
 * @name Highcharts.PointerCoordinatesObject#chartY
 * @type {number}
 */

/**
 * A native browser mouse or touch event, extended with position information
 * relative to the {@link Chart.container}.
 *
 * @interface Highcharts.PointerEventObject
 * @extends global.PointerEvent
 *//**
 * The X coordinate of the pointer interaction relative to the chart.
 *
 * @name Highcharts.PointerEventObject#chartX
 * @type {number}
 *//**
 * The Y coordinate of the pointer interaction relative to the chart.
 *
 * @name Highcharts.PointerEventObject#chartY
 * @type {number}
 */

/**
 * Axis-specific data of a selection.
 *
 * @interface Highcharts.SelectDataObject
 *//**
 * @name Highcharts.SelectDataObject#axis
 * @type {Highcharts.Axis}
 *//**
 * @name Highcharts.SelectDataObject#max
 * @type {number}
 *//**
 * @name Highcharts.SelectDataObject#min
 * @type {number}
 */

/**
 * Object for select events.
 *
 * @interface Highcharts.SelectEventObject
 *//**
 * @name Highcharts.SelectEventObject#originalEvent
 * @type {global.Event}
 *//**
 * @name Highcharts.SelectEventObject#xAxis
 * @type {Array<Highcharts.SelectDataObject>}
 *//**
 * @name Highcharts.SelectEventObject#yAxis
 * @type {Array<Highcharts.SelectDataObject>}
 */

import utilitiesModule from './Utilities.js';
const {
    addEvent,
    attr,
    defined,
    extend,
    fireEvent,
    isNumber,
    isObject,
    objectEach,
    offset,
    pick,
    splat
} = utilitiesModule;

import './Tooltip.js';
import './Color.js';

var H = Highcharts,
    charts = H.charts,
    color = H.color,
    css = H.css,
    find = H.find,
    noop = H.noop,
    Tooltip = H.Tooltip;

/* eslint-disable no-invalid-this, valid-jsdoc */

/**
 * The mouse and touch tracker object. Each {@link Chart} item has one
 * assosiated Pointer item that can be accessed from the  {@link Chart.pointer}
 * property.
 *
 * @class
 * @name Highcharts.Pointer
 */
class Pointer {

    /* *
     *
     *  Constructors
     *
     * */

    /**
     * Initiates mouse and touch tracker object.
     *
     * @param {Highcharts.Chart} chart
     * The chart instance.
     *
     * @param {Highcharts.Options} options
     * The root options object. The pointer uses options from the chart and
     * tooltip structures.
     */
    public constructor(chart: Highcharts.Chart, options: Highcharts.Options) {
        this.chart = chart;
        this.hasDragged = false;
        this.options = options;
        this.unbindContainerMouseLeave = function (): void {};
        this.init(chart, options);
    }

    /* *
     *
     *  Properties
     *
     * */

    public chart: Highcharts.Chart;

    public chartPosition?: Highcharts.OffsetObject;

    protected followTouchMove?: boolean;

    protected hasDragged: (false|number);

    protected hasPinched?: boolean;

    protected hasZoom?: boolean;

    protected hoverX?: (Highcharts.Point|Array<Highcharts.Point>);

    public initiated?: boolean;

    public isDirectTouch?: boolean;

    protected lastValidTouch: object = {};

    public mouseDownX?: number;

    public mouseDownY?: number;

    public options: Highcharts.Options;

    protected pinchDown: Array<any> = [];

    protected res?: boolean;

    public runChartClick: boolean = false;

    public selectionMarker?: Highcharts.SVGElement;

    public tooltipTimeout?: number;

    public unbindContainerMouseLeave: Function;

    public unDocMouseMove?: Function;

    protected zoomHor?: boolean;

    protected zoomVert?: boolean;

    public zoomX?: boolean;

    public zoomY?: boolean;

    /* *
     *
     *  Functions
     *
     * */

    /**
     * Set inactive state to all series that are not currently hovered,
     * or, if `inactiveOtherPoints` is set to true, set inactive state to
     * all points within that series.
     *
     * @function Highcharts.Pointer#applyInactiveState
     *
     * @private
     *
     * @param {Array<Highcharts.Point>} points
     *        Currently hovered points
     *
     */
    public applyInactiveState(points: Array<Highcharts.Point>): void {
        var activeSeries = [] as Array<Highcharts.Series>,
            series: Highcharts.Series;

        // Get all active series from the hovered points
        (points || []).forEach(function (item: Highcharts.Point): void {
            series = item.series;

            // Include itself
            activeSeries.push(series);

            // Include parent series
            if (series.linkedParent) {
                activeSeries.push(series.linkedParent);
            }

            // Include all child series
            if (series.linkedSeries) {
                activeSeries = activeSeries.concat(
                    series.linkedSeries
                );
            }

            // Include navigator series
            if (series.navigatorSeries) {
                activeSeries.push(series.navigatorSeries);
            }
        });
        // Now loop over all series, filtering out active series
        this.chart.series.forEach(function (
            inactiveSeries: Highcharts.Series
        ): void {
            if (activeSeries.indexOf(inactiveSeries) === -1) {
                // Inactive series
                inactiveSeries.setState('inactive', true);
            } else if (inactiveSeries.options.inactiveOtherPoints) {
                // Active series, but other points should be inactivated
                inactiveSeries.setAllPointsToState('inactive');
            }
        });
    }

    /**
     * Destroys the Pointer object and disconnects DOM events.
     *
     * @function Highcharts.Pointer#destroy
     *
     * @return {void}
     */
    public destroy(): void {
        var pointer = this;

        if (typeof pointer.unDocMouseMove !== 'undefined') {
            pointer.unDocMouseMove();
        }

        this.unbindContainerMouseLeave();

        if (!H.chartCount) {
            if (H.unbindDocumentMouseUp) {
                H.unbindDocumentMouseUp = H.unbindDocumentMouseUp();
            }
            if (H.unbindDocumentTouchEnd) {
                H.unbindDocumentTouchEnd = H.unbindDocumentTouchEnd();
            }
        }

        // memory and CPU leak
        clearInterval(pointer.tooltipTimeout);

        objectEach(pointer, function (val: any, prop: string): void {
            (pointer as any)[prop] = null;
        });
    }

    /**
     * Perform a drag operation in response to a mousemove event while the mouse
     * is down.
     *
     * @private
     * @function Highcharts.Pointer#drag
     *
     * @param {Highcharts.PointerEventObject} e
     *
     * @return {void}
     */
    public drag(e: Highcharts.PointerEventObject): void {

<<<<<<< HEAD
                // We have two points which are not in the same place on xAxis
                // and shared tooltip:
                if (isCloserX !== 0 && shared) { // #5721
                    result = isCloserX;
                // Points are not exactly in the same place on x/yAxis:
                } else if (isCloser !== 0) {
                    result = isCloser;
                // The same xAxis and yAxis position, sort by z-index:
                } else if (isAbove !== 0) {
                    result = isAbove;
                // The same zIndex, sort by array index:
                } else {
                    result =
                        (p1.series.index as any) > (p2.series.index as any) ?
                            -1 :
                            1;
                }
                return result;
            };

        if (this.isStickyTooltip(e)) {
            return this.chart.hoverPoint;
        }

        series.forEach(function (s: Highcharts.Series): void {
            var noSharedTooltip = s.noSharedTooltip && shared,
                compareX = (
                    !noSharedTooltip &&
                    (s.options.findNearestPointBy as any).indexOf('y') < 0
                ),
                point = s.searchPoint(
                    e,
                    compareX
                );
=======
        var chart = this.chart,
            chartOptions = chart.options.chart as Highcharts.ChartOptions,
            chartX = e.chartX,
            chartY = e.chartY,
            zoomHor = this.zoomHor,
            zoomVert = this.zoomVert,
            plotLeft = chart.plotLeft,
            plotTop = chart.plotTop,
            plotWidth = chart.plotWidth,
            plotHeight = chart.plotHeight,
            clickedInside,
            size,
            selectionMarker = this.selectionMarker,
            mouseDownX = (this.mouseDownX || 0),
            mouseDownY = (this.mouseDownY || 0),
            panningEnabled = isObject(chartOptions.panning) ?
                chartOptions.panning && chartOptions.panning.enabled :
                chartOptions.panning,
            panKey = (
                chartOptions.panKey && (e as any)[chartOptions.panKey + 'Key']
            );
>>>>>>> 0b5d8744

        // If the device supports both touch and mouse (like IE11), and we are
        // touch-dragging inside the plot area, don't handle the mouse event.
        // #4339.
        if (selectionMarker && (selectionMarker as any).touch) {
            return;
        }

        // If the mouse is outside the plot area, adjust to cooordinates
        // inside to prevent the selection marker from going outside
        if (chartX < plotLeft) {
            chartX = plotLeft;
        } else if (chartX > plotLeft + plotWidth) {
            chartX = plotLeft + plotWidth;
        }

        if (chartY < plotTop) {
            chartY = plotTop;
        } else if (chartY > plotTop + plotHeight) {
            chartY = plotTop + plotHeight;
        }

        // determine if the mouse has moved more than 10px
        this.hasDragged = Math.sqrt(
            Math.pow(mouseDownX - chartX, 2) +
            Math.pow(mouseDownY - chartY, 2)
        );

        if (this.hasDragged > 10) {
            clickedInside = chart.isInsidePlot(
                mouseDownX - plotLeft,
                mouseDownY - plotTop
            );

            // make a selection
            if (
                chart.hasCartesianSeries &&
                (this.zoomX || this.zoomY) &&
                clickedInside &&
                !panKey
            ) {
                if (!selectionMarker) {
                    this.selectionMarker = selectionMarker =
                        chart.renderer.rect(
                            plotLeft,
                            plotTop,
                            zoomHor ? 1 : plotWidth,
                            zoomVert ? 1 : plotHeight,
                            0
                        )
                            .attr({
                                'class': 'highcharts-selection-marker',
                                zIndex: 7
                            })
                            .add();

                    if (!chart.styledMode) {
                        selectionMarker.attr({
                            fill: (
                                chartOptions.selectionMarkerFill ||
                                color('${palette.highlightColor80}')
                                    .setOpacity(0.25).get()
                            )
                        });
                    }
                }
            }

            // adjust the width of the selection marker
            if (selectionMarker && zoomHor) {
                size = chartX - mouseDownX;
                selectionMarker.attr({
                    width: Math.abs(size),
                    x: (size > 0 ? 0 : size) + mouseDownX
                });
            }
            // adjust the height of the selection marker
            if (selectionMarker && zoomVert) {
                size = chartY - mouseDownY;
                selectionMarker.attr({
                    height: Math.abs(size),
                    y: (size > 0 ? 0 : size) + mouseDownY
                });
            }

            // panning
            if (clickedInside &&
                !selectionMarker &&
                panningEnabled
            ) {
                (chart.pan as any)(e, chartOptions.panning);
            }
        }
    }

    /**
     * Start a drag operation.
     *
     * @private
     * @function Highcharts.Pointer#dragStart
     *
     * @param {Highcharts.PointerEventObject} e
     *
     * @return {void}
     */
    public dragStart(e: Highcharts.PointerEventObject): void {
        var chart = this.chart;

        // Record the start position
        chart.mouseIsDown = e.type;
        chart.cancelClick = false;
        chart.mouseDownX = this.mouseDownX = e.chartX;
        chart.mouseDownY = this.mouseDownY = e.chartY;
    }

    /**
     * On mouse up or touch end across the entire document, drop the selection.
     *
     * @private
     * @function Highcharts.Pointer#drop
     *
     * @param {global.Event} e
     *
     * @return {void}
     */
    public drop(e: Event): void {
        var pointer = this,
            chart = this.chart,
            hasPinched = this.hasPinched;

        if (this.selectionMarker) {
            var selectionData = {
                    originalEvent: e, // #4890
                    xAxis: [],
                    yAxis: []
                },
                selectionBox = this.selectionMarker,
                selectionLeft = selectionBox.attr ?
                    selectionBox.attr('x') :
                    selectionBox.x,
                selectionTop = selectionBox.attr ?
                    selectionBox.attr('y') :
                    selectionBox.y,
                selectionWidth = selectionBox.attr ?
                    selectionBox.attr('width') :
                    selectionBox.width,
                selectionHeight = selectionBox.attr ?
                    selectionBox.attr('height') :
                    selectionBox.height,
                runZoom;

            // a selection has been made
            if (this.hasDragged || hasPinched) {

                // record each axis' min and max
                chart.axes.forEach(function (axis: Highcharts.Axis): void {
                    if (
                        axis.zoomEnabled &&
                        defined(axis.min) &&
                        (
                            hasPinched ||
                            (pointer as any)[({
                                xAxis: 'zoomX',
                                yAxis: 'zoomY'
                            } as any)[axis.coll]]
                        )
                    ) { // #859, #3569
                        var horiz = axis.horiz,
                            minPixelPadding = e.type === 'touchend' ?
                                axis.minPixelPadding :
                                0, // #1207, #3075
                            selectionMin = axis.toValue(
                                (horiz ? selectionLeft : selectionTop) +
                                minPixelPadding
                            ),
                            selectionMax = axis.toValue(
                                (
                                    horiz ?
                                        selectionLeft + selectionWidth :
                                        selectionTop + selectionHeight
                                ) - minPixelPadding
                            );

                        (selectionData as any)[axis.coll].push({
                            axis: axis,
                            // Min/max for reversed axes
                            min: Math.min(selectionMin, selectionMax),
                            max: Math.max(selectionMin, selectionMax)
                        });
                        runZoom = true;
                    }
                });
                if (runZoom) {
                    fireEvent(
                        chart,
                        'selection',
                        selectionData,
                        function (args: object): void {
                            (chart.zoom as any)(
                                extend(
                                    args,
                                    hasPinched ?
                                        { animation: false } :
                                        null as any
                                )
                            );
                        }
                    );
                }

            }

            if (isNumber(chart.index)) {
                this.selectionMarker = this.selectionMarker.destroy();
            }

            // Reset scaling preview
            if (hasPinched) {
                this.scaleGroups();
            }
        }

        // Reset all. Check isNumber because it may be destroyed on mouse up
        // (#877)
        if (chart && isNumber(chart.index)) {
            css(chart.container, { cursor: chart._cursor as any });
            chart.cancelClick = this.hasDragged > 10; // #370
            chart.mouseIsDown = this.hasDragged = this.hasPinched = false;
            this.pinchDown = [];
        }
    }

    /**
     * Finds the closest point to a set of coordinates, using the k-d-tree
     * algorithm.
     *
     * @function Highcharts.Pointer#findNearestKDPoints
     *
     * @param {Array<Highcharts.Series>} series
     *        All the series to search in.
     *
     * @param {boolean|undefined} shared
     *        Whether it is a shared tooltip or not.
     *
     * @param {Highcharts.PointerEventObject} e
     *        The pointer event object, containing chart coordinates of the
     *        pointer.
     *
     * @return {Highcharts.Point|undefined}
     *         The point closest to given coordinates.
     */
    public findNearestKDPoint(
        series: Array<Highcharts.Series>,
        shared: (boolean|undefined),
        e: Highcharts.PointerEventObject
    ): (Highcharts.Point|undefined) {
        var closest: (Highcharts.Point|undefined),
            sort = function (
                p1: Highcharts.Point,
                p2: Highcharts.Point
            ): number {
                var isCloserX = (p1.distX as any) - (p2.distX as any),
                    isCloser = (p1.dist as any) - (p2.dist as any),
                    isAbove =
                        (p2.series.group && p2.series.group.zIndex) -
                        (p1.series.group && p1.series.group.zIndex),
                    result;

                // We have two points which are not in the same place on xAxis
                // and shared tooltip:
                if (isCloserX !== 0 && shared) { // #5721
                    result = isCloserX;
                // Points are not exactly in the same place on x/yAxis:
                } else if (isCloser !== 0) {
                    result = isCloser;
                // The same xAxis and yAxis position, sort by z-index:
                } else if (isAbove !== 0) {
                    result = isAbove;
                // The same zIndex, sort by array index:
                } else {
                    result =
                        (p1.series.index as any) > (p2.series.index as any) ?
                            -1 :
                            1;
                }
                return result;
            };

        series.forEach(function (s: Highcharts.Series): void {
            var noSharedTooltip = s.noSharedTooltip && shared,
                compareX = (
                    !noSharedTooltip &&
                    (s.options.findNearestPointBy as any).indexOf('y') < 0
                ),
                point = s.searchPoint(
                    e,
                    compareX
                );

            if (// Check that we actually found a point on the series.
                isObject(point, true) &&
                // Use the new point if it is closer.
                (!isObject(closest, true) ||
                (sort(closest as any, point as any) > 0))
            ) {
                closest = point;
            }
        });
        return closest;
    }

    /**
     * @private
     * @function Highcharts.Pointer#getChartCoordinatesFromPoint
     * @param {Highcharts.Point} point
     * @param {boolean} [inverted]
     * @return {Highcharts.PointerCoordinatesObject|undefined}
     */
    public getChartCoordinatesFromPoint(
        point: Highcharts.Point,
        inverted?: boolean
    ): (Highcharts.PointerCoordinatesObject|undefined) {
        var series = point.series,
            xAxis = series.xAxis,
            yAxis = series.yAxis,
            plotX = pick<number|undefined, number>(
                point.clientX, point.plotX as any
            ),
            shapeArgs = point.shapeArgs;

        if (xAxis && yAxis) {
            return inverted ? {
                chartX: xAxis.len + xAxis.pos - plotX,
                chartY: yAxis.len + yAxis.pos - (point.plotY as any)
            } : {
                chartX: plotX + xAxis.pos,
                chartY: (point.plotY as any) + yAxis.pos
            };
        }

        if (shapeArgs && shapeArgs.x && shapeArgs.y) {
            // E.g. pies do not have axes
            return {
                chartX: shapeArgs.x,
                chartY: shapeArgs.y
            };
        }
    }

    /**
     * Return the cached chartPosition if it is available on the Pointer,
     * otherwise find it. Running offset is quite expensive, so it should be
     * avoided when we know the chart hasn't moved.
     *
     * @function Highcharts.Pointer#getChartPosition
     *
     * @return {Highcharts.OffsetObject}
     *         The offset of the chart container within the page
     */
    public getChartPosition(): Highcharts.OffsetObject {
        const { chart } = this;
        const container = chart.scrollingContainer || chart.container;
        return (
            this.chartPosition ||
            (this.chartPosition = offset(container))
        );
    }

    /**
     * Get the click position in terms of axis values.
     *
     * @function Highcharts.Pointer#getCoordinates
     *
     * @param {Highcharts.PointerEventObject} e
     *        Pointer event, extended with `chartX` and `chartY` properties.
     *
     * @return {Highcharts.PointerAxisCoordinatesObject}
     */
    public getCoordinates(e: Highcharts.PointerEventObject): Highcharts.PointerAxisCoordinatesObject {

        var coordinates = {
            xAxis: [],
            yAxis: []
        } as Highcharts.PointerAxisCoordinatesObject;

        this.chart.axes.forEach(function (axis: Highcharts.Axis): void {
            (coordinates as any)[axis.isXAxis ? 'xAxis' : 'yAxis'].push({
                axis: axis,
                value: axis.toValue(e[axis.horiz ? 'chartX' : 'chartY'])
            });
        });

        return coordinates;
    }

    /**
     * Calculates what is the current hovered point/points and series.
     *
     * @private
     * @function Highcharts.Pointer#getHoverData
     *
     * @param {Highcharts.Point|undefined} existingHoverPoint
     *        The point currrently beeing hovered.
     *
     * @param {Highcharts.Series|undefined} existingHoverSeries
     *        The series currently beeing hovered.
     *
     * @param {Array<Highcharts.Series>} series
     *        All the series in the chart.
     *
     * @param {boolean} isDirectTouch
     *        Is the pointer directly hovering the point.
     *
     * @param {boolean|undefined} shared
     *        Whether it is a shared tooltip or not.
     *
     * @param {Highcharts.PointerEventObject} [e]
     *        The triggering event, containing chart coordinates of the pointer.
     *
     * @return {object}
     *         Object containing resulting hover data: hoverPoint, hoverSeries,
     *         and hoverPoints.
     */
    public getHoverData(
        existingHoverPoint: (Highcharts.Point|undefined),
        existingHoverSeries: (Highcharts.Series|undefined),
        series: Array<Highcharts.Series>,
        isDirectTouch?: boolean,
        shared?: boolean,
        e?: Highcharts.PointerEventObject
    ): Highcharts.PointerHoverDataObject {
        var hoverPoint: Highcharts.Point,
            hoverPoints = [] as Array<Highcharts.Point>,
            hoverSeries = existingHoverSeries,
            useExisting = !!(isDirectTouch && existingHoverPoint),
            notSticky = hoverSeries && !hoverSeries.stickyTracking,
            // Which series to look in for the hover point
            searchSeries,
            // Parameters needed for beforeGetHoverData event.
            eventArgs: Highcharts.PointerEventArgsObject = {
                chartX: e ? e.chartX : void 0,
                chartY: e ? e.chartY : void 0,
                shared: shared
            },
            filter = function (s: Highcharts.Series): boolean {
                return (
                    s.visible &&
                    !(!shared && s.directTouch) && // #3821
                    pick(s.options.enableMouseTracking, true)
                );
            };

        // Find chart.hoverPane and update filter method in polar.
        fireEvent(this, 'beforeGetHoverData', eventArgs);

        searchSeries = notSticky ?
            // Only search on hovered series if it has stickyTracking false
            [hoverSeries as any] :
            // Filter what series to look in.
            series.filter(function (s: Highcharts.Series): boolean {
                return eventArgs.filter ? eventArgs.filter(s) : filter(s) &&
                    s.stickyTracking;
            });

        // Use existing hovered point or find the one closest to coordinates.
        hoverPoint = useExisting || !e ?
            existingHoverPoint :
            this.findNearestKDPoint(searchSeries, shared, e) as any;

        // Assign hover series
        hoverSeries = hoverPoint && hoverPoint.series;

        // If we have a hoverPoint, assign hoverPoints.
        if (hoverPoint) {
            // When tooltip is shared, it displays more than one point
            if (shared && !hoverSeries.noSharedTooltip) {
                searchSeries = series.filter(function (
                    s: Highcharts.Series
                ): boolean {
                    return eventArgs.filter ?
                        eventArgs.filter(s) : filter(s) && !s.noSharedTooltip;
                });

                // Get all points with the same x value as the hoverPoint
                searchSeries.forEach(function (
                    s: Highcharts.Series
                ): any {
                    var point = find(s.points, function (
                        p: Highcharts.Point
                    ): boolean {
                        return p.x === hoverPoint.x && !p.isNull;
                    });

                    if (isObject(point)) {
                        /*
                        * Boost returns a minimal point. Convert it to a usable
                        * point for tooltip and states.
                        */
                        if (s.chart.isBoosting) {
                            point = s.getPoint(point);
                        }
                        hoverPoints.push(point as Highcharts.Point);
                    }
                });
            } else {
                hoverPoints.push(hoverPoint);
            }
        }

        // Check whether the hoverPoint is inside pane we are hovering over.
        eventArgs = { hoverPoint: hoverPoint };
        fireEvent(this, 'afterGetHoverData', eventArgs);

        return {
            hoverPoint: eventArgs.hoverPoint,
            hoverSeries: hoverSeries,
            hoverPoints: hoverPoints
        };
    }

    /**
     * @private
     * @function Highcharts.Pointer#getPointFromEvent
     *
     * @param {global.Event} e
     *
     * @return {Highcharts.Point|undefined}
     */
    public getPointFromEvent(e: Event): (Highcharts.Point|undefined) {
        var target = e.target,
            point;

        while (target && !point) {
            point = (target as any).point;
            target = (target as any).parentNode;
        }
        return point;
    }

    /**
     * @private
     * @function Highcharts.Pointer#onTrackerMouseOut
     *
     * @param {Highcharts.PointerEventObject} e
     *
     * @return {void}
     */
    public onTrackerMouseOut(e: Highcharts.PointerEventObject): void {
        var series = this.chart.hoverSeries,
            relatedTarget = e.relatedTarget || e.toElement;

        this.isDirectTouch = false;

        if (
            series &&
            relatedTarget &&
            !series.stickyTracking &&
            !this.inClass(relatedTarget as any, 'highcharts-tooltip') &&
            (
                !this.inClass(
                    relatedTarget as any,
                    'highcharts-series-' + series.index
                ) || // #2499, #4465, #5553
                !this.inClass(relatedTarget as any, 'highcharts-tracker')
            )
        ) {
            series.onMouseOut();
        }
    }

    /**
     * Utility to detect whether an element has, or has a parent with, a
     * specificclass name. Used on detection of tracker objects and on deciding
     * whether hovering the tooltip should cause the active series to mouse out.
     *
     * @function Highcharts.Pointer#inClass
     *
     * @param {Highcharts.SVGDOMElement|Highcharts.HTMLDOMElement} element
     *        The element to investigate.
     *
     * @param {string} className
     *        The class name to look for.
     *
     * @return {boolean|undefined}
     *         True if either the element or one of its parents has the given
     *         class name.
     */
    public inClass(
        element: (Highcharts.SVGDOMElement|Highcharts.HTMLDOMElement),
        className: string
    ): (boolean|undefined) {
        var elemClassName;

        while (element) {
            elemClassName = attr(element, 'class');
            if (elemClassName) {
                if (elemClassName.indexOf(className) !== -1) {
                    return true;
                }
                if (elemClassName.indexOf('highcharts-container') !== -1) {
                    return false;
                }
            }
            element = element.parentNode as any;
        }
    }

    /**
     * Initialize the Pointer.
     *
     * @private
     * @function Highcharts.Pointer#init
     *
     * @param {Highcharts.Chart} chart
     *        The Chart instance.
     *
     * @param {Highcharts.Options} options
     *        The root options object. The pointer uses options from the chart
     *        and tooltip structures.
     *
     * @return {void}
     */
    public init(chart: Highcharts.Chart, options: Highcharts.Options): void {

        // Store references
        this.options = options;
        this.chart = chart;

        // Do we need to handle click on a touch device?
        this.runChartClick =
            (options.chart as any).events &&
            !!(options.chart as any).events.click;

        this.pinchDown = [];
        this.lastValidTouch = {};

        if (Tooltip) {
            /**
             * Tooltip object for points of series.
             *
             * @name Highcharts.Chart#tooltip
             * @type {Highcharts.Tooltip}
             */
            chart.tooltip = new Tooltip(chart, options.tooltip as any);
            this.followTouchMove = pick(
                (options.tooltip as any).followTouchMove, true
            );
        }

        this.setDOMEvents();
    }

    /**
     * Takes a browser event object and extends it with custom Highcharts
     * properties `chartX` and `chartY` in order to work on the internal
     * coordinate system.
     *
     * @function Highcharts.Pointer#normalize
     *
     * @param {global.PointerEvent|global.TouchEvent} e
     *        Event object in standard browsers.
     *
     * @param {Highcharts.OffsetObject} [chartPosition]
     *        Additional chart offset.
     *
     * @return {Highcharts.PointerEventObject}
     *         A browser event with extended properties `chartX` and `chartY`.
     */
    public normalize(
        e: (PointerEvent|TouchEvent),
        chartPosition?: Highcharts.OffsetObject
    ): Highcharts.PointerEventObject {
        const touches = (e as TouchEvent).touches;

        // iOS (#2757)
        const ePos = (
            touches ?
                touches.length ?
                    touches.item(0) as Touch :
                    touches.changedTouches[0] :
                e as unknown as PointerEvent
        );

        // Get mouse position
        if (!chartPosition) {
            chartPosition = this.getChartPosition();
        }

        let chartX = ePos.pageX - chartPosition.left,
            chartY = ePos.pageY - chartPosition.top;

        // #11329 - when there is scaling on a parent element, we need to take
        // this into account
        const containerScaling = this.chart.containerScaling;
        if (containerScaling) {
            chartX /= containerScaling.scaleX;
            chartY /= containerScaling.scaleY;
        }

        return extend(e, {
            chartX: Math.round(chartX),
            chartY: Math.round(chartY)
        }) as any;
    }

    /**
     * @private
     * @function Highcharts.Pointer#onContainerClick
     *
     * @param {Highcharts.PointerEventObject} e
     *
     * @return {void}
     */
    public onContainerClick(e: Highcharts.PointerEventObject): void {
        var chart = this.chart,
            hoverPoint = chart.hoverPoint,
            plotLeft = chart.plotLeft,
            plotTop = chart.plotTop;

        e = this.normalize(e);

        if (!chart.cancelClick) {

            // On tracker click, fire the series and point events. #783, #1583
            if (hoverPoint &&
                this.inClass(e.target as any, 'highcharts-tracker')
            ) {

                // the series click event
                fireEvent(hoverPoint.series, 'click', extend(e, {
                    point: hoverPoint
                }));

                // the point click event
                if (chart.hoverPoint) { // it may be destroyed (#1844)
                    hoverPoint.firePointEvent('click', e);
                }

            // When clicking outside a tracker, fire a chart event
            } else {
                extend(e, this.getCoordinates(e));

                // fire a click event in the chart
                if (
                    chart.isInsidePlot(e.chartX - plotLeft, e.chartY - plotTop)
                ) {
                    fireEvent(chart, 'click', e);
                }
            }


        }
    }

    /**
     * @private
     * @function Highcharts.Pointer#onContainerMouseDown
     *
     * @param {Highcharts.PointerEventObject} e
     *
     * @return {void}
     */
    public onContainerMouseDown(e: Highcharts.PointerEventObject): void {
        // Normalize before the 'if' for the legacy IE (#7850)
        e = this.normalize(e);

        if ((e as any).button !== 2) {

            this.zoomOption(e);

            // issue #295, dragging not always working in Firefox
            if (e.preventDefault) {
                e.preventDefault();
            }

            this.dragStart(e);
        }
    }

    /**
     * When mouse leaves the container, hide the tooltip.
     *
     * @private
     * @function Highcharts.Pointer#onContainerMouseLeave
     *
     * @param {Highcharts.PointerEventObject} e
     *
     * @return {void}
     */
    public onContainerMouseLeave(e: Highcharts.PointerEventObject): void {
        var chart = charts[H.hoverChartIndex as any];

        // #4886, MS Touch end fires mouseleave but with no related target
        if (chart && (e.relatedTarget || e.toElement)) {
            chart.pointer.reset();
            // Also reset the chart position, used in #149 fix
            chart.pointer.chartPosition = void 0;
        }
    }

    /**
     * The mousemove, touchmove and touchstart event handler
     *
     * @private
     * @function Highcharts.Pointer#onContainerMouseMove
     *
     * @param {Highcharts.PointerEventObject} e
     *
     * @return {void}
     */
    public onContainerMouseMove(e: Highcharts.PointerEventObject): void {

        var chart = this.chart;

        if (
            !defined(H.hoverChartIndex) ||
            !charts[H.hoverChartIndex as any] ||
            !(charts[H.hoverChartIndex as any] as any).mouseIsDown
        ) {
            H.hoverChartIndex = chart.index;
        }

        e = this.normalize(e);

        // In IE8 we apparently need this returnValue set to false in order to
        // avoid text being selected. But in Chrome, e.returnValue is prevented,
        // plus we don't need to run e.preventDefault to prevent selected text
        // in modern browsers. So we set it conditionally. Remove it when IE8 is
        // no longer needed. #2251, #3224.
        if (!e.preventDefault) {
            e.returnValue = false;
        }

        if (chart.mouseIsDown === 'mousedown') {
            this.drag(e);
        }

        // Show the tooltip and run mouse over events (#977)
        if (
            (
                this.inClass(e.target as any, 'highcharts-tracker') ||
                chart.isInsidePlot(
                    e.chartX - chart.plotLeft,
                    e.chartY - chart.plotTop
                )
            ) &&
            !chart.openMenu
        ) {
            this.runPointActions(e);
        }
    }

    /**
     * @private
     * @function Highcharts.Pointer#onDocumentTouchEnd
     *
     * @param {Highcharts.PointerEventObject} e
     *
     * @return {void}
     */
    protected onDocumentTouchEnd(e: Highcharts.PointerEventObject): void {
        if (charts[H.hoverChartIndex as any]) {
            (charts[H.hoverChartIndex as any] as any).pointer.drop(e);
        }
    }

    /**
     * @private
     * @function Highcharts.Pointer#onContainerTouchMove
     *
     * @param {Highcharts.PointerEventObject} e
     *
     * @return {void}
     */
    protected onContainerTouchMove(e: Highcharts.PointerEventObject): void {
        this.touch(e);
    }

    /**
     * @private
     * @function Highcharts.Pointer#onContainerTouchStart
     *
     * @param {Highcharts.PointerEventObject} e
     *
     * @return {void}
     */
    protected onContainerTouchStart(e: Highcharts.PointerEventObject): void {
        this.zoomOption(e);
        this.touch(e, true);
    }

    /**
     * Special handler for mouse move that will hide the tooltip when the mouse
     * leaves the plotarea. Issue #149 workaround. The mouseleave event does not
     * always fire.
     *
     * @private
     * @function Highcharts.Pointer#onDocumentMouseMove
     *
     * @param {Highcharts.PointerEventObject} e
     *
     * @return {void}
     */
    public onDocumentMouseMove(e: Highcharts.PointerEventObject): void {
        var chart = this.chart,
            chartPosition = this.chartPosition;

        e = this.normalize(e, chartPosition);

        // If we're outside, hide the tooltip
        if (
            chartPosition &&
            !this.inClass(e.target as any, 'highcharts-tracker') &&
            !chart.isInsidePlot(
                e.chartX - chart.plotLeft,
                e.chartY - chart.plotTop
            )
        ) {
            this.reset();
        }
    }

    /**
     * @private
     * @function Highcharts.Pointer#onDocumentMouseUp
     *
     * @param {Highcharts.PointerEventObject} e
     *
     * @return {void}
     */
    public onDocumentMouseUp(e: Highcharts.PointerEventObject): void {
        if (charts[H.hoverChartIndex as any]) {
            (charts[H.hoverChartIndex as any] as any).pointer.drop(e);
        }
    }

    /**
     * Handle touch events with two touches
     *
     * @private
     * @function Highcharts.Pointer#pinch
     *
     * @param {Highcharts.PointerEventObject} e
     *
     * @return {void}
     */
    protected pinch(e: Highcharts.PointerEventObject): void {

        var self = this,
            chart = self.chart,
            pinchDown = self.pinchDown,
            touches: (Array<Highcharts.PointerEventObject>|Array<Touch>) = (e.touches || []),
            touchesLength = touches.length,
            lastValidTouch = self.lastValidTouch as any,
            hasZoom = self.hasZoom,
            selectionMarker = self.selectionMarker,
            transform: Highcharts.SeriesPlotBoxObject = {} as any,
            fireClickEvent = touchesLength === 1 && (
                (
                    self.inClass(e.target as any, 'highcharts-tracker') &&
                    chart.runTrackerClick
                ) ||
                self.runChartClick
            ),
            clip = {};

        // Don't initiate panning until the user has pinched. This prevents us
        // from blocking page scrolling as users scroll down a long page
        // (#4210).
        if (touchesLength > 1) {
            self.initiated = true;
        }

        // On touch devices, only proceed to trigger click if a handler is
        // defined
        if (hasZoom && self.initiated && !fireClickEvent) {
            e.preventDefault();
        }

        // Normalize each touch
        [].map.call(touches, function (
            e: PointerEvent
        ): Highcharts.PointerEventObject {
            return self.normalize(e);
        });

        // Register the touch start position
        if (e.type === 'touchstart') {
            [].forEach.call(touches, function (
                e: Highcharts.PointerEventObject,
                i: number
            ): void {
                pinchDown[i] = { chartX: e.chartX, chartY: e.chartY };
            });
            lastValidTouch.x = [pinchDown[0].chartX, pinchDown[1] &&
                pinchDown[1].chartX];
            lastValidTouch.y = [pinchDown[0].chartY, pinchDown[1] &&
                pinchDown[1].chartY];

            // Identify the data bounds in pixels
            chart.axes.forEach(function (axis: Highcharts.Axis): void {
                if (axis.zoomEnabled) {
                    var bounds = chart.bounds[axis.horiz ? 'h' : 'v'],
                        minPixelPadding = axis.minPixelPadding,
                        min = axis.toPixels(
                            Math.min(
                                pick(axis.options.min, axis.dataMin as any),
                                axis.dataMin as any
                            )
                        ),
                        max = axis.toPixels(
                            Math.max(
                                pick(axis.options.max, axis.dataMax as any),
                                axis.dataMax as any
                            )
                        ),
                        absMin = Math.min(min, max),
                        absMax = Math.max(min, max);

                    // Store the bounds for use in the touchmove handler
                    bounds.min = Math.min(
                        axis.pos,
                        absMin - minPixelPadding
                    );
                    bounds.max = Math.max(
                        axis.pos + axis.len,
                        absMax + minPixelPadding
                    );
                }
            });
            self.res = true; // reset on next move

        // Optionally move the tooltip on touchmove
        } else if (self.followTouchMove && touchesLength === 1) {
            this.runPointActions(self.normalize(e));

        // Event type is touchmove, handle panning and pinching
        } else if (pinchDown.length) { // can be 0 when releasing, if touchend
            // fires first


            // Set the marker
            if (!selectionMarker) {
                self.selectionMarker = selectionMarker = extend({
                    destroy: noop,
                    touch: true
                }, chart.plotBox) as any;
            }

            self.pinchTranslate(
                pinchDown,
                touches as any,
                transform,
                selectionMarker,
                clip,
                lastValidTouch
            );

            self.hasPinched = hasZoom;

            // Scale and translate the groups to provide visual feedback during
            // pinching
            self.scaleGroups(transform, clip as any);

            if (self.res) {
                self.res = false;
                this.reset(false, 0);
            }
        }
    }

    /**
     * Run translation operations
     *
     * @private
     * @function Highcharts.Pointer#pinchTranslate
     *
     * @param {Array<*>} pinchDown
     *
     * @param {Array<Highcharts.PointerEventObject>} touches
     *
     * @param {*} transform
     *
     * @param {*} selectionMarker
     *
     * @param {*} clip
     *
     * @param {*} lastValidTouch
     *
     * @return {void}
     */
    protected pinchTranslate(
        pinchDown: Array<any>,
        touches: Array<Highcharts.PointerEventObject>,
        transform: any,
        selectionMarker: any,
        clip: any,
        lastValidTouch: any
    ): void {
        if (this.zoomHor) {
            this.pinchTranslateDirection(
                true,
                pinchDown,
                touches,
                transform,
                selectionMarker,
                clip,
                lastValidTouch
            );
        }
        if (this.zoomVert) {
            this.pinchTranslateDirection(
                false,
                pinchDown,
                touches,
                transform,
                selectionMarker,
                clip,
                lastValidTouch
            );
        }
    }

    /**
     * Run translation operations for each direction (horizontal and vertical)
     * independently.
     *
     * @private
     * @function Highcharts.Pointer#pinchTranslateDirection
     *
     * @param {boolean} horiz
     *
     * @param {Array<*>} pinchDown
     *
     * @param {Array<Highcharts.PointerEventObject>} touches
     *
     * @param {*} transform
     *
     * @param {*} selectionMarker
     *
     * @param {*} clip
     *
     * @param {*} lastValidTouch
     *
     * @param {number|undefined} [forcedScale=1]
     *
     * @return {void}
     */
    protected pinchTranslateDirection(
        horiz: boolean,
        pinchDown: Array<any>,
        touches: Array<Highcharts.PointerEventObject>,
        transform: any,
        selectionMarker: any,
        clip: any,
        lastValidTouch: any,
        forcedScale?: number
    ): void {
        var chart = this.chart,
            xy: ('x'|'y') = horiz ? 'x' : 'y',
            XY: ('X'|'Y') = horiz ? 'X' : 'Y',
            sChartXY: ('chartX'|'chartY') = ('chart' + XY) as any,
            wh = horiz ? 'width' : 'height',
            plotLeftTop = (chart as any)['plot' + (horiz ? 'Left' : 'Top')],
            selectionWH: any,
            selectionXY,
            clipXY: any,
            scale = forcedScale || 1,
            inverted = chart.inverted,
            bounds = chart.bounds[horiz ? 'h' : 'v'],
            singleTouch = pinchDown.length === 1,
            touch0Start = pinchDown[0][sChartXY],
            touch0Now = touches[0][sChartXY],
            touch1Start = !singleTouch && pinchDown[1][sChartXY],
            touch1Now = !singleTouch && touches[1][sChartXY],
            outOfBounds,
            transformScale,
            scaleKey,
            setScale = function (): void {
                // Don't zoom if fingers are too close on this axis
                if (
                    typeof touch1Now === 'number' &&
                    Math.abs(touch0Start - touch1Start) > 20
                ) {
                    scale = forcedScale ||
                        Math.abs(touch0Now - touch1Now) /
                        Math.abs(touch0Start - touch1Start);
                }

                clipXY = ((plotLeftTop - touch0Now) / scale) + touch0Start;
                selectionWH = (chart as any)[
                    'plot' + (horiz ? 'Width' : 'Height')
                ] / scale;
            };

<<<<<<< HEAD
        // If we're outside, hide the tooltip
        if (
            chartPosition &&
            !this.isStickyTooltip(e) &&
            !this.inClass(e.target as any, 'highcharts-tracker') &&
            !chart.isInsidePlot(
                e.chartX - chart.plotLeft,
                e.chartY - chart.plotTop
            )
        ) {
            this.reset();
=======
        // Set the scale, first pass
        setScale();

        // The clip position (x or y) is altered if out of bounds, the selection
        // position is not
        selectionXY = clipXY;

        // Out of bounds
        if (selectionXY < bounds.min) {
            selectionXY = bounds.min;
            outOfBounds = true;
        } else if (selectionXY + selectionWH > bounds.max) {
            selectionXY = bounds.max - selectionWH;
            outOfBounds = true;
        }

        // Is the chart dragged off its bounds, determined by dataMin and
        // dataMax?
        if (outOfBounds) {

            // Modify the touchNow position in order to create an elastic drag
            // movement. This indicates to the user that the chart is responsive
            // but can't be dragged further.
            touch0Now -= 0.8 * (touch0Now - lastValidTouch[xy][0]);
            if (typeof touch1Now === 'number') {
                touch1Now -= 0.8 * (touch1Now - lastValidTouch[xy][1]);
            }

            // Set the scale, second pass to adapt to the modified touchNow
            // positions
            setScale();

        } else {
            lastValidTouch[xy] = [touch0Now, touch1Now];
        }

        // Set geometry for clipping, selection and transformation
        if (!inverted) {
            clip[xy] = clipXY - plotLeftTop;
            clip[wh] = selectionWH;
>>>>>>> 0b5d8744
        }
        scaleKey = inverted ? (horiz ? 'scaleY' : 'scaleX') : 'scale' + XY;
        transformScale = inverted ? 1 / scale : scale;

        selectionMarker[wh] = selectionWH;
        selectionMarker[xy] = selectionXY;
        transform[scaleKey] = scale;
        transform['translate' + XY] = (transformScale * plotLeftTop) +
            (touch0Now - (transformScale * touch0Start));
    }

    /**
     * Reset the tracking by hiding the tooltip, the hover series state and the
     * hover point
     *
     * @function Highcharts.Pointer#reset
     *
     * @param {boolean} [allowMove]
     *        Instead of destroying the tooltip altogether, allow moving it if
     *        possible.
     *
     * @param {number} [delay]
     *
     * @return {void}
     */
    public reset(allowMove?: boolean, delay?: number): void {
        var pointer = this,
            chart = pointer.chart,
            hoverSeries = chart.hoverSeries,
            hoverPoint = chart.hoverPoint,
            hoverPoints = chart.hoverPoints,
            tooltip = chart.tooltip,
            tooltipPoints = tooltip && tooltip.shared ?
                hoverPoints :
                hoverPoint;

        // Check if the points have moved outside the plot area (#1003, #4736,
        // #5101)
        if (allowMove && tooltipPoints) {
            splat(tooltipPoints).forEach(function (
                point: Highcharts.Point
            ): void {
                if (
                    point.series.isCartesian &&
                    typeof point.plotX === 'undefined'
                ) {
                    allowMove = false;
                }
            });
        }

        // Just move the tooltip, #349
        if (allowMove) {
            if (tooltip && tooltipPoints && splat(tooltipPoints).length) {
                tooltip.refresh(tooltipPoints);
                if (tooltip.shared && hoverPoints) { // #8284
                    hoverPoints.forEach(function (
                        point: Highcharts.Point
                    ): void {
                        point.setState(point.state, true);
                        if (point.series.isCartesian) {
                            if (point.series.xAxis.crosshair) {
                                point.series.xAxis
                                    .drawCrosshair(null as any, point);
                            }
                            if (point.series.yAxis.crosshair) {
                                point.series.yAxis
                                    .drawCrosshair(null as any, point);
                            }
                        }
                    });
                } else if (hoverPoint) { // #2500
                    hoverPoint.setState(hoverPoint.state, true);
                    chart.axes.forEach(function (axis: Highcharts.Axis): void {
                        if (
                            axis.crosshair &&
                            (hoverPoint as any).series[axis.coll] === axis
                        ) {
                            axis.drawCrosshair(null as any, hoverPoint);
                        }
                    });
                }
            }

        // Full reset
        } else {

            if (hoverPoint) {
                hoverPoint.onMouseOut();
            }

            if (hoverPoints) {
                hoverPoints.forEach(function (point: Highcharts.Point): void {
                    point.setState();
                });
            }

            if (hoverSeries) {
                hoverSeries.onMouseOut();
            }

            if (tooltip) {
                tooltip.hide(delay);
            }

            if (pointer.unDocMouseMove) {
                pointer.unDocMouseMove = pointer.unDocMouseMove();
            }

            // Remove crosshairs
            chart.axes.forEach(function (axis: Highcharts.Axis): void {
                axis.hideCrosshair();
            });

            pointer.hoverX = chart.hoverPoints = chart.hoverPoint = null as any;
        }
    }

    /**
     * With line type charts with a single tracker, get the point closest to the
     * mouse. Run Point.onMouseOver and display tooltip for the point or points.
     *
     * @private
     * @function Highcharts.Pointer#runPointActions
     *
     * @param {global.Event} e
     *
     * @param {Highcharts.PointerEventObject} [p]
     *
     * @return {void}
     *
     * @fires Highcharts.Point#event:mouseOut
     * @fires Highcharts.Point#event:mouseOver
     */
    public runPointActions(e?: Highcharts.PointerEventObject, p?: Highcharts.Point): void {
        var pointer = this,
            chart = pointer.chart,
            series = chart.series,
            tooltip = (
                chart.tooltip && chart.tooltip.options.enabled ?
                    chart.tooltip :
                    void 0
            ),
            shared = (
                tooltip ?
                    tooltip.shared :
                    false
            ),
            hoverPoint = p || chart.hoverPoint,
            hoverSeries = hoverPoint && hoverPoint.series || chart.hoverSeries,
            // onMouseOver or already hovering a series with directTouch
            isDirectTouch = (!e || e.type !== 'touchmove') && (
                !!p || (
                    (hoverSeries && hoverSeries.directTouch) &&
                    pointer.isDirectTouch
                )
            ),
            hoverData = this.getHoverData(
                hoverPoint,
                hoverSeries,
                series,
                isDirectTouch,
                shared,
                e
            ),
            useSharedTooltip: (boolean|undefined),
            followPointer: (boolean|undefined),
            anchor: Array<number>,
            points: Array<Highcharts.Point>;

        // Update variables from hoverData.
        hoverPoint = hoverData.hoverPoint;
        points = hoverData.hoverPoints;
        hoverSeries = hoverData.hoverSeries;
        followPointer = hoverSeries && hoverSeries.tooltipOptions.followPointer;
        useSharedTooltip = (
            shared &&
            hoverSeries &&
            !hoverSeries.noSharedTooltip
        );

        // Refresh tooltip for kdpoint if new hover point or tooltip was hidden
        // #3926, #4200
        if (
            hoverPoint &&
            // !(hoverSeries && hoverSeries.directTouch) &&
            (hoverPoint !== chart.hoverPoint || (tooltip && tooltip.isHidden))
        ) {
            (chart.hoverPoints || []).forEach(function (
                p: Highcharts.Point
            ): void {
                if (points.indexOf(p) === -1) {
                    p.setState();
                }
            });

            // Set normal state to previous series
            if (chart.hoverSeries !== hoverSeries) {
                hoverSeries.onMouseOver();
            }

            pointer.applyInactiveState(points);

            // Do mouseover on all points (#3919, #3985, #4410, #5622)
            (points || []).forEach(function (p: Highcharts.Point): void {
                p.setState('hover');
            });

            // If tracking is on series in stead of on each point,
            // fire mouseOver on hover point. // #4448
            if (chart.hoverPoint) {
                chart.hoverPoint.firePointEvent('mouseOut');
            }

            // Hover point may have been destroyed in the event handlers (#7127)
            if (!hoverPoint.series) {
                return;
            }

            hoverPoint.firePointEvent('mouseOver');

            /**
             * Contains all hovered points.
             *
             * @name Highcharts.Chart#hoverPoints
             * @type {Array<Highcharts.Point>|null}
             */
            chart.hoverPoints = points;

            /**
             * Contains the original hovered point.
             *
             * @name Highcharts.Chart#hoverPoint
             * @type {Highcharts.Point|null}
             */
            chart.hoverPoint = hoverPoint;

<<<<<<< HEAD
        // Show the tooltip and run mouse over events (#977)
        if (
            !chart.openMenu &&
            !this.isStickyTooltip(e) &&
            (
                this.inClass(e.target as any, 'highcharts-tracker') ||
                chart.isInsidePlot(
                    e.chartX - chart.plotLeft,
                    e.chartY - chart.plotTop
                )
            )
        ) {
            this.runPointActions(e);
=======
            // Draw tooltip if necessary
            if (tooltip && !chart.polar) {
                tooltip.refresh(useSharedTooltip ? points : hoverPoint, e);
            }
        // Update positions (regardless of kdpoint or hoverPoint)
        } else if (followPointer && tooltip && !tooltip.isHidden) {
            anchor = tooltip.getAnchor([{} as any], e);
            tooltip.updatePosition(
                { plotX: anchor[0], plotY: anchor[1] } as any
            );
>>>>>>> 0b5d8744
        }

<<<<<<< HEAD
    /**
     * Utility to detect whether an element has, or has a parent with, a
     * specific class name. Used on detection of tracker objects and on deciding
     * whether hovering the tooltip should cause the active series to mouse out.
     *
     * @function Highcharts.Pointer#inClass
     *
     * @param {Highcharts.SVGDOMElement|Highcharts.HTMLDOMElement} element
     *        The element to investigate.
     *
     * @param {string} className
     *        The class name to look for.
     *
     * @return {boolean|undefined}
     *         True if either the element or one of its parents has the given
     *         class name.
     */
    inClass: function (
        this: Highcharts.Pointer,
        element: (Highcharts.SVGDOMElement|Highcharts.HTMLDOMElement),
        className: string
    ): (boolean|undefined) {
        var elemClassName;
=======
        // Start the event listener to pick up the tooltip and crosshairs
        if (!pointer.unDocMouseMove) {
            pointer.unDocMouseMove = addEvent(
                chart.container.ownerDocument,
                'mousemove',
                function (e: any): void {
                    var chart = charts[H.hoverChartIndex as any];
>>>>>>> 0b5d8744

                    if (chart) {
                        chart.pointer.onDocumentMouseMove(e);
                    }
                }
            );
        }

        // Issues related to crosshair #4927, #5269 #5066, #5658
        chart.axes.forEach(function drawAxisCrosshair(
            axis: Highcharts.Axis
        ): void {
            var snap = pick((axis.crosshair as any).snap, true),
                point = !snap ?
                    void 0 :
                    H.find(points, function (p: Highcharts.Point): boolean {
                        return (p.series as any)[axis.coll] === axis;
                    });

<<<<<<< HEAD
        if (
            series &&
            relatedTarget &&
            !series.stickyTracking &&
            !this.isStickyTooltip(e) &&
            !this.inClass(relatedTarget as any, 'highcharts-tooltip') &&
            (
                !this.inClass(
                    relatedTarget as any,
                    'highcharts-series-' + series.index
                ) || // #2499, #4465, #5553
                !this.inClass(relatedTarget as any, 'highcharts-tracker')
            )
        ) {
            series.onMouseOut();
        }
    },
=======
            // Axis has snapping crosshairs, and one of the hover points belongs
            // to axis. Always call drawCrosshair when it is not snap.
            if (point || !snap) {
                axis.drawCrosshair(e, point);
            // Axis has snapping crosshairs, but no hover point belongs to axis
            } else {
                axis.hideCrosshair();
            }
        });
    }
>>>>>>> 0b5d8744

    /**
     * Scale series groups to a certain scale and translation.
     *
     * @private
     * @function Highcharts.Pointer#scaleGroups
     *
     * @param {Highcharts.SeriesPlotBoxObject} [attribs]
     *
     * @param {boolean} [clip]
     *
     * @return {void}
     */
    public scaleGroups(attribs?: Highcharts.SeriesPlotBoxObject, clip?: boolean): void {

        var chart = this.chart,
            seriesAttribs;

        // Scale each series
        chart.series.forEach(function (series: Highcharts.Series): void {
            seriesAttribs = attribs || series.getPlotBox(); // #1701
            if (series.xAxis && series.xAxis.zoomEnabled && series.group) {
                series.group.attr(seriesAttribs);
                if (series.markerGroup) {
                    series.markerGroup.attr(seriesAttribs);
                    series.markerGroup.clip(
                        clip ? (chart.clipRect as any) : (null as any)
                    );
                }
                if (series.dataLabelsGroup) {
                    series.dataLabelsGroup.attr(seriesAttribs);
                }
            }
        });

        // Clip
        (chart.clipRect as any).attr(clip || chart.clipBox);
    }

    /**
     * Set the JS DOM events on the container and document. This method should
     * contain a one-to-one assignment between methods and their handlers. Any
     * advanced logic should be moved to the handler reflecting the event's
     * name.
     *
     * @private
     * @function Highcharts.Pointer#setDOMEvents
     *
     * @return {void}
     */
    protected setDOMEvents(): void {

        var pointer = this,
            container = pointer.chart.container,
            ownerDoc = container.ownerDocument;

        container.onmousedown = function (e: MouseEvent): void {
            pointer.onContainerMouseDown(e as any);
        };
        container.onmousemove = function (e: MouseEvent): void {
            pointer.onContainerMouseMove(e as any);
        };
        container.onclick = function (e: MouseEvent): void {
            pointer.onContainerClick(e as any);
        };
        this.unbindContainerMouseLeave = addEvent(
            container,
            'mouseleave',
            pointer.onContainerMouseLeave as any
        );
        if (!H.unbindDocumentMouseUp) {
            H.unbindDocumentMouseUp = addEvent(
                ownerDoc,
                'mouseup',
                pointer.onDocumentMouseUp as any
            );
        }
        if (H.hasTouch) {
            addEvent(
                container,
                'touchstart',
                function (e: TouchEvent): void {
                    pointer.onContainerTouchStart(e as any);
                }
            );
            addEvent(
                container,
                'touchmove',
                function (e: TouchEvent): void {
                    pointer.onContainerTouchMove(e as any);
                }
            );
            if (!H.unbindDocumentTouchEnd) {
                H.unbindDocumentTouchEnd = addEvent(
                    ownerDoc,
                    'touchend',
                    pointer.onDocumentTouchEnd as any
                );
            }
        }
    }

    /**
<<<<<<< HEAD
     * Returns true, if the `stickOnHover` option is active and a given pointer
     * event occurs inside the combined boundings of the hovered point and
     * tooltip.
     *
     * @private
     * @param {Highcharts.PointerEventObject} e
     * Pointer event to check agains the active tooltip.
     *
     * @return {boolean}
     * True, if the pointer event occurs inside of the hovered boundings.
     */
    isStickyTooltip: function (this: Highcharts.Pointer, e: Highcharts.PointerEventObject): boolean {
        const chart = this.chart;
        const chartPosition = this.chartPosition;
        const point = chart.hoverPoint;
        const tooltip = chart.tooltip;
        const eventPosition: Highcharts.PositionObject = {
            x: e.chartX,
            y: e.chartY
        };

        let isSticky = false;

        if (
            chartPosition &&
            point &&
            point.graphic &&
            tooltip &&
            !tooltip.isHidden &&
            tooltip.options.stickOnHover &&
            tooltip.label
        ) {
            const labelBBox = tooltip.label.getBBox();
            const labelOffset = Highcharts.offset(tooltip.label.element);
            const pointBBox = point.graphic.getBBox();
            const pointOffset = Highcharts.offset(point.graphic.element);

            labelBBox.x = labelOffset.left - chartPosition.left;
            labelBBox.y = labelOffset.top - chartPosition.top;
            pointBBox.x = pointOffset.left - chartPosition.left;
            pointBBox.y = pointOffset.top - chartPosition.top;

            const x1 = Math.min(
                pointBBox.x,
                labelBBox.x
            );
            const y1 = Math.min(
                pointBBox.y,
                labelBBox.y
            );
            const x2 = Math.max(
                (pointBBox.x + pointBBox.width),
                (labelBBox.x + labelBBox.width)
            );
            const y2 = Math.max(
                (pointBBox.y + pointBBox.height),
                (labelBBox.y + labelBBox.height)
            );

            isSticky = (
                (eventPosition.x >= x1 && eventPosition.x <= x2) &&
                (eventPosition.y >= y1 && eventPosition.y <= y2)
            );
        }

        return isSticky;
    },

    /**
     * Destroys the Pointer object and disconnects DOM events.
=======
     * General touch handler shared by touchstart and touchmove.
>>>>>>> 0b5d8744
     *
     * @private
     * @function Highcharts.Pointer#touch
     *
     * @param {Highcharts.PointerEventObject} e
     *
     * @param {boolean} [start]
     *
     * @return {void}
     */
    protected touch(e: Highcharts.PointerEventObject, start?: boolean): void {
        var chart = this.chart,
            hasMoved,
            pinchDown,
            isInside;

        if (chart.index !== H.hoverChartIndex) {
            this.onContainerMouseLeave({ relatedTarget: true } as any);
        }
        H.hoverChartIndex = chart.index;

        if ((e as any).touches.length === 1) {

            e = this.normalize(e);

            isInside = chart.isInsidePlot(
                e.chartX - chart.plotLeft,
                e.chartY - chart.plotTop
            );
            if (isInside && !chart.openMenu) {

                // Run mouse events and display tooltip etc
                if (start) {
                    this.runPointActions(e);
                }

                // Android fires touchmove events after the touchstart even if
                // the finger hasn't moved, or moved only a pixel or two. In iOS
                // however, the touchmove doesn't fire unless the finger moves
                // more than ~4px. So we emulate this behaviour in Android by
                // checking how much it moved, and cancelling on small
                // distances. #3450.
                if (e.type === 'touchmove') {
                    pinchDown = this.pinchDown;
                    hasMoved = pinchDown[0] ? Math.sqrt( // #5266
                        Math.pow(pinchDown[0].chartX - e.chartX, 2) +
                        Math.pow(pinchDown[0].chartY - e.chartY, 2)
                    ) >= 4 : false;
                }

                if (pick(hasMoved, true)) {
                    this.pinch(e);
                }

            } else if (start) {
                // Hide the tooltip on touching outside the plot area (#1203)
                this.reset();
            }

        } else if ((e as any).touches.length === 2) {
            this.pinch(e);
        }
    }

    /**
     * Resolve the zoomType option, this is reset on all touch start and mouse
     * down events.
     *
     * @private
     * @function Highcharts.Pointer#zoomOption
     *
     * @param {global.Event} e
     *        Event object.
     *
     * @param {void}
     */
    public zoomOption(e: Event): void {
        var chart = this.chart,
            options = chart.options.chart as Highcharts.ChartOptions,
            zoomType = options.zoomType || '',
            inverted = chart.inverted,
            zoomX,
            zoomY;

        // Look for the pinchType option
        if (/touch/.test(e.type)) {
            zoomType = pick(options.pinchType, zoomType);
        }

        this.zoomX = zoomX = /x/.test(zoomType);
        this.zoomY = zoomY = /y/.test(zoomType);
        this.zoomHor = (zoomX && !inverted) || (zoomY && inverted);
        this.zoomVert = (zoomY && !inverted) || (zoomX && inverted);
        this.hasZoom = zoomX || zoomY;
    }
}

H.Pointer = Pointer as any;

export default H.Pointer;<|MERGE_RESOLUTION|>--- conflicted
+++ resolved
@@ -86,17 +86,13 @@
             public options: Options;
             public pinchDown: Array<any>;
             public runChartClick: boolean;
-<<<<<<< HEAD
-            public unDocMouseMove: Function;
-=======
             public zoomX?: boolean;
             public zoomY?: boolean;
->>>>>>> 0b5d8744
             public applyInactiveState(points: Array<Point>): void;
             public destroy(): void;
             public drag(e: PointerEventObject): void;
             public dragStart(e: PointerEventObject): void;
-            public drop(e: Event): void;
+            public drop(e: PointerEventObject): void;
             public findNearestKDPoint(
                 series: Array<Series>,
                 shared: (boolean|undefined),
@@ -119,39 +115,39 @@
                 e?: PointerEventObject
             ): PointerHoverDataObject;
             public getPointFromEvent(e: Event): (Point|undefined)
-            public isStickyTooltip(e: PointerEventObject): boolean;
             public inClass(
                 element: (SVGDOMElement|HTMLDOMElement),
                 className: string
             ): (boolean|undefined);
             public init(chart: Chart, options: Options): void;
+            public isStickyTooltip(e: PointerEventObject): boolean;
             public normalize<T extends PointerEventObject>(
-                e: (T|PointerEvent),
+                e: (T|PointerEvent|TouchEvent),
                 chartPosition?: OffsetObject
             ): T;
             public onContainerClick(e: PointerEventObject): void
             public onContainerMouseDown(e: PointerEventObject): void;
             public onContainerMouseLeave(e: PointerEventObject): void;
             public onContainerMouseMove(e: PointerEventObject): void;
-            protected onContainerTouchMove: (e: PointerEventObject) => void;
-            protected onContainerTouchStart: (e: PointerEventObject) => void;
-            protected onDocumentTouchEnd: (e: PointerEventObject) => void;
+            public onContainerTouchMove: (e: PointerEventObject) => void;
+            public onContainerTouchStart: (e: PointerEventObject) => void;
+            public onDocumentTouchEnd: (e: PointerEventObject) => void;
             public onDocumentMouseMove(e: PointerEventObject): void;
             public onDocumentMouseUp(e: PointerEventObject): void;
             public onTrackerMouseOut(e: PointerEventObject): void;
-            protected pinch: (e: PointerEventObject) => void;
-            protected pinchTranslate: (
+            public pinch: (e: PointerEventObject) => void;
+            public pinchTranslate: (
                 pinchDown: Array<any>,
-                touches: Array<Touch>,
+                touches: Array<PointerEventObject>,
                 transform: any,
                 selectionMarker: any,
                 clip: any,
                 lastValidTouch: any
             ) => void;
-            protected pinchTranslateDirection: (
+            public pinchTranslateDirection: (
                 horiz: boolean,
                 pinchDown: Array<any>,
-                touches: Array<Touch>,
+                touches: Array<PointerEventObject>,
                 transform: any,
                 selectionMarker: SVGElement,
                 clip: any,
@@ -164,8 +160,8 @@
                 attribs?: SeriesPlotBoxObject,
                 clip?: boolean
             ): void;
-            protected setDOMEvents(): void;
-            protected touch: (e: PointerEventObject, start?: boolean) => void;
+            public setDOMEvents(): void;
+            public touch: (e: PointerEventObject, start?: boolean) => void;
             public zoomOption(e: Event): void;
         }
         let chartCount: number;
@@ -340,21 +336,21 @@
 
     public chartPosition?: Highcharts.OffsetObject;
 
-    protected followTouchMove?: boolean;
-
-    protected hasDragged: (false|number);
-
-    protected hasPinched?: boolean;
-
-    protected hasZoom?: boolean;
-
-    protected hoverX?: (Highcharts.Point|Array<Highcharts.Point>);
+    public followTouchMove?: boolean;
+
+    public hasDragged: (false|number);
+
+    public hasPinched?: boolean;
+
+    public hasZoom?: boolean;
+
+    public hoverX?: (Highcharts.Point|Array<Highcharts.Point>);
 
     public initiated?: boolean;
 
     public isDirectTouch?: boolean;
 
-    protected lastValidTouch: object = {};
+    public lastValidTouch: object = {};
 
     public mouseDownX?: number;
 
@@ -362,9 +358,9 @@
 
     public options: Highcharts.Options;
 
-    protected pinchDown: Array<any> = [];
-
-    protected res?: boolean;
+    public pinchDown: Array<any> = [];
+
+    public res?: boolean;
 
     public runChartClick: boolean = false;
 
@@ -376,9 +372,9 @@
 
     public unDocMouseMove?: Function;
 
-    protected zoomHor?: boolean;
-
-    protected zoomVert?: boolean;
+    public zoomHor?: boolean;
+
+    public zoomVert?: boolean;
 
     public zoomX?: boolean;
 
@@ -491,42 +487,6 @@
      */
     public drag(e: Highcharts.PointerEventObject): void {
 
-<<<<<<< HEAD
-                // We have two points which are not in the same place on xAxis
-                // and shared tooltip:
-                if (isCloserX !== 0 && shared) { // #5721
-                    result = isCloserX;
-                // Points are not exactly in the same place on x/yAxis:
-                } else if (isCloser !== 0) {
-                    result = isCloser;
-                // The same xAxis and yAxis position, sort by z-index:
-                } else if (isAbove !== 0) {
-                    result = isAbove;
-                // The same zIndex, sort by array index:
-                } else {
-                    result =
-                        (p1.series.index as any) > (p2.series.index as any) ?
-                            -1 :
-                            1;
-                }
-                return result;
-            };
-
-        if (this.isStickyTooltip(e)) {
-            return this.chart.hoverPoint;
-        }
-
-        series.forEach(function (s: Highcharts.Series): void {
-            var noSharedTooltip = s.noSharedTooltip && shared,
-                compareX = (
-                    !noSharedTooltip &&
-                    (s.options.findNearestPointBy as any).indexOf('y') < 0
-                ),
-                point = s.searchPoint(
-                    e,
-                    compareX
-                );
-=======
         var chart = this.chart,
             chartOptions = chart.options.chart as Highcharts.ChartOptions,
             chartX = e.chartX,
@@ -548,7 +508,6 @@
             panKey = (
                 chartOptions.panKey && (e as any)[chartOptions.panKey + 'Key']
             );
->>>>>>> 0b5d8744
 
         // If the device supports both touch and mouse (like IE11), and we are
         // touch-dragging inside the plot area, don't handle the mouse event.
@@ -837,6 +796,10 @@
                 return result;
             };
 
+        if (this.isStickyTooltip(e)) {
+            return this.chart.hoverPoint;
+        }
+
         series.forEach(function (s: Highcharts.Series): void {
             var noSharedTooltip = s.noSharedTooltip && shared,
                 compareX = (
@@ -1106,6 +1069,7 @@
             series &&
             relatedTarget &&
             !series.stickyTracking &&
+            !this.isStickyTooltip(e) &&
             !this.inClass(relatedTarget as any, 'highcharts-tooltip') &&
             (
                 !this.inClass(
@@ -1202,6 +1166,75 @@
     }
 
     /**
+     * Returns true, if the `stickOnHover` option is active and a given pointer
+     * event occurs inside the combined boundings of the hovered point and
+     * tooltip.
+     *
+     * @private
+     * @param {Highcharts.PointerEventObject} e
+     * Pointer event to check agains the active tooltip.
+     *
+     * @return {boolean}
+     * True, if the pointer event occurs inside of the hovered boundings.
+     */
+    public isStickyTooltip(e: Highcharts.PointerEventObject): boolean {
+        const chart = this.chart;
+        const chartPosition = this.chartPosition;
+        const point = chart.hoverPoint;
+        const tooltip = chart.tooltip;
+        const eventPosition: Highcharts.PositionObject = {
+            x: e.chartX,
+            y: e.chartY
+        };
+
+        let isSticky = false;
+
+        if (
+            chartPosition &&
+            point &&
+            point.graphic &&
+            tooltip &&
+            !tooltip.isHidden &&
+            tooltip.options.stickOnHover &&
+            tooltip.label
+        ) {
+            const labelBBox = tooltip.label.getBBox();
+            const labelOffset = Highcharts.offset(tooltip.label.element);
+            const pointBBox = point.graphic.getBBox();
+            const pointOffset = Highcharts.offset(point.graphic.element);
+
+            labelBBox.x = labelOffset.left - chartPosition.left;
+            labelBBox.y = labelOffset.top - chartPosition.top;
+            pointBBox.x = pointOffset.left - chartPosition.left;
+            pointBBox.y = pointOffset.top - chartPosition.top;
+
+            const x1 = Math.min(
+                pointBBox.x,
+                labelBBox.x
+            );
+            const y1 = Math.min(
+                pointBBox.y,
+                labelBBox.y
+            );
+            const x2 = Math.max(
+                (pointBBox.x + pointBBox.width),
+                (labelBBox.x + labelBBox.width)
+            );
+            const y2 = Math.max(
+                (pointBBox.y + pointBBox.height),
+                (labelBBox.y + labelBBox.height)
+            );
+
+            isSticky = (
+                (eventPosition.x >= x1 && eventPosition.x <= x2) &&
+                (eventPosition.y >= y1 && eventPosition.y <= y2)
+            );
+        }
+
+        return isSticky;
+    }
+
+    /**
      * Takes a browser event object and extends it with custom Highcharts
      * properties `chartX` and `chartY` in order to work on the internal
      * coordinate system.
@@ -1217,10 +1250,10 @@
      * @return {Highcharts.PointerEventObject}
      *         A browser event with extended properties `chartX` and `chartY`.
      */
-    public normalize(
-        e: (PointerEvent|TouchEvent),
+    public normalize<T extends Highcharts.PointerEventObject>(
+        e: (T|PointerEvent|TouchEvent),
         chartPosition?: Highcharts.OffsetObject
-    ): Highcharts.PointerEventObject {
+    ): T {
         const touches = (e as TouchEvent).touches;
 
         // iOS (#2757)
@@ -1388,14 +1421,15 @@
 
         // Show the tooltip and run mouse over events (#977)
         if (
+            !chart.openMenu &&
+            !this.isStickyTooltip(e) &&
             (
                 this.inClass(e.target as any, 'highcharts-tracker') ||
                 chart.isInsidePlot(
                     e.chartX - chart.plotLeft,
                     e.chartY - chart.plotTop
                 )
-            ) &&
-            !chart.openMenu
+            )
         ) {
             this.runPointActions(e);
         }
@@ -1409,7 +1443,7 @@
      *
      * @return {void}
      */
-    protected onDocumentTouchEnd(e: Highcharts.PointerEventObject): void {
+    public onDocumentTouchEnd(e: Highcharts.PointerEventObject): void {
         if (charts[H.hoverChartIndex as any]) {
             (charts[H.hoverChartIndex as any] as any).pointer.drop(e);
         }
@@ -1423,7 +1457,7 @@
      *
      * @return {void}
      */
-    protected onContainerTouchMove(e: Highcharts.PointerEventObject): void {
+    public onContainerTouchMove(e: Highcharts.PointerEventObject): void {
         this.touch(e);
     }
 
@@ -1435,7 +1469,7 @@
      *
      * @return {void}
      */
-    protected onContainerTouchStart(e: Highcharts.PointerEventObject): void {
+    public onContainerTouchStart(e: Highcharts.PointerEventObject): void {
         this.zoomOption(e);
         this.touch(e, true);
     }
@@ -1461,6 +1495,7 @@
         // If we're outside, hide the tooltip
         if (
             chartPosition &&
+            !this.isStickyTooltip(e) &&
             !this.inClass(e.target as any, 'highcharts-tracker') &&
             !chart.isInsidePlot(
                 e.chartX - chart.plotLeft,
@@ -1495,7 +1530,7 @@
      *
      * @return {void}
      */
-    protected pinch(e: Highcharts.PointerEventObject): void {
+    public pinch(e: Highcharts.PointerEventObject): void {
 
         var self = this,
             chart = self.chart,
@@ -1640,7 +1675,7 @@
      *
      * @return {void}
      */
-    protected pinchTranslate(
+    public pinchTranslate(
         pinchDown: Array<any>,
         touches: Array<Highcharts.PointerEventObject>,
         transform: any,
@@ -1697,7 +1732,7 @@
      *
      * @return {void}
      */
-    protected pinchTranslateDirection(
+    public pinchTranslateDirection(
         horiz: boolean,
         pinchDown: Array<any>,
         touches: Array<Highcharts.PointerEventObject>,
@@ -1744,19 +1779,6 @@
                 ] / scale;
             };
 
-<<<<<<< HEAD
-        // If we're outside, hide the tooltip
-        if (
-            chartPosition &&
-            !this.isStickyTooltip(e) &&
-            !this.inClass(e.target as any, 'highcharts-tracker') &&
-            !chart.isInsidePlot(
-                e.chartX - chart.plotLeft,
-                e.chartY - chart.plotTop
-            )
-        ) {
-            this.reset();
-=======
         // Set the scale, first pass
         setScale();
 
@@ -1797,7 +1819,6 @@
         if (!inverted) {
             clip[xy] = clipXY - plotLeftTop;
             clip[wh] = selectionWH;
->>>>>>> 0b5d8744
         }
         scaleKey = inverted ? (horiz ? 'scaleY' : 'scaleX') : 'scale' + XY;
         transformScale = inverted ? 1 / scale : scale;
@@ -2035,21 +2056,6 @@
              */
             chart.hoverPoint = hoverPoint;
 
-<<<<<<< HEAD
-        // Show the tooltip and run mouse over events (#977)
-        if (
-            !chart.openMenu &&
-            !this.isStickyTooltip(e) &&
-            (
-                this.inClass(e.target as any, 'highcharts-tracker') ||
-                chart.isInsidePlot(
-                    e.chartX - chart.plotLeft,
-                    e.chartY - chart.plotTop
-                )
-            )
-        ) {
-            this.runPointActions(e);
-=======
             // Draw tooltip if necessary
             if (tooltip && !chart.polar) {
                 tooltip.refresh(useSharedTooltip ? points : hoverPoint, e);
@@ -2060,34 +2066,8 @@
             tooltip.updatePosition(
                 { plotX: anchor[0], plotY: anchor[1] } as any
             );
->>>>>>> 0b5d8744
-        }
-
-<<<<<<< HEAD
-    /**
-     * Utility to detect whether an element has, or has a parent with, a
-     * specific class name. Used on detection of tracker objects and on deciding
-     * whether hovering the tooltip should cause the active series to mouse out.
-     *
-     * @function Highcharts.Pointer#inClass
-     *
-     * @param {Highcharts.SVGDOMElement|Highcharts.HTMLDOMElement} element
-     *        The element to investigate.
-     *
-     * @param {string} className
-     *        The class name to look for.
-     *
-     * @return {boolean|undefined}
-     *         True if either the element or one of its parents has the given
-     *         class name.
-     */
-    inClass: function (
-        this: Highcharts.Pointer,
-        element: (Highcharts.SVGDOMElement|Highcharts.HTMLDOMElement),
-        className: string
-    ): (boolean|undefined) {
-        var elemClassName;
-=======
+        }
+
         // Start the event listener to pick up the tooltip and crosshairs
         if (!pointer.unDocMouseMove) {
             pointer.unDocMouseMove = addEvent(
@@ -2095,7 +2075,6 @@
                 'mousemove',
                 function (e: any): void {
                     var chart = charts[H.hoverChartIndex as any];
->>>>>>> 0b5d8744
 
                     if (chart) {
                         chart.pointer.onDocumentMouseMove(e);
@@ -2115,25 +2094,6 @@
                         return (p.series as any)[axis.coll] === axis;
                     });
 
-<<<<<<< HEAD
-        if (
-            series &&
-            relatedTarget &&
-            !series.stickyTracking &&
-            !this.isStickyTooltip(e) &&
-            !this.inClass(relatedTarget as any, 'highcharts-tooltip') &&
-            (
-                !this.inClass(
-                    relatedTarget as any,
-                    'highcharts-series-' + series.index
-                ) || // #2499, #4465, #5553
-                !this.inClass(relatedTarget as any, 'highcharts-tracker')
-            )
-        ) {
-            series.onMouseOut();
-        }
-    },
-=======
             // Axis has snapping crosshairs, and one of the hover points belongs
             // to axis. Always call drawCrosshair when it is not snap.
             if (point || !snap) {
@@ -2144,7 +2104,6 @@
             }
         });
     }
->>>>>>> 0b5d8744
 
     /**
      * Scale series groups to a certain scale and translation.
@@ -2195,7 +2154,7 @@
      *
      * @return {void}
      */
-    protected setDOMEvents(): void {
+    public setDOMEvents(): void {
 
         var pointer = this,
             container = pointer.chart.container,
@@ -2248,91 +2207,18 @@
     }
 
     /**
-<<<<<<< HEAD
-     * Returns true, if the `stickOnHover` option is active and a given pointer
-     * event occurs inside the combined boundings of the hovered point and
-     * tooltip.
-     *
-     * @private
+     * General touch handler shared by touchstart and touchmove.
+     *
+     * @private
+     * @function Highcharts.Pointer#touch
+     *
      * @param {Highcharts.PointerEventObject} e
-     * Pointer event to check agains the active tooltip.
-     *
-     * @return {boolean}
-     * True, if the pointer event occurs inside of the hovered boundings.
-     */
-    isStickyTooltip: function (this: Highcharts.Pointer, e: Highcharts.PointerEventObject): boolean {
-        const chart = this.chart;
-        const chartPosition = this.chartPosition;
-        const point = chart.hoverPoint;
-        const tooltip = chart.tooltip;
-        const eventPosition: Highcharts.PositionObject = {
-            x: e.chartX,
-            y: e.chartY
-        };
-
-        let isSticky = false;
-
-        if (
-            chartPosition &&
-            point &&
-            point.graphic &&
-            tooltip &&
-            !tooltip.isHidden &&
-            tooltip.options.stickOnHover &&
-            tooltip.label
-        ) {
-            const labelBBox = tooltip.label.getBBox();
-            const labelOffset = Highcharts.offset(tooltip.label.element);
-            const pointBBox = point.graphic.getBBox();
-            const pointOffset = Highcharts.offset(point.graphic.element);
-
-            labelBBox.x = labelOffset.left - chartPosition.left;
-            labelBBox.y = labelOffset.top - chartPosition.top;
-            pointBBox.x = pointOffset.left - chartPosition.left;
-            pointBBox.y = pointOffset.top - chartPosition.top;
-
-            const x1 = Math.min(
-                pointBBox.x,
-                labelBBox.x
-            );
-            const y1 = Math.min(
-                pointBBox.y,
-                labelBBox.y
-            );
-            const x2 = Math.max(
-                (pointBBox.x + pointBBox.width),
-                (labelBBox.x + labelBBox.width)
-            );
-            const y2 = Math.max(
-                (pointBBox.y + pointBBox.height),
-                (labelBBox.y + labelBBox.height)
-            );
-
-            isSticky = (
-                (eventPosition.x >= x1 && eventPosition.x <= x2) &&
-                (eventPosition.y >= y1 && eventPosition.y <= y2)
-            );
-        }
-
-        return isSticky;
-    },
-
-    /**
-     * Destroys the Pointer object and disconnects DOM events.
-=======
-     * General touch handler shared by touchstart and touchmove.
->>>>>>> 0b5d8744
-     *
-     * @private
-     * @function Highcharts.Pointer#touch
-     *
-     * @param {Highcharts.PointerEventObject} e
      *
      * @param {boolean} [start]
      *
      * @return {void}
      */
-    protected touch(e: Highcharts.PointerEventObject, start?: boolean): void {
+    public touch(e: Highcharts.PointerEventObject, start?: boolean): void {
         var chart = this.chart,
             hasMoved,
             pinchDown,
@@ -2419,6 +2305,6 @@
     }
 }
 
-H.Pointer = Pointer as any;
+H.Pointer = Pointer;
 
 export default H.Pointer;