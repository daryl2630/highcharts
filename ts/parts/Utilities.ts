/* *
 *
 *  (c) 2010-2020 Torstein Honsi
 *
 *  License: www.highcharts.com/license
 *
 *  !!!!!!! SOURCE GETS TRANSPILED BY TYPESCRIPT. EDIT TS FILE ONLY. !!!!!!!
 *
 * */

'use strict';

import type Chart from '../parts/Chart';
import type SVGPath from '../parts/SVGPath';
import H from './Globals.js';
type NonArray<T> = T extends Array<unknown> ? never : T;
type NonFunction<T> = T extends Function ? never : T;
type NullType = (null|undefined);

/**
 * Internal types
 * @private
 */
declare global {
    type DeepPartial<T> = {
        [P in keyof T]?: (T[P]|DeepPartial<T[P]>);
    }
    interface Math {
        easeInOutSine(pos: number): number;
    }
    namespace Highcharts {
        type CursorValue = (
            'alias'|'all-scroll'|'auto'|'cell'|'col-resize'|'context-menu'|
            'copy'|'crosshair'|'default'|'e-resize'|'ew-resize'|'grab'|
            'grabbing'|'help'|'move'|'n-resize'|'ne-resize'|'nesw-resize'|
            'no-drop'|'none'|'not-allowed'|'ns-resize'|'nw-resize'|
            'nwse-resize'|'pointer'|'progress'|'row-resize'|'s-resize'|
            'se-resize'|'sw-resize'|'text'|'vertical-text'|'w-resize'|'wait'|
            'zoom-in'|'zoom-out'
        );
        type DashStyleValue = (
            'Dash'|'DashDot'|'Dot'|'LongDash'|'LongDashDot'|'LongDashDotDot'|
            'ShortDash'|'ShortDashDot'|'ShortDashDotDot'|'ShortDot'|'Solid'
        );
        type ExtractArrayType<T> = T extends (infer U)[] ? U : never;
        type HTMLAttributes = (
            Dictionary<(boolean|number|string|Function|undefined)>
        );
        type RelativeSize = (number|string);
        interface AnimationOptionsObject {
            complete?: Function;
            curAnim?: Dictionary<boolean>;
            duration?: number;
            easing?: (string|Function);
            step?: AnimationStepCallbackFunction;
        }
        interface AnimationStepCallbackFunction {
            (this: SVGElement, ...args: Array<any>): void;
        }
        interface Class<T = any> extends Function {
            new(...args: Array<any>): T;
        }
        interface CSSObject {
            [key: string]: (boolean|number|string|undefined);
            backgroundColor?: ColorString;
            borderRadius?: (number|string);
            color?: ('contrast'|ColorString);
            cursor?: CursorValue;
            fontSize?: (number|string);
            lineWidth?: (number|string);
            pointerEvents?: string;
            stroke?: ColorString;
            strokeWidth?: (number|string);
            width?: string;
        }
        interface Dictionary<T> extends Record<string, T> {
            [key: string]: T;
        }
        interface ErrorMessageEventObject {
            code: number;
            message: string;
            params: Dictionary<string>;
        }
        interface EventCallbackFunction<T> {
            (this: T, eventArguments: (Dictionary<any>|Event)): (boolean|void);
        }
        interface EventOptionsObject {
            order?: number;
        }
        interface EventWrapperObject<T> {
            fn: Highcharts.EventCallbackFunction<T>;
            order: number;
        }
        interface FormatterCallbackFunction<T> {
            (this: T): string;
        }
        interface ObjectEachCallbackFunction<TObject, TContext> {
            (
                this: TContext,
                value: TObject[keyof TObject],
                key: keyof TObject,
                obj: TObject
            ): void;
        }
        interface OffsetObject {
            left: number;
            top: number;
        }
        interface Timer {
            (gotoEnd?: boolean): boolean;
            elem?: (HTMLDOMElement|SVGElement);
            prop?: string;
            stopped?: boolean;
        }
        interface RangeObject {
            max: number;
            min: number;
        }
        interface WrapProceedFunction {
            (...args: Array<any>): any;
        }
        class Fx {
            public constructor(
                elem: (HTMLDOMElement|SVGElement),
                options: AnimationOptionsObject,
                prop: string
            );
            public elem: (HTMLElement|SVGElement);
            public end?: any;
            public options: AnimationOptionsObject;
            public paths?: [SVGPath, SVGPath];
            public pos?: any;
            public prop: string;
            public start?: any;
            public dSetter(): void;
            public fillSetter(): void;
            public initPath(
                elem: SVGElement,
                fromD: SVGPath,
                toD: SVGPath
            ): [SVGPath, SVGPath];
            public run(from: number, to: number, unit: string): void;
            public step(gotoEnd?: boolean): boolean;
            public strokeSetter(): void;
            public update(): void;
        }
        let timers: Array<any>;
        function addEvent<T>(
            el: (Class<T>|T),
            type: string,
            fn: (EventCallbackFunction<T>|Function),
            options?: EventOptionsObject
        ): Function;
        function animate(
            el: (HTMLDOMElement|SVGElement),
            params: (CSSObject|SVGAttributes),
            opt?: AnimationOptionsObject
        ): void;
        function animObject(
            animation?: (boolean|AnimationOptionsObject)
        ): AnimationOptionsObject;
        function arrayMax(data: Array<any>): number;
        function arrayMin(data: Array<any>): number;
        function attr(
            elem: (HTMLDOMElement|SVGDOMElement),
            prop: (HTMLAttributes|SVGAttributes)
        ): undefined;
        function attr(
            elem: (HTMLDOMElement|SVGDOMElement),
            prop: string,
            value?: undefined
        ): (string|null);
        function attr(
            elem: (HTMLDOMElement|SVGDOMElement),
            prop: string,
            value: (number|string)
        ): undefined;
        function clearTimeout(id: number): void;
        function correctFloat(num: number, prec?: number): number;
        function createElement(
            tag: string,
            attribs?: HTMLAttributes,
            styles?: CSSObject,
            parent?: HTMLDOMElement,
            nopad?: boolean
        ): HTMLDOMElement;
        function css(
            el: (HTMLDOMElement|SVGDOMElement),
            styles: CSSObject
        ): void;
        function datePropsToTimestamps(obj: any): void;
        function defined<T>(obj: T): obj is NonNullable<T>;
        function destroyObjectProperties(obj: any, except?: any): void;
        function discardElement(element: HTMLDOMElement): void;
        function erase(arr: Array<unknown>, item: unknown): void;
        function error(
            code: (number|string),
            stop?: boolean,
            chart?: Chart,
            param?: Dictionary<string>
        ): void;
        function extend<T extends object>(a: (T|undefined), b: object): T;
        function extendClass<T, TReturn = T>(
            parent: Class<T>,
            members: unknown
        ): Class<TReturn>;
        function find<T>(arr: Array<T>, fn: Function): (T|undefined);
        function fireEvent<T>(
            el: T,
            type: string,
            eventArguments?: (Dictionary<any>|Event),
            defaultFunction?: (EventCallbackFunction<T>|Function)
        ): void;
        function format(str: string, ctx: any, chart?: Chart): string;
        function getMagnitude(num: number): number;
        function getStyle(
            el: HTMLDOMElement,
            prop: string,
            toInt?: boolean
        ): (number|string);
        function inArray(
            item: any,
            arr: Array<any>,
            fromIndex?: number
        ): number;
        /** USE IMPORT */
        function isArray(obj: unknown): obj is Array<unknown>;
        /** USE IMPORT */
        function isClass(obj: (object|undefined)): obj is Class;
        /** USE IMPORT */
        function isDOMElement(obj: unknown): obj is HTMLDOMElement;
        /** USE IMPORT */
        function isFunction(obj: unknown): obj is Function;
        /** USE IMPORT */
        function isNumber(n: unknown): n is number;
        /** USE IMPORT */
        function isObject<T>(obj: T, strict: true): obj is object & NonArray<NonFunction<NonNullable<T>>>;
        /** USE IMPORT */
        function isObject<T>(obj: T, strict?: false): obj is object & NonFunction<NonNullable<T>>;
        /** USE IMPORT */
        function isString(s: unknown): s is string;
        /** @deprecated */
        function keys(obj: any): Array<string>;
        function merge<T1, T2 = object>(
            extend: boolean,
            a?: T1,
            ...n: Array<T2|undefined>
        ): (T1&T2);
        function merge<
            T1 extends object = object,
            T2 = unknown,
            T3 = unknown,
            T4 = unknown,
            T5 = unknown,
            T6 = unknown,
            T7 = unknown,
            T8 = unknown,
            T9 = unknown
        >(
            a?: T1,
            b?: T2,
            c?: T3,
            d?: T4,
            e?: T5,
            f?: T6,
            g?: T7,
            h?: T8,
            i?: T9,
        ): (T1&T2&T3&T4&T5&T6&T7&T8&T9);
        function normalizeTickInterval(
            interval: number,
            multiples?: Array<any>,
            magnitude?: number,
            allowDecimals?: boolean,
            hasTickAmount?: boolean
        ): number;
        function numberFormat(
            number: number,
            decimals: number,
            decimalPoint?: string,
            thousandsSep?: string
        ): string;
        function objectEach<TObject, TContext>(
            obj: TObject,
            fn: ObjectEachCallbackFunction<TObject, TContext>,
            ctx?: TContext
        ): void;
        function offset(el: Element): OffsetObject;
        function pad(number: number, length?: number, padder?: string): string;
        function pick<T1, T2, T3, T4, T5>(...args: [T1, T2, T3, T4, T5]):
        T1 extends NullType ?
            T2 extends NullType ?
                T3 extends NullType ?
                    T4 extends NullType ?
                        T5 extends NullType ?
                            undefined : T5 : T4 : T3 : T2 : T1;
        function pick<T1, T2, T3, T4>(...args: [T1, T2, T3, T4]):
        T1 extends NullType ?
            T2 extends NullType ?
                T3 extends NullType ?
                    T4 extends NullType ? undefined : T4 : T3 : T2 : T1;
        function pick<T1, T2, T3>(...args: [T1, T2, T3]):
        T1 extends NullType ?
            T2 extends NullType ?
                T3 extends NullType ? undefined : T3 : T2 : T1;
        function pick<T1, T2>(...args: [T1, T2]):
        T1 extends NullType ? T2 extends NullType ? undefined : T2 : T1;
        function pick<T1>(...args: [T1]): T1 extends NullType ? undefined : T1;
        function pick<T>(...args: Array<T|null|undefined>): T|undefined;
        function pInt(s: any, mag?: number): number;
        function relativeLength(
            value: RelativeSize,
            base: number,
            offset?: number
        ): number;
        function removeEvent<T>(
            el: (Class<T>|T),
            type?: string,
            fn?: (EventCallbackFunction<T>|Function)
        ): void
        function seriesType<TSeries extends Series>(
            type: string,
            parent: string,
            options: TSeries['options'],
            props?: Partial<TSeries>,
            pointProps?: Partial<TSeries['pointClass']['prototype']>
        ): typeof Series;
        function setAnimation(
            animation: (boolean|AnimationOptionsObject|undefined),
            chart: Chart
        ): void
        function splat(obj: any): Array<any>;
        function stableSort(arr: Array<any>, sortFunction: Function): void;
        function stop(el: SVGElement, prop?: string): void;
        function syncTimeout(
            fn: Function,
            delay: number,
            context?: unknown
        ): number;
        function uniqueKey(): string;
        function useSerialIds(mode?: boolean): (boolean|undefined);
        function wrap(
            obj: any,
            method: string,
            func: WrapProceedFunction
        ): void;
        let timeUnits: Dictionary<number>;
    }
}

/**
 * An animation configuration. Animation configurations can also be defined as
 * booleans, where `false` turns off animation and `true` defaults to a duration
 * of 500ms.
 *
 * @interface Highcharts.AnimationOptionsObject
 *//**
 * A callback function to exectute when the animation finishes.
 * @name Highcharts.AnimationOptionsObject#complete
 * @type {Function|undefined}
 *//**
 * The animation duration in milliseconds.
 * @name Highcharts.AnimationOptionsObject#duration
 * @type {number|undefined}
 *//**
 * The name of an easing function as defined on the `Math` object.
 * @name Highcharts.AnimationOptionsObject#easing
 * @type {string|Function|undefined}
 *//**
 * A callback function to execute on each step of each attribute or CSS property
 * that's being animated. The first argument contains information about the
 * animation and progress.
 * @name Highcharts.AnimationOptionsObject#step
 * @type {Function|undefined}
 */

/**
 * Creates a frame for the animated SVG element.
 *
 * @callback Highcharts.AnimationStepCallbackFunction
 *
 * @param {Highcharts.SVGElement} this
 *        The SVG element to animate.
 *
 * @return {void}
 */

/**
 * Interface description for a class.
 *
 * @interface Highcharts.Class<T>
 * @extends Function
 *//**
 * Class costructor.
 * @function Highcharts.Class<T>#new
 * @param {...Array<*>} args
 *        Constructor arguments.
 * @return {T}
 *         Class instance.
 */

/**
 * A style object with camel case property names to define visual appearance of
 * a SVG element or HTML element. The properties can be whatever styles are
 * supported on the given SVG or HTML element.
 *
 * @example
 * {
 *    fontFamily: 'monospace',
 *    fontSize: '1.2em'
 * }
 *
 * @interface Highcharts.CSSObject
 *//**
 * @name Highcharts.CSSObject#[key:string]
 * @type {boolean|number|string|undefined}
 *//**
 * Background style for the element.
 * @name Highcharts.CSSObject#background
 * @type {string|undefined}
 *//**
 * Background color of the element.
 * @name Highcharts.CSSObject#backgroundColor
 * @type {Highcharts.ColorString|undefined}
 *//**
 * Border style for the element.
 * @name Highcharts.CSSObject#border
 * @type {string|undefined}
 *//**
 * Radius of the element border.
 * @name Highcharts.CSSObject#borderRadius
 * @type {number|undefined}
 *//**
 * Color used in the element. The 'contrast' option is a Highcharts custom
 * property that results in black or white, depending on the background of the
 * element.
 * @name Highcharts.CSSObject#color
 * @type {'contrast'|Highcharts.ColorString|undefined}
 *//**
 * Style of the mouse cursor when resting over the element.
 * @name Highcharts.CSSObject#cursor
 * @type {Highcharts.CursorValue|undefined}
 *//**
 * Font family of the element text. Multiple values have to be in decreasing
 * preference order and separated by comma.
 * @name Highcharts.CSSObject#fontFamily
 * @type {string|undefined}
 *//**
 * Font size of the element text.
 * @name Highcharts.CSSObject#fontSize
 * @type {string|undefined}
 *//**
 * Font weight of the element text.
 * @name Highcharts.CSSObject#fontWeight
 * @type {string|undefined}
 *//**
 * Height of the element.
 * @name Highcharts.CSSObject#height
 * @type {number|undefined}
 *//**
 * Width of the element border.
 * @name Highcharts.CSSObject#lineWidth
 * @type {number|undefined}
 *//**
 * Opacity of the element.
 * @name Highcharts.CSSObject#opacity
 * @type {number|undefined}
 *//**
 * Space around the element content.
 * @name Highcharts.CSSObject#padding
 * @type {string|undefined}
 *//**
 * Behaviour of the element when the mouse cursor rests over it.
 * @name Highcharts.CSSObject#pointerEvents
 * @type {string|undefined}
 *//**
 * Positioning of the element.
 * @name Highcharts.CSSObject#position
 * @type {string|undefined}
 *//**
 * Alignment of the element text.
 * @name Highcharts.CSSObject#textAlign
 * @type {string|undefined}
 *//**
 * Additional decoration of the element text.
 * @name Highcharts.CSSObject#textDecoration
 * @type {string|undefined}
 *//**
 * Outline style of the element text.
 * @name Highcharts.CSSObject#textOutline
 * @type {string|undefined}
 *//**
 * Line break style of the element text. Highcharts SVG elements support
 * `ellipsis` when a `width` is set.
 * @name Highcharts.CSSObject#textOverflow
 * @type {string|undefined}
 *//**
 * Top spacing of the element relative to the parent element.
 * @name Highcharts.CSSObject#top
 * @type {string|undefined}
 *//**
 * Animated transition of selected element properties.
 * @name Highcharts.CSSObject#transition
 * @type {string|undefined}
 *//**
 * Line break style of the element text.
 * @name Highcharts.CSSObject#whiteSpace
 * @type {string|undefined}
 *//**
 * Width of the element.
 * @name Highcharts.CSSObject#width
 * @type {number|undefined}
 */

/**
 * All possible cursor styles.
 *
 * @typedef {'alias'|'all-scroll'|'auto'|'cell'|'col-resize'|'context-menu'|'copy'|'crosshair'|'default'|'e-resize'|'ew-resize'|'grab'|'grabbing'|'help'|'move'|'n-resize'|'ne-resize'|'nesw-resize'|'no-drop'|'none'|'not-allowed'|'ns-resize'|'nw-resize'|'nwse-resize'|'pointer'|'progress'|'row-resize'|'s-resize'|'se-resize'|'sw-resize'|'text'|'vertical-text'|'w-resize'|'wait'|'zoom-in'|'zoom-out'} Highcharts.CursorValue
 */

/**
 * All possible dash styles.
 *
 * @typedef {'Dash'|'DashDot'|'Dot'|'LongDash'|'LongDashDot'|'LongDashDotDot'|'ShortDash'|'ShortDashDot'|'ShortDashDotDot'|'ShortDot'|'Solid'} Highcharts.DashStyleValue
 */

/**
 * Generic dictionary in TypeScript notation.
 *
 * @interface Highcharts.Dictionary<T>
 *//**
 * @name Highcharts.Dictionary<T>#[key:string]
 * @type {T}
 */

/**
 * The function callback to execute when the event is fired. The `this` context
 * contains the instance, that fired the event.
 *
 * @callback Highcharts.EventCallbackFunction<T>
 *
 * @param {T} this
 *
 * @param {Highcharts.Dictionary<*>|Event} [eventArguments]
 *        Event arguments.
 *
 * @return {boolean|void}
 */

/**
 * The event options for adding function callback.
 *
 * @interface Highcharts.EventOptionsObject
 *//**
 * The order the event handler should be called. This opens for having one
 * handler be called before another, independent of in which order they were
 * added.
 * @name Highcharts.EventOptionsObject#order
 * @type {number}
 */

/**
 * Formats data as a string. Usually the data is accessible throught the `this`
 * keyword.
 *
 * @callback Highcharts.FormatterCallbackFunction<T>
 *
 * @param {T} this
 *        Context to format
 *
 * @return {string}
 *         Formatted text
 */

/**
 * An object of key-value pairs for HTML attributes.
 *
 * @typedef {Highcharts.Dictionary<boolean|number|string|Function>} Highcharts.HTMLAttributes
 */

/**
 * An HTML DOM element. The type is a reference to the regular HTMLElement in
 * the global scope.
 *
 * @typedef {global.HTMLElement} Highcharts.HTMLDOMElement
 *
 * @see https://developer.mozilla.org/en-US/docs/Web/API/HTMLElement
 */

/**
 * The iterator callback.
 *
 * @callback Highcharts.ObjectEachCallbackFunction<T>
 *
 * @param {T} this
 *        The context.
 *
 * @param {*} value
 *        The property value.
 *
 * @param {string} key
 *        The property key.
 *
 * @param {*} obj
 *        The object that objectEach is being applied to.
 */

/**
 * An object containing `left` and `top` properties for the position in the
 * page.
 *
 * @interface Highcharts.OffsetObject
 *//**
 * Left distance to the page border.
 * @name Highcharts.OffsetObject#left
 * @type {number}
 *//**
 * Top distance to the page border.
 * @name Highcharts.OffsetObject#top
 * @type {number}
 */

/**
 * Describes a range.
 *
 * @interface Highcharts.RangeObject
 *//**
 * Maximum number of the range.
 * @name Highcharts.RangeObject#max
 * @type {number}
 *//**
 * Minimum number of the range.
 * @name Highcharts.RangeObject#min
 * @type {number}
 */

/**
 * If a number is given, it defines the pixel length. If a percentage string is
 * given, like for example `'50%'`, the setting defines a length relative to a
 * base size, for example the size of a container.
 *
 * @typedef {number|string} Highcharts.RelativeSize
 */

/**
 * Proceed function to call original (wrapped) function.
 *
 * @callback Highcharts.WrapProceedFunction
 *
 * @param {*} [arg1]
 *        Optional argument. Without any arguments defaults to first argument of
 *        the wrapping function.
 *
 * @param {*} [arg2]
 *        Optional argument. Without any arguments defaults to second argument
 *        of the wrapping function.
 *
 * @param {*} [arg3]
 *        Optional argument. Without any arguments defaults to third argument of
 *        the wrapping function.
 *
 * @return {*}
 *         Return value of the original function.
 */

/**
 * The Highcharts object is the placeholder for all other members, and various
 * utility functions. The most important member of the namespace would be the
 * chart constructor.
 *
 * @example
 * var chart = Highcharts.chart('container', { ... });
 *
 * @namespace Highcharts
 */

H.timers = [];

var charts = H.charts,
    doc = H.doc,
    win = H.win;

/**
 * Provide error messages for debugging, with links to online explanation. This
 * function can be overridden to provide custom error handling.
 *
 * @sample highcharts/chart/highcharts-error/
 *         Custom error handler
 *
 * @function Highcharts.error
 *
 * @param {number|string} code
 *        The error code. See
 *        [errors.xml](https://github.com/highcharts/highcharts/blob/master/errors/errors.xml)
 *        for available codes. If it is a string, the error message is printed
 *        directly in the console.
 *
 * @param {boolean} [stop=false]
 *        Whether to throw an error or just log a warning in the console.
 *
 * @param {Highcharts.Chart} [chart]
 *        Reference to the chart that causes the error. Used in 'debugger'
 *        module to display errors directly on the chart.
 *        Important note: This argument is undefined for errors that lack
 *        access to the Chart instance.
 *
 * @param {Highcharts.Dictionary<string>} [params]
 *        Additional parameters for the generated message.
 *
 * @return {void}
 */
function error(
    code: (number|string),
    stop?: boolean,
    chart?: Chart,
    params?: Record<string, string>
): void {
    var isCode = isNumber(code),
        message = isCode ?
            `Highcharts error #${code}: www.highcharts.com/errors/${code}/` :
            code.toString(),
        defaultHandler = function (): void {
            if (stop) {
                throw new Error(message);
            }
            // else ...
            if (
                win.console &&
                error.messages.indexOf(message) === -1 // prevent console flooting
            ) {
                console.log(message); // eslint-disable-line no-console
            }
        };

    if (typeof params !== 'undefined') {
        let additionalMessages = '';
        if (isCode) {
            message += '?';
        }
        objectEach(params, function (value, key): void {
            additionalMessages += ('\n' + key + ': ' + value);
            if (isCode) {
                message += encodeURI(key) + '=' + encodeURI(value);
            }
        });
        message += additionalMessages;
    }

    if (chart) {
        fireEvent(
            chart,
            'displayError',
            { code, message, params } as Highcharts.ErrorMessageEventObject,
            defaultHandler
        );
    } else {
        defaultHandler();
    }

    error.messages.push(message);
}
namespace error {
    export const messages: Array<string> = [];
}
H.error = error;


/* eslint-disable no-invalid-this, valid-jsdoc */
/**
 * An animator object used internally. One instance applies to one property
 * (attribute or style prop) on one element. Animation is always initiated
 * through {@link SVGElement#animate}.
 *
 * @example
 * var rect = renderer.rect(0, 0, 10, 10).add();
 * rect.animate({ width: 100 });
 *
 * @private
 * @class
 * @name Highcharts.Fx
 */
class Fx {

    /* *
     *
     *  Constructors
     *
     * */

    /**
     *
     * @param {Highcharts.HTMLDOMElement|Highcharts.SVGElement} elem
     *        The element to animate.
     *
     * @param {Highcharts.AnimationOptionsObject} options
     *        Animation options.
     *
     * @param {string} prop
     *        The single attribute or CSS property to animate.
     */
    public constructor(
        elem: (Highcharts.HTMLElement|Highcharts.SVGElement),
        options: Highcharts.AnimationOptionsObject,
        prop: string
    ) {
        this.options = options;
        this.elem = elem;
        this.prop = prop;
    }

    /* *
     *
     *  Properties
     *
     * */

    public elem: (Highcharts.HTMLElement|Highcharts.SVGElement);
    public end?: number;
    public from?: number;
    public now?: number;
    public options: Highcharts.AnimationOptionsObject;
    public paths?: [SVGPath, SVGPath];
    public pos?: number;
    public prop: string;
    public start?: number;
    public startTime?: number;
    public toD?: SVGPath;
    public unit?: string;

    /* *
     *
     *  Functions
     *
     * */

    /**
     * Set the current step of a path definition on SVGElement.
     *
     * @function Highcharts.Fx#dSetter
     *
     * @return {void}
     */
    public dSetter(): void {
        var paths = this.paths,
            start = paths && paths[0],
            end = paths && paths[1],
            path: SVGPath = [],
            now = this.now || 0;

        // Land on the final path without adjustment points appended in the ends
        if (now === 1 || !start || !end) {
            path = this.toD || [];

        } else if (start.length === end.length && now < 1) {
            for (let i = 0; i < end.length; i++) {

                // Tween between the start segment and the end segment. Start
                // with a copy of the end segment and tween the appropriate
                // numerics
                const startSeg = start[i];
                const endSeg = end[i];
                const tweenSeg = [];

                for (let j = 0; j < endSeg.length; j++) {
                    const startItem = startSeg[j];
                    const endItem = endSeg[j];

                    // Tween numbers
                    if (
                        typeof startItem === 'number' &&
                        typeof endItem === 'number' &&
                        // Arc boolean flags
                        !(endSeg[0] === 'A' && (j === 4 || j === 5))
                    ) {
                        tweenSeg[j] = startItem + now * (endItem - startItem);

                    // Strings, take directly from the end segment
                    } else {
                        tweenSeg[j] = endItem;
                    }
                }

                path.push(tweenSeg as SVGPath.Segment);

            }
        // If animation is finished or length not matching, land on right value
        } else {
            path = end;
        }

        this.elem.attr('d', path, void 0, true);
    }

    /**
     * Update the element with the current animation step.
     *
     * @function Highcharts.Fx#update
     *
     * @return {void}
     */
    public update(): void {
        var elem = this.elem,
            prop = this.prop, // if destroyed, it is null
            now: number = this.now as any,
            step = this.options.step;

        // Animation setter defined from outside
        if ((this as any)[prop + 'Setter']) {
            (this as any)[prop + 'Setter']();

        // Other animations on SVGElement
        } else if (elem.attr) {
            if (elem.element) {
                elem.attr(prop, now, null as any, true);
            }

        // HTML styles, raw HTML content like container size
        } else {
            elem.style[prop] = now + (this.unit as any);
        }

        if (step) {
            step.call(elem, now, this);
        }

    }

    /**
     * Run an animation.
     *
     * @function Highcharts.Fx#run
     *
     * @param {number} from
     *        The current value, value to start from.
     *
     * @param {number} to
     *        The end value, value to land on.
     *
     * @param {string} unit
     *        The property unit, for example `px`.
     *
     * @return {void}
     */
    public run(from: number, to: number, unit: string): void {
        var self = this,
            options = self.options,
            timer: Highcharts.Timer = function (gotoEnd?: boolean): boolean {
                return timer.stopped ? false : self.step(gotoEnd);
            },
            requestAnimationFrame =
                win.requestAnimationFrame ||
                function (step: Function): void {
                    setTimeout(step, 13);
                },
            step = function (): void {
                for (var i = 0; i < H.timers.length; i++) {
                    if (!H.timers[i]()) {
                        H.timers.splice(i--, 1);
                    }
                }

                if (H.timers.length) {
                    requestAnimationFrame(step);
                }
            };

        if (from === to && !this.elem['forceAnimate:' + this.prop]) {
            delete (options.curAnim as any)[this.prop];
            if (options.complete && Object.keys(options.curAnim as any).length === 0) {
                options.complete.call(this.elem);
            }
        } else { // #7166
            this.startTime = +new Date();
            this.start = from;
            this.end = to;
            this.unit = unit;
            this.now = this.start;
            this.pos = 0;

            timer.elem = this.elem;
            timer.prop = this.prop;

            if (timer() && H.timers.push(timer) === 1) {
                requestAnimationFrame(step);
            }
        }
    }

    /**
     * Run a single step in the animation.
     *
     * @function Highcharts.Fx#step
     *
     * @param {boolean} [gotoEnd]
     *        Whether to go to the endpoint of the animation after abort.
     *
     * @return {boolean}
     *         Returns `true` if animation continues.
     */
    public step(gotoEnd?: boolean): boolean {
        var t = +new Date(),
            ret,
            done,
            options = this.options,
            elem = this.elem,
            complete = options.complete,
            duration: number = options.duration as any,
            curAnim: Highcharts.Dictionary<boolean> = options.curAnim as any;

        if (elem.attr && !elem.element) { // #2616, element is destroyed
            ret = false;

        } else if (gotoEnd || t >= duration + (this.startTime as any)) {
            this.now = this.end;
            this.pos = 1;
            this.update();

            curAnim[this.prop] = true;

            done = true;

            objectEach(curAnim, function (val: boolean): void {
                if (val !== true) {
                    done = false;
                }
            });

            if (done && complete) {
                complete.call(elem);
            }
            ret = false;

        } else {
            this.pos = (options.easing as Function)(
                (t - (this.startTime as any)) / duration
            );
            this.now = (this.start as any) + (((this.end as any) - (this.start as any)) * (this.pos as any));
            this.update();
            ret = true;
        }
        return ret;
    }

    /**
     * Prepare start and end values so that the path can be animated one to one.
     *
     * @function Highcharts.Fx#initPath
     *
     * @param {Highcharts.SVGElement} elem
     *        The SVGElement item.
     *
     * @param {Highcharts.SVGPathArray|undefined} fromD
     *        Starting path definition.
     *
     * @param {Highcharts.SVGPathArray} toD
     *        Ending path definition.
     *
     * @return {Array<Highcharts.SVGPathArray,Highcharts.SVGPathArray>}
     *         An array containing start and end paths in array form so that
     *         they can be animated in parallel.
     */
    public initPath(
        elem: Highcharts.SVGElement,
        fromD: SVGPath|undefined,
        toD: SVGPath
    ): [SVGPath, SVGPath] {
        var shift,
            startX = elem.startX,
            endX = elem.endX,
            fullLength: number,
            i: number,
            start = fromD && fromD.slice(), // copy
            end = toD.slice(), // copy
            isArea = elem.isArea,
            positionFactor = isArea ? 2 : 1,
            reverse;

        if (!start) {
            return [end, end];
        }

        /**
         * If shifting points, prepend a dummy point to the end path.
         * @private
         * @param {Highcharts.SVGPathArray} arr - array
         * @param {Highcharts.SVGPathArray} other - array
         * @return {void}
         */
        function prepend(
            arr: SVGPath,
            other: SVGPath
        ): void {
            while (arr.length < fullLength) {

                // Move to, line to or curve to?
                const moveSegment = arr[0],
                    otherSegment = other[fullLength - arr.length];
                if (otherSegment && moveSegment[0] === 'M') {
                    if (otherSegment[0] === 'C') {
                        arr[0] = [
                            'C',
                            moveSegment[1],
                            moveSegment[2],
                            moveSegment[1],
                            moveSegment[2],
                            moveSegment[1],
                            moveSegment[2]
                        ];
                    } else {
                        arr[0] = ['L', moveSegment[1], moveSegment[2]];
                    }
                }

                // Prepend a copy of the first point
                arr.unshift(moveSegment);

                // For areas, the bottom path goes back again to the left, so we
                // need to append a copy of the last point.
                if (isArea) {
                    arr.push(arr[arr.length - 1]);
                }
            }
        }

        /**
         * Copy and append last point until the length matches the end length.
         * @private
         * @param {Highcharts.SVGPathArray} arr - array
         * @param {Highcharts.SVGPathArray} other - array
         * @return {void}
         */
        function append(
            arr: SVGPath,
            other: SVGPath
        ): void {
            while (arr.length < fullLength) {

                // Pull out the slice that is going to be appended or inserted.
                // In a line graph, the positionFactor is 1, and the last point
                // is sliced out. In an area graph, the positionFactor is 2,
                // causing the middle two points to be sliced out, since an area
                // path starts at left, follows the upper path then turns and
                // follows the bottom back.
                const segmentToAdd = arr[arr.length / positionFactor - 1].slice();

                // Disable the first control point of curve segments
                if (segmentToAdd[0] === 'C') {
                    segmentToAdd[1] = segmentToAdd[5];
                    segmentToAdd[2] = segmentToAdd[6];
                }

                if (!isArea) {
                    arr.push(segmentToAdd as SVGPath.Segment);

                } else {

                    const lowerSegmentToAdd = arr[arr.length / positionFactor].slice();
                    arr.splice(
                        arr.length / 2,
                        0,
                        segmentToAdd as SVGPath.Segment,
                        lowerSegmentToAdd as SVGPath.Segment
                    );
                }
            }
        }

        // For sideways animation, find out how much we need to shift to get the
        // start path Xs to match the end path Xs.
        if (startX && endX) {
            for (i = 0; i < startX.length; i++) {
                // Moving left, new points coming in on right
                if (startX[i] === endX[0]) {
                    shift = i;
                    break;
                // Moving right
                } else if (startX[0] ===
                        endX[endX.length - startX.length + i]) {
                    shift = i;
                    reverse = true;
                    break;
                // Fixed from the right side, "scaling" left
                } else if (
                    startX[startX.length - 1] ===
                        endX[endX.length - startX.length + i]
                ) {
                    shift = startX.length - i;
                    break;
                }
            }
            if (typeof shift === 'undefined') {
                start = [];
            }
        }

        if (start.length && isNumber(shift)) {

            // The common target length for the start and end array, where both
            // arrays are padded in opposite ends
            fullLength = end.length + shift * positionFactor;

            if (!reverse) {
                prepend(end, start);
                append(start, end);
            } else {
                prepend(start, end);
                append(end, start);
            }
        }
        return [start, end];
    }

    /**
     * Handle animation of the color attributes directly.
     *
     * @function Highcharts.Fx#fillSetter
     *
     * @return {void}
     */
    public fillSetter(): void {
        Fx.prototype.strokeSetter.apply(this, arguments as any);
    }

    /**
     * Handle animation of the color attributes directly.
     *
     * @function Highcharts.Fx#strokeSetter
     *
     * @return {void}
     */
    public strokeSetter(): void {
        this.elem.attr(
            this.prop,
            H.color(this.start as any).tweenTo(H.color(this.end as any), this.pos as any),
            null as any,
            true
        );
    }
}

H.Fx = Fx;

function merge<T1, T2 = object>(
    extend: boolean,
    a?: T1,
    ...n: Array<T2|undefined>
): (T1&T2);
function merge<
    T1 extends object = object,
    T2 = unknown,
    T3 = unknown,
    T4 = unknown,
    T5 = unknown,
    T6 = unknown,
    T7 = unknown,
    T8 = unknown,
    T9 = unknown
>(
    a?: T1,
    b?: T2,
    c?: T3,
    d?: T4,
    e?: T5,
    f?: T6,
    g?: T7,
    h?: T8,
    i?: T9,
): (T1&T2&T3&T4&T5&T6&T7&T8&T9);
/* eslint-disable valid-jsdoc */
/**
 * Utility function to deep merge two or more objects and return a third object.
 * If the first argument is true, the contents of the second object is copied
 * into the first object. The merge function can also be used with a single
 * object argument to create a deep copy of an object.
 *
 * @function Highcharts.merge<T>
 *
 * @param {boolean} extend
 *        Whether to extend the left-side object (a) or return a whole new
 *        object.
 *
 * @param {T|undefined} a
 *        The first object to extend. When only this is given, the function
 *        returns a deep copy.
 *
 * @param {...Array<object|undefined>} [n]
 *        An object to merge into the previous one.
 *
 * @return {T}
 *         The merged object. If the first argument is true, the return is the
 *         same as the second argument.
 *//**
 * Utility function to deep merge two or more objects and return a third object.
 * The merge function can also be used with a single object argument to create a
 * deep copy of an object.
 *
 * @function Highcharts.merge<T>
 *
 * @param {T|undefined} a
 *        The first object to extend. When only this is given, the function
 *        returns a deep copy.
 *
 * @param {...Array<object|undefined>} [n]
 *        An object to merge into the previous one.
 *
 * @return {T}
 *         The merged object. If the first argument is true, the return is the
 *         same as the second argument.
 */
function merge<T>(): T {
    /* eslint-enable valid-jsdoc */
    var i,
        args = arguments,
        len,
        ret = {} as T,
        doCopy = function (copy: any, original: any): any {
            // An object is replacing a primitive
            if (typeof copy !== 'object') {
                copy = {};
            }

            objectEach(original, function (value, key): void {

                // Copy the contents of objects, but not arrays or DOM nodes
                if (isObject(value, true) &&
                    !isClass(value) &&
                    !isDOMElement(value)
                ) {
                    copy[key] = doCopy(copy[key] || {}, value);

                // Primitives and arrays are copied over directly
                } else {
                    copy[key] = original[key];
                }
            });
            return copy;
        };

    // If first argument is true, copy into the existing object. Used in
    // setOptions.
    if (args[0] === true) {
        ret = args[1];
        args = Array.prototype.slice.call(args, 2) as any;
    }

    // For each argument, extend the return
    len = args.length;
    for (i = 0; i < len; i++) {
        ret = doCopy(ret, args[i]);
    }

    return ret;
}
H.merge = merge;

/**
 * Constrain a value to within a lower and upper threshold.
 *
 * @private
 * @param {number} value The initial value
 * @param {number} min The lower threshold
 * @param {number} max The upper threshold
 * @return {number} Returns a number value within min and max.
 */
function clamp(value: number, min: number, max: number): number {
    return value > min ? value < max ? value : max : min;
}

/**
 * Shortcut for parseInt
 *
 * @private
 * @function Highcharts.pInt
 *
 * @param {*} s
 *        any
 *
 * @param {number} [mag]
 *        Magnitude
 *
 * @return {number}
 *         number
 */
const pInt = H.pInt = function pInt(s: any, mag?: number): number {
    return parseInt(s, mag || 10);
};

/**
 * Utility function to check for string type.
 *
 * @function Highcharts.isString
 *
 * @param {*} s
 *        The item to check.
 *
 * @return {boolean}
 *         True if the argument is a string.
 */
const isString = H.isString = function isString(s: unknown): s is string {
    return typeof s === 'string';
};

/**
 * Utility function to check if an item is an array.
 *
 * @function Highcharts.isArray
 *
 * @param {*} obj
 *        The item to check.
 *
 * @return {boolean}
 *         True if the argument is an array.
 */
const isArray = H.isArray = function isArray(obj: unknown): obj is Array<unknown> {
    var str = Object.prototype.toString.call(obj);

    return str === '[object Array]' || str === '[object Array Iterator]';
};

function isObject<T>(obj: T, strict: true): obj is object & NonArray<NonFunction<NonNullable<T>>>;
function isObject<T>(obj: T, strict?: false): obj is object & NonFunction<NonNullable<T>>;
/**
 * Utility function to check if an item is of type object.
 *
 * @function Highcharts.isObject
 *
 * @param {*} obj
 *        The item to check.
 *
 * @param {boolean} [strict=false]
 *        Also checks that the object is not an array.
 *
 * @return {boolean}
 *         True if the argument is an object.
 */
function isObject<T>(
    obj: T,
    strict?: boolean
): boolean {
    return (
        !!obj &&
        typeof obj === 'object' &&
        (!strict || !isArray(obj))
    ) as any; // eslint-disable-line @typescript-eslint/no-explicit-any
}
H.isObject = isObject;

/**
 * Utility function to check if an Object is a HTML Element.
 *
 * @function Highcharts.isDOMElement
 *
 * @param {*} obj
 *        The item to check.
 *
 * @return {boolean}
 *         True if the argument is a HTML Element.
 */
const isDOMElement = H.isDOMElement = function isDOMElement(obj: unknown): obj is Highcharts.HTMLDOMElement {
    return isObject(obj) && typeof (obj as any).nodeType === 'number';
};

/**
 * Utility function to check if an Object is a class.
 *
 * @function Highcharts.isClass
 *
 * @param {object|undefined} obj
 *        The item to check.
 *
 * @return {boolean}
 *         True if the argument is a class.
 */
const isClass = H.isClass = function isClass(obj: (object|undefined)): obj is Highcharts.Class<any> {
    var c: (Function|undefined) = obj && obj.constructor;

    return !!(
        isObject(obj, true) &&
        !isDOMElement(obj) &&
        (c && (c as any).name && (c as any).name !== 'Object')
    );
};

/**
 * Utility function to check if an item is a number and it is finite (not NaN,
 * Infinity or -Infinity).
 *
 * @function Highcharts.isNumber
 *
 * @param {*} n
 *        The item to check.
 *
 * @return {boolean}
 *         True if the item is a finite number
 */
const isNumber = H.isNumber = function isNumber(n: unknown): n is number {
    return typeof n === 'number' && !isNaN(n) && n < Infinity && n > -Infinity;
};

/**
 * Remove the last occurence of an item from an array.
 *
 * @function Highcharts.erase
 *
 * @param {Array<*>} arr
 *        The array.
 *
 * @param {*} item
 *        The item to remove.
 *
 * @return {void}
 */
const erase = H.erase = function erase(arr: Array<unknown>, item: unknown): void {
    var i = arr.length;

    while (i--) {
        if (arr[i] === item) {
            arr.splice(i, 1);
            break;
        }
    }
};

/**
 * Check if an object is null or undefined.
 *
 * @function Highcharts.defined
 *
 * @param {*} obj
 *        The object to check.
 *
 * @return {boolean}
 *         False if the object is null or undefined, otherwise true.
 */
const defined = H.defined = function defined<T>(obj: T): obj is NonNullable<T> {
    return typeof obj !== 'undefined' && obj !== null;
};

function attr(
    elem: (Highcharts.HTMLDOMElement|Highcharts.SVGDOMElement),
    prop: (Highcharts.HTMLAttributes|Highcharts.SVGAttributes)
): undefined;
function attr(
    elem: (Highcharts.HTMLDOMElement|Highcharts.SVGDOMElement),
    prop: string,
    value?: undefined
): (string|null);
function attr(
    elem: (Highcharts.HTMLDOMElement|Highcharts.SVGDOMElement),
    prop: string,
    value: (number|string)
): undefined;
/**
 * Set or get an attribute or an object of attributes. To use as a setter, pass
 * a key and a value, or let the second argument be a collection of keys and
 * values. To use as a getter, pass only a string as the second argument.
 *
 * @function Highcharts.attr
 *
 * @param {Highcharts.HTMLDOMElement|Highcharts.SVGDOMElement} elem
 *        The DOM element to receive the attribute(s).
 *
 * @param {string|Highcharts.HTMLAttributes|Highcharts.SVGAttributes} [prop]
 *        The property or an object of key-value pairs.
 *
 * @param {number|string} [value]
 *        The value if a single property is set.
 *
 * @return {string|null|undefined}
 *         When used as a getter, return the value.
 */
function attr(
    elem: (Highcharts.HTMLDOMElement|Highcharts.SVGDOMElement),
    prop: (string|Highcharts.HTMLAttributes|Highcharts.SVGAttributes),
    value?: (number|string)
): (string|null|undefined) {
    let ret;

    // if the prop is a string
    if (isString(prop)) {
        // set the value
        if (defined(value)) {
            elem.setAttribute(prop, value as string);

        // get the value
        } else if (elem && elem.getAttribute) {
            ret = elem.getAttribute(prop);

            // IE7 and below cannot get class through getAttribute (#7850)
            if (!ret && prop === 'class') {
                ret = elem.getAttribute(prop + 'Name');
            }
        }

    // else if prop is defined, it is a hash of key/value pairs
    } else {
        objectEach(prop, function (val, key): void {
            elem.setAttribute(key, val);
        });
    }
    return ret;
}
H.attr = attr;

/**
 * Check if an element is an array, and if not, make it into an array.
 *
 * @function Highcharts.splat
 *
 * @param {*} obj
 *        The object to splat.
 *
 * @return {Array}
 *         The produced or original array.
 */
const splat = H.splat = function splat(obj: any): Array<any> {
    return isArray(obj) ? obj : [obj];
};

/**
 * Set a timeout if the delay is given, otherwise perform the function
 * synchronously.
 *
 * @function Highcharts.syncTimeout
 *
 * @param {Function} fn
 *        The function callback.
 *
 * @param {number} delay
 *        Delay in milliseconds.
 *
 * @param {*} [context]
 *        An optional context to send to the function callback.
 *
 * @return {number}
 *         An identifier for the timeout that can later be cleared with
 *         Highcharts.clearTimeout. Returns -1 if there is no timeout.
 */
const syncTimeout = H.syncTimeout = function syncTimeout(
    fn: Function,
    delay: number,
    context?: unknown
): number {
    if (delay > 0) {
        return setTimeout(fn, delay, context);
    }
    fn.call(0, context);
    return -1;
};

/**
 * Internal clear timeout. The function checks that the `id` was not removed
 * (e.g. by `chart.destroy()`). For the details see
 * [issue #7901](https://github.com/highcharts/highcharts/issues/7901).
 *
 * @function Highcharts.clearTimeout
 *
 * @param {number} id
 *        Id of a timeout.
 *
 * @return {void}
 */
const internalClearTimeout = H.clearTimeout = function (id: number): void {
    if (defined(id)) {
        clearTimeout(id);
    }
};

/* eslint-disable valid-jsdoc */
/**
 * Utility function to extend an object with the members of another.
 *
 * @function Highcharts.extend<T>
 *
 * @param {T|undefined} a
 *        The object to be extended.
 *
 * @param {object} b
 *        The object to add to the first one.
 *
 * @return {T}
 *         Object a, the original object.
 */
const extend = H.extend = function extend<T extends object>(a: (T|undefined), b: object): T {
    /* eslint-enable valid-jsdoc */
    var n;

    if (!a) {
        a = {} as T;
    }
    for (n in b) { // eslint-disable-line guard-for-in
        (a as any)[n] = (b as any)[n];
    }
    return a;
};

function pick<T1, T2, T3, T4, T5>(...args: [T1, T2, T3, T4, T5]):
T1 extends NullType ?
    T2 extends NullType ?
        T3 extends NullType ?
            T4 extends NullType ?
                T5 extends NullType ? undefined : T5 : T4 : T3 : T2 : T1;
function pick<T1, T2, T3, T4>(...args: [T1, T2, T3, T4]):
T1 extends NullType ?
    T2 extends NullType ?
        T3 extends NullType ?
            T4 extends NullType ? undefined : T4 : T3 : T2 : T1;
function pick<T1, T2, T3>(...args: [T1, T2, T3]):
T1 extends NullType ?
    T2 extends NullType ?
        T3 extends NullType ? undefined : T3 : T2 : T1;
function pick<T1, T2>(...args: [T1, T2]):
T1 extends NullType ?
    T2 extends NullType ? undefined : T2 : T1;
function pick<T1>(...args: [T1]):
T1 extends NullType ? undefined : T1;
function pick<T>(...args: Array<T|null|undefined>): T|undefined;
/* eslint-disable valid-jsdoc */
/**
 * Return the first value that is not null or undefined.
 *
 * @function Highcharts.pick<T>
 *
 * @param {...Array<T|null|undefined>} items
 *        Variable number of arguments to inspect.
 *
 * @return {T}
 *         The value of the first argument that is not null or undefined.
 */
function pick<T>(): T|undefined {
    const args = arguments;
    const length = args.length;
    for (let i = 0; i < length; i++) {
        const arg = args[i];
        if (typeof arg !== 'undefined' && arg !== null) {
            return arg;
        }
    }
}
H.pick = pick;

/**
 * Set CSS on a given element.
 *
 * @function Highcharts.css
 *
 * @param {Highcharts.HTMLDOMElement|Highcharts.SVGDOMElement} el
 *        An HTML DOM element.
 *
 * @param {Highcharts.CSSObject} styles
 *        Style object with camel case property names.
 *
 * @return {void}
 */
const css = H.css = function css(
    el: (Highcharts.HTMLDOMElement|Highcharts.SVGDOMElement),
    styles: Highcharts.CSSObject
): void {
    if (H.isMS && !H.svg) { // #2686
        if (styles && typeof styles.opacity !== 'undefined') {
            styles.filter =
                'alpha(opacity=' + (styles.opacity as any * 100) + ')';
        }
    }
    extend(el.style, styles);
};

/**
 * Utility function to create an HTML element with attributes and styles.
 *
 * @function Highcharts.createElement
 *
 * @param {string} tag
 *        The HTML tag.
 *
 * @param {Highcharts.HTMLAttributes} [attribs]
 *        Attributes as an object of key-value pairs.
 *
 * @param {Highcharts.CSSObject} [styles]
 *        Styles as an object of key-value pairs.
 *
 * @param {Highcharts.HTMLDOMElement} [parent]
 *        The parent HTML object.
 *
 * @param {boolean} [nopad=false]
 *        If true, remove all padding, border and margin.
 *
 * @return {Highcharts.HTMLDOMElement}
 *         The created DOM element.
 */
const createElement = H.createElement = function createElement(
    tag: string,
    attribs?: Highcharts.HTMLAttributes,
    styles?: Highcharts.CSSObject,
    parent?: Highcharts.HTMLDOMElement,
    nopad?: boolean
): Highcharts.HTMLDOMElement {
    var el = doc.createElement(tag);

    if (attribs) {
        extend(el, attribs);
    }
    if (nopad) {
        css(el, { padding: '0', border: 'none', margin: '0' });
    }
    if (styles) {
        css(el, styles);
    }
    if (parent) {
        parent.appendChild(el);
    }
    return el;
};

// eslint-disable-next-line valid-jsdoc
/**
 * Extend a prototyped class by new members.
 *
 * @function Highcharts.extendClass<T>
 *
 * @param {Highcharts.Class<T>} parent
 *        The parent prototype to inherit.
 *
 * @param {Highcharts.Dictionary<*>} members
 *        A collection of prototype members to add or override compared to the
 *        parent prototype.
 *
 * @return {Highcharts.Class<T>}
 *         A new prototype.
 */
const extendClass = H.extendClass = function extendClass <T, TReturn = T>(
    parent: Highcharts.Class<T>,
    members: any
): Highcharts.Class<TReturn> {
    var obj: Highcharts.Class<TReturn> = (function (): void {}) as any;

    obj.prototype = new parent(); // eslint-disable-line new-cap
    extend(obj.prototype, members);
    return obj;
};

/**
 * Left-pad a string to a given length by adding a character repetetively.
 *
 * @function Highcharts.pad
 *
 * @param {number} number
 *        The input string or number.
 *
 * @param {number} [length]
 *        The desired string length.
 *
 * @param {string} [padder=0]
 *        The character to pad with.
 *
 * @return {string}
 *         The padded string.
 */
const pad = H.pad = function pad(number: number, length?: number, padder?: string): string {
    return new Array(
        (length || 2) +
        1 -
        String(number)
            .replace('-', '')
            .length
    ).join(padder || '0') + number;
};

/**
 * Return a length based on either the integer value, or a percentage of a base.
 *
 * @function Highcharts.relativeLength
 *
 * @param {Highcharts.RelativeSize} value
 *        A percentage string or a number.
 *
 * @param {number} base
 *        The full length that represents 100%.
 *
 * @param {number} [offset=0]
 *        A pixel offset to apply for percentage values. Used internally in
 *        axis positioning.
 *
 * @return {number}
 *         The computed length.
 */
const relativeLength = H.relativeLength = function relativeLength(
    value: Highcharts.RelativeSize,
    base: number,
    offset?: number
): number {
    return (/%$/).test(value as any) ?
        (base * parseFloat(value as any) / 100) + (offset || 0) :
        parseFloat(value as any);
};

/**
 * Wrap a method with extended functionality, preserving the original function.
 *
 * @function Highcharts.wrap
 *
 * @param {*} obj
 *        The context object that the method belongs to. In real cases, this is
 *        often a prototype.
 *
 * @param {string} method
 *        The name of the method to extend.
 *
 * @param {Highcharts.WrapProceedFunction} func
 *        A wrapper function callback. This function is called with the same
 *        arguments as the original function, except that the original function
 *        is unshifted and passed as the first argument.
 */
const wrap = H.wrap = function wrap(
    obj: any,
    method: string,
    func: Highcharts.WrapProceedFunction
): void {
    var proceed = obj[method];

    obj[method] = function (): any {
        var args = Array.prototype.slice.call(arguments),
            outerArgs = arguments,
            ctx = this,
            ret;

        ctx.proceed = function (): void {
            proceed.apply(ctx, arguments.length ? arguments : outerArgs);
        };
        args.unshift(proceed);
        ret = func.apply(this, args);
        ctx.proceed = null;
        return ret;
    };
};

/**
 * Format a string according to a subset of the rules of Python's String.format
 * method.
 *
 * @example
 * var s = Highcharts.format(
 *     'The {color} fox was {len:.2f} feet long',
 *     { color: 'red', len: Math.PI }
 * );
 * // => The red fox was 3.14 feet long
 *
 * @function Highcharts.format
 *
 * @param {string} str
 *        The string to format.
 *
 * @param {Record<string, *>} ctx
 *        The context, a collection of key-value pairs where each key is
 *        replaced by its value.
 *
 * @param {Highcharts.Chart} [chart]
 *        A `Chart` instance used to get numberFormatter and time.
 *
 * @return {string}
 *         The formatted string.
 */
const format = H.format = function (str: string, ctx: any, chart?: Chart): string {
    var splitter = '{',
        isInside = false,
        segment,
        valueAndFormat: Array<string>,
        ret = [],
        val,
        index;
    const floatRegex = /f$/;
    const decRegex = /\.([0-9])/;
    const lang = H.defaultOptions.lang;
    const time = chart && chart.time || H.time;
    const numberFormatter = chart && chart.numberFormatter || numberFormat;

    while (str) {
        index = str.indexOf(splitter);
        if (index === -1) {
            break;
        }

        segment = str.slice(0, index);
        if (isInside) { // we're on the closing bracket looking back

            valueAndFormat = segment.split(':');
            val = getNestedProperty(valueAndFormat.shift() || '', ctx);

            // Format the replacement
            if (valueAndFormat.length && typeof val === 'number') {

                segment = valueAndFormat.join(':');

                if (floatRegex.test(segment)) { // float
                    const decimals = parseInt((segment.match(decRegex) || ['', '-1'])[1], 10);
                    if (val !== null) {
                        val = numberFormatter(
                            val,
                            decimals,
                            (lang as any).decimalPoint,
                            segment.indexOf(',') > -1 ? (lang as any).thousandsSep : ''
                        );
                    }
                } else {
                    val = time.dateFormat(segment, val);
                }
            }

            // Push the result and advance the cursor
            ret.push(val);
        } else {
            ret.push(segment);

        }
        str = str.slice(index + 1); // the rest
        isInside = !isInside; // toggle
        splitter = isInside ? '}' : '{'; // now look for next matching bracket
    }
    ret.push(str);
    return ret.join('');
};

/**
 * Get the magnitude of a number.
 *
 * @function Highcharts.getMagnitude
 *
 * @param {number} num
 *        The number.
 *
 * @return {number}
 *         The magnitude, where 1-9 are magnitude 1, 10-99 magnitude 2 etc.
 */
const getMagnitude = H.getMagnitude = function (num: number): number {
    return Math.pow(10, Math.floor(Math.log(num) / Math.LN10));
};

/**
 * Take an interval and normalize it to multiples of round numbers.
 *
 * @deprecated
 * @function Highcharts.normalizeTickInterval
 *
 * @param {number} interval
 *        The raw, un-rounded interval.
 *
 * @param {Array<*>} [multiples]
 *        Allowed multiples.
 *
 * @param {number} [magnitude]
 *        The magnitude of the number.
 *
 * @param {boolean} [allowDecimals]
 *        Whether to allow decimals.
 *
 * @param {boolean} [hasTickAmount]
 *        If it has tickAmount, avoid landing on tick intervals lower than
 *        original.
 *
 * @return {number}
 *         The normalized interval.
 *
 * @todo
 * Move this function to the Axis prototype. It is here only for historical
 * reasons.
 */
const normalizeTickInterval = H.normalizeTickInterval = function (
    interval: number,
    multiples?: Array<any>,
    magnitude?: number,
    allowDecimals?: boolean,
    hasTickAmount?: boolean
): number {
    var normalized,
        i,
        retInterval = interval;

    // round to a tenfold of 1, 2, 2.5 or 5
    magnitude = pick(magnitude, 1);
    normalized = interval / (magnitude as any);

    // multiples for a linear scale
    if (!multiples) {
        multiples = hasTickAmount ?
            // Finer grained ticks when the tick amount is hard set, including
            // when alignTicks is true on multiple axes (#4580).
            [1, 1.2, 1.5, 2, 2.5, 3, 4, 5, 6, 8, 10] :

            // Else, let ticks fall on rounder numbers
            [1, 2, 2.5, 5, 10];


        // the allowDecimals option
        if (allowDecimals === false) {
            if (magnitude === 1) {
                multiples = multiples.filter(function (num: number): boolean {
                    return num % 1 === 0;
                });
            } else if ((magnitude as any) <= 0.1) {
                multiples = [1 / (magnitude as any)];
            }
        }
    }

    // normalize the interval to the nearest multiple
    for (i = 0; i < multiples.length; i++) {
        retInterval = multiples[i];
        // only allow tick amounts smaller than natural
        if (
            (
                hasTickAmount &&
                retInterval * (magnitude as any) >= interval
            ) ||
            (
                !hasTickAmount &&
                (
                    normalized <=
                    (
                        multiples[i] +
                        (multiples[i + 1] || multiples[i])
                    ) / 2
                )
            )
        ) {
            break;
        }
    }

    // Multiply back to the correct magnitude. Correct floats to appropriate
    // precision (#6085).
    retInterval = correctFloat(
        retInterval * (magnitude as any),
        -Math.round(Math.log(0.001) / Math.LN10)
    );

    return retInterval;
};


/**
 * Sort an object array and keep the order of equal items. The ECMAScript
 * standard does not specify the behaviour when items are equal.
 *
 * @function Highcharts.stableSort
 *
 * @param {Array<*>} arr
 *        The array to sort.
 *
 * @param {Function} sortFunction
 *        The function to sort it with, like with regular Array.prototype.sort.
 *
 * @return {void}
 */
const stableSort = H.stableSort = function stableSort(arr: Array<any>, sortFunction: Function): void {

    // @todo It seems like Chrome since v70 sorts in a stable way internally,
    // plus all other browsers do it, so over time we may be able to remove this
    // function
    var length = arr.length,
        sortValue,
        i;

    // Add index to each item
    for (i = 0; i < length; i++) {
        arr[i].safeI = i; // stable sort index
    }

    arr.sort(function (a: any, b: any): number {
        sortValue = sortFunction(a, b);
        return sortValue === 0 ? a.safeI - b.safeI : sortValue;
    });

    // Remove index from items
    for (i = 0; i < length; i++) {
        delete arr[i].safeI; // stable sort index
    }
};

/**
 * Non-recursive method to find the lowest member of an array. `Math.min` raises
 * a maximum call stack size exceeded error in Chrome when trying to apply more
 * than 150.000 points. This method is slightly slower, but safe.
 *
 * @function Highcharts.arrayMin
 *
 * @param {Array<*>} data
 *        An array of numbers.
 *
 * @return {number}
 *         The lowest number.
 */
const arrayMin = H.arrayMin = function arrayMin(data: Array<any>): number {
    var i = data.length,
        min = data[0];

    while (i--) {
        if (data[i] < min) {
            min = data[i];
        }
    }
    return min;
};

/**
 * Non-recursive method to find the lowest member of an array. `Math.max` raises
 * a maximum call stack size exceeded error in Chrome when trying to apply more
 * than 150.000 points. This method is slightly slower, but safe.
 *
 * @function Highcharts.arrayMax
 *
 * @param {Array<*>} data
 *        An array of numbers.
 *
 * @return {number}
 *         The highest number.
 */
const arrayMax = H.arrayMax = function arrayMax(data: Array<any>): number {
    var i = data.length,
        max = data[0];

    while (i--) {
        if (data[i] > max) {
            max = data[i];
        }
    }
    return max;
};

/**
 * Utility method that destroys any SVGElement instances that are properties on
 * the given object. It loops all properties and invokes destroy if there is a
 * destroy method. The property is then delete.
 *
 * @function Highcharts.destroyObjectProperties
 *
 * @param {*} obj
 *        The object to destroy properties on.
 *
 * @param {*} [except]
 *        Exception, do not destroy this property, only delete it.
 *
 * @return {void}
 */
const destroyObjectProperties = H.destroyObjectProperties =
    function destroyObjectProperties(obj: any, except?: any): void {
        objectEach(obj, function (val, n): void {
            // If the object is non-null and destroy is defined
            if (val && val !== except && val.destroy) {
                // Invoke the destroy
                val.destroy();
            }

            // Delete the property from the object.
            delete obj[n];
        });
    };


/**
 * Discard a HTML element by moving it to the bin and delete.
 *
 * @function Highcharts.discardElement
 *
 * @param {Highcharts.HTMLDOMElement} element
 *        The HTML node to discard.
 *
 * @return {void}
 */
const discardElement = H.discardElement = function discardElement(element: Highcharts.HTMLDOMElement): void {
    var garbageBin = (H as any).garbageBin;

    // create a garbage bin element, not part of the DOM
    if (!garbageBin) {
        garbageBin = createElement('div');
    }

    // move the node and empty bin
    if (element) {
        garbageBin.appendChild(element);
    }
    garbageBin.innerHTML = '';
};

/**
 * Fix JS round off float errors.
 *
 * @function Highcharts.correctFloat
 *
 * @param {number} num
 *        A float number to fix.
 *
 * @param {number} [prec=14]
 *        The precision.
 *
 * @return {number}
 *         The corrected float number.
 */
const correctFloat = H.correctFloat = function correctFloat(num: number, prec?: number): number {
    return parseFloat(
        num.toPrecision(prec || 14)
    );
};

/**
 * Set the global animation to either a given value, or fall back to the given
 * chart's animation option.
 *
 * @function Highcharts.setAnimation
 *
 * @param {boolean|Highcharts.AnimationOptionsObject|undefined} animation
 *        The animation object.
 *
 * @param {Highcharts.Chart} chart
 *        The chart instance.
 *
 * @return {void}
 *
 * @todo
 * This function always relates to a chart, and sets a property on the renderer,
 * so it should be moved to the SVGRenderer.
 */
const setAnimation = H.setAnimation = function setAnimation(
    animation: (boolean|Highcharts.AnimationOptionsObject|undefined),
    chart: Chart
): void {
    chart.renderer.globalAnimation = pick(
        animation,
        (chart.options.chart as any).animation,
        true
    );
};

/**
 * Get the animation in object form, where a disabled animation is always
 * returned as `{ duration: 0 }`.
 *
 * @function Highcharts.animObject
 *
 * @param {boolean|Highcharts.AnimationOptionsObject} [animation=0]
 *        An animation setting. Can be an object with duration, complete and
 *        easing properties, or a boolean to enable or disable.
 *
 * @return {Highcharts.AnimationOptionsObject}
 *         An object with at least a duration property.
 */
const animObject = H.animObject = function animObject(
    animation?: (boolean|Highcharts.AnimationOptionsObject)
): Highcharts.AnimationOptionsObject {
    return isObject(animation) ?
        merge(animation as Highcharts.AnimationOptionsObject) as any :
        { duration: animation as boolean ? 500 : 0 };
};

/**
 * The time unit lookup
 *
 * @ignore
 */

const timeUnits: Highcharts.Dictionary<number> = H.timeUnits = {
    millisecond: 1,
    second: 1000,
    minute: 60000,
    hour: 3600000,
    day: 24 * 3600000,
    week: 7 * 24 * 3600000,
    month: 28 * 24 * 3600000,
    year: 364 * 24 * 3600000
};

/**
 * Format a number and return a string based on input settings.
 *
 * @sample highcharts/members/highcharts-numberformat/
 *         Custom number format
 *
 * @function Highcharts.numberFormat
 *
 * @param {number} number
 *        The input number to format.
 *
 * @param {number} decimals
 *        The amount of decimals. A value of -1 preserves the amount in the
 *        input number.
 *
 * @param {string} [decimalPoint]
 *        The decimal point, defaults to the one given in the lang options, or
 *        a dot.
 *
 * @param {string} [thousandsSep]
 *        The thousands separator, defaults to the one given in the lang
 *        options, or a space character.
 *
 * @return {string}
 *         The formatted number.
 */
const numberFormat = H.numberFormat = function numberFormat(
    number: number,
    decimals: number,
    decimalPoint?: string,
    thousandsSep?: string
): string {
    number = +number || 0;
    decimals = +decimals;

    var lang = H.defaultOptions.lang,
        origDec = (number.toString().split('.')[1] || '').split('e')[0].length,
        strinteger,
        thousands,
        ret,
        roundedNumber,
        exponent = number.toString().split('e'),
        fractionDigits;

    if (decimals === -1) {
        // Preserve decimals. Not huge numbers (#3793).
        decimals = Math.min(origDec, 20);
    } else if (!isNumber(decimals)) {
        decimals = 2;
    } else if (decimals && exponent[1] && exponent[1] as any < 0) {
        // Expose decimals from exponential notation (#7042)
        fractionDigits = decimals + +exponent[1];
        if (fractionDigits >= 0) {
            // remove too small part of the number while keeping the notation
            exponent[0] = (+exponent[0]).toExponential(fractionDigits)
                .split('e')[0];
            decimals = fractionDigits;
        } else {
            // fractionDigits < 0
            exponent[0] = exponent[0].split('.')[0] || 0 as any;

            if (decimals < 20) {
                // use number instead of exponential notation (#7405)
                number = (exponent[0] as any * Math.pow(10, exponent[1] as any))
                    .toFixed(decimals) as any;
            } else {
                // or zero
                number = 0;
            }
            exponent[1] = 0 as any;
        }
    }

    // Add another decimal to avoid rounding errors of float numbers. (#4573)
    // Then use toFixed to handle rounding.
    roundedNumber = (
        Math.abs(exponent[1] ? exponent[0] as any : number) +
        Math.pow(10, -Math.max(decimals, origDec) - 1)
    ).toFixed(decimals);

    // A string containing the positive integer component of the number
    strinteger = String(pInt(roundedNumber));

    // Leftover after grouping into thousands. Can be 0, 1 or 2.
    thousands = strinteger.length > 3 ? strinteger.length % 3 : 0;

    // Language
    decimalPoint = pick(decimalPoint, (lang as any).decimalPoint);
    thousandsSep = pick(thousandsSep, (lang as any).thousandsSep);

    // Start building the return
    ret = number < 0 ? '-' : '';

    // Add the leftover after grouping into thousands. For example, in the
    // number 42 000 000, this line adds 42.
    ret += thousands ? strinteger.substr(0, thousands) + thousandsSep : '';

    // Add the remaining thousands groups, joined by the thousands separator
    ret += strinteger
        .substr(thousands)
        .replace(/(\d{3})(?=\d)/g, '$1' + thousandsSep);

    // Add the decimal point and the decimal component
    if (decimals) {
        // Get the decimal component
        ret += decimalPoint + roundedNumber.slice(-decimals);
    }

    if (exponent[1] && +ret !== 0) {
        ret += 'e' + exponent[1];
    }

    return ret;
};

/**
 * Easing definition
 *
 * @private
 * @function Math.easeInOutSine
 *
 * @param {number} pos
 *        Current position, ranging from 0 to 1.
 *
 * @return {number}
 *         Ease result
 */
Math.easeInOutSine = function (pos: number): number {
    return -0.5 * (Math.cos(Math.PI * pos) - 1);
};

/**
 * Returns the value of a property path on a given object.
 *
 * @private
 * @function getNestedProperty
 *
 * @param {string} path
 * Path to the property, for example `custom.myValue`.
 *
 * @param {unknown} obj
 * Instance containing the property on the specific path.
 *
 * @return {unknown}
 * The unknown property value.
 */
function getNestedProperty(path: string, obj: unknown): unknown {

    if (!path) {
        return obj;
    }

    const pathElements = path.split('.').reverse();

    let subProperty = obj as Record<string, unknown>;

    if (pathElements.length === 1) {
        return subProperty[path];
    }

    let pathElement = pathElements.pop();

    while (
        typeof pathElement !== 'undefined' &&
        typeof subProperty !== 'undefined' &&
        subProperty !== null
    ) {
        subProperty = subProperty[pathElement] as Record<string, unknown>;
        pathElement = pathElements.pop();
    }

    return subProperty;
}

/**
 * Get the computed CSS value for given element and property, only for numerical
 * properties. For width and height, the dimension of the inner box (excluding
 * padding) is returned. Used for fitting the chart within the container.
 *
 * @function Highcharts.getStyle
 *
 * @param {Highcharts.HTMLDOMElement} el
 *        An HTML element.
 *
 * @param {string} prop
 *        The property name.
 *
 * @param {boolean} [toInt=true]
 *        Parse to integer.
 *
 * @return {number|string}
 *         The numeric value.
 */
const getStyle = H.getStyle = function (
    el: Highcharts.HTMLDOMElement,
    prop: string,
    toInt?: boolean
): (number|string) {

    var style;

    // For width and height, return the actual inner pixel size (#4913)
    if (prop === 'width') {

        let offsetWidth = Math.min(el.offsetWidth, el.scrollWidth);

        // In flex boxes, we need to use getBoundingClientRect and floor it,
        // because scrollWidth doesn't support subpixel precision (#6427) ...
        const boundingClientRectWidth = el.getBoundingClientRect &&
            el.getBoundingClientRect().width;
        // ...unless if the containing div or its parents are transform-scaled
        // down, in which case the boundingClientRect can't be used as it is
        // also scaled down (#9871, #10498).
        if (
            boundingClientRectWidth < offsetWidth &&
            boundingClientRectWidth >= offsetWidth - 1
        ) {
            offsetWidth = Math.floor(boundingClientRectWidth);
        }

        return Math.max(
            0, // #8377
            (
                offsetWidth -
                (H as any).getStyle(el, 'padding-left') -
                (H as any).getStyle(el, 'padding-right')
            )
        );
    }

    if (prop === 'height') {
        return Math.max(
            0, // #8377
            Math.min(el.offsetHeight, el.scrollHeight) -
                (H as any).getStyle(el, 'padding-top') -
                (H as any).getStyle(el, 'padding-bottom')
        );
    }

    if (!win.getComputedStyle) {
        // SVG not supported, forgot to load oldie.js?
        error(27, true);
    }

    // Otherwise, get the computed style
    style = win.getComputedStyle(el, undefined); // eslint-disable-line no-undefined
    if (style) {
        style = style.getPropertyValue(prop);
        if (pick(toInt, prop !== 'opacity')) {
            style = pInt(style);
        }
    }
    return style;
};

/**
 * Search for an item in an array.
 *
 * @function Highcharts.inArray
 *
 * @deprecated
 *
 * @param {*} item
 *        The item to search for.
 *
 * @param {Array<*>} arr
 *        The array or node collection to search in.
 *
 * @param {number} [fromIndex=0]
 *        The index to start searching from.
 *
 * @return {number}
 *         The index within the array, or -1 if not found.
 */
const inArray = H.inArray = function (item: any, arr: Array<any>, fromIndex?: number): number {
    error(32, false, void 0, { 'Highcharts.inArray': 'Array.indexOf' });
    return arr.indexOf(item, fromIndex);
};

/* eslint-disable valid-jsdoc */
/**
 * Return the value of the first element in the array that satisfies the
 * provided testing function.
 *
 * @function Highcharts.find<T>
 *
 * @param {Array<T>} arr
 *        The array to test.
 *
 * @param {Function} callback
 *        The callback function. The function receives the item as the first
 *        argument. Return `true` if this item satisfies the condition.
 *
 * @return {T|undefined}
 *         The value of the element.
 */
const find = H.find = (Array.prototype as any).find ?
    /* eslint-enable valid-jsdoc */
    function<T> (arr: Array<T>, callback: Function): (T|undefined) {
        return (arr as any).find(callback as any);
    } :
    // Legacy implementation. PhantomJS, IE <= 11 etc. #7223.
    function<T> (arr: Array<T>, callback: Function): (T|undefined) {
        var i,
            length = arr.length;

        for (i = 0; i < length; i++) {
            if (callback(arr[i], i)) { // eslint-disable-line callback-return
                return arr[i];
            }
        }
    };

/**
 * Returns an array of a given object's own properties.
 *
 * @function Highcharts.keys
 * @deprecated
 *
 * @param {*} obj
 *        The object of which the properties are to be returned.
 *
 * @return {Array<string>}
 *         An array of strings that represents all the properties.
 */
H.keys = function (): Array<string> {
    error(32, false, void 0, { 'Highcharts.keys': 'Object.keys' });
    return Object.keys.apply(arguments);
};

/**
 * Get the element's offset position, corrected for `overflow: auto`.
 *
 * @function Highcharts.offset
 *
 * @param {global.Element} el
 *        The DOM element.
 *
 * @return {Highcharts.OffsetObject}
 *         An object containing `left` and `top` properties for the position in
 *         the page.
 */
const offset = H.offset = function offset(el: Element): Highcharts.OffsetObject {
    var docElem = doc.documentElement,
        box = (el.parentElement || el.parentNode) ?
            el.getBoundingClientRect() :
            { top: 0, left: 0 };

    return {
        top: box.top + (win.pageYOffset || docElem.scrollTop) -
            (docElem.clientTop || 0),
        left: box.left + (win.pageXOffset || docElem.scrollLeft) -
            (docElem.clientLeft || 0)
    };
};

/**
 * Stop running animation.
 *
 * @function Highcharts.stop
 *
 * @param {Highcharts.SVGElement} el
 *        The SVGElement to stop animation on.
 *
 * @param {string} [prop]
 *        The property to stop animating. If given, the stop method will stop a
 *        single property from animating, while others continue.
 *
 * @return {void}
 *
 * @todo
 * A possible extension to this would be to stop a single property, when
 * we want to continue animating others. Then assign the prop to the timer
 * in the Fx.run method, and check for the prop here. This would be an
 * improvement in all cases where we stop the animation from .attr. Instead of
 * stopping everything, we can just stop the actual attributes we're setting.
 */
const stop = H.stop = function (el: Highcharts.SVGElement, prop?: string): void {

    var i = H.timers.length;

    // Remove timers related to this element (#4519)
    while (i--) {
        if (H.timers[i].elem === el && (!prop || prop === H.timers[i].prop)) {
            H.timers[i].stopped = true; // #4667
        }
    }
};

/* eslint-disable valid-jsdoc */
/**
 * Iterate over object key pairs in an object.
 *
 * @function Highcharts.objectEach<T>
 *
 * @param {*} obj
 *        The object to iterate over.
 *
 * @param {Highcharts.ObjectEachCallbackFunction<T>} fn
 *        The iterator callback. It passes three arguments:
 *        * value - The property value.
 *        * key - The property key.
 *        * obj - The object that objectEach is being applied to.
 *
 * @param {T} [ctx]
 *        The context.
 *
 * @return {void}
 */
const objectEach = H.objectEach = function objectEach<TObject, TContext>(
    obj: TObject,
    fn: Highcharts.ObjectEachCallbackFunction<TObject, TContext>,
    ctx?: TContext
): void {
    /* eslint-enable valid-jsdoc */
    for (var key in obj) {
        if (Object.hasOwnProperty.call(obj, key)) {
            fn.call(ctx || obj[key] as unknown as TContext, obj[key], key, obj);
        }
    }
};

/**
 * Iterate over an array.
 *
 * @deprecated
 * @function Highcharts.each
 *
 * @param {Array<*>} arr
 *        The array to iterate over.
 *
 * @param {Function} fn
 *        The iterator callback. It passes three arguments:
 *        - `item`: The array item.
 *        - `index`: The item's index in the array.
 *        - `arr`: The array that each is being applied to.
 *
 * @param {*} [ctx]
 *        The context.
 *
 * @return {void}
 */

/**
 * Filter an array by a callback.
 *
 * @deprecated
 * @function Highcharts.grep
 *
 * @param {Array<*>} arr
 *        The array to filter.
 *
 * @param {Function} callback
 *        The callback function. The function receives the item as the first
 *        argument. Return `true` if the item is to be preserved.
 *
 * @return {Array<*>}
 *         A new, filtered array.
 */

/**
 * Map an array by a callback.
 *
 * @deprecated
 * @function Highcharts.map
 *
 * @param {Array<*>} arr
 *        The array to map.
 *
 * @param {Function} fn
 *        The callback function. Return the new value for the new array.
 *
 * @return {Array<*>}
 *         A new array item with modified items.
 */

/**
 * Reduce an array to a single value.
 *
 * @deprecated
 * @function Highcharts.reduce
 *
 * @param {Array<*>} arr
 *        The array to reduce.
 *
 * @param {Function} fn
 *        The callback function. Return the reduced value. Receives 4
 *        arguments: Accumulated/reduced value, current value, current array
 *        index, and the array.
 *
 * @param {*} initialValue
 *        The initial value of the accumulator.
 *
 * @return {*}
 *         The reduced value.
 */

/**
 * Test whether at least one element in the array passes the test implemented by
 * the provided function.
 *
 * @deprecated
 * @function Highcharts.some
 *
 * @param {Array<*>} arr
 *        The array to test
 *
 * @param {Function} fn
 *        The function to run on each item. Return truty to pass the test.
 *        Receives arguments `currentValue`, `index` and `array`.
 *
 * @param {*} ctx
 *        The context.
 *
 * @return {boolean}
 */
objectEach({
    map: 'map',
    each: 'forEach',
    grep: 'filter',
    reduce: 'reduce',
    some: 'some'
<<<<<<< HEAD
}, function (val: any, key: string): void {
    (H as any)[key] = function (arr: Array<any>): any {
        error(32, false, void 0, { [`Highcharts.${key}`]: `Array.${val}` });
        return Array.prototype[val].apply(
=======
} as Record<string, ('map'|'forEach'|'filter'|'reduce'|'some')>, function (val, key): void {
    (H as any)[key] = function (arr: Array<unknown>): any {
        return (Array.prototype[val] as any).apply(
>>>>>>> eadad9b6
            arr,
            [].slice.call(arguments, 1)
        );
    };
});

/* eslint-disable valid-jsdoc */
/**
 * Add an event listener.
 *
 * @function Highcharts.addEvent<T>
 *
 * @param {Highcharts.Class<T>|T} el
 *        The element or object to add a listener to. It can be a
 *        {@link HTMLDOMElement}, an {@link SVGElement} or any other object.
 *
 * @param {string} type
 *        The event type.
 *
 * @param {Highcharts.EventCallbackFunction<T>|Function} fn
 *        The function callback to execute when the event is fired.
 *
 * @param {Highcharts.EventOptionsObject} [options]
 *        Options for adding the event.
 *
 * @return {Function}
 *         A callback function to remove the added event.
 */
const addEvent = H.addEvent = function<T> (
    el: (Highcharts.Class<T>|T),
    type: string,
    fn: (Highcharts.EventCallbackFunction<T>|Function),
    options: Highcharts.EventOptionsObject = {}
): Function {
    /* eslint-enable valid-jsdoc */
    var events: Highcharts.Dictionary<Array<any>>,
        addEventListener = (
            (el as any).addEventListener || H.addEventListenerPolyfill
        );

    // If we're setting events directly on the constructor, use a separate
    // collection, `protoEvents` to distinguish it from the item events in
    // `hcEvents`.
    if (typeof el === 'function' && el.prototype) {
        events = el.prototype.protoEvents = el.prototype.protoEvents || {};
    } else {
        events = (el as any).hcEvents = (el as any).hcEvents || {};
    }

    // Allow click events added to points, otherwise they will be prevented by
    // the TouchPointer.pinch function after a pinch zoom operation (#7091).
    if (H.Point &&
        el instanceof H.Point &&
        (el as any).series &&
        (el as any).series.chart
    ) {
        (el as any).series.chart.runTrackerClick = true;
    }

    // Handle DOM events
    if (addEventListener) {
        addEventListener.call(el, type, fn, false);
    }

    if (!events[type]) {
        events[type] = [];
    }

    const eventObject = {
        fn,
        order: typeof options.order === 'number' ? options.order : Infinity
    };
    events[type].push(eventObject);

    // Order the calls
    events[type].sort(function (
        a: Highcharts.EventWrapperObject<T>,
        b: Highcharts.EventWrapperObject<T>
    ): number {
        return a.order - b.order;
    });

    // Return a function that can be called to remove this event.
    return function (): void {
        removeEvent(el, type, fn);
    };
};

/* eslint-disable valid-jsdoc */
/**
 * Remove an event that was added with {@link Highcharts#addEvent}.
 *
 * @function Highcharts.removeEvent<T>
 *
 * @param {Highcharts.Class<T>|T} el
 *        The element to remove events on.
 *
 * @param {string} [type]
 *        The type of events to remove. If undefined, all events are removed
 *        from the element.
 *
 * @param {Highcharts.EventCallbackFunction<T>} [fn]
 *        The specific callback to remove. If undefined, all events that match
 *        the element and optionally the type are removed.
 *
 * @return {void}
 */
const removeEvent = H.removeEvent = function removeEvent<T>(
    el: (Highcharts.Class<T>|T),
    type?: string,
    fn?: (Highcharts.EventCallbackFunction<T>|Function)
): void {
    /* eslint-enable valid-jsdoc */

    var events;

    /**
     * @private
     * @param {string} type - event type
     * @param {Highcharts.EventCallbackFunction<T>} fn - callback
     * @return {void}
     */
    function removeOneEvent(
        type: string,
        fn: (Highcharts.EventCallbackFunction<T>|Function)
    ): void {
        var removeEventListener = (
            (el as any).removeEventListener || H.removeEventListenerPolyfill
        );

        if (removeEventListener) {
            removeEventListener.call(el, type, fn, false);
        }
    }

    /**
     * @private
     * @param {any} eventCollection - collection
     * @return {void}
     */
    function removeAllEvents(eventCollection: any): void {
        var types: Highcharts.Dictionary<boolean>,
            len;

        if (!(el as any).nodeName) {
            return; // break on non-DOM events
        }

        if (type) {
            types = {};
            types[type] = true;
        } else {
            types = eventCollection;
        }

        objectEach(types, function (_val, n): void {
            if (eventCollection[n]) {
                len = eventCollection[n].length;
                while (len--) {
                    removeOneEvent(n as any, eventCollection[n][len].fn);
                }
            }
        });
    }

    ['protoEvents', 'hcEvents'].forEach(function (coll: string, i): void {
        const eventElem = i ? el : (el as any).prototype;
        const eventCollection = eventElem && eventElem[coll];

        if (eventCollection) {
            if (type) {
                events = (
                    eventCollection[type] || []
                ) as Highcharts.EventWrapperObject<T>[];

                if (fn) {
                    eventCollection[type] = events.filter(
                        function (obj): boolean {
                            return fn !== obj.fn;
                        }
                    );
                    removeOneEvent(type, fn);

                } else {
                    removeAllEvents(eventCollection);
                    eventCollection[type] = [];
                }
            } else {
                removeAllEvents(eventCollection);
                eventElem[coll] = {};
            }
        }
    });
};

/* eslint-disable valid-jsdoc */
/**
 * Fire an event that was registered with {@link Highcharts#addEvent}.
 *
 * @function Highcharts.fireEvent<T>
 *
 * @param {T} el
 *        The object to fire the event on. It can be a {@link HTMLDOMElement},
 *        an {@link SVGElement} or any other object.
 *
 * @param {string} type
 *        The type of event.
 *
 * @param {Highcharts.Dictionary<*>|Event} [eventArguments]
 *        Custom event arguments that are passed on as an argument to the event
 *        handler.
 *
 * @param {Highcharts.EventCallbackFunction<T>|Function} [defaultFunction]
 *        The default function to execute if the other listeners haven't
 *        returned false.
 *
 * @return {void}
 */
const fireEvent = H.fireEvent = function<T> (
    el: T,
    type: string,
    eventArguments?: (Highcharts.Dictionary<any>|Event),
    defaultFunction?: (Highcharts.EventCallbackFunction<T>|Function)
): void {
    /* eslint-enable valid-jsdoc */
    var e,
        i;

    eventArguments = eventArguments || {};

    if (doc.createEvent &&
        ((el as any).dispatchEvent || (el as any).fireEvent)
    ) {
        e = doc.createEvent('Events');
        e.initEvent(type, true, true);

        extend(e, eventArguments);

        if ((el as any).dispatchEvent) {
            (el as any).dispatchEvent(e);
        } else {
            (el as any).fireEvent(type, e);
        }

    } else {

        if (!(eventArguments as any).target) {
            // We're running a custom event

            extend(eventArguments as any, {
                // Attach a simple preventDefault function to skip
                // default handler if called. The built-in
                // defaultPrevented property is not overwritable (#5112)
                preventDefault: function (): void {
                    (eventArguments as any).defaultPrevented = true;
                },
                // Setting target to native events fails with clicking
                // the zoom-out button in Chrome.
                target: el,
                // If the type is not set, we're running a custom event
                // (#2297). If it is set, we're running a browser event,
                // and setting it will cause en error in IE8 (#2465).
                type: type
            });
        }

        const fireInOrder = (
            protoEvents: Highcharts.EventWrapperObject<any>[] = [],
            hcEvents: Highcharts.EventWrapperObject<any>[] = []
        ): void => {
            let iA = 0;
            let iB = 0;
            const length = protoEvents.length + hcEvents.length;

            for (i = 0; i < length; i++) {
                const obj = (
                    !protoEvents[iA] ?
                        hcEvents[iB++] :
                        !hcEvents[iB] ?
                            protoEvents[iA++] :
                            protoEvents[iA].order <= hcEvents[iB].order ?
                                protoEvents[iA++] :
                                hcEvents[iB++]
                );

                // If the event handler return false, prevent the default
                // handler from executing
                if (obj.fn.call(el, eventArguments as any) === false) {
                    (eventArguments as any).preventDefault();
                }
            }
        };

        fireInOrder(
            (el as any).protoEvents && (el as any).protoEvents[type],
            (el as any).hcEvents && (el as any).hcEvents[type]
        );
    }

    // Run the default if not prevented
    if (defaultFunction && !eventArguments.defaultPrevented) {
        (defaultFunction as Function).call(el, eventArguments);
    }
};

/**
 * The global animate method, which uses Fx to create individual animators.
 *
 * @function Highcharts.animate
 *
 * @param {Highcharts.HTMLDOMElement|Highcharts.SVGElement} el
 *        The element to animate.
 *
 * @param {Highcharts.CSSObject|Highcharts.SVGAttributes} params
 *        An object containing key-value pairs of the properties to animate.
 *        Supports numeric as pixel-based CSS properties for HTML objects and
 *        attributes for SVGElements.
 *
 * @param {Highcharts.AnimationOptionsObject} [opt]
 *        Animation options.
 *
 * @return {void}
 */
const animate = H.animate = function (
    el: (Highcharts.HTMLDOMElement|Highcharts.SVGElement),
    params: (Highcharts.CSSObject|Highcharts.SVGAttributes),
    opt?: Highcharts.AnimationOptionsObject
): void {
    var start,
        unit = '',
        end,
        fx,
        args;

    if (!isObject(opt)) { // Number or undefined/null
        args = arguments;
        opt = {
            duration: args[2],
            easing: args[3],
            complete: args[4]
        };
    }
    if (!isNumber(opt.duration)) {
        opt.duration = 400;
    }
    opt.easing = typeof opt.easing === 'function' ?
        opt.easing :
        (Math[opt.easing as keyof Math] || Math.easeInOutSine) as any;
    opt.curAnim = merge(params) as any;

    objectEach(params, function (val, prop): void {
        // Stop current running animation of this property
        stop(el as any, prop);

        fx = new Fx(el as any, opt as any, prop);
        end = null;

        if (prop === 'd' && isArray(params.d)) {
            fx.paths = fx.initPath(
                el as any,
                (el as any).pathArray,
                params.d
            );
            fx.toD = params.d as any;
            start = 0;
            end = 1;
        } else if ((el as any).attr) {
            start = (el as any).attr(prop);
        } else {
            start = parseFloat(getStyle(el as any, prop) as any) || 0;
            if (prop !== 'opacity') {
                unit = 'px';
            }
        }

        if (!end) {
            end = val;
        }
        if (end && end.match && end.match('px')) {
            end = end.replace(/px/g, ''); // #4351
        }
        fx.run(start as any, end, unit);
    });
};

/**
 * Factory to create new series prototypes.
 *
 * @function Highcharts.seriesType
 *
 * @param {string} type
 *        The series type name.
 *
 * @param {string} parent
 *        The parent series type name. Use `line` to inherit from the basic
 *        {@link Series} object.
 *
 * @param {Highcharts.SeriesOptionsType|Highcharts.Dictionary<*>} options
 *        The additional default options that are merged with the parent's
 *        options.
 *
 * @param {Highcharts.Dictionary<*>} [props]
 *        The properties (functions and primitives) to set on the new
 *        prototype.
 *
 * @param {Highcharts.Dictionary<*>} [pointProps]
 *        Members for a series-specific extension of the {@link Point}
 *        prototype if needed.
 *
 * @return {Highcharts.Series}
 *         The newly created prototype as extended from {@link Series} or its
 *         derivatives.
 */
// docs: add to API + extending Highcharts
const seriesType = H.seriesType = function<TSeries extends Highcharts.Series> (
    type: string,
    parent: string,
    options: TSeries['options'],
    props?: Partial<TSeries>,
    pointProps?: Partial<TSeries['pointClass']['prototype']>
): typeof Highcharts.Series {
    var defaultOptions = getOptions(),
        seriesTypes = H.seriesTypes;

    // Merge the options
    (defaultOptions.plotOptions as any)[type] = merge(
        (defaultOptions.plotOptions as any)[parent],
        options
    );

    // Create the class
    seriesTypes[type] = extendClass(
        seriesTypes[parent] || function (): void {},
        props
    );
    seriesTypes[type].prototype.type = type;

    // Create the point class if needed
    if (pointProps) {
        seriesTypes[type].prototype.pointClass =
            extendClass(H.Point, pointProps);
    }

    return seriesTypes[type];
};

let serialMode: (boolean|undefined);
/**
 * Get a unique key for using in internal element id's and pointers. The key is
 * composed of a random hash specific to this Highcharts instance, and a
 * counter.
 *
 * @example
 * var id = uniqueKey(); // => 'highcharts-x45f6hp-0'
 *
 * @function Highcharts.uniqueKey
 *
 * @return {string}
 * A unique key.
 */
const uniqueKey = H.uniqueKey = (function (): () => string {

    const hash = Math.random().toString(36).substring(2, 9) + '-';

    let id = 0;

    return function (): string {
        return 'highcharts-' + (serialMode ? '' : hash) + id++;
    };

}());
/**
 * Activates a serial mode for element IDs provided by
 * {@link Highcharts.uniqueKey}. This mode can be used in automated tests, where
 * a simple comparison of two rendered SVG graphics is needed.
 *
 * **Note:** This is only for testing purposes and will break functionality in
 * webpages with multiple charts.
 *
 * @example
 * if (
 *   process &&
 *   process.env.NODE_ENV === 'development'
 * ) {
 *   Highcharts.useSerialIds(true);
 * }
 *
 * @function Highcharts.useSerialIds
 *
 * @param {boolean} [mode]
 * Changes the state of serial mode.
 *
 * @return {boolean|undefined}
 * State of the serial mode.
 */
const useSerialIds = H.useSerialIds = function (mode?: boolean): (boolean|undefined) {
    return (serialMode = pick(mode, serialMode));
};

const isFunction = H.isFunction = function (obj: unknown): obj is Function {
    return typeof obj === 'function';
};

/**
 * Get the updated default options. Until 3.0.7, merely exposing defaultOptions
 * for outside modules wasn't enough because the setOptions method created a new
 * object.
 *
 * @function Highcharts.getOptions
 *
 * @return {Highcharts.Options}
 */
const getOptions = H.getOptions = function (): Highcharts.Options {
    return H.defaultOptions;
};

/**
 * Merge the default options with custom options and return the new options
 * structure. Commonly used for defining reusable templates.
 *
 * @sample highcharts/global/useutc-false Setting a global option
 * @sample highcharts/members/setoptions Applying a global theme
 *
 * @function Highcharts.setOptions
 *
 * @param {Highcharts.Options} options
 *        The new custom chart options.
 *
 * @return {Highcharts.Options}
 *         Updated options.
 */
const setOptions = H.setOptions = function (
    options: Highcharts.Options
): Highcharts.Options {

    // Copy in the default options
    H.defaultOptions = merge(true, H.defaultOptions, options);

    // Update the time object
    if (options.time || options.global) {
        H.time.update(merge(
            H.defaultOptions.global,
            H.defaultOptions.time,
            options.global,
            options.time
        ));
    }

    return H.defaultOptions;
};

// Register Highcharts as a plugin in jQuery
if ((win as any).jQuery) {

    /**
     * Highcharts-extended JQuery.
     *
     * @external JQuery
     */

    /**
     * Helper function to return the chart of the current JQuery selector
     * element.
     *
     * @function external:JQuery#highcharts
     *
     * @return {Highcharts.Chart}
     *         The chart that is linked to the JQuery selector element.
     *//**
     * Factory function to create a chart in the current JQuery selector
     * element.
     *
     * @function external:JQuery#highcharts
     *
     * @param {'Chart'|'Map'|'StockChart'|string} [className]
     *        Name of the factory class in the Highcharts namespace.
     *
     * @param {Highcharts.Options} [options]
     *        The chart options structure.
     *
     * @param {Highcharts.ChartCallbackFunction} [callback]
     *        Function to run when the chart has loaded and and all external
     *        images are loaded. Defining a
     *        [chart.events.load](https://api.highcharts.com/highcharts/chart.events.load)
     *        handler is equivalent.
     *
     * @return {JQuery}
     *         The current JQuery selector.
     */
    (win as any).jQuery.fn.highcharts = function (): any {
        var args = [].slice.call(arguments) as any;

        if (this[0]) { // this[0] is the renderTo div

            // Create the chart
            if (args[0]) {
                new (H as any)[ // eslint-disable-line computed-property-spacing, no-new
                    // Constructor defaults to Chart
                    isString(args[0]) ? args.shift() : 'Chart'
                ](this[0], args[0], args[1]);
                return this;
            }

            // When called without parameters or with the return argument,
            // return an existing chart
            return charts[(attr(this[0], 'data-highcharts-chart') as any)];
        }
    };
}

// TODO use named exports when supported.
const utilitiesModule = {
    Fx: H.Fx as unknown as typeof Highcharts.Fx,
    addEvent,
    animate,
    animObject,
    arrayMax,
    arrayMin,
    attr,
    clamp,
    clearTimeout: internalClearTimeout,
    correctFloat,
    createElement,
    css,
    defined,
    destroyObjectProperties,
    discardElement,
    erase,
    error,
    extend,
    extendClass,
    find,
    fireEvent,
    format,
    getMagnitude,
    getNestedProperty,
    getOptions,
    getStyle,
    inArray,
    isArray,
    isClass,
    isDOMElement,
    isFunction,
    isNumber,
    isObject,
    isString,
    merge,
    normalizeTickInterval,
    numberFormat,
    objectEach,
    offset,
    pad,
    pick,
    pInt,
    relativeLength,
    removeEvent,
    seriesType,
    setAnimation,
    setOptions,
    splat,
    stableSort,
    stop,
    syncTimeout,
    timeUnits,
    uniqueKey,
    useSerialIds,
    wrap
};

export default utilitiesModule;<|MERGE_RESOLUTION|>--- conflicted
+++ resolved
@@ -2890,16 +2890,10 @@
     grep: 'filter',
     reduce: 'reduce',
     some: 'some'
-<<<<<<< HEAD
-}, function (val: any, key: string): void {
-    (H as any)[key] = function (arr: Array<any>): any {
-        error(32, false, void 0, { [`Highcharts.${key}`]: `Array.${val}` });
-        return Array.prototype[val].apply(
-=======
 } as Record<string, ('map'|'forEach'|'filter'|'reduce'|'some')>, function (val, key): void {
     (H as any)[key] = function (arr: Array<unknown>): any {
+        error(32, false, void 0, { [`Highcharts.${key}`]: `Array.${val}` });
         return (Array.prototype[val] as any).apply(
->>>>>>> eadad9b6
             arr,
             [].slice.call(arguments, 1)
         );
