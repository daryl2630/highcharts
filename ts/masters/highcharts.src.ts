--- conflicted
+++ resolved
@@ -55,11 +55,8 @@
 G.Fx = Fx;
 G.Series = Series;
 G.SVGElement = SVGElement;
-<<<<<<< HEAD
 G.SVGRenderer = SVGRenderer;
-=======
 G.Time = Time;
->>>>>>> 19a093ea
 // Format Utilities
 G.dateFormat = FormatUtilities.dateFormat;
 G.format = FormatUtilities.format;
