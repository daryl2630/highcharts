--- conflicted
+++ resolved
@@ -88,18 +88,9 @@
     ) {
         super(table);
         this.options = merge(GoogleSheetsStore.defaultOptions, options);
-<<<<<<< HEAD
-        this.parser = (
-            parser ||
-            new GoogleSheetsParser({
-                firstRowAsNames: this.options.firstRowAsNames
-            })
-        );
-=======
         this.parser = parser || new GoogleSheetsParser({
             firstRowAsNames: this.options.firstRowAsNames
         });
->>>>>>> e88cb766
     }
 
     /* *
