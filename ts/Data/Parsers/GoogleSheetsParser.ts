/* *
 *
 *  (c) 2012-2021 Highsoft AS
 *
 *  License: www.highcharts.com/license
 *
 *  !!!!!!! SOURCE GETS TRANSPILED BY TYPESCRIPT. EDIT TS FILE ONLY. !!!!!!!
 *
 *  Authors:
 *  - Torstein Hønsi
 *  - Gøran Slettemark
 *  - Wojciech Chmiel
 *  - Sophie Bremer
 *
 * */

'use strict';

/* *
 *
 *  Imports
 *
 * */

import type DataEventEmitter from '../DataEventEmitter';
import type JSON from '../../Core/JSON';

import DataParser from './DataParser.js';
import DataTable from '../DataTable.js';
import DataConverter from '../DataConverter.js';
import U from '../../Core/Utilities.js';
const {
    merge,
    uniqueKey
} = U;

/* eslint-disable no-invalid-this, require-jsdoc, valid-jsdoc */

/* *
 *
 *  Class
 *
 * */

/**
 * Handles parsing and transformation of an Google Sheets to a table.
 *
 * @private
 */
class GoogleSheetsParser extends DataParser<DataParser.Event> {

    /* *
     *
     *  Static Properties
     *
     * */

    /**
     * Default options
     */
    protected static readonly defaultOptions: GoogleSheetsParser.ClassJSONOptions = {
<<<<<<< HEAD
        ...DataParser.defaultOptions
    }
=======
        ...DataParser.defaultOptions,
        json: {}
    };
>>>>>>> 33075df9

    /* *
     *
     *  Constructor
     *
     * */

    /**
     * Constructs an instance of the GoogleSheetsParser.
     *
     * @param {GoogleSheetsParser.OptionsType} [options]
     * Options for the Google Sheets parser.
     *
     * @param {DataConverter} converter
     * Parser data converter.
     */
    constructor(
        options?: GoogleSheetsParser.OptionsType,
        converter?: DataConverter
    ) {
        super();
        this.columns = [];
        this.header = [];
        this.options = merge(GoogleSheetsParser.defaultOptions, options);
        this.converter = converter || new DataConverter();
    }

    /* *
     *
     *  Properties
     *
     * */

    private columns: DataTable.CellType[][];
    private header: string[];
    public converter: DataConverter;
    public options: GoogleSheetsParser.ClassJSONOptions;

    /* *
     *
     *  Functions
     *
     * */

    /**
     * Initiates the parsing of the Google Sheet
     *
     * @param {GoogleSheetsParser.OptionsType}[options]
     * Options for the parser
     *
     * @param {DataEventEmitter.EventDetail} [eventDetail]
     * Custom information for pending events.
     *
     * @emits GoogleSheetsParser#parse
     * @emits GoogleSheetsParser#afterParse
     */
    public parse(
        json: Partial<GoogleSheetsParser.ClassJSONOptions>,
        eventDetail?: DataEventEmitter.EventDetail
    ): (boolean|undefined) {
        const parser = this,
            parserOptions = merge(parser.options, json),
            converter = parser.converter,
            columns = ((
                parserOptions.json &&
                parserOptions.json.values
            ) || []).map(
                (column): DataTable.Column => column.slice()
            );

        if (columns.length === 0) {
            return false;
        }

        parser.header = [];
        parser.columns = [];

        parser.emit<DataParser.Event>({
            type: 'parse',
            columns: parser.columns,
            detail: eventDetail,
            headers: parser.header
        });

        parser.columns = columns;

        let column;

        for (let i = 0, iEnd = columns.length; i < iEnd; i++) {
            column = columns[i];
            parser.header[i] = (
                parserOptions.firstRowAsNames ?
                    `${column.shift()}` :
                    uniqueKey()
            );

            for (let j = 0, jEnd = column.length; j < jEnd; ++j) {
                if (column[j] && typeof column[j] === 'string') {
                    let cellValue = converter.asGuessedType(column[j] as string);
                    if (cellValue instanceof Date) {
                        cellValue = cellValue.getTime();
                    }
                    parser.columns[i][j] = cellValue;
                }
            }
        }

        parser.emit<DataParser.Event>({
            type: 'afterParse',
            columns: parser.columns,
            detail: eventDetail,
            headers: parser.header
        });
    }

    /**
     * Handles converting the parsed data to a table.
     *
     * @return {DataTable}
     * Table from the parsed Google Sheet
     */
    public getTable(): DataTable {
        return DataParser.getTableFromColumns(this.columns, this.header);
    }

}

/* *
 *
 *  Namespace
 *
 * */

namespace GoogleSheetsParser {

    /**
     * The available options for the parser
     */
    export type OptionsType = Partial<ClassJSONOptions>;

    /**
     * Options for the parser compatible with ClassJSON
     */
    export interface ClassJSONOptions extends DataParser.Options {
        json?: GoogleSpreadsheetJSON;
    }

    export interface GoogleSpreadsheetJSON extends JSON.Object {
        majorDimension: ('COLUMNS'|'ROWS');
        values: Array<Array<JSON.Primitive>>;
    }

}

/* *
 *
 *  Export
 *
 * */

export default GoogleSheetsParser;<|MERGE_RESOLUTION|>--- conflicted
+++ resolved
@@ -59,14 +59,8 @@
      * Default options
      */
     protected static readonly defaultOptions: GoogleSheetsParser.ClassJSONOptions = {
-<<<<<<< HEAD
         ...DataParser.defaultOptions
-    }
-=======
-        ...DataParser.defaultOptions,
-        json: {}
     };
->>>>>>> 33075df9
 
     /* *
      *
