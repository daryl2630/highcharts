--- conflicted
+++ resolved
@@ -243,17 +243,9 @@
 
         for (let i = 0, iEnd = parser.columns.length; i < iEnd; i++) {
             column = parser.columns[i];
-<<<<<<< HEAD
-            parser.headers[i] = (
-                parserOptions.firstRowAsNames ?
-                    column.splice(0, 1).toString() :
-                    uniqueKey()
-            );
-=======
             parser.headers[i] = parserOptions.firstRowAsNames ?
                 column.splice(0, 1).toString() :
                 uniqueKey();
->>>>>>> e88cb766
 
             for (let j = 0, jEnd = column.length; j < jEnd; ++j) {
                 if (column[j] && typeof column[j] === 'string') {
