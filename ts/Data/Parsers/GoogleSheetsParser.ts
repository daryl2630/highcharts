--- conflicted
+++ resolved
@@ -40,12 +40,8 @@
  * */
 
 /**
-<<<<<<< HEAD
- * Handles parsing and transformation of an Google Sheets to a DataTable
-=======
  * Handles parsing and transformation of an Google Sheets to a table.
  *
->>>>>>> 0f74922d
  * @private
  */
 class GoogleSheetsParser extends DataParser<DataParser.Event> {
