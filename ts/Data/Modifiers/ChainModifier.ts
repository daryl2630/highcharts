/* *
 *
 *  (c) 2009-2023 Highsoft AS
 *
 *  License: www.highcharts.com/license
 *
 *  !!!!!!! SOURCE GETS TRANSPILED BY TYPESCRIPT. EDIT TS FILE ONLY. !!!!!!!
 *
 *  Authors:
 *  - Sophie Bremer
 *
 * */

'use strict';

/* *
 *
 *  Imports
 *
 * */

import type DataEvent from '../DataEvent';
import type DataModifierType from './DataModifierType';

import DataModifier from './DataModifier.js';
import DataTable from '../DataTable.js';
import U from '../../Core/Utilities.js';
const {
    merge
} = U;

/* *
 *
 *  Class
 *
 * */

/**
 * Modifies a table with the help of modifiers in an ordered chain.
 *
 * @private
 */
class ChainModifier extends DataModifier {

    /* *
     *
     *  Static Properties
     *
     * */

    /**
     * Default option for the ordered modifier chain.
     */
    public static readonly defaultOptions: ChainModifier.Options = {
        modifier: 'Chain'
    };

    /* *
     *
     *  Constructor
     *
     * */

    /**
     * Constructs an instance of the modifier chain.
     *
     * @param {DeepPartial<ChainModifier.Options>} [options]
     * Options to configure the modifier chain.
     *
     * @param {...DataModifier} [chain]
     * Ordered chain of modifiers.
     */
    public constructor(
        options?: DeepPartial<ChainModifier.Options>,
        ...chain: Array<DataModifier>
    ) {
        super();

        this.chain = chain;
        this.options = merge(ChainModifier.defaultOptions, options);

        const optionsChain = this.options.chain || [];

        for (
            let i = 0,
                iEnd = optionsChain.length,
                ModifierClass: (DataModifierType|undefined);
            i < iEnd;
            ++i
        ) {
            ModifierClass = DataModifier.types[optionsChain[i].modifier];

            if (ModifierClass) {
                chain.unshift(new ModifierClass(optionsChain[i]));
            }
        }
    }

    /* *
     *
     *  Properties
     *
     * */

    /**
     * Ordered chain of modifiers.
     */
    public readonly chain: Array<DataModifier>;

    /**
     * Options of the modifier chain.
     */
    public readonly options: ChainModifier.Options;

    /* *
     *
     *  Functions
     *
     * */

    /**
     * Adds a configured modifier to the end of the modifier chain. Please note,
     * that the modifier can be added multiple times.
     *
     * @param {DataModifier} modifier
     * Configured modifier to add.
     *
     * @param {DataEvent.Detail} [eventDetail]
     * Custom information for pending events.
     */
    public add(
        modifier: DataModifier,
        eventDetail?: DataEvent.Detail
    ): void {
        this.emit<ChainModifier.Event>({
            type: 'addModifier',
            detail: eventDetail,
            modifier
        });

        this.chain.push(modifier);

        this.emit<ChainModifier.Event>({
            type: 'addModifier',
            detail: eventDetail,
            modifier
        });
    }

    /**
     * Clears all modifiers from the chain.
     *
     * @param {DataEvent.Detail} [eventDetail]
     * Custom information for pending events.
     */
    public clear(eventDetail?: DataEvent.Detail): void {
        this.emit<ChainModifier.Event>({
            type: 'clearChain',
            detail: eventDetail
        });

        this.chain.length = 0;

        this.emit<ChainModifier.Event>({
            type: 'afterClearChain',
            detail: eventDetail
        });
    }

    /**
     * Applies partial modifications of a cell change to the property `modified`
     * of the given modified table.
     *
     * *Note:* The `modified` property of the table gets replaced.
     *
     * @param {Highcharts.DataTable} table
     * Modified table.
     *
     * @param {string} columnName
     * Column name of changed cell.
     *
     * @param {number|undefined} rowIndex
     * Row index of changed cell.
     *
     * @param {Highcharts.DataTableCellType} cellValue
     * Changed cell value.
     *
     * @param {Highcharts.DataTableEventDetail} [eventDetail]
     * Custom information for pending events.
     *
     * @return {Highcharts.DataTable}
     * Table with `modified` property as a reference.
     */
    public modifyCell<T extends DataTable>(
        table: T,
        columnName: string,
        rowIndex: number,
        cellValue: DataTable.CellType,
        eventDetail?: DataEvent.Detail
    ): T {
        const modifiers = (
            this.options.reverse ?
                this.chain.reverse() :
                this.chain
        );

        if (modifiers.length) {
            let clone = table.clone();

            for (let i = 0, iEnd = modifiers.length; i < iEnd; ++i) {
                modifiers[i].modifyCell(
                    clone,
                    columnName,
                    rowIndex,
                    cellValue,
                    eventDetail
                );
                clone = clone.modified;
            }

            table.modified = clone;
        }

        return table;
    }

    /**
     * Applies partial modifications of column changes to the property
     * `modified` of the given table.
     *
     * *Note:* The `modified` property of the table gets replaced.
     *
     * @param {Highcharts.DataTable} table
     * Modified table.
     *
     * @param {Highcharts.DataTableColumnCollection} columns
     * Changed columns as a collection, where the keys are the column names.
     *
     * @param {number} [rowIndex=0]
     * Index of the first changed row.
     *
     * @param {Highcharts.DataTableEventDetail} [eventDetail]
     * Custom information for pending events.
     *
     * @return {Highcharts.DataTable}
     * Table with `modified` property as a reference.
     */
    public modifyColumns<T extends DataTable>(
        table: T,
        columns: DataTable.ColumnCollection,
        rowIndex: number,
        eventDetail?: DataEvent.Detail
    ): T {
        const modifiers = (
            this.options.reverse ?
                this.chain.reverse() :
                this.chain.slice()
        );

        if (modifiers.length) {
            let clone = table.clone();

            for (let i = 0, iEnd = modifiers.length; i < iEnd; ++i) {
                modifiers[i].modifyColumns(
                    clone,
                    columns,
                    rowIndex,
                    eventDetail
                );
                clone = clone.modified;
            }

            table.modified = clone;
        }

        return table;
    }

    /**
     * Applies partial modifications of row changes to the property `modified`
     * of the given table.
     *
     * *Note:* The `modified` property of the table gets replaced.
     *
     * @param {Highcharts.DataTable} table
     * Modified table.
     *
     * @param {Array<(Highcharts.DataTableRow|Highcharts.DataTableRowObject)>} rows
     * Changed rows.
     *
     * @param {number} [rowIndex]
     * Index of the first changed row.
     *
     * @param {Highcharts.DataTableEventDetail} [eventDetail]
     * Custom information for pending events.
     *
     * @return {Highcharts.DataTable}
     * Table with `modified` property as a reference.
     */
    public modifyRows<T extends DataTable>(
        table: T,
        rows: Array<(DataTable.Row|DataTable.RowObject)>,
        rowIndex: number,
        eventDetail?: DataEvent.Detail
    ): T {
        const modifiers = (
            this.options.reverse ?
                this.chain.reverse() :
                this.chain.slice()
        );

        if (modifiers.length) {
            let clone = table.clone();

            for (let i = 0, iEnd = modifiers.length; i < iEnd; ++i) {
                modifiers[i].modifyRows(
                    clone,
                    rows,
                    rowIndex,
                    eventDetail
                );
                clone = clone.modified;
            }

            table.modified = clone;
        }

        return table;
    }

    /**
     * Applies several modifications to the table.
     *
     * *Note:* The `modified` property of the table gets replaced.
     *
     * @param {DataTable} table
     * Table to modify.
     *
     * @param {DataEvent.Detail} [eventDetail]
     * Custom information for pending events.
     *
     * @return {DataTable}
     * Table as a reference.
     *
     * @emits ChainDataModifier#execute
     * @emits ChainDataModifier#afterExecute
     */
    public modifyTable<T extends DataTable>(
        table: T,
        eventDetail?: DataEvent.Detail
    ): T {
        const chain = this;

        chain.emit<ChainModifier.Event>({
            type: 'modify',
            detail: eventDetail,
            table
        });

        const modifiers = (
            chain.options.reverse ?
                chain.chain.reverse() :
                chain.chain.slice()
        );

        let modified = table.modified;

        for (
            let i = 0,
                iEnd = modifiers.length,
                modifier: DataModifier;
            i < iEnd;
            ++i
        ) {
            modifier = modifiers[i];
            modified = modifier.modifyTable(modified).modified;
        }

        table.modified = modified;

        chain.emit<ChainModifier.Event>({
            type: 'afterModify',
            detail: eventDetail,
            table
        });

        return table;
    }

    /**
     * Removes a configured modifier from all positions in the modifier chain.
     *
     * @param {DataModifier} modifier
     * Configured modifier to remove.
     *
     * @param {DataEvent.Detail} [eventDetail]
     * Custom information for pending events.
     */
    public remove(
        modifier: DataModifier,
        eventDetail?: DataEvent.Detail
    ): void {
        const modifiers = this.chain;

        this.emit<ChainModifier.Event>({
            type: 'removeModifier',
            detail: eventDetail,
            modifier
        });

        modifiers.splice(modifiers.indexOf(modifier), 1);

        this.emit<ChainModifier.Event>({
            type: 'afterRemoveModifier',
            detail: eventDetail,
            modifier
        });
    }

}

/* *
 *
 *  Class Namespace
 *
 * */

/**
 * Additionally provided types for modifier events and options, and JSON
 * conversion.
 */
namespace ChainModifier {

    /* *
     *
     *  Declarations
     *
     * */

    /**
     * Event object
     */
    export interface ChainEvent extends DataEvent {
        readonly type: (
            'clearChain'|'afterClearChain'|
            DataModifier.Event['type']
        );
        readonly table?: DataTable;
    }

    /**
     * Event information.
     */
    export type Event = (ChainEvent|ModifierEvent);

    /**
     * Event information for modifier operations.
     */
    export interface ModifierEvent extends DataEvent {
        readonly type: (
            'addModifier'|'afterAddModifier'|
            'removeModifier'|'afterRemoveModifier'
        );
        readonly modifier: DataModifier;
    }

    /**
     * Options to configure the chain modifier.
     */
    export interface Options extends DataModifier.Options {
        /**
         * Array of options of the chain modifiers.
         */
        chain?: Array<DataModifierType['prototype']['options']>;
        /**
         * Whether to revert the order before execution.
         */
        reverse?: boolean;
    }

}

/* *
 *
 *  Registry
 *
 * */

declare module './DataModifierType' {
    interface DataModifierTypes {
        Chain: typeof ChainModifier;
    }
}

<<<<<<< HEAD
DataModifier.registerType('Chain', ChainModifier);
=======
DataModifier.registerType(ChainModifier);
>>>>>>> 64b622ec

/* *
 *
 *  Default Export
 *
 * */

export default ChainModifier;<|MERGE_RESOLUTION|>--- conflicted
+++ resolved
@@ -492,11 +492,7 @@
     }
 }
 
-<<<<<<< HEAD
 DataModifier.registerType('Chain', ChainModifier);
-=======
-DataModifier.registerType(ChainModifier);
->>>>>>> 64b622ec
 
 /* *
  *
