/* *
 *
 *  (c) 2009-2023 Highsoft AS
 *
 *  License: www.highcharts.com/license
 *
 *  !!!!!!! SOURCE GETS TRANSPILED BY TYPESCRIPT. EDIT TS FILE ONLY. !!!!!!!
 *
 *  Authors:
 *  - Wojciech Chmiel
 *  - Sophie Bremer
 *
 * */

'use strict';

/* *
 *
 *  Imports
 *
 * */

import type DataEvent from '../DataEvent';

import DataModifier from './DataModifier.js';
import DataTable from '../DataTable.js';
import U from '../../Core/Utilities.js';
const { merge } = U;

/* *
 *
 *  Class
 *
 * */

/**
 * Inverts columns and rows in a table.
 *
 * @private
 */
class InvertModifier extends DataModifier {

    /* *
     *
     *  Static Properties
     *
     * */

    /**
     * Default options for the invert modifier.
     */
    public static readonly defaultOptions: InvertModifier.Options = {
        modifier: 'Invert'
    };

    /* *
     *
     *  Constructor
     *
     * */

    /**
     * Constructs an instance of the invert modifier.
     *
     * @param {InvertModifier.Options} [options]
     * Options to configure the invert modifier.
     */
    public constructor(options?: DeepPartial<InvertModifier.Options>) {
        super();

        this.options = merge(InvertModifier.defaultOptions, options);
    }

    /* *
     *
     *  Properties
     *
     * */

    /**
     * Options of the invert modifier.
     */
    public options: InvertModifier.Options;

    /* *
     *
     *  Functions
     *
     * */

    /**
     * Applies partial modifications of a cell change to the property `modified`
     * of the given modified table.
     *
     * @param {Highcharts.DataTable} table
     * Modified table.
     *
     * @param {string} columnName
     * Column name of changed cell.
     *
     * @param {number|undefined} rowIndex
     * Row index of changed cell.
     *
     * @param {Highcharts.DataTableCellType} cellValue
     * Changed cell value.
     *
     * @param {Highcharts.DataTableEventDetail} [eventDetail]
     * Custom information for pending events.
     *
     * @return {Highcharts.DataTable}
     * Table with `modified` property as a reference.
     */
    public modifyCell<T extends DataTable>(
        table: T,
        columnName: string,
        rowIndex: number,
        cellValue: DataTable.CellType,
        eventDetail?: DataEvent.Detail
    ): T {
        const modified = table.modified,
            modifiedRowIndex = modified.getRowIndexBy(
                'columnNames',
                columnName
            );

        if (typeof modifiedRowIndex === 'undefined') {
            modified.setColumns(
                this.modifyTable(table.clone()).getColumns(),
                void 0,
                eventDetail
            );
        } else {
            modified.setCell(
                `${rowIndex}`,
                modifiedRowIndex,
                cellValue,
                eventDetail
            );
        }

        return table;
    }

    /**
     * Applies partial modifications of column changes to the property
     * `modified` of the given table.
     *
     * @param {Highcharts.DataTable} table
     * Modified table.
     *
     * @param {Highcharts.DataTableColumnCollection} columns
     * Changed columns as a collection, where the keys are the column names.
     *
     * @param {number} [rowIndex=0]
     * Index of the first changed row.
     *
     * @param {Highcharts.DataTableEventDetail} [eventDetail]
     * Custom information for pending events.
     *
     * @return {Highcharts.DataTable}
     * Table with `modified` property as a reference.
     */
    public modifyColumns<T extends DataTable>(
        table: T,
        columns: DataTable.ColumnCollection,
        rowIndex: number,
        eventDetail?: DataEvent.Detail
    ): T {
        const modified = table.modified,
            modifiedColumnNames = (modified.getColumn('columnNames') || []);

        let columnNames = table.getColumnNames(),
            reset = (table.getRowCount() !== modifiedColumnNames.length);

        if (!reset) {
            for (let i = 0, iEnd = columnNames.length; i < iEnd; ++i) {
                if (columnNames[i] !== modifiedColumnNames[i]) {
                    reset = true;
                    break;
                }
            }
        }

        if (reset) {
            return this.modifyTable(table, eventDetail);
        }

        columnNames = Object.keys(columns);

        for (
            let i = 0,
                iEnd = columnNames.length,
                column: DataTable.Column,
                columnName: string,
                modifiedRowIndex: (number|undefined);
            i < iEnd;
            ++i
        ) {
            columnName = columnNames[i];
            column = columns[columnName];
            modifiedRowIndex = (
                modified.getRowIndexBy('columnNames', columnName) ||
                modified.getRowCount()
            );

            for (
                let j = 0,
                    j2 = rowIndex,
                    jEnd = column.length;
                j < jEnd;
                ++j, ++j2
            ) {
                modified.setCell(
                    `${j2}`,
                    modifiedRowIndex,
                    column[j],
                    eventDetail
                );
            }
        }

        return table;
    }

    /**
     * Applies partial modifications of row changes to the property `modified`
     * of the given table.
     *
     * @param {Highcharts.DataTable} table
     * Modified table.
     *
     * @param {Array<(Highcharts.DataTableRow|Highcharts.DataTableRowObject)>} rows
     * Changed rows.
     *
     * @param {number} [rowIndex]
     * Index of the first changed row.
     *
     * @param {Highcharts.DataTableEventDetail} [eventDetail]
     * Custom information for pending events.
     *
     * @return {Highcharts.DataTable}
     * Table with `modified` property as a reference.
     */
    public modifyRows<T extends DataTable>(
        table: T,
        rows: Array<(DataTable.Row|DataTable.RowObject)>,
        rowIndex: number,
        eventDetail?: DataEvent.Detail
    ): T {
        const columnNames = table.getColumnNames(),
            modified = table.modified,
            modifiedColumnNames = (modified.getColumn('columnNames') || []);

        let reset = (table.getRowCount() !== modifiedColumnNames.length);

        if (!reset) {
            for (let i = 0, iEnd = columnNames.length; i < iEnd; ++i) {
                if (columnNames[i] !== modifiedColumnNames[i]) {
                    reset = true;
                    break;
                }
            }
        }

        if (reset) {
            return this.modifyTable(table, eventDetail);
        }

        for (
            let i = 0,
                i2 = rowIndex,
                iEnd = rows.length,
                row: (DataTable.Row|DataTable.RowObject);
            i < iEnd;
            ++i, ++i2
        ) {
            row = rows[i];

            if (row instanceof Array) {
                modified.setColumn(`${i2}`, row);
            } else {
                for (let j = 0, jEnd = columnNames.length; j < jEnd; ++j) {
                    modified.setCell(
                        `${i2}`,
                        j,
                        row[columnNames[j]],
                        eventDetail
                    );
                }
            }
        }

        return table;
    }

    /**
     * Inverts rows and columns in the table.
     *
     * @param {DataTable} table
     * Table to invert.
     *
     * @param {DataEvent.Detail} [eventDetail]
     * Custom information for pending events.
     *
     * @return {DataTable}
     * Table with inverted `modified` property as a reference.
     */
    public modifyTable<T extends DataTable>(
        table: T,
        eventDetail?: DataEvent.Detail
    ): T {
        const modifier = this;

        modifier.emit({ type: 'modify', detail: eventDetail, table });

        const modified = table.modified;

        if (table.hasColumns(['columnNames'])) { // inverted table
            const columnNames: Array<string> = (
                    (table.deleteColumns(['columnNames']) || {})
                        .columnNames || []
                ).map(
                    (column): string => `${column}`
                ),
                columns: DataTable.ColumnCollection = {};

            for (
                let i = 0,
                    iEnd = table.getRowCount(),
                    row: (DataTable.Row|undefined);
                i < iEnd;
                ++i
            ) {
                row = table.getRow(i);
                if (row) {
                    columns[columnNames[i]] = row;
                }
            }

            modified.deleteColumns();
            modified.setColumns(columns);

        } else { // regular table
            const columns: DataTable.ColumnCollection = {};

            for (
                let i = 0,
                    iEnd = table.getRowCount(),
                    row: (DataTable.Row|undefined);
                i < iEnd;
                ++i
            ) {
                row = table.getRow(i);
                if (row) {
                    columns[`${i}`] = row;
                }
            }
            columns.columnNames = table.getColumnNames();

            modified.deleteColumns();
            modified.setColumns(columns);
        }

        modifier.emit({ type: 'afterModify', detail: eventDetail, table });

        return table;
    }

}

/* *
 *
 *  Class Namespace
 *
 * */

/**
 * Additionally provided types for modifier events and options, and JSON
 * conversion.
 */
namespace InvertModifier {

    /* *
     *
     *  Declarations
     *
     * */

    /**
     * Options to configure the modifier.
     */
    export interface Options extends DataModifier.Options {
        // nothing here yet
    }
}

/* *
 *
 *  Registry
 *
 * */

<<<<<<< HEAD
declare module './ModifierType' {
    interface ModifierTypeRegistry {
=======
DataModifier.registerType(InvertModifier);

declare module './DataModifierType' {
    interface DataModifierTypes {
>>>>>>> 1c41920d
        Invert: typeof InvertModifier;
    }
}

DataModifier.registerModifier(InvertModifier);

/* *
 *
 *  Default Export
 *
 * */

export default InvertModifier;<|MERGE_RESOLUTION|>--- conflicted
+++ resolved
@@ -400,20 +400,13 @@
  *
  * */
 
-<<<<<<< HEAD
-declare module './ModifierType' {
-    interface ModifierTypeRegistry {
-=======
-DataModifier.registerType(InvertModifier);
-
 declare module './DataModifierType' {
     interface DataModifierTypes {
->>>>>>> 1c41920d
         Invert: typeof InvertModifier;
     }
 }
 
-DataModifier.registerModifier(InvertModifier);
+DataModifier.registerType(InvertModifier);
 
 /* *
  *
