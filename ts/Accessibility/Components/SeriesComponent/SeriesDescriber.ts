--- conflicted
+++ resolved
@@ -29,7 +29,6 @@
 } = ChartUtilities;
 import HTMLUtilities from '../../Utils/HTMLUtilities.js';
 const {
-    escapeStringForHTML,
     reverseChildNodes,
     stripHTMLTagsFromString: stripHTMLTags
 } = HTMLUtilities;
@@ -58,38 +57,6 @@
     }
 }
 
-<<<<<<< HEAD
-import U from '../../../Core/Utilities.js';
-const {
-    find,
-    format,
-    isNumber,
-    numberFormat,
-    pick,
-    defined
-} = U;
-
-import AnnotationsA11y from '../AnnotationsA11y.js';
-const getPointAnnotationTexts = AnnotationsA11y.getPointAnnotationTexts;
-
-import HTMLUtilities from '../../Utils/HTMLUtilities.js';
-const {
-    reverseChildNodes,
-    stripHTMLTagsFromString: stripHTMLTags
-} = HTMLUtilities;
-
-import ChartUtilities from '../../Utils/ChartUtilities.js';
-const {
-    getAxisDescription,
-    getSeriesFirstPointElement,
-    getSeriesA11yElement,
-    unhideChartElementFromAT
-} = ChartUtilities;
-
-import Tooltip from '../../../Core/Tooltip.js';
-
-=======
->>>>>>> c6710ef6
 /**
  * Internal types.
  * @private
