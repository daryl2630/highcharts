--- conflicted
+++ resolved
@@ -12,22 +12,15 @@
 
 'use strict';
 
-<<<<<<< HEAD
+/* *
+ *
+ *  Imports
+ *
+ * */
+
 import type Accessibility from './Accessibility';
-import type {
-    HTMLDOMElement,
-    DOMElementType
-} from '../Core/Renderer/DOMElementType';
-=======
-/* *
- *
- *  Imports
- *
- * */
-
 import type EventCallback from '../Core/EventCallback';
 import type { DOMElementType } from '../Core/Renderer/DOMElementType';
->>>>>>> 2b13103a
 import type HTMLElement from '../Core/Renderer/HTML/HTMLElement';
 import type SVGElement from '../Core/Renderer/SVG/SVGElement';
 import type ProxyProvider from './ProxyProvider';
@@ -39,80 +32,7 @@
 import HU from './Utils/HTMLUtilities.js';
 const { getFakeMouseEvent } = HU;
 import U from '../Core/Utilities.js';
-<<<<<<< HEAD
-const {
-    extend
-} = U;
-
-/**
- * Internal types.
- * @private
- */
-declare global {
-    namespace Highcharts {
-        class AccessibilityComponent {
-            public constructor();
-            public chart: Accessibility.ChartComposition;
-            public domElementProvider: DOMElementProvider;
-            public eventProvider: EventProvider;
-            public keyCodes: Record<string, number>;
-            public proxyProvider: ProxyProvider;
-            public addEvent: EventProvider['addEvent'];
-            public createElement: DOMElementProvider['createElement'];
-            public destroy(): void;
-            public destroyBase(): void;
-            public fakeClickEvent(el: (HTMLElement|SVGElement|DOMElementType)): void;
-            public getKeyboardNavigation(): (
-                KeyboardNavigationHandler|Array<KeyboardNavigationHandler>
-            );
-            public init(): void;
-            public initBase(
-                chart: Accessibility.ChartComposition,
-                proxyProvider: ProxyProvider
-            ): void;
-            public onChartRender(): void;
-            public onChartUpdate(): void;
-        }
-    }
-}
-
-
-/* eslint-disable valid-jsdoc */
-
-/** @lends Highcharts.AccessibilityComponent */
-const functionsToOverrideByDerivedClasses: (
-    Partial<Highcharts.AccessibilityComponent>
-) = {
-    /**
-     * Called on component initialization.
-     */
-    init: function (): void {},
-
-    /**
-     * Get keyboard navigation handler for this component.
-     * @return {Highcharts.KeyboardNavigationHandler}
-     */
-    getKeyboardNavigation: function (): void {} as any,
-
-    /**
-     * Called on updates to the chart, including options changes.
-     * Note that this is also called on first render of chart.
-     */
-    onChartUpdate: function (): void {},
-
-    /**
-     * Called on every chart render.
-     */
-    onChartRender: function (): void {},
-
-    /**
-     * Called when accessibility is disabled or chart is destroyed.
-     */
-    destroy: function (): void {}
-};
-=======
 const { extend } = U;
->>>>>>> 2b13103a
 
 /* *
  *
@@ -144,7 +64,7 @@
      *
      * */
 
-    public chart: Highcharts.AccessibilityChart = void 0 as any;
+    public chart: Accessibility.ChartComposition = void 0 as any;
     public domElementProvider: DOMElementProvider = void 0 as any;
     public eventProvider: EventProvider = void 0 as any;
     public keyCodes: Record<string, number> = void 0 as any;
@@ -164,14 +84,8 @@
      * @param {Highcharts.Chart} chart The chart object
      * @param {Highcharts.ProxyProvider} proxyProvider The proxy provider of the accessibility module
      */
-<<<<<<< HEAD
-    initBase: function (
-        this: Highcharts.AccessibilityComponent,
+    public initBase(
         chart: Accessibility.ChartComposition,
-=======
-    public initBase(
-        chart: Highcharts.AccessibilityChart,
->>>>>>> 2b13103a
         proxyProvider: ProxyProvider
     ): void {
         this.chart = chart;
