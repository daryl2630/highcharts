module.exports = {
    docs: {
        Highcharts: ['index'],
        'Getting started': [
            'getting-started/system-requirements',
            'getting-started/installation',
            'getting-started/installation-with-esm',
            'getting-started/install-from-npm',
            'getting-started/install-from-bower',
            'getting-started/your-first-chart',
            'getting-started/how-to-set-options',
            'getting-started/frequently-asked-questions',
            'getting-started/how-to-create-custom-highcharts-files',
            'getting-started/optional-dependencies'
        ],
        'Chart concepts': [
            'chart-concepts/understanding-highcharts',
            'chart-concepts/title-and-subtitle',
            'chart-concepts/axes',
            'chart-concepts/bubble-legend',
            'chart-concepts/series',
            'chart-concepts/tooltip',
            'chart-concepts/legend',
            'chart-concepts/scrollbar',
            'chart-concepts/plot-bands-and-plot-lines',
            'chart-concepts/zooming',
            'chart-concepts/labels-and-string-formatting',
            'chart-concepts/drilldown',
            'chart-concepts/3d-charts',
            'chart-concepts/responsive',
            'chart-concepts/security'
        ],
        'Stock': [
            'stock/understanding-highcharts-stock',
            'stock/stock-tools',
            'stock/candlestick-chart',
            'stock/compare',
            'stock/cumulative-sum',
            'stock/hollow-candlestick-chart',
            'stock/heikinashi',
            'stock/data-grouping',
            'stock/depth-chart',
            'stock/flag-series',
            'stock/navigator',
            'stock/hlc-chart',
            'stock/ohlc-chart',
            'stock/range-selector',
            'stock/axis-resizer',
            'stock/technical-indicator-series',
            'stock/custom-technical-indicators'
        ],
        'Maps': [
            'maps/getting-started',
            'maps/map-navigation',
            'maps/color-axis',
            'maps/map-collection',
            'maps/create-custom-maps',
            'maps/custom-geojson-maps',
            'maps/adding-points-and-lines',
            'maps/latlon',
            'maps/map-series',
<<<<<<< HEAD
            'maps/mapbubble-series',
=======
            'maps/mappoint-series',
>>>>>>> cbe13786
            'maps/tilemap-series'
        ],
        'Gantt': [
            'gantt/getting-started-gantt',
            'gantt/gantt-grouping-tasks',
            'gantt/gantt-task-dependencies',
            'gantt/gantt-axis-grid',
            'gantt/gantt-task-config'
        ],
        'Chart and series types': [
            'chart-and-series-types/chart-types',
            'chart-and-series-types/combining-chart-types',
            'chart-and-series-types/3d-cylinder',
            'chart-and-series-types/funnel-3d',
            'chart-and-series-types/pyramid-3d',
            'chart-and-series-types/angular-gauges',
            'chart-and-series-types/area-chart',
            'chart-and-series-types/areaspline-chart',
            'chart-and-series-types/bar-chart',
            'chart-and-series-types/bell-curve-series',
            'chart-and-series-types/box-plot-series',
            'chart-and-series-types/bubble-series',
            'chart-and-series-types/bullet-chart',
            'chart-and-series-types/column-chart',
            'chart-and-series-types/column-pyramid',
            'chart-and-series-types/dependency-wheel',
            'chart-and-series-types/dumbbell-series',
            'chart-and-series-types/error-bar-series',
            'chart-and-series-types/funnel-series',
            'chart-and-series-types/heatmap',
            'chart-and-series-types/histogram-series',
            'chart-and-series-types/item-chart',
            'chart-and-series-types/line-chart',
            'chart-and-series-types/lollipop-series',
            'chart-and-series-types/network-graph',
            'chart-and-series-types/organization-chart',
            'chart-and-series-types/packed-bubble',
            'chart-and-series-types/parallel-coordinates-chart',
            'chart-and-series-types/pareto-chart',
            'chart-and-series-types/pie-chart',
            'chart-and-series-types/polar-chart',
            'chart-and-series-types/radial-bar-chart',
            'chart-and-series-types/range-series',
            'chart-and-series-types/sankey-diagram',
            'chart-and-series-types/scatter-chart',
            'chart-and-series-types/spline-chart',
            'chart-and-series-types/stream-graph',
            'chart-and-series-types/sunburst-series',
            'chart-and-series-types/timeline-series',
            'chart-and-series-types/treemap',
            'chart-and-series-types/variable-radius-pie-chart',
            'chart-and-series-types/variwide-chart',
            'chart-and-series-types/vector-plot',
            'chart-and-series-types/venn-series',
            'chart-and-series-types/waterfall-series',
            'chart-and-series-types/wind-barbs-series',
            'chart-and-series-types/word-cloud-series',
            'chart-and-series-types/x-range-series'

        ],
        'Advanced chart features': [
            'advanced-chart-features/annotations-module',
            'advanced-chart-features/annotations-and-fibonacci-retracements',
            'advanced-chart-features/boost-module',
            'advanced-chart-features/data-sorting',
            'advanced-chart-features/marker-clusters',
            'chart-concepts/bubble-legend',
            'advanced-chart-features/debugger-mode',
            'advanced-chart-features/freeform-drawing',
            'advanced-chart-features/internationalization',
            'advanced-chart-features/pie-datalabels-alignment',
            'advanced-chart-features/stacking-charts',
            'advanced-chart-features/highcharts-typescript-declarations'
        ],
        'Export module': [
            'export-module/export-module-overview',
            'export-module/client-side-export',
            'export-module/setting-up-the-server',
            'export-module/render-charts-serverside',
            'export-module/privacy-disclaimer-export'
        ],
        'Working with data': [
            'working-with-data/data-intro',
            'working-with-data/data-compression',
            'working-with-data/data-module',
            'working-with-data/custom-preprocessing',
            'working-with-data/live-data',
            'working-with-data/data-from-a-database',
            'working-with-data/getting-data-across-domains-jsonp',
            'working-with-data/server-side-data-grouping'
        ],
        'Chart design and style': [
            'chart-design-and-style/design-and-style',
            'chart-design-and-style/colors',
            'chart-design-and-style/pattern-fills',
            'chart-design-and-style/themes',
            'chart-design-and-style/style-by-css',
            'chart-design-and-style/custom-themes-in-styled-mode',
            'chart-design-and-style/gradients-shadows-and-patterns'
        ],
        'Accessibility': [
            'accessibility/accessibility-module',
            'accessibility/accessibility-module-feature-overview',
            'accessibility/configure-the-accessibility-module',
            'accessibility/accessible-dynamic-data',
            'accessibility/sonification',
            'accessibility/patterns-and-contrast',
            'accessibility/tables',
            'accessibility/compliance'
        ],
        'Extending Highcharts': [
            'extending-highcharts/extending-highcharts'
        ]
    }
};<|MERGE_RESOLUTION|>--- conflicted
+++ resolved
@@ -59,11 +59,8 @@
             'maps/adding-points-and-lines',
             'maps/latlon',
             'maps/map-series',
-<<<<<<< HEAD
             'maps/mapbubble-series',
-=======
             'maps/mappoint-series',
->>>>>>> cbe13786
             'maps/tilemap-series'
         ],
         'Gantt': [
