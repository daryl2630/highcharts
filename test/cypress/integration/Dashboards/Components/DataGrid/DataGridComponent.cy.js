--- conflicted
+++ resolved
@@ -75,7 +75,13 @@
         })
     });
 
-<<<<<<< HEAD
+    it('Toggling series visibility should change hide/show column in DataGridComponent', () => {
+        cy.get('.highcharts-legend-item').eq(0).click();
+        cy.get('.highcharts-datagrid-column-headers').children().should('have.length', 1);
+        cy.get('.highcharts-legend-item').eq(0).click();
+        cy.get('.highcharts-datagrid-column-headers').children().should('have.length', 2);
+    });
+
     it('DataGridComponent should not throw error when dragging point on chart.', () => {
         cy.chart().then(chart => {
             const points = chart.series[0].points;
@@ -102,12 +108,5 @@
                 )
             });
         });
-=======
-    it('Toggling series visibility should change hide/show column in DataGridComponent', () => {
-        cy.get('.highcharts-legend-item').eq(0).click();
-        cy.get('.highcharts-datagrid-column-headers').children().should('have.length', 1);
-        cy.get('.highcharts-legend-item').eq(0).click();
-        cy.get('.highcharts-datagrid-column-headers').children().should('have.length', 2);
->>>>>>> 697b79fc
     });
 });