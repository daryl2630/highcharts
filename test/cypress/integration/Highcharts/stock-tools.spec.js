--- conflicted
+++ resolved
@@ -50,58 +50,15 @@
     });
 });
 
-<<<<<<< HEAD
-describe('Indicator popup searchbox, #16019.', () => {
-    beforeEach(() => {
-        cy.viewport(1000, 800);
-=======
 describe('Adding custom indicator on a separate axis through indicator popup, #15804.', () => {
     beforeEach(() => {
         cy.viewport(1000, 500);
->>>>>>> 68ba4b53
     });
 
     before(() => {
         cy.visit('/stock/demo/stock-tools-gui');
     });
 
-<<<<<<< HEAD
-    it('Search indicator input should filter and sort the list, #16019.', () => {
-        cy.openIndicators();
-
-        // Test if searching works.
-        cy.get('input[name="highcharts-input-search-indicators"]')
-            .click()
-            .type('ac');
-        cy.get('.highcharts-indicator-list').should(($p) => {
-            expect($p).to.have.length(5)
-        })
-
-        // Test the sorting.
-        cy.get('input[name="highcharts-input-search-indicators"]')
-            .type('c');
-        cy.get('.highcharts-indicator-list li:first')
-            .should('contain.text', 'Acceleration Bands');
-
-        // Test if regex works.
-        cy.get('input[name="highcharts-input-search-indicators"]')
-            .clear();
-        cy.get('input[name="highcharts-input-search-indicators"]')
-            .type('cd');
-        cy.get('.highcharts-indicator-list li:first')
-            .should('contain.text', 'MACD');
-    });
-
-    it('Clicking the reset button should reset the indicator list, #16019.', () => {
-        cy.get('.clear-filter-button')
-        .click();
-
-        cy.get('input[name="highcharts-input-search-indicators"]')
-            .should('have.value', '')
-
-        cy.get('.highcharts-indicator-list')
-            .should('have.length', 50)
-=======
     it('#15730: Should close popup after hiding annotation', () => {
         // Add custom indicator which should use another axis.
         cy.window().then((win) => {
@@ -139,6 +96,52 @@
                 another axis should be added.`
             )
         );
->>>>>>> 68ba4b53
+    });
+});
+
+describe('Indicator popup searchbox, #16019.', () => {
+    beforeEach(() => {
+        cy.viewport(1000, 800);
+    });
+
+    before(() => {
+        cy.visit('/stock/demo/stock-tools-gui');
+    });
+
+    it('Search indicator input should filter and sort the list, #16019.', () => {
+        cy.openIndicators();
+
+        // Test if searching works.
+        cy.get('input[name="highcharts-input-search-indicators"]')
+            .click()
+            .type('ac');
+        cy.get('.highcharts-indicator-list').should(($p) => {
+            expect($p).to.have.length(5)
+        })
+
+        // Test the sorting.
+        cy.get('input[name="highcharts-input-search-indicators"]')
+            .type('c');
+        cy.get('.highcharts-indicator-list li:first')
+            .should('contain.text', 'Acceleration Bands');
+
+        // Test if regex works.
+        cy.get('input[name="highcharts-input-search-indicators"]')
+            .clear();
+        cy.get('input[name="highcharts-input-search-indicators"]')
+            .type('cd');
+        cy.get('.highcharts-indicator-list li:first')
+            .should('contain.text', 'MACD');
+    });
+
+    it('Clicking the reset button should reset the indicator list, #16019.', () => {
+        cy.get('.clear-filter-button')
+        .click();
+
+        cy.get('input[name="highcharts-input-search-indicators"]')
+            .should('have.value', '')
+
+        cy.get('.highcharts-indicator-list')
+            .should('have.length', 50)
     });
 });