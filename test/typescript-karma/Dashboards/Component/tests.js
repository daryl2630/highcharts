//@ts-check
import HighchartsComponent from '/base/code/es-modules/Extensions/DashboardPlugins/HighchartsComponent.js';
import HTMLComponent from '/base/code/es-modules/Dashboards/Component/HTMLComponent.js';
import Component from '/base/code/es-modules/Dashboards/Component/Component.js';
import CSVStore from '/base/code/es-modules/Data/Stores/CSVStore.js';

const { test, only,skip } = QUnit;

/** @type {Component.Event['type'][]} */
const eventTypes = [
    'load',
    'afterLoad',
    'beforeRender',
    'afterRender',
    'redraw',
    'afterRedraw',
    'tableChanged',
    'storeAttached',
    'update',
    'afterUpdate',
    'message'
];

/** @type {Component.Event['type'][]} */
const registeredEvents = [];

/** @param {Component.Event} e */
function registerEvent(e) {
    registeredEvents.push(e.type);
}
/**
 * @param {any[]} [array]
 */
function emptyArray(array) {
    while (array.length) {
        array.pop();
    }
}
/** @param {HighchartsComponent | HTMLComponent} component */
function registerEvents(component) {
    eventTypes.forEach(eventType => component.on(eventType, registerEvent))
}


test('HighchartsComponent options update', function (assert) {
    const parentElement = document.getElementById('container');
    const store = new CSVStore(void 0, {
        csv: '1,2,3',
        firstRowAsNames: false
    });

    store.load();

    const componentOptions = {
        parentElement: 'container',
        chartOptions: {
            title : {
                text: null
            }
        }
    };

    const component = new HighchartsComponent(
        componentOptions
    );

    registerEvents(component);

    component.load()
    component.render();

    const eventsAfterRender = [
          "load",
          "afterLoad",
          "beforeRender",
          "afterRender",
    ];

    // TODO: update with options that should not force a redraw
    // Redraw event should not fire

    component.update({
        ...componentOptions,
        chartOptions: {
            title : {
                text: 'Hello World'
            }
        }
    });

    const expectedEvents = eventsAfterRender;
    expectedEvents.push(
        'update', 
        // 'redraw', 
        // 'beforeRender', 
        // 'load', 
        // 'afterLoad',
        // 'afterRender',
        'afterUpdate'
    );
    assert.deepEqual(registeredEvents, expectedEvents ,'after unforced update');

    // TODO: update with an option that should force a redraw
    // Redraw event should fire
    component.update({
        ...componentOptions,
        title: 'This should fire a redraw'
    });

    expectedEvents.push(
          "update",
          "redraw",
          "beforeRender",
          "load",
          "afterLoad",
          "afterRender",
          "afterUpdate"

    );
    assert.deepEqual(registeredEvents, expectedEvents, 'events after forced update');

    Component.removeInstance(component);
    emptyArray(registeredEvents);
    emptyArray(expectedEvents);

});

test('HighchartsComponent events', function (assert) {
    const parentElement = document.getElementById('container');
    const store = new CSVStore(void 0, {
        csv: '1,2,3',
        firstRowAsNames: false
    });

    store.load();

    const component = new HighchartsComponent({
        parentElement: 'container'
    });


    registerEvents(component);

    component.load()
    component.render();
    const expectedEvents = [
        'load', 
        'afterLoad', 
        'beforeRender', 
        'afterRender'
    ];

    assert.deepEqual(registeredEvents, expectedEvents);

    component.setStore(store)
    expectedEvents.push('storeAttached');
    assert.deepEqual(
        registeredEvents,
        expectedEvents,
        'Attaching a store should fire an evnet'
    );

    emptyArray(registeredEvents);
    emptyArray(expectedEvents);

    // With a store set in constructor
    const componentWithStore = new HighchartsComponent({
        parentElement,
        store
    });
    registerEvents(componentWithStore);

    componentWithStore.load();
    componentWithStore.render();

    expectedEvents.push('load', 'storeAttached', 'afterLoad', 'beforeRender', 'afterRender');
    assert.deepEqual(
        registeredEvents,
        expectedEvents,
        'If store is given in options, it will be attached during load'
    );

    emptyArray(registeredEvents);
    emptyArray(expectedEvents);

    // Table updates
    // This test doesn't work as there's a timeout going on

    // store.table.getRow(0).insertCell('test', 0);
    // store.table.insertRow(store.table.getRow(0))
    // expectedEvents.push('tableChanged', 'xxx');
    //
    // assert.deepEqual(
    //     registeredEvents,
    //     expectedEvents
    // );


    // emptyArray(registeredEvents);
    // emptyArray(expectedEvents);

    // Redraws -> should also fire render
    component.redraw();
    expectedEvents.push(
      'redraw', 
      'beforeRender', 
      'load', 
      'afterLoad', 
      'afterRender'
    );


    assert.deepEqual(
        registeredEvents,
        expectedEvents
    );

    emptyArray(registeredEvents);
    emptyArray(expectedEvents);

<<<<<<< HEAD
=======
    // Update
    component.update({
        dimensions: {
            width: 150,
            height: 200
        }
    });

    expectedEvents.push(
      'update', 
      'redraw', 
      'beforeRender', 
      'load', 
      'afterLoad', 
      'afterRender',
      'update',
      'update',
      'afterUpdate'
    );
    assert.deepEqual(
        registeredEvents,
        expectedEvents
    );

    emptyArray(registeredEvents);
    emptyArray(expectedEvents);

>>>>>>> 741c2944
    // Message
    expectedEvents.push('message');

    // This should fire a 'message' event to all the other components
    // We should expect N - 1 'message' events (in this case 1)

    component.postMessage('hello');

    assert.deepEqual(
        registeredEvents,
        expectedEvents
    );

    // This should bounce a message back and forth
    component.postMessage({
        callback: function () {
            this.postMessage('hello');
        }
    });

    expectedEvents.push('message', 'message');

    assert.deepEqual(
        registeredEvents,
        expectedEvents
    );

    emptyArray(registeredEvents);
    emptyArray(expectedEvents);

    Component.removeInstance(component);
    Component.removeInstance(componentWithStore);

});


test('HTMLComponent events', function (assert) {
    const parentElement = document.createElement('div');
    const store = new CSVStore(undefined, {
        csv: '1,2,3',
        firstRowAsNames: false
    });

    store.load();

    const component = new HTMLComponent({
        parentElement
    });


    registerEvents(component);

    component.load();
    component.render();
    const expectedEvents = ['load', 'afterLoad', 'beforeRender', 'afterRender']
    assert.deepEqual(registeredEvents, expectedEvents);

    component.setStore(store);
    expectedEvents.push('storeAttached');
    assert.deepEqual(
        registeredEvents,
        expectedEvents,
        'Attaching a store should fire an event'
    );

    emptyArray(registeredEvents);
    emptyArray(expectedEvents);

    // With a store set in constructor
    const componentWithStore = new HTMLComponent({
        parentElement,
        store
    });
    registerEvents(componentWithStore);

    componentWithStore.load();
    componentWithStore.render();

    expectedEvents.push('load', 'storeAttached', 'afterLoad', 'beforeRender', 'afterRender');
    assert.deepEqual(
        registeredEvents,
        expectedEvents,
        'If store is given in options, it will be attached during load'
    );

    emptyArray(registeredEvents);
    emptyArray(expectedEvents);

    // Table updates
    // This test doesn't work as there's a timeout going on

    // store.table.getRow(0).insertCell('test', 0);
    // store.table.insertRow(store.table.getRow(0))
    // expectedEvents.push('tableChanged', 'xxx');
    //
    // assert.deepEqual(
    //     registeredEvents,
    //     expectedEvents
    // );


    // emptyArray(registeredEvents);
    // emptyArray(expectedEvents);

    // Redraws -> should also fire render
    component.redraw();
    expectedEvents.push(
       'redraw', 
       'beforeRender', 
       'load', 
       'afterLoad', 
       'afterRender',
       'afterRedraw'
    );



    assert.deepEqual(
        registeredEvents,
        expectedEvents
    );

    emptyArray(registeredEvents);
    emptyArray(expectedEvents);

    // Message
    expectedEvents.push('message');

    // This should fire a 'message' event to all the other components
    // We should expect N - 1 'message' events (in this case 1)

    component.postMessage('hello');

    assert.deepEqual(
        registeredEvents,
        expectedEvents
    );

    // This should bounce a message back and forth
    component.postMessage({
        callback: function () {
            this.postMessage('hello');
        }
    });

    expectedEvents.push('message', 'message');
    assert.deepEqual(
        registeredEvents,
        expectedEvents
    );

    emptyArray(registeredEvents);
    emptyArray(expectedEvents);

    Component.removeInstance(component);
    Component.removeInstance(componentWithStore);
});

test('component resizing', function(assert) {

    const parent = document.createElement('div');
    parent.id = 'test';

    document.getElementById('container').appendChild(parent)

    const component = new HTMLComponent({
        parentElement: parent
    }).render()
    assert.deepEqual(
        {
            width: component.element.style.width,
            height: component.element.style.height
        },
        {
            width: "",
            height: ""
        },
        'Component with no dimensional options should have no internal styles set'
    );

    component.resize(200)
    assert.deepEqual(
        {
            width: component.element.style.width,
            height: component.element.style.height
        },
        {
            width: '200px',
            height: ""
        },
        'Should be able to update just the width'
    );

    component.resize(undefined, 300)

    assert.deepEqual(
        {
            width: component.element.style.width,
            height: component.element.style.height
        },
        {
            width: '200px',
            height: '300px'
        },
        'Should be able to update just the height. Width should stay the same.'
    );

    parent.style.width = '1000px';
    parent.style.height = '200px';
    component.resize('100%', '100%');
    assert.deepEqual(
        {
            width: component.dimensions.width,
            height: component.dimensions.height
        },
        {
            width: 1000,
            height: 200
        },
        'Should be able to update just the height'
    );

    component.destroy();

    // const widthComponent = new HTMLComponent({
    //     dimensions: {
    //         width: '100'
    //     }
    // }).render();
    // assert.strictEqual(widthComponent.dimensions.width, 100)
    // assert.strictEqual(widthComponent.dimensions.height, null)

    // widthComponent.destroy()

   //  const heightComponent = new HTMLComponent({
   //      dimensions: {
   //          height: '100'
   //      }
   //  }).render();
   //  assert.strictEqual(heightComponent.dimensions.width, null)
   //  assert.strictEqual(heightComponent.dimensions.height, 100)
   //
   //  heightComponent.destroy()
   //
   //  const emptyDimensions = new HTMLComponent({
   //      dimensions: {}
   // }).render();
   //  assert.strictEqual(emptyDimensions.dimensions.width, null)
   //  assert.strictEqual(emptyDimensions.element.style.height, "")
   //
   //  emptyDimensions.destroy();
   //
   //  const percentageDimensions = new HTMLComponent({
   //      parentElement: parent,
   //      dimensions: {
   //          width: '50%',
   //          height: '50%'
   //      }
   //  }).render();
   //
   //  let rect = percentageDimensions.element.getBoundingClientRect()
   //  assert.strictEqual(rect.width, parent.scrollWidth / 2)
   //  assert.strictEqual(rect.height, parent.scrollHeight / 2 )
    //
    //
    // // With padding
    // percentageDimensions.element.style.padding = '5px';
    // percentageDimensions.resize('50%', '50%')
    //
    // rect = percentageDimensions.element.getBoundingClientRect()
    // assert.strictEqual(rect.width, parent.scrollWidth / 2)
    // assert.strictEqual(rect.height, parent.scrollHeight / 2)
    //
    // percentageDimensions.destroy();


});

test('HighchartsComponent resizing', function(assert) {
    const parent = document.createElement('div');
    parent.id = 'test';
    parent.style.width = '500px';
    document.getElementById('container').appendChild(parent)

    const component = new HighchartsComponent({
        parentElement: parent,
        chartOptions: {
            chart: {}
        },
        dimensions: {
            height: '100%',
            width: '100%'
        }
    }).render();

    const { width, height } = component.element.style
    assert.ok(true)
});

test('Chart update in HighchartsComponent', function(assert) {
    const parent = document.createElement('div');
    parent.id = 'test';
    parent.style.width = '500px';
    document.getElementById('container').appendChild(parent);

    const component = new HighchartsComponent({
        parentElement: parent,
        chartOptions: {
            title: {
                text: 'test'
            },
            series: [{
                data: [1, 2, 3]
            }]
        }
    }).render();

    component.chart.update({
        title: {
            text: 'updated'
        }
    });

    assert.strictEqual(component.options.chartOptions.title.text, 'updated');
});

test('toJSON', function(assert) {
    const container = document.createElement('div');
    container.id = 'container';

    const store = new CSVStore();
    const component = new HighchartsComponent({
        store,
        parentElement: container,
        chartOptions: {
            chart: {},
            series: [{
                data: [1, 2, 3, 5, 15, 1, 5, 15, 1]
            }]
        }
    });

    component.render()
    const json = component.toJSON()
    const clone = HighchartsComponent.fromJSON(json);
    clone.render();

    assert.deepEqual(json, clone.toJSON())
});<|MERGE_RESOLUTION|>--- conflicted
+++ resolved
@@ -73,7 +73,7 @@
           "load",
           "afterLoad",
           "beforeRender",
-          "afterRender",
+          "afterRender"
     ];
 
     // TODO: update with options that should not force a redraw
@@ -91,11 +91,7 @@
     const expectedEvents = eventsAfterRender;
     expectedEvents.push(
         'update', 
-        // 'redraw', 
-        // 'beforeRender', 
-        // 'load', 
-        // 'afterLoad',
-        // 'afterRender',
+        'update', // is triggered by the chart updating
         'afterUpdate'
     );
     assert.deepEqual(registeredEvents, expectedEvents ,'after unforced update');
@@ -114,6 +110,7 @@
           "load",
           "afterLoad",
           "afterRender",
+          "update",
           "afterUpdate"
 
     );
@@ -218,36 +215,6 @@
     emptyArray(registeredEvents);
     emptyArray(expectedEvents);
 
-<<<<<<< HEAD
-=======
-    // Update
-    component.update({
-        dimensions: {
-            width: 150,
-            height: 200
-        }
-    });
-
-    expectedEvents.push(
-      'update', 
-      'redraw', 
-      'beforeRender', 
-      'load', 
-      'afterLoad', 
-      'afterRender',
-      'update',
-      'update',
-      'afterUpdate'
-    );
-    assert.deepEqual(
-        registeredEvents,
-        expectedEvents
-    );
-
-    emptyArray(registeredEvents);
-    emptyArray(expectedEvents);
-
->>>>>>> 741c2944
     // Message
     expectedEvents.push('message');
 
