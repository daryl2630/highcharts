--- conflicted
+++ resolved
@@ -330,7 +330,7 @@
     margin-left: 10px;
 }
 
-.highcharts-dashboards-toggle-container {
+.highcharts-dashboards-edit-toggle-container {
     display: flex;
     min-width: 100px;
 }
@@ -670,6 +670,7 @@
     font-weight: bold;
     font-size: 20px;
     width: 75%;
+    cursor: pointer;
 }
 
 .highcharts-dashboards-edit-sidebar-tab-wrapper {
@@ -862,6 +863,7 @@
 
 .highcharts-dashboards-edit-dropdown-content li {
     margin: 0px;
+    background: none;
 }
 
 .highcharts-dashboards-edit-dropdown {
@@ -890,6 +892,15 @@
     cursor: pointer;
 }
 
+.highcharts-dashboards-edit-dropdown-button-content {
+    display: flex;
+    align-items: center;
+}
+
+.highcharts-dashboards-edit-dropdown .highcharts-dashboards-edit-dropdown-button img {
+    margin-right: 10px;
+}
+
 .highcharts-dashboards-edit-select-option-button {
     display: flex;
     border: none;
@@ -939,15 +950,9 @@
     cursor: pointer;
 }
 
-<<<<<<< HEAD
-.highcharts-dashboards-nested-content {
+.highcharts-dashboards-edit-accordeon-nested-content {
     margin: 0px 10px 10px 10px;
     padding: 10px;
-=======
-.highcharts-dashboards-edit-accordeon-nested-content {
-    margin: 12px;
-    padding: 4px;
->>>>>>> 6b7e033d
     flex-direction: column;
     background-color: var(--highcharts-dashboards-neutral-color-5);
     display: none;
@@ -958,11 +963,19 @@
     width: 100%;
     display: flex;
     align-items: center;
+    border: none;
+    background: none;
+    cursor: pointer;
+}
+
+.highcharts-dashboards-edit-custom-option-button:hover {
+    background-color:var(--highcharts-dashboards-neutral-color-10);
 }
 
 .highcharts-dashboards-edit-custom-option-button > img {
     width: 24px;
     height: 24px;
+    margin-right: 10px;
 }
 
 /* end of nested options dropdown */
@@ -982,15 +995,7 @@
     align-items: center;
 }
 
-<<<<<<< HEAD
-div.highcharts-dashboards-outer-accordeon {
-=======
-.highcharts-dashboards-edit-outer-accordeon-header-btn:hover {
-    background-color: var(--highcharts-dashboards-neutral-color-50);
-}
-
 .highcharts-dashboards-edit-outer-accordeon {
->>>>>>> 6b7e033d
     padding: 0;
     background: var(--highcharts-dashboards-neutral-color-10);
     margin: 8px 0;
@@ -1001,39 +1006,34 @@
     line-height: 16px;
 }
 
-<<<<<<< HEAD
-.highcharts-dashboards-outer-accordeon-content {
+.highcharts-dashboards-edit-outer-accordeon-content {
     padding: 0px 16px 16px 16px;
 }
 
-.highcharts-dashboards-outer-accordeon-content > .highcharts-dashboards-edit-label-text {
-    display: none;
-}
-
-.highcharts-dashboards-outer-accordeon-content input,
-.highcharts-dashboards-outer-accordeon-content select,
-.highcharts-dashboards-outer-accordeon-content textarea,
-.highcharts-dashboards-outer-accordeon-content label {
+.highcharts-dashboards-edit-outer-accordeon-content > .highcharts-dashboards-edit-label-text {
+    display: none;
+}
+
+.highcharts-dashboards-edit-outer-accordeon-content input,
+.highcharts-dashboards-edit-outer-accordeon-content select,
+.highcharts-dashboards-edit-outer-accordeon-content textarea,
+.highcharts-dashboards-edit-outer-accordeon-content label {
     width: calc(100% - 6px);
 }
 
-.highcharts-dashboards-outer-accordeon-content textarea {
+.highcharts-dashboards-edit-outer-accordeon-content textarea {
     min-height: 300px;
     overflow-y: auto;
 }
 
-.highcharts-dashboards-outer-accordeon-content .highcharts-dashboards-nested-content label {
+.highcharts-dashboards-edit-sidebar .highcharts-dashboards-edit-accordeon-nested-content label {
     font-weight: normal;
     font-size: 12px;
     padding: 0px;
     margin-bottom: 2px;
-=======
-.highcharts-dashboards-edit-outer-accordeon-content {
-    padding: 16px;
->>>>>>> 6b7e033d
-}
-
-.highcharts-dashboards-outer-accordeon-content .highcharts-dashboards-nested-content label:first-child {
+}
+
+.highcharts-dashboards-edit-sidebar .highcharts-dashboards-edit-accordeon-nested-content label:first-child {
     margin-top: 5px;
 }
 /* End of outer accordeon */
