--- conflicted
+++ resolved
@@ -24,13 +24,6 @@
 
 // Whenever the string 'Upgrade note' appears, the next paragraph is interpreted
 // as the note
-<<<<<<< HEAD
-const parseUpgradeNote = p => {
-    const paragraphs = p.body.split('\n');
-    for (let i = 0; i < paragraphs.length; i++) {
-        if (/upgrade note/i.test(paragraphs[i])) {
-            return (paragraphs[i + 1] ? paragraphs[i + 1].trim() : void 0);
-=======
 const parseUpgradeNotes = p => {
     const upgradeNotes = [],
         paragraphs = p.body.split('\n');
@@ -49,7 +42,6 @@
         }
         if (/upgrade note/i.test(para)) {
             look = true;
->>>>>>> 4d0291d7
         }
     }
     return upgradeNotes;
